package client

import (
	"context"
	"encoding/json"
	"github.com/go-errors/errors"
	"io"
	"io/ioutil"
	"net/http"
	"time"
)

type Doer interface {
	Do(req *http.Request) (*http.Response, error)
}

type Options struct {
	BaseUrl string
	Client  Doer
	ApiKey  string
}

var defaultOptions = Options{
	BaseUrl: "https://nodes.wavesnodes.com",
	Client:  &http.Client{Timeout: 3 * time.Second},
}

type Client struct {
	options      Options
	Addresses    *Addresses
	Blocks       *Blocks
	Wallet       *Wallet
	Alias        *Alias
	Peers        *Peers
	Consensus    *Consensus
	Transactions *Transactions
<<<<<<< HEAD
	Assets       *Assets
=======
	Utils        *Utils
>>>>>>> 0feac15b
}

type Response struct {
	*http.Response
}

type HttpClient interface {
}

// Creates new client instance
// If no options provided will use default
func NewClient(options ...Options) (*Client, error) {
	if len(options) > 1 {
		return nil, errors.New("too many options provided. Expects no or just one item")
	}

	opts := defaultOptions

	if len(options) == 1 {
		option := options[0]

		if option.BaseUrl != "" {
			opts.BaseUrl = option.BaseUrl
		}

		if option.Client != nil {
			opts.Client = option.Client
		}

		if option.ApiKey != "" {
			opts.ApiKey = option.ApiKey
		}
	}

	c := &Client{
		options:      opts,
		Addresses:    NewAddresses(opts),
		Blocks:       NewBlocks(opts),
		Wallet:       NewWallet(opts),
		Alias:        NewAlias(opts),
		Peers:        NewPeers(opts),
		Consensus:    NewConsensus(opts),
		Transactions: NewTransactions(opts),
<<<<<<< HEAD
		Assets:       NewAssets(opts),
=======
		Utils:        NewUtils(opts),
>>>>>>> 0feac15b
	}

	return c, nil
}

func (a Client) GetOptions() Options {
	return a.options
}

func withContext(ctx context.Context, req *http.Request) *http.Request {
	return req.WithContext(ctx)
}

func newResponse(response *http.Response) *Response {
	return &Response{
		Response: response,
	}
}

func (a *Client) Do(ctx context.Context, req *http.Request, v interface{}) (*Response, error) {
	return doHttp(ctx, a.options, req, v)
}

func doHttp(ctx context.Context, options Options, req *http.Request, v interface{}) (*Response, error) {
	req = withContext(ctx, req)
	if req.Header.Get("Accept") == "" {
		req.Header.Set("Accept", "application/json")
	}
	req.Header.Set("Content-Type", "application/json")

	resp, err := options.Client.Do(req)
	if err != nil {
		return nil, &RequestError{Err: err}
	}
	defer resp.Body.Close()

	response := newResponse(resp)

	if response.StatusCode != http.StatusOK {
		body, _ := ioutil.ReadAll(response.Body)
		return response, &RequestError{
			Err:  errors.Errorf("Invalid status code: expect 200 got %d", response.StatusCode),
			Body: string(body),
		}
	}

	select {
	case <-ctx.Done():
		return response, ctx.Err()
	default:
	}

	if v != nil {
		if w, ok := v.(io.Writer); ok {
			io.Copy(w, resp.Body)
		} else {
			err = json.NewDecoder(resp.Body).Decode(v)
			if err != nil {
				return response, &ParseError{Err: err}
			}
		}
	}

	return response, err
}<|MERGE_RESOLUTION|>--- conflicted
+++ resolved
@@ -34,11 +34,8 @@
 	Peers        *Peers
 	Consensus    *Consensus
 	Transactions *Transactions
-<<<<<<< HEAD
 	Assets       *Assets
-=======
 	Utils        *Utils
->>>>>>> 0feac15b
 }
 
 type Response struct {
@@ -82,11 +79,8 @@
 		Peers:        NewPeers(opts),
 		Consensus:    NewConsensus(opts),
 		Transactions: NewTransactions(opts),
-<<<<<<< HEAD
 		Assets:       NewAssets(opts),
-=======
 		Utils:        NewUtils(opts),
->>>>>>> 0feac15b
 	}
 
 	return c, nil
