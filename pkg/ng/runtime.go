--- conflicted
+++ resolved
@@ -139,52 +139,6 @@
 	a.handleMicroBlock(microblock)
 }
 
-func (a *RuntimeImpl) handleMicroBlock(microblock *proto.MicroBlock) {
-	zap.S().Debugf("received micro %s", microblock.Signature)
-
-	if a.waitingOnMicroblock == nil {
-		// we don't need microblocks
-		zap.S().Debug("dropping micro because we aren't waiting for microblocks")
-		return
-	}
-
-	if *a.waitingOnMicroblock != microblock.TotalResBlockSigField {
-		// received microblock that we don't expect
-		zap.S().Debugf("received micro that we don't expect: need: %s, got: %s", a.waitingOnMicroblock.String(), microblock.TotalResBlockSigField.String())
-		return
-	}
-
-	a.ngState.AddMicroblock(microblock)
-	go a.services.Scheduler.Reschedule()
-}
-
-func (a *RuntimeImpl) HandlePBMicroBlockMessage(_ peer.Peer, message *proto.PBMicroBlockMessage) {
-	a.mu.Lock()
-	defer a.mu.Unlock()
-
-	microblock := &proto.MicroBlock{}
-
-	switch t := message.Body.(type) {
-	case proto.Bytes:
-<<<<<<< HEAD
-		err := microblock.UnmarshalFromProtobuf(t)
-=======
-		err := microblock.UnmarshalBinary(t, a.services.Scheme)
->>>>>>> ebb4217e
-		if err != nil {
-			zap.S().Error(err)
-			return
-		}
-	case *proto.MicroBlock:
-		microblock = t
-	default:
-		zap.S().Errorf("unknown *proto.MicroBlockMessage body type %T", t)
-		return
-	}
-	a.handleMicroBlock(microblock)
-}
-
-<<<<<<< HEAD
 func (a *RuntimeImpl) HandleMicroBlockMessage(_ peer.Peer, message *proto.MicroBlockMessage) {
 	a.mu.Lock()
 	defer a.mu.Unlock()
@@ -193,7 +147,7 @@
 
 	switch t := message.Body.(type) {
 	case proto.Bytes:
-		err := microblock.UnmarshalBinary(t)
+		err := microblock.UnmarshalBinary(t, a.services.Scheme)
 		if err != nil {
 			zap.S().Error(err)
 			return
@@ -205,8 +159,6 @@
 		return
 	}
 
-=======
->>>>>>> ebb4217e
 	a.handleMicroBlock(microblock)
 }
 
