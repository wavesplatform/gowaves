package fsm

import (
	"context"

	"github.com/pkg/errors"
	"github.com/qmuntal/stateless"
	"go.uber.org/zap"

	"github.com/wavesplatform/gowaves/pkg/logging"
	"github.com/wavesplatform/gowaves/pkg/metrics"
	"github.com/wavesplatform/gowaves/pkg/miner"
	"github.com/wavesplatform/gowaves/pkg/node/fsm/tasks"
	"github.com/wavesplatform/gowaves/pkg/p2p/peer"
	"github.com/wavesplatform/gowaves/pkg/p2p/peer/extension"
	"github.com/wavesplatform/gowaves/pkg/proto"
	"github.com/wavesplatform/gowaves/pkg/state"
)

type NGState struct {
	baseInfo    BaseInfo
	blocksCache blockStatesCache
}

func newNGState(baseInfo BaseInfo) State {
	baseInfo.syncPeer.Clear()
	return &NGState{
		baseInfo:    baseInfo,
		blocksCache: newBlockStatesCache(),
	}
}

func newNGStateWithCache(baseInfo BaseInfo, cache blockStatesCache) State {
	baseInfo.syncPeer.Clear()
	return &NGState{
		baseInfo:    baseInfo,
		blocksCache: cache,
	}
}

func (a *NGState) Errorf(err error) error {
	return fsmErrorf(a, err)
}

func (a *NGState) String() string {
	return NGStateName
}

func (a *NGState) Transaction(p peer.Peer, t proto.Transaction) (State, Async, error) {
	return tryBroadcastTransaction(a, a.baseInfo, p, t)
}

func (a *NGState) StopMining() (State, Async, error) {
	return newIdleState(a.baseInfo), nil, nil
}

func (a *NGState) Task(task tasks.AsyncTask) (State, Async, error) {
	switch task.TaskType {
	case tasks.Ping:
		return a, nil, nil
	case tasks.AskPeers:
		zap.S().Named(logging.FSMNamespace).Debug("[NG] Requesting peers")
		a.baseInfo.peers.AskPeers()
		return a, nil, nil
	case tasks.MineMicro:
		t, ok := task.Data.(tasks.MineMicroTaskData)
		if !ok {
			return a, nil, a.Errorf(errors.Errorf(
				"unexpected type %T, expected 'tasks.MineMicroTaskData'", task.Data))
		}
		return a.mineMicro(t.Block, t.Limits, t.KeyPair, t.Vrf)
	case tasks.SnapshotTimeout:
		return a, nil, nil
	default:
		return a, nil, a.Errorf(errors.Errorf(
			"unexpected internal task '%d' with data '%+v' received by %s State",
			task.TaskType, task.Data, a.String()))
	}
}

func (a *NGState) Score(p peer.Peer, score *proto.Score) (State, Async, error) {
	metrics.Score(score, p.Handshake().NodeName)
	if err := a.baseInfo.peers.UpdateScore(p, score); err != nil {
		return a, nil, a.Errorf(proto.NewInfoMsg(err))
	}
	nodeScore, err := a.baseInfo.storage.CurrentScore()
	if err != nil {
		return a, nil, a.Errorf(err)
	}
	if score.Cmp(nodeScore) == 1 {
		// received score is larger than local score
		return syncWithNewPeer(a, a.baseInfo, p)
	}
	return a, nil, nil
}

func (a *NGState) rollbackToStateFromCache(blockFromCache *proto.Block) error {
	previousBlockID := blockFromCache.Parent
	err := a.baseInfo.storage.RollbackTo(previousBlockID)
	if err != nil {
		return errors.Wrapf(err, "failed to rollback to parent block '%s' of cached block '%s'",
			previousBlockID.String(), blockFromCache.ID.String())
	}
	_, err = a.baseInfo.blocksApplier.Apply(
		a.baseInfo.storage,
		[]*proto.Block{blockFromCache},
	)
	if err != nil {
		return errors.Wrapf(err, "failed to apply cached block %q", blockFromCache.ID.String())
	}
	return nil
}

func (a *NGState) rollbackToStateFromCacheInLightNode(parentID proto.BlockID) error {
	blockFromCache, okB := a.blocksCache.Get(parentID)
	snapshotFromCache, okS := a.blocksCache.GetSnapshot(parentID)
	if !okB && !okS {
		// no blocks in cache
		return nil
	}
	if !okS || !okB {
		if !okS {
			return a.Errorf(errors.Errorf("snapshot for block %s doesn't exist in cache", parentID.String()))
		}
		return a.Errorf(errors.Errorf("block %s doesn't exist in cache", parentID.String()))
	}
	zap.S().Named(logging.FSMNamespace).Debugf("[%s] Re-applying block '%s' from cache",
		a, blockFromCache.ID.String())
	previousBlockID := blockFromCache.Parent
	err := a.baseInfo.storage.RollbackTo(previousBlockID)
	if err != nil {
		return errors.Wrapf(err, "failed to rollback to parent block '%s' of cached block '%s'",
			previousBlockID.String(), blockFromCache.ID.String())
	}
	_, err = a.baseInfo.blocksApplier.ApplyWithSnapshots(
		a.baseInfo.storage,
		[]*proto.Block{blockFromCache},
		[]*proto.BlockSnapshot{snapshotFromCache},
	)
	if err != nil {
		return errors.Wrapf(err, "failed to apply cached block %q", blockFromCache.ID.String())
	}
	return nil
}

func (a *NGState) Block(peer peer.Peer, block *proto.Block) (State, Async, error) {
	ok, err := a.baseInfo.blocksApplier.BlockExists(a.baseInfo.storage, block)
	if err != nil {
		return a, nil, a.Errorf(errors.Wrapf(err, "peer '%s'", peer.ID()))
	}
	if ok {
		return a, nil, a.Errorf(proto.NewInfoMsg(errors.Errorf("Block '%s' already exists", block.BlockID().String())))
	}

	height, errHeight := a.baseInfo.storage.Height()
	if errHeight != nil {
		return a, nil, a.Errorf(errHeight)
	}
	metrics.BlockReceived(block, peer.Handshake().NodeName)

	top := a.baseInfo.storage.TopBlock()
	if top.BlockID() != block.Parent { // does block refer to last block
		zap.S().Named(logging.FSMNamespace).Debugf(
			"[%s] Key-block '%s' has parent '%s' which is not the top block '%s'",
			a, block.ID.String(), block.Parent.String(), top.ID.String(),
		)
		if a.baseInfo.enableLightMode {
			if err = a.rollbackToStateFromCacheInLightNode(block.Parent); err != nil {
				return a, nil, a.Errorf(err)
			}
		} else {
			if blockFromCache, okGet := a.blocksCache.Get(block.Parent); okGet {
				zap.S().Named(logging.FSMNamespace).Debugf("[%s] Re-applying block '%s' from cache",
					a, blockFromCache.ID.String())
				if err = a.rollbackToStateFromCache(blockFromCache); err != nil {
					return a, nil, a.Errorf(err)
				}
			}
		}
	}

	if a.baseInfo.enableLightMode {
		defer func() {
			pe := extension.NewPeerExtension(peer, a.baseInfo.scheme)
			pe.AskBlockSnapshot(block.BlockID())
		}()
		st, timeoutTask := newWaitSnapshotState(a.baseInfo, block, a.blocksCache)
		return st, tasks.Tasks(timeoutTask), nil
	}
	_, err = a.baseInfo.blocksApplier.Apply(
		a.baseInfo.storage,
		[]*proto.Block{block},
	)
	if err != nil {
		return a, nil, a.Errorf(errors.Wrapf(err, "failed to apply block %s", block.BlockID()))
	}
	metrics.BlockApplied(block, height)
	a.blocksCache.Clear()
	a.blocksCache.AddBlockState(block)
	a.baseInfo.scheduler.Reschedule()
	a.baseInfo.actions.SendBlock(block)
	a.baseInfo.actions.SendScore(a.baseInfo.storage)
	a.baseInfo.CleanUtx()

	return newNGState(a.baseInfo), nil, nil
}

func (a *NGState) MinedBlock(
	block *proto.Block, limits proto.MiningLimits, keyPair proto.KeyPair, vrf []byte,
) (State, Async, error) {
<<<<<<< HEAD
	height, heightErr := a.baseInfo.storage.Height()
	if heightErr != nil {
		return a, nil, a.Errorf(heightErr)
	}
	metrics.BlockMined(block, height)
=======
	// Defer rescheduling to the end of the function to ensure that
	// the scheduler is rescheduled even if an error occurs.
	//
	// For example, an error may occur when applying a scheduled block after a rollback.
	// Without this deferred call, the scheduler would not be rescheduled,
	// and the next block would not be generated without an external trigger.
	defer a.baseInfo.scheduler.Reschedule()

	metrics.FSMKeyBlockGenerated("ng", block)
>>>>>>> 0b0a3c0f
	err := a.baseInfo.storage.Map(func(state state.NonThreadSafeState) error {
		var err error
		_, err = a.baseInfo.blocksApplier.Apply(
			state,
			[]*proto.Block{block},
		)
		return err
	})
	if err != nil {
		zap.S().Warnf("[%s] Failed to apply generated key block '%s': %v", a, block.ID.String(), err)
		metrics.BlockDeclined(block)
		return a, nil, a.Errorf(err)
	}
	metrics.BlockApplied(block, height)
	metrics.Utx(a.baseInfo.utx.Count())
	zap.S().Infof("[%s] Generated key block '%s' successfully applied to state", a, block.ID.String())

	a.blocksCache.Clear()
	a.blocksCache.AddBlockState(block)
	a.baseInfo.actions.SendBlock(block)
	a.baseInfo.actions.SendScore(a.baseInfo.storage)
	a.baseInfo.CleanUtx()

	return a, tasks.Tasks(tasks.NewMineMicroTask(0, block, limits, keyPair, vrf)), nil
}

func (a *NGState) MicroBlock(p peer.Peer, micro *proto.MicroBlock) (State, Async, error) {
	metrics.MicroBlockReceived(micro, p.Handshake().NodeName)
	if !a.baseInfo.enableLightMode {
		block, err := a.checkAndAppendMicroBlock(micro) // the TopBlock() is used here
		if err != nil {
			metrics.MicroBlockDeclined(micro)
			return a, nil, a.Errorf(err)
		}
		zap.S().Named(logging.FSMNamespace).Debugf(
			"[%s] Received microblock '%s' (referencing '%s') successfully applied to state",
			a, block.BlockID(), micro.Reference,
		)
		a.baseInfo.MicroBlockCache.AddMicroBlock(block.BlockID(), micro)
		a.blocksCache.AddBlockState(block)
		a.baseInfo.scheduler.Reschedule()
		// Notify all connected peers about new microblock, send them microblock inv network message
		if inv, ok := a.baseInfo.MicroBlockInvCache.Get(block.BlockID()); ok {
			//TODO: We have to exclude from recipients peers that already have this microblock
			if err = broadcastMicroBlockInv(a.baseInfo, inv); err != nil {
				return a, nil, a.Errorf(errors.Wrap(err, "failed to handle microblock message"))
			}
		}
		return a, nil, nil
	}
	defer func() {
		pe := extension.NewPeerExtension(p, a.baseInfo.scheme)
		pe.AskMicroBlockSnapshot(micro.TotalBlockID)
	}()
	st, timeoutTask := newWaitMicroSnapshotState(a.baseInfo, micro, a.blocksCache)
	return st, tasks.Tasks(timeoutTask), nil
}

// mineMicro handles a new microblock generated by miner.
func (a *NGState) mineMicro(
	minedBlock *proto.Block, rest proto.MiningLimits, keyPair proto.KeyPair, vrf []byte,
) (State, Async, error) {
	block, micro, rest, err := a.baseInfo.microMiner.Micro(minedBlock, rest, keyPair)
	switch {
	case errors.Is(err, miner.ErrNoTransactions):
		zap.S().Named(logging.FSMNamespace).Debugf("[%s] No transactions to put in microblock: %v", a, err)
		return a, tasks.Tasks(tasks.NewMineMicroTask(a.baseInfo.microblockInterval, minedBlock, rest, keyPair, vrf)), nil
	case errors.Is(err, miner.ErrStateChanged):
		return a, nil, a.Errorf(proto.NewInfoMsg(err))
	case err != nil:
		return a, nil, a.Errorf(errors.Wrap(err, "failed to generate microblock"))
	}
	metrics.MicroBlockMined(micro)
	err = a.baseInfo.storage.Map(func(s state.NonThreadSafeState) error {
		_, er := a.baseInfo.blocksApplier.ApplyMicro(s, block)
		return er
	})
	if err != nil {
		return a, nil, a.Errorf(err)
	}
	zap.S().Named(logging.FSMNamespace).Debugf(
		"[%s] Generated microblock '%s' (referencing '%s') successfully applied to state",
		a, block.BlockID(), micro.Reference,
	)
	a.blocksCache.AddBlockState(block)
	a.baseInfo.scheduler.Reschedule()
	metrics.MicroBlockApplied(micro)
	inv := proto.NewUnsignedMicroblockInv(
		micro.SenderPK,
		block.BlockID(),
		micro.Reference)
	err = inv.Sign(keyPair.Secret, a.baseInfo.scheme)
	if err != nil {
		return a, nil, a.Errorf(err)
	}

	if err = broadcastMicroBlockInv(a.baseInfo, inv); err != nil {
		return a, nil, a.Errorf(errors.Wrap(err, "failed to broadcast generated microblock"))
	}

	blockchainHeight, err := a.baseInfo.storage.Height()
	if err != nil {
		return a, nil, a.Errorf(errors.Wrap(err, "failed to get blockchain height"))
	}
	// here the blockchainHeight is equal to lastBlockHeight because we are appending a microblock to the last block
	lastBlockHeight := blockchainHeight
	ok, err := a.baseInfo.storage.IsActiveLightNodeNewBlocksFields(lastBlockHeight)
	if err != nil {
		return a, nil, a.Errorf(err)
	}
	if ok {
		sh, errSh := a.baseInfo.storage.SnapshotStateHashAtHeight(lastBlockHeight)
		if errSh != nil {
			return a, nil, a.Errorf(errSh)
		}
		micro.StateHash = &sh
	}
	a.baseInfo.MicroBlockCache.AddMicroBlock(block.BlockID(), micro)
	a.baseInfo.MicroBlockInvCache.Add(block.BlockID(), inv)

	return a, tasks.Tasks(tasks.NewMineMicroTask(a.baseInfo.microblockInterval, block, rest, keyPair, vrf)), nil
}

// checkAndAppendMicroBlock checks that microblock is appendable and appends it.
func (a *NGState) checkAndAppendMicroBlock(
	micro *proto.MicroBlock,
) (*proto.Block, error) {
	top := a.baseInfo.storage.TopBlock()  // Get the last block
	if top.BlockID() != micro.Reference { // Microblock doesn't refer to last block
		err := errors.Errorf("microblock TBID '%s' refer to block ID '%s' but last block ID is '%s'",
			micro.TotalBlockID.String(), micro.Reference.String(), top.BlockID().String())
		metrics.MicroBlockDeclined(micro)
		return &proto.Block{}, proto.NewInfoMsg(err)
	}
	ok, err := micro.VerifySignature(a.baseInfo.scheme)
	if err != nil {
		return nil, err
	}
	if !ok {
		return nil, errors.Errorf("microblock '%s' has invalid signature", micro.TotalBlockID.String())
	}
	newTrs := top.Transactions.Join(micro.Transactions)
	newBlock, err := proto.CreateBlock(newTrs, top.Timestamp, top.Parent, top.GeneratorPublicKey, top.NxtConsensus,
		top.Version, top.Features, top.RewardVote, a.baseInfo.scheme, micro.StateHash)
	if err != nil {
		return nil, err
	}
	newBlock.BlockSignature = micro.TotalResBlockSigField
	ok, err = newBlock.VerifySignature(a.baseInfo.scheme)
	if err != nil {
		return nil, err
	}
	if !ok {
		return nil, errors.New("incorrect signature for applied microblock")
	}
	err = newBlock.GenerateBlockID(a.baseInfo.scheme)
	if err != nil {
		return nil, errors.Wrap(err, "NGState microBlockByID: failed generate block id")
	}
	err = a.baseInfo.storage.Map(func(state state.State) error {
		_, er := a.baseInfo.blocksApplier.ApplyMicro(state, newBlock)
		return er
	})

	if err != nil {
		metrics.MicroBlockDeclined(micro)
		return nil, errors.Wrap(err, "failed to apply created from micro block")
	}
	metrics.MicroBlockApplied(micro)
	return newBlock, nil
}

func (a *NGState) MicroBlockInv(p peer.Peer, inv *proto.MicroBlockInv) (State, Async, error) {
	metrics.MicroBlockInv(inv, p.Handshake().NodeName)
	existed := a.baseInfo.invRequester.Request(p, inv.TotalBlockID)
	if existed {
		zap.S().Named(logging.FSMNamespace).Debugf("[%s] Microblock inv received: block '%s' already in cache",
			a, inv.TotalBlockID)
	} else {
		zap.S().Named(logging.FSMNamespace).Debugf("[%s] Microblock inv received: block '%s' requested from peer '%s'",
			a, inv.TotalBlockID, p.ID())
	}
	a.baseInfo.MicroBlockInvCache.Add(inv.TotalBlockID, inv)
	return a, nil, nil
}

func (a *NGState) Halt() (State, Async, error) {
	return newHaltState(a.baseInfo)
}

type blockStatesCache struct {
	blockStates map[proto.BlockID]proto.Block
	snapshots   map[proto.BlockID]proto.BlockSnapshot
}

func newBlockStatesCache() blockStatesCache {
	return blockStatesCache{
		blockStates: map[proto.BlockID]proto.Block{},
		snapshots:   map[proto.BlockID]proto.BlockSnapshot{},
	}
}

func (c *blockStatesCache) AddBlockState(block *proto.Block) {
	c.blockStates[block.ID] = *block
	zap.S().Named(logging.FSMNamespace).Debugf("[NG] Block '%s' added to cache, total blocks in cache: %d",
		block.ID.String(), len(c.blockStates))
}

func (c *blockStatesCache) AddSnapshot(blockID proto.BlockID, snapshot proto.BlockSnapshot) {
	c.snapshots[blockID] = snapshot
	zap.S().Named(logging.FSMNamespace).Debugf("[NG] Snapshot '%s' added to cache, total snapshots in cache: %d",
		blockID.String(), len(c.snapshots))
}

func (c *blockStatesCache) Clear() {
	c.blockStates = map[proto.BlockID]proto.Block{}
	c.snapshots = map[proto.BlockID]proto.BlockSnapshot{}
	zap.S().Named(logging.FSMNamespace).Debug("[NG] Block cache is empty")
}

func (c *blockStatesCache) Get(blockID proto.BlockID) (*proto.Block, bool) {
	block, ok := c.blockStates[blockID]
	if !ok {
		return nil, false
	}
	return &block, true
}

func (c *blockStatesCache) GetSnapshot(blockID proto.BlockID) (*proto.BlockSnapshot, bool) {
	snapshot, ok := c.snapshots[blockID]
	if !ok {
		return nil, false
	}
	return &snapshot, true
}

func initNGStateInFSM(state *StateData, fsm *stateless.StateMachine, info BaseInfo) {
	var ngSkipMessageList = proto.PeerMessageIDs{
		proto.ContentIDMicroBlockSnapshot,
		proto.ContentIDBlockSnapshot,
	}
	fsm.Configure(NGStateName).
		OnEntry(func(ctx context.Context, args ...interface{}) error {
			info.skipMessageList.SetList(ngSkipMessageList)
			return nil
		}).
		Ignore(BlockIDsEvent).
		Ignore(StartMiningEvent).
		Ignore(ChangeSyncPeerEvent).
		Ignore(StopSyncEvent).
		Ignore(BlockSnapshotEvent).
		Ignore(MicroBlockSnapshotEvent).
		PermitDynamic(StopMiningEvent,
			createPermitDynamicCallback(StopMiningEvent, state, func(args ...interface{}) (State, Async, error) {
				a, ok := state.State.(*NGState)
				if !ok {
					return a, nil, a.Errorf(errors.Errorf(
						"unexpected type '%T' expected '*NGState'", state.State))
				}
				return a.StopMining()
			})).
		PermitDynamic(TransactionEvent,
			createPermitDynamicCallback(TransactionEvent, state, func(args ...interface{}) (State, Async, error) {
				a, ok := state.State.(*NGState)
				if !ok {
					return a, nil, a.Errorf(errors.Errorf(
						"unexpected type '%T' expected '*NGState'", state.State))
				}
				return a.Transaction(convertToInterface[peer.Peer](args[0]),
					convertToInterface[proto.Transaction](args[1]))
			})).
		PermitDynamic(TaskEvent,
			createPermitDynamicCallback(TaskEvent, state, func(args ...interface{}) (State, Async, error) {
				a, ok := state.State.(*NGState)
				if !ok {
					return a, nil, a.Errorf(errors.Errorf(
						"unexpected type '%T' expected '*NGState'", state.State))
				}
				return a.Task(args[0].(tasks.AsyncTask))
			})).
		PermitDynamic(ScoreEvent,
			createPermitDynamicCallback(ScoreEvent, state, func(args ...interface{}) (State, Async, error) {
				a, ok := state.State.(*NGState)
				if !ok {
					return a, nil, a.Errorf(errors.Errorf(
						"unexpected type '%T' expected '*NGState'", state.State))
				}
				return a.Score(convertToInterface[peer.Peer](args[0]), args[1].(*proto.Score))
			})).
		PermitDynamic(BlockEvent,
			createPermitDynamicCallback(BlockEvent, state, func(args ...interface{}) (State, Async, error) {
				a, ok := state.State.(*NGState)
				if !ok {
					return a, nil, a.Errorf(errors.Errorf(
						"unexpected type '%T' expected '*NGState'", state.State))
				}
				return a.Block(convertToInterface[peer.Peer](args[0]), args[1].(*proto.Block))
			})).
		PermitDynamic(MinedBlockEvent,
			createPermitDynamicCallback(MinedBlockEvent, state, func(args ...interface{}) (State, Async, error) {
				a, ok := state.State.(*NGState)
				if !ok {
					return a, nil, a.Errorf(errors.Errorf(
						"unexpected type '%T' expected '*NGState'", state.State))
				}
				return a.MinedBlock(args[0].(*proto.Block), args[1].(proto.MiningLimits),
					args[2].(proto.KeyPair), args[3].([]byte))
			})).
		PermitDynamic(MicroBlockEvent,
			createPermitDynamicCallback(MicroBlockEvent, state, func(args ...interface{}) (State, Async, error) {
				a, ok := state.State.(*NGState)
				if !ok {
					return a, nil, a.Errorf(errors.Errorf(
						"unexpected type '%T' expected '*NGState'", state.State))
				}
				return a.MicroBlock(convertToInterface[peer.Peer](args[0]), args[1].(*proto.MicroBlock))
			})).
		PermitDynamic(MicroBlockInvEvent,
			createPermitDynamicCallback(MicroBlockInvEvent, state, func(args ...interface{}) (State, Async, error) {
				a, ok := state.State.(*NGState)
				if !ok {
					return a, nil, a.Errorf(errors.Errorf(
						"unexpected type '%T' expected '*NGState'", state.State))
				}
				return a.MicroBlockInv(convertToInterface[peer.Peer](args[0]), args[1].(*proto.MicroBlockInv))
			})).
		PermitDynamic(HaltEvent,
			createPermitDynamicCallback(HaltEvent, state, func(args ...interface{}) (State, Async, error) {
				a, ok := state.State.(*NGState)
				if !ok {
					return a, nil, a.Errorf(errors.Errorf(
						"unexpected type '%T' expected '*NGState'", state.State))
				}
				return a.Halt()
			}))
}<|MERGE_RESOLUTION|>--- conflicted
+++ resolved
@@ -208,13 +208,6 @@
 func (a *NGState) MinedBlock(
 	block *proto.Block, limits proto.MiningLimits, keyPair proto.KeyPair, vrf []byte,
 ) (State, Async, error) {
-<<<<<<< HEAD
-	height, heightErr := a.baseInfo.storage.Height()
-	if heightErr != nil {
-		return a, nil, a.Errorf(heightErr)
-	}
-	metrics.BlockMined(block, height)
-=======
 	// Defer rescheduling to the end of the function to ensure that
 	// the scheduler is rescheduled even if an error occurs.
 	//
@@ -222,9 +215,11 @@
 	// Without this deferred call, the scheduler would not be rescheduled,
 	// and the next block would not be generated without an external trigger.
 	defer a.baseInfo.scheduler.Reschedule()
-
-	metrics.FSMKeyBlockGenerated("ng", block)
->>>>>>> 0b0a3c0f
+	height, heightErr := a.baseInfo.storage.Height()
+	if heightErr != nil {
+		return a, nil, a.Errorf(heightErr)
+	}
+	metrics.BlockMined(block, height)
 	err := a.baseInfo.storage.Map(func(state state.NonThreadSafeState) error {
 		var err error
 		_, err = a.baseInfo.blocksApplier.Apply(
