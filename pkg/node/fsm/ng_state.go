--- conflicted
+++ resolved
@@ -233,13 +233,9 @@
 		return a, nil, a.Errorf(err)
 	}
 	metrics.BlockApplied(block, height+1)
-<<<<<<< HEAD
-	zap.S().Infof("[%s] Generated key block '%s' successfully applied to state", a, block.ID.String())
-=======
 	metrics.Utx(a.baseInfo.utx.Count())
 	slog.Info("Generated key block successfully applied to state", "state", a.String(),
 		"blockID", block.ID.String())
->>>>>>> a5804490
 
 	a.blocksCache.Clear()
 	a.blocksCache.AddBlockState(block)
