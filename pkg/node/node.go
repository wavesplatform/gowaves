--- conflicted
+++ resolved
@@ -7,12 +7,9 @@
 	"reflect"
 	"time"
 
-<<<<<<< HEAD
 	"github.com/wavesplatform/gowaves/pkg/libs/runner"
 	"github.com/wavesplatform/gowaves/pkg/node/messages"
-=======
 	"github.com/wavesplatform/gowaves/pkg/ng"
->>>>>>> 851351e9
 	"github.com/wavesplatform/gowaves/pkg/node/peer_manager"
 	"github.com/wavesplatform/gowaves/pkg/node/state_fsm"
 	"github.com/wavesplatform/gowaves/pkg/node/state_fsm/tasks"
@@ -21,10 +18,7 @@
 	"github.com/wavesplatform/gowaves/pkg/services"
 	"github.com/wavesplatform/gowaves/pkg/state"
 	"github.com/wavesplatform/gowaves/pkg/types"
-<<<<<<< HEAD
-=======
 	"github.com/wavesplatform/gowaves/pkg/util/common"
->>>>>>> 851351e9
 	"go.uber.org/zap"
 )
 
@@ -43,8 +37,6 @@
 	scheduler types.Scheduler
 	utx       types.UtxPool
 	services  services.Services
-
-	//microblockCache *MicroblockCache
 }
 
 func NewNode(services services.Services, declAddr proto.TCPAddr, bindAddr proto.TCPAddr) *Node {
@@ -62,248 +54,16 @@
 	}
 }
 
-<<<<<<< HEAD
 func (a *Node) Close() {
 	a.services.InternalChannel <- messages.NewHaltMessage()
-=======
-func (a *Node) State() state.State {
-	return a.state
-}
-
-func (a *Node) PeerManager() peer_manager.PeerManager {
-	return a.peers
-}
-
-func (a *Node) HandleProtoMessage(mess peer.ProtoMessage) {
-	switch t := mess.Message.(type) {
-	case *proto.PeersMessage:
-		a.handlePeersMessage(mess.ID, t)
-	case *proto.GetPeersMessage:
-		a.handleGetPeersMessage(mess.ID, t)
-	case *proto.ScoreMessage:
-		a.handleScoreMessage(mess.ID, t.Score)
-	case *proto.BlockMessage:
-		a.handleBlockMessage(mess.ID, t)
-	case *proto.GetBlockMessage:
-		a.handleBlockBySignatureMessage(mess.ID, t.BlockID)
-	case *proto.SignaturesMessage:
-		a.handleSignaturesMessage(mess.ID, t)
-	case *proto.GetSignaturesMessage:
-		a.handleGetSignaturesMessage(mess.ID, t)
-	case *proto.TransactionMessage:
-		a.handleTransactionMessage(mess.ID, t)
-	case *proto.MicroBlockInvMessage:
-		a.handleMicroblockInvMessage(mess.ID, t)
-	case *proto.MicroBlockRequestMessage:
-		a.handleMicroBlockRequestMessage(mess.ID, t)
-	case *proto.MicroBlockMessage:
-		a.handleMicroBlockMessage(mess.ID, t)
-	case *proto.PBBlockMessage:
-		a.handlePBBlockMessage(mess.ID, t)
-	case *proto.PBMicroBlockMessage:
-		a.handlePBMicroBlockMessage(mess.ID, t)
-	case *proto.PBTransactionMessage:
-		a.handlePBTransactionMessage(mess.ID, t)
+}
+
+/*
 	case *proto.GetBlockIdsMessage:
 		a.handleGetBlockIdsMessage(mess.ID, t)
 	case *proto.BlockIdsMessage:
 		a.handleBlockIdsMessage(mess.ID, t)
-
-	default:
-		zap.S().Errorf("unknown proto Message %T", mess.Message)
-	}
-}
-
-func (a *Node) handlePBBlockMessage(p peer.Peer, mess *proto.PBBlockMessage) {
-	if !a.subscribe.Receive(p, mess) {
-		b := &proto.Block{}
-		err := b.UnmarshalFromProtobuf(mess.PBBlockBytes)
-		if err != nil {
-			zap.S().Debug(err)
-			return
-		}
-		a.ng.HandleBlockMessage(p, b)
-	}
-}
-
-func (a *Node) handlePBMicroBlockMessage(p peer.Peer, mess *proto.PBMicroBlockMessage) {
-	a.ng.HandlePBMicroBlockMessage(p, mess)
-}
-
-func (a *Node) handlePBTransactionMessage(_ peer.Peer, mess *proto.PBTransactionMessage) {
-	t, err := proto.SignedTxFromProtobuf(mess.Transaction)
-	if err != nil {
-		zap.S().Debug(err)
-		return
-	}
-	_ = a.utx.AddWithBytes(t, common.Dup(mess.Transaction))
-}
-
-func (a *Node) handleTransactionMessage(_ peer.Peer, mess *proto.TransactionMessage) {
-	t, err := proto.BytesToTransaction(mess.Transaction, a.services.Scheme)
-	if err != nil {
-		zap.S().Debug(err)
-		return
-	}
-	_ = a.utx.AddWithBytes(t, common.Dup(mess.Transaction))
-}
-
-func (a *Node) handlePeersMessage(_ peer.Peer, peers *proto.PeersMessage) {
-	var prs []proto.TCPAddr
-	for _, p := range peers.Peers {
-		prs = append(prs, proto.NewTCPAddr(p.Addr, int(p.Port)))
-	}
-	err := a.peers.UpdateKnownPeers(prs)
-	if err != nil {
-		zap.S().Error(err)
-	}
-}
-
-func (a *Node) handleGetPeersMessage(p peer.Peer, m *proto.GetPeersMessage) {
-	rs, err := a.peers.KnownPeers()
-	if err != nil {
-		zap.L().Error("failed got known peers", zap.Error(err))
-		return
-	}
-	_, ok := a.peers.Connected(p)
-	if !ok {
-		// peer gone offline, skip
-		return
-	}
-
-	var out []proto.PeerInfo
-	for _, r := range rs {
-		out = append(out, proto.PeerInfo{
-			Addr: net.IP(r.IP[:]),
-			Port: uint16(r.Port),
-		})
-	}
-
-	p.SendMessage(&proto.PeersMessage{Peers: out})
-}
-
-func (a *Node) HandleInfoMessage(m peer.InfoMessage) {
-	switch t := m.Value.(type) {
-	case *peer.Connected:
-		a.handleNewConnection(t.Peer)
-	case error:
-		a.handlePeerError(m.Peer, t)
-	}
-}
-
-func (a *Node) AskPeers() {
-	a.peers.AskPeers()
-}
-
-func (a *Node) handlePeerError(p peer.Peer, err error) {
-	zap.S().Debug(err)
-	a.peers.Suspend(p, err.Error())
-}
-
-func (a *Node) Close() {
-	a.peers.Close()
-	a.sync.Close()
-	locked := a.state.Mutex().Lock()
-	a.state.Close()
-	locked.Unlock()
-}
-
-func (a *Node) handleNewConnection(p peer.Peer) {
-	err := a.peers.NewConnection(p)
-	if err != nil {
-		return
-	}
-
-	// send score to new connected
-	go func() {
-		locked := a.state.Mutex().RLock()
-		score, err := a.state.CurrentScore()
-		locked.Unlock()
-		if err != nil {
-			zap.S().Error(err)
-			return
-		}
-		p.SendMessage(&proto.ScoreMessage{
-			Score: score.Bytes(),
-		})
-	}()
-}
-
-func (a *Node) handleBlockBySignatureMessage(p peer.Peer, id proto.BlockID) {
-	block, err := a.state.Block(id)
-	if err != nil {
-		zap.S().Error(err)
-		return
-	}
-	bm, err := proto.MessageByBlock(block, a.services.Scheme)
-	if err != nil {
-		zap.S().Error(err)
-		return
-	}
-	p.SendMessage(bm)
-}
-
-func (a *Node) handleScoreMessage(p peer.Peer, score []byte) {
-	b := new(big.Int)
-	b.SetBytes(score)
-	a.peers.UpdateScore(p, b)
-
-	go func() {
-		<-time.After(4 * time.Second)
-		a.sync.Sync()
-	}()
-
-}
-
-func (a *Node) handleBlockMessage(p peer.Peer, mess *proto.BlockMessage) {
-	if !a.subscribe.Receive(p, mess) {
-		b := &proto.Block{}
-		err := b.UnmarshalBinary(mess.BlockBytes, a.services.Scheme)
-		if err != nil {
-			zap.S().Debug(err)
-			return
-		}
-		a.ng.HandleBlockMessage(p, b)
-	}
-}
-
-func (a *Node) handleGetSignaturesMessage(p peer.Peer, mess *proto.GetSignaturesMessage) {
-	for _, sig := range mess.Blocks {
-		id := proto.NewBlockIDFromSignature(sig)
-		block, err := a.state.Block(id)
-		if err != nil {
-			continue
-		}
-		if block.BlockID() != id {
-			panic("id error")
-		}
-		sendBlockIdsFromBlock(block, a.state, p)
-		return
-	}
-}
-
-func (a *Node) handleGetBlockIdsMessage(p peer.Peer, mess *proto.GetBlockIdsMessage) {
-	for _, id := range mess.Blocks {
-		block, err := a.state.Block(id)
-		if err != nil {
-			continue
-		}
-		if block.BlockID() != id {
-			panic("id error")
-		}
-		sendBlockIdsFromBlock(block, a.state, p)
-		return
-	}
-}
-
-func (a *Node) handleMicroblockInvMessage(p peer.Peer, mess *proto.MicroBlockInvMessage) {
-	a.ng.HandleInvMessage(p, mess)
-}
-
-func (a *Node) handleMicroBlockRequestMessage(p peer.Peer, mess *proto.MicroBlockRequestMessage) {
-	a.ng.HandleMicroBlockRequestMessage(p, mess)
->>>>>>> 851351e9
-}
+ */
 
 func (a *Node) SpawnOutgoingConnections(ctx context.Context) {
 	a.peers.SpawnOutgoingConnections(ctx)
@@ -345,25 +105,7 @@
 	}
 }
 
-<<<<<<< HEAD
 func (a *Node) Run(ctx context.Context, p peer.Parent, InternalMessageCh chan messages.InternalMessage) {
-=======
-func (a *Node) handleMicroBlockMessage(p peer.Peer, message *proto.MicroBlockMessage) {
-	a.ng.HandleMicroBlockMessage(p, message)
-}
-
-func (a *Node) handleSignaturesMessage(p peer.Peer, message *proto.SignaturesMessage) {
-	a.subscribe.Receive(p, message)
-}
-
-func (a *Node) handleBlockIdsMessage(p peer.Peer, message *proto.BlockIdsMessage) {
-	a.subscribe.Receive(p, message)
-}
-
-func (n *Node) Run(ctx context.Context, p peer.Parent) {
-	go n.sync.Run(ctx)
-
->>>>>>> 851351e9
 	go func() {
 		for {
 			a.SpawnOutgoingConnections(ctx)
@@ -436,7 +178,27 @@
 	}
 }
 
-<<<<<<< HEAD
+type BlockIds struct {
+	ids    []proto.BlockID
+	unique map[proto.BlockID]struct{}
+}
+
+func (a *BlockIds) Ids() []proto.BlockID {
+	return a.ids
+}
+
+func NewBlockIds(ids ...proto.BlockID) *BlockIds {
+	unique := make(map[proto.BlockID]struct{})
+	for _, v := range ids {
+		unique[v] = struct{}{}
+	}
+
+	return &BlockIds{
+		ids:    ids,
+		unique: unique,
+	}
+}
+
 func spawnAsync(ctx context.Context, ch chan tasks.AsyncTask, r runner.LogRunner, a state_fsm.Async) {
 	for _, t := range a {
 		func(t tasks.Task) {
@@ -447,29 +209,6 @@
 				}
 			})
 		}(t)
-	}
-=======
-type BlockIds struct {
-	ids    []proto.BlockID
-	unique map[proto.BlockID]struct{}
-}
-
-func (a *BlockIds) Ids() []proto.BlockID {
-	return a.ids
-}
-
-func NewBlockIds(ids ...proto.BlockID) *BlockIds {
-	unique := make(map[proto.BlockID]struct{})
-	for _, v := range ids {
-		unique[v] = struct{}{}
-	}
-
-	return &BlockIds{
-		ids:    ids,
-		unique: unique,
-	}
-}
-
 func (a *BlockIds) Exists(id proto.BlockID) bool {
 	_, ok := a.unique[id]
 	return ok
@@ -481,5 +220,4 @@
 		out[len(a.ids)-1-k] = v
 	}
 	return NewBlockIds(out...)
->>>>>>> 851351e9
 }