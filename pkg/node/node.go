--- conflicted
+++ resolved
@@ -123,11 +123,7 @@
 		zap.S().Debug(err)
 		return
 	}
-<<<<<<< HEAD
-	a.utx.AddWithBytes(t, util.Dup(mess.Transaction))
-=======
 	_ = a.utx.AddWithBytes(t, util.Dup(mess.Transaction))
->>>>>>> ebb4217e
 }
 
 func (a *Node) handleTransactionMessage(_ peer.Peer, mess *proto.TransactionMessage) {
