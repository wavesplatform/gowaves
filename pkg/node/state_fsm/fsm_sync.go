--- conflicted
+++ resolved
@@ -47,20 +47,12 @@
 	return a, nil, nil
 }
 
-<<<<<<< HEAD
-// MicroBlock ignores new microblock message.
-=======
 // MicroBlock ignores new microblocks while syncing.
->>>>>>> c6ea75f0
 func (a *SyncFsm) MicroBlock(_ Peer, _ *proto.MicroBlock) (FSM, Async, error) {
 	return a.baseInfo.d.Noop(a)
 }
 
-<<<<<<< HEAD
-// MicroBlockInv ignores new microblock message.
-=======
 // MicroBlockInv ignores microblock requests while syncing.
->>>>>>> c6ea75f0
 func (a *SyncFsm) MicroBlockInv(_ Peer, _ *proto.MicroBlockInv) (FSM, Async, error) {
 	return a.baseInfo.d.Noop(a)
 }
