package state_fsm

import (
	"time"

	"github.com/pkg/errors"
	"github.com/wavesplatform/gowaves/pkg/metrics"
	"github.com/wavesplatform/gowaves/pkg/miner"
	. "github.com/wavesplatform/gowaves/pkg/node/state_fsm/tasks"
	"github.com/wavesplatform/gowaves/pkg/p2p/peer"
	"github.com/wavesplatform/gowaves/pkg/proto"
	"github.com/wavesplatform/gowaves/pkg/state"
	"go.uber.org/zap"
)

type NGFsm struct {
	BaseInfo
	blocksCache blockStatesCache
}

func (a *NGFsm) Transaction(p peer.Peer, t proto.Transaction) (FSM, Async, error) {
	err := a.utx.Add(t)
	if err == nil {
		a.BroadcastTransaction(t, p)
	}
	return a, nil, err
}

func (a *NGFsm) Task(task AsyncTask) (FSM, Async, error) {
	switch task.TaskType {
	case Ping:
		return noop(a)
	case AskPeers:
		a.peers.AskPeers()
		return a, nil, nil
	case MineMicro:
		t := task.Data.(MineMicroTaskData)
		return a.mineMicro(t.Block, t.Limits, t.KeyPair, t.Vrf)
	default:
		return a, nil, errors.Errorf("NGFsm Task: unknown task type %d, data %+v", task.TaskType, task.Data)
	}
}

func (a *NGFsm) Halt() (FSM, Async, error) {
	return HaltTransition(a.BaseInfo)
}

func NewNGFsm12(info BaseInfo) *NGFsm {
	return &NGFsm{
		BaseInfo:    info,
		blocksCache: blockStatesCache{blockStates: map[proto.BlockID]proto.Block{}},
	}
}

func (a *NGFsm) NewPeer(p peer.Peer) (FSM, Async, error) {
	fsm, as, err := newPeer(a, p, a.peers)
	if a.peers.ConnectedCount() == a.minPeersMining {
		a.Reschedule()
	}
	sendScore(p, a.storage)
	return fsm, as, err
}

func (a *NGFsm) PeerError(p peer.Peer, e error) (FSM, Async, error) {
	return peerError(a, p, a.peers, e)
}

func (a *NGFsm) Score(p peer.Peer, score *proto.Score) (FSM, Async, error) {
	metrics.FSMScore("ng", score, p.Handshake().NodeName)
	return handleScore(a, a.BaseInfo, p, score)
}

func (a *NGFsm) rollbackToStateFromCache(blockFromCache *proto.Block) error {
	previousBlockID := blockFromCache.Parent
	err := a.storage.RollbackTo(previousBlockID)
	if err != nil {
		return errors.Wrapf(err, "failed to rollback to height %d", blockFromCache.Height)
	}
	_, err = a.blocksApplier.Apply(a.storage, []*proto.Block{blockFromCache})
	if err != nil {
		return err
	}
	a.blocksCache.Clear()

	return nil
}

func (a *NGFsm) Block(peer peer.Peer, block *proto.Block) (FSM, Async, error) {
	metrics.FSMKeyBlockReceived("ng", block, peer.Handshake().NodeName)
<<<<<<< HEAD

	top := a.storage.TopBlock()
	if top.BlockID() != block.Parent { // does block refer to last block
		if blockFromCache, ok := a.blocksCache.Get(top.BlockID()); ok {
			err := a.rollbackToStateFromCache(blockFromCache)
			if err != nil {
				return a, nil, err
			}
		}
	}
	a.blocksCache.AddBlockState(block)

=======
>>>>>>> 0db805ce
	_, err := a.blocksApplier.Apply(a.storage, []*proto.Block{block})
	if err != nil {
		metrics.FSMKeyBlockDeclined("ng", block, err)
		return a, nil, err
	}
	metrics.FSMKeyBlockApplied("ng", block)
	a.Scheduler.Reschedule()
	a.actions.SendScore(a.storage)
	a.CleanUtx()

	return NewNGFsm12(a.BaseInfo), nil, nil
}

func (a *NGFsm) MinedBlock(block *proto.Block, limits proto.MiningLimits, keyPair proto.KeyPair, vrf []byte) (FSM, Async, error) {
	metrics.FSMKeyBlockGenerated("ng", block)
<<<<<<< HEAD

	top := a.storage.TopBlock()
	if top.BlockID() != block.Parent { // does block refer to last block
		if blockFromCache, exists := a.blocksCache.Get(top.BlockID()); exists {
			err := a.rollbackToStateFromCache(blockFromCache)
			if err != nil {
				return a, nil, err
			}
		}
	}
	a.blocksCache.AddBlockState(block)

=======
>>>>>>> 0db805ce
	err := a.storage.Map(func(state state.NonThreadSafeState) error {
		var err error
		_, err = a.blocksApplier.Apply(state, []*proto.Block{block})
		return err
	})
	if err != nil {
		zap.S().Info("NGFsm MinedBlock  err ", err)
		metrics.FSMKeyBlockDeclined("ng", block, err)
		return a, nil, err
	}
	metrics.FSMKeyBlockApplied("ng", block)
	a.Reschedule()
	a.actions.SendBlock(block)
	a.actions.SendScore(a.storage)
	a.CleanUtx()

	return NewNGFsm12(a.BaseInfo), Tasks(NewMineMicroTask(1*time.Second, block, limits, keyPair, vrf)), nil
}

func (a *NGFsm) BlockIDs(_ peer.Peer, _ []proto.BlockID) (FSM, Async, error) {
	return noop(a)
}

// New microblock received from the network
func (a *NGFsm) MicroBlock(p peer.Peer, micro *proto.MicroBlock) (FSM, Async, error) {
	metrics.FSMMicroBlockReceived("ng", micro, p.Handshake().NodeName)
<<<<<<< HEAD
	block, err := a.checkAndAppendMicroblock(micro) // the TopBlock() is used here
=======
	id, err := a.checkAndAppendMicroblock(micro) // the TopBlock() is used here
>>>>>>> 0db805ce
	if err != nil {
		metrics.FSMMicroBlockDeclined("ng", micro, err)
		return a, nil, err
	}
<<<<<<< HEAD
	a.MicroBlockCache.Add(block.BlockID(), micro)
	a.blocksCache.AddBlockState(block)
	a.BaseInfo.Reschedule()

	// Notify all connected peers about new microblock, send them microblock inv network message
	inv, ok := a.MicroBlockInvCache.Get(block.BlockID())
=======
	a.MicroBlockCache.Add(id, micro)
	a.BaseInfo.Reschedule()

	// Notify all connected peers about new microblock, send them microblock inv network message
	inv, ok := a.MicroBlockInvCache.Get(id)
>>>>>>> 0db805ce
	if ok {
		invBts, err := inv.MarshalBinary()
		if err == nil {
			//TODO: We have to exclude from recipients peers that already have this microblock
			a.peers.EachConnected(func(p peer.Peer, score *proto.Score) {
				p.SendMessage(
					&proto.MicroBlockInvMessage{
						Body: invBts,
					},
				)
			})
		} else {
			zap.S().Errorf("NGFsm.MicroBlock inv.MarshalBinary %q", err)
		}
	}
	return a, nil, nil
}

// New microblock generated by miner
func (a *NGFsm) mineMicro(minedBlock *proto.Block, rest proto.MiningLimits, keyPair proto.KeyPair, vrf []byte) (FSM, Async, error) {
	block, micro, rest, err := a.microMiner.Micro(minedBlock, rest, keyPair)
	if err == miner.NoTransactionsErr {
		return a, Tasks(NewMineMicroTask(5*time.Second, minedBlock, rest, keyPair, vrf)), nil
	}
	if err != nil {
		return a, nil, errors.Wrap(err, "NGFsm.mineMicro")
	}
<<<<<<< HEAD
	a.blocksCache.AddBlockState(block)

=======
>>>>>>> 0db805ce
	metrics.FSMMicroBlockGenerated("ng", micro)
	err = a.storage.Map(func(s state.NonThreadSafeState) error {
		_, err := a.blocksApplier.ApplyMicro(s, block)
		return err
	})
	if err != nil {
		return a, nil, err
	}
	a.Reschedule()
	metrics.FSMMicroBlockApplied("ng", micro)
	inv := proto.NewUnsignedMicroblockInv(
		micro.SenderPK,
		block.BlockID(),
		micro.Reference)
	err = inv.Sign(keyPair.Secret, a.scheme)
	if err != nil {
		return a, nil, err
	}
	invBts, err := inv.MarshalBinary()
	if err != nil {
		return a, nil, err
	}
<<<<<<< HEAD

	a.MicroBlockCache.Add(block.BlockID(), micro)
	a.MicroBlockInvCache.Add(block.BlockID(), inv)

=======
	a.MicroBlockCache.Add(block.BlockID(), micro)
	a.MicroBlockInvCache.Add(block.BlockID(), inv)
>>>>>>> 0db805ce
	// TODO wrap
	a.peers.EachConnected(func(p peer.Peer, score *proto.Score) {
		p.SendMessage(
			&proto.MicroBlockInvMessage{
				Body: invBts,
			},
		)
	})

	return a, Tasks(NewMineMicroTask(5*time.Second, block, rest, keyPair, vrf)), nil
}

// Check than microblock is appendable and append it
<<<<<<< HEAD
func (a *NGFsm) checkAndAppendMicroblock(micro *proto.MicroBlock) (*proto.Block, error) {
	top := a.storage.TopBlock()           // Get the last block
	if top.BlockID() != micro.Reference { // Microblock doesn't refer to last block

		err := errors.Errorf("microblock TBID '%s' refer to block ID '%s' but last block ID is '%s'", micro.TotalBlockID.String(), micro.Reference.String(), top.BlockID().String())
		metrics.FSMMicroBlockDeclined("ng", micro, err)
		return &proto.Block{}, proto.NewInfoMsg(err)
	}
	ok, err := micro.VerifySignature(a.scheme)
	if err != nil {
		return nil, err
	}
	if !ok {
		return nil, errors.Errorf("microblock '%s' has invalid signature", micro.TotalBlockID.String())
	}
	newTrs := top.Transactions.Join(micro.Transactions)
	newBlock, err := proto.CreateBlock(newTrs, top.Timestamp, top.Parent, top.GenPublicKey, top.NxtConsensus, top.Version, top.Features, top.RewardVote, a.scheme)
	if err != nil {
		return nil, err
=======
func (a *NGFsm) checkAndAppendMicroblock(micro *proto.MicroBlock) (proto.BlockID, error) {
	top := a.storage.TopBlock()           // Get the last block
	if top.BlockID() != micro.Reference { // Microblock doesn't refer to last block
		err := errors.Errorf("microblock TBID '%s' refer to block ID '%s' but last block ID is '%s'", micro.TotalBlockID.String(), micro.Reference.String(), top.BlockID().String())
		metrics.FSMMicroBlockDeclined("ng", micro, err)
		return proto.BlockID{}, proto.NewInfoMsg(err)
	}
	ok, err := micro.VerifySignature(a.scheme)
	if err != nil {
		return proto.BlockID{}, err
	}
	if !ok {
		return proto.BlockID{}, errors.Errorf("microblock '%s' has invalid signature", micro.TotalBlockID.String())
	}
	newTrs := top.Transactions.Join(micro.Transactions)
	newBlock, err := proto.CreateBlock(newTrs, top.Timestamp, top.Parent, top.GenPublicKey, top.NxtConsensus, top.Version, top.Features, top.RewardVote, a.scheme)
	if err != nil {
		return proto.BlockID{}, err
>>>>>>> 0db805ce
	}
	newBlock.BlockSignature = micro.TotalResBlockSigField
	ok, err = newBlock.VerifySignature(a.scheme)
	if err != nil {
<<<<<<< HEAD
		return nil, err
	}
	if !ok {
		return nil, errors.New("incorrect signature for applied microblock")
	}
	err = newBlock.GenerateBlockID(a.scheme)
	if err != nil {
		return nil, errors.Wrap(err, "NGFsm microBlockByID: failed generate block id")
=======
		return proto.BlockID{}, err
	}
	if !ok {
		return proto.BlockID{}, errors.New("incorrect signature for applied microblock")
	}
	err = newBlock.GenerateBlockID(a.scheme)
	if err != nil {
		return proto.BlockID{}, errors.Wrap(err, "NGFsm microBlockByID: failed generate block id")
>>>>>>> 0db805ce
	}
	err = a.storage.Map(func(state state.State) error {
		_, err := a.blocksApplier.ApplyMicro(state, newBlock)
		return err
	})
	if err != nil {
		metrics.FSMMicroBlockDeclined("ng", micro, err)
<<<<<<< HEAD
		return nil, errors.Wrap(err, "failed to apply created from micro block")
	}
	metrics.FSMMicroBlockApplied("ng", micro)
	return newBlock, nil
=======
		return proto.BlockID{}, errors.Wrap(err, "failed to apply created from micro block")
	}
	metrics.FSMMicroBlockApplied("ng", micro)
	return newBlock.BlockID(), nil
>>>>>>> 0db805ce
}

func (a *NGFsm) MicroBlockInv(p peer.Peer, inv *proto.MicroBlockInv) (FSM, Async, error) {
	metrics.MicroBlockInv(inv, p.Handshake().NodeName)
	a.invRequester.Request(p, inv.TotalBlockID.Bytes())
	a.MicroBlockInvCache.Add(inv.TotalBlockID, inv)
	return a, nil, nil
}

func MinedBlockNgTransition(info BaseInfo, block *proto.Block, limits proto.MiningLimits, keyPair proto.KeyPair, vrf []byte) (FSM, Async, error) {
	return NewNGFsm12(info).MinedBlock(block, limits, keyPair, vrf)
}

type blockStatesCache struct {
	blockStates map[proto.BlockID]proto.Block
}

func (blocks *blockStatesCache) AddBlockState(block *proto.Block) {
	blocks.blockStates[block.ID] = *block
}

func (blocks *blockStatesCache) Clear() {
	blocks.blockStates = map[proto.BlockID]proto.Block{}
}

func (blocks *blockStatesCache) Get(blockID proto.BlockID) (*proto.Block, bool) {
	block, ok := blocks.blockStates[blockID]
	if !ok {
		return nil, false
	}
	return &block, true
}<|MERGE_RESOLUTION|>--- conflicted
+++ resolved
@@ -87,7 +87,6 @@
 
 func (a *NGFsm) Block(peer peer.Peer, block *proto.Block) (FSM, Async, error) {
 	metrics.FSMKeyBlockReceived("ng", block, peer.Handshake().NodeName)
-<<<<<<< HEAD
 
 	top := a.storage.TopBlock()
 	if top.BlockID() != block.Parent { // does block refer to last block
@@ -100,8 +99,6 @@
 	}
 	a.blocksCache.AddBlockState(block)
 
-=======
->>>>>>> 0db805ce
 	_, err := a.blocksApplier.Apply(a.storage, []*proto.Block{block})
 	if err != nil {
 		metrics.FSMKeyBlockDeclined("ng", block, err)
@@ -117,7 +114,6 @@
 
 func (a *NGFsm) MinedBlock(block *proto.Block, limits proto.MiningLimits, keyPair proto.KeyPair, vrf []byte) (FSM, Async, error) {
 	metrics.FSMKeyBlockGenerated("ng", block)
-<<<<<<< HEAD
 
 	top := a.storage.TopBlock()
 	if top.BlockID() != block.Parent { // does block refer to last block
@@ -130,8 +126,6 @@
 	}
 	a.blocksCache.AddBlockState(block)
 
-=======
->>>>>>> 0db805ce
 	err := a.storage.Map(func(state state.NonThreadSafeState) error {
 		var err error
 		_, err = a.blocksApplier.Apply(state, []*proto.Block{block})
@@ -158,29 +152,17 @@
 // New microblock received from the network
 func (a *NGFsm) MicroBlock(p peer.Peer, micro *proto.MicroBlock) (FSM, Async, error) {
 	metrics.FSMMicroBlockReceived("ng", micro, p.Handshake().NodeName)
-<<<<<<< HEAD
 	block, err := a.checkAndAppendMicroblock(micro) // the TopBlock() is used here
-=======
-	id, err := a.checkAndAppendMicroblock(micro) // the TopBlock() is used here
->>>>>>> 0db805ce
 	if err != nil {
 		metrics.FSMMicroBlockDeclined("ng", micro, err)
 		return a, nil, err
 	}
-<<<<<<< HEAD
 	a.MicroBlockCache.Add(block.BlockID(), micro)
 	a.blocksCache.AddBlockState(block)
 	a.BaseInfo.Reschedule()
 
 	// Notify all connected peers about new microblock, send them microblock inv network message
 	inv, ok := a.MicroBlockInvCache.Get(block.BlockID())
-=======
-	a.MicroBlockCache.Add(id, micro)
-	a.BaseInfo.Reschedule()
-
-	// Notify all connected peers about new microblock, send them microblock inv network message
-	inv, ok := a.MicroBlockInvCache.Get(id)
->>>>>>> 0db805ce
 	if ok {
 		invBts, err := inv.MarshalBinary()
 		if err == nil {
@@ -208,11 +190,7 @@
 	if err != nil {
 		return a, nil, errors.Wrap(err, "NGFsm.mineMicro")
 	}
-<<<<<<< HEAD
 	a.blocksCache.AddBlockState(block)
-
-=======
->>>>>>> 0db805ce
 	metrics.FSMMicroBlockGenerated("ng", micro)
 	err = a.storage.Map(func(s state.NonThreadSafeState) error {
 		_, err := a.blocksApplier.ApplyMicro(s, block)
@@ -235,15 +213,9 @@
 	if err != nil {
 		return a, nil, err
 	}
-<<<<<<< HEAD
 
 	a.MicroBlockCache.Add(block.BlockID(), micro)
 	a.MicroBlockInvCache.Add(block.BlockID(), inv)
-
-=======
-	a.MicroBlockCache.Add(block.BlockID(), micro)
-	a.MicroBlockInvCache.Add(block.BlockID(), inv)
->>>>>>> 0db805ce
 	// TODO wrap
 	a.peers.EachConnected(func(p peer.Peer, score *proto.Score) {
 		p.SendMessage(
@@ -257,51 +229,28 @@
 }
 
 // Check than microblock is appendable and append it
-<<<<<<< HEAD
 func (a *NGFsm) checkAndAppendMicroblock(micro *proto.MicroBlock) (*proto.Block, error) {
-	top := a.storage.TopBlock()           // Get the last block
-	if top.BlockID() != micro.Reference { // Microblock doesn't refer to last block
-
-		err := errors.Errorf("microblock TBID '%s' refer to block ID '%s' but last block ID is '%s'", micro.TotalBlockID.String(), micro.Reference.String(), top.BlockID().String())
-		metrics.FSMMicroBlockDeclined("ng", micro, err)
-		return &proto.Block{}, proto.NewInfoMsg(err)
-	}
-	ok, err := micro.VerifySignature(a.scheme)
-	if err != nil {
-		return nil, err
-	}
-	if !ok {
-		return nil, errors.Errorf("microblock '%s' has invalid signature", micro.TotalBlockID.String())
-	}
-	newTrs := top.Transactions.Join(micro.Transactions)
-	newBlock, err := proto.CreateBlock(newTrs, top.Timestamp, top.Parent, top.GenPublicKey, top.NxtConsensus, top.Version, top.Features, top.RewardVote, a.scheme)
-	if err != nil {
-		return nil, err
-=======
-func (a *NGFsm) checkAndAppendMicroblock(micro *proto.MicroBlock) (proto.BlockID, error) {
 	top := a.storage.TopBlock()           // Get the last block
 	if top.BlockID() != micro.Reference { // Microblock doesn't refer to last block
 		err := errors.Errorf("microblock TBID '%s' refer to block ID '%s' but last block ID is '%s'", micro.TotalBlockID.String(), micro.Reference.String(), top.BlockID().String())
 		metrics.FSMMicroBlockDeclined("ng", micro, err)
-		return proto.BlockID{}, proto.NewInfoMsg(err)
+		return &proto.Block{}, proto.NewInfoMsg(err)
 	}
 	ok, err := micro.VerifySignature(a.scheme)
 	if err != nil {
-		return proto.BlockID{}, err
+		return nil, err
 	}
 	if !ok {
-		return proto.BlockID{}, errors.Errorf("microblock '%s' has invalid signature", micro.TotalBlockID.String())
+		return nil, errors.Errorf("microblock '%s' has invalid signature", micro.TotalBlockID.String())
 	}
 	newTrs := top.Transactions.Join(micro.Transactions)
 	newBlock, err := proto.CreateBlock(newTrs, top.Timestamp, top.Parent, top.GenPublicKey, top.NxtConsensus, top.Version, top.Features, top.RewardVote, a.scheme)
 	if err != nil {
-		return proto.BlockID{}, err
->>>>>>> 0db805ce
+		return nil, err
 	}
 	newBlock.BlockSignature = micro.TotalResBlockSigField
 	ok, err = newBlock.VerifySignature(a.scheme)
 	if err != nil {
-<<<<<<< HEAD
 		return nil, err
 	}
 	if !ok {
@@ -310,16 +259,6 @@
 	err = newBlock.GenerateBlockID(a.scheme)
 	if err != nil {
 		return nil, errors.Wrap(err, "NGFsm microBlockByID: failed generate block id")
-=======
-		return proto.BlockID{}, err
-	}
-	if !ok {
-		return proto.BlockID{}, errors.New("incorrect signature for applied microblock")
-	}
-	err = newBlock.GenerateBlockID(a.scheme)
-	if err != nil {
-		return proto.BlockID{}, errors.Wrap(err, "NGFsm microBlockByID: failed generate block id")
->>>>>>> 0db805ce
 	}
 	err = a.storage.Map(func(state state.State) error {
 		_, err := a.blocksApplier.ApplyMicro(state, newBlock)
@@ -327,17 +266,10 @@
 	})
 	if err != nil {
 		metrics.FSMMicroBlockDeclined("ng", micro, err)
-<<<<<<< HEAD
 		return nil, errors.Wrap(err, "failed to apply created from micro block")
 	}
 	metrics.FSMMicroBlockApplied("ng", micro)
 	return newBlock, nil
-=======
-		return proto.BlockID{}, errors.Wrap(err, "failed to apply created from micro block")
-	}
-	metrics.FSMMicroBlockApplied("ng", micro)
-	return newBlock.BlockID(), nil
->>>>>>> 0db805ce
 }
 
 func (a *NGFsm) MicroBlockInv(p peer.Peer, inv *proto.MicroBlockInv) (FSM, Async, error) {
