package node

import (
	"github.com/wavesplatform/gowaves/pkg/crypto"
	"github.com/wavesplatform/gowaves/pkg/p2p/peer"
	"github.com/wavesplatform/gowaves/pkg/proto"
	"github.com/wavesplatform/gowaves/pkg/state"
	"github.com/wavesplatform/gowaves/pkg/types"
	"go.uber.org/zap"
)

const (
	maxShiftFromNow = 600000 // 10 minutes.
)

func MaybeEnableExtendedApi(state state.State, time types.Time) error {
<<<<<<< HEAD
	lastBlock := state.TopBlock()
	now := proto.NewTimestampFromTime(time.Now())
=======
	height, err := state.Height()
	if err != nil {
		return err
	}
	lastBlock, err := state.BlockByHeight(height)
	if err != nil {
		return err
	}
	return maybeEnableExtendedApi(state, lastBlock, proto.NewTimestampFromTime(time.Now()))
}

type startProvidingExtendedApi interface {
	StartProvidingExtendedApi() error
}

func maybeEnableExtendedApi(state startProvidingExtendedApi, lastBlock *proto.Block, now proto.Timestamp) error {
>>>>>>> 038db2d9
	provideExtended := false
	if lastBlock.Timestamp > now {
		provideExtended = true
	} else if now-lastBlock.Timestamp < maxShiftFromNow {
		provideExtended = true
	}
	if provideExtended {
		if err := state.StartProvidingExtendedApi(); err != nil {
			return err
		}
	}
	return nil
}

func sendSignatures(block *proto.Block, stateManager state.State, p peer.Peer) {
	height, err := stateManager.BlockIDToHeight(block.BlockSignature)
	if err != nil {
		zap.S().Error(err)
		return
	}

	var out []crypto.Signature
	out = append(out, block.BlockSignature)

	for i := 1; i < 101; i++ {
		b, err := stateManager.BlockByHeight(height + uint64(i))
		if err != nil {
			break
		}
		out = append(out, b.BlockSignature)
	}

	// if we put smth except first block
	if len(out) > 1 {
		p.SendMessage(&proto.SignaturesMessage{
			Signatures: out,
		})
	}
}

func LastSignatures(state state.State) (*Signatures, error) {
	var signatures []crypto.Signature

	height, err := state.Height()
	if err != nil {
		zap.S().Error(err)
		return nil, err
	}

	for i := 0; i < 100 && height > 0; i++ {
		sig, err := state.HeightToBlockID(height)
		if err != nil {
			zap.S().Error(err)
			return nil, err
		}
		signatures = append(signatures, sig)
		height -= 1
	}
	return NewSignatures(signatures...), nil
}<|MERGE_RESOLUTION|>--- conflicted
+++ resolved
@@ -14,18 +14,7 @@
 )
 
 func MaybeEnableExtendedApi(state state.State, time types.Time) error {
-<<<<<<< HEAD
 	lastBlock := state.TopBlock()
-	now := proto.NewTimestampFromTime(time.Now())
-=======
-	height, err := state.Height()
-	if err != nil {
-		return err
-	}
-	lastBlock, err := state.BlockByHeight(height)
-	if err != nil {
-		return err
-	}
 	return maybeEnableExtendedApi(state, lastBlock, proto.NewTimestampFromTime(time.Now()))
 }
 
@@ -34,7 +23,6 @@
 }
 
 func maybeEnableExtendedApi(state startProvidingExtendedApi, lastBlock *proto.Block, now proto.Timestamp) error {
->>>>>>> 038db2d9
 	provideExtended := false
 	if lastBlock.Timestamp > now {
 		provideExtended = true
