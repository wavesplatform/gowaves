--- conflicted
+++ resolved
@@ -1,10 +1,7 @@
 package node
 
 import (
-<<<<<<< HEAD
-=======
 	"github.com/wavesplatform/gowaves/pkg/crypto"
->>>>>>> 851351e9
 	"github.com/wavesplatform/gowaves/pkg/proto"
 	"github.com/wavesplatform/gowaves/pkg/state"
 	"github.com/wavesplatform/gowaves/pkg/types"
@@ -36,8 +33,6 @@
 		}
 	}
 	return nil
-<<<<<<< HEAD
-=======
 }
 
 func supportsNewBlockId(p sendMessage) bool {
@@ -136,5 +131,4 @@
 		height -= 1
 	}
 	return NewBlockIds(ids...), nil
->>>>>>> 851351e9
 }