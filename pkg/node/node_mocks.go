package node

import (
	"context"
	"math/big"
	"net"
	"sync"

	"github.com/wavesplatform/gowaves/pkg/crypto"
	"github.com/wavesplatform/gowaves/pkg/keyvalue"
	"github.com/wavesplatform/gowaves/pkg/p2p/mock"
	"github.com/wavesplatform/gowaves/pkg/p2p/peer"
	"github.com/wavesplatform/gowaves/pkg/proto"
	"github.com/wavesplatform/gowaves/pkg/settings"
	"github.com/wavesplatform/gowaves/pkg/state"
	"github.com/wavesplatform/gowaves/pkg/util/lock"
)

func notFound() state.StateError {
	return state.NewStateError(state.NotFoundError, keyvalue.ErrNotFound)
}

type MockStateManager struct {
	state           []*proto.Block
	sig2Block       map[crypto.Signature]*proto.Block
	Peers_          []proto.TCPAddr
	blockIDToHeight map[crypto.Signature]proto.Height
}

func (a *MockStateManager) HeaderBytes(blockID crypto.Signature) ([]byte, error) {
	panic("implement me")
}

func (a *MockStateManager) HeaderBytesByHeight(height uint64) ([]byte, error) {
	panic("implement me")
}

func (a *MockStateManager) AddBlock([]byte) (*proto.Block, error) {
	panic("implement me")
}

func NewMockStateManager(blocks ...*proto.Block) (*MockStateManager, error) {
	m := &MockStateManager{
		blockIDToHeight: make(map[crypto.Signature]proto.Height),
	}
	for _, b := range blocks {
		if _, err := m.AddDeserializedBlock(b); err != nil {
			return nil, err
		}
	}
	return m, nil
}

func (a *MockStateManager) Block(blockID crypto.Signature) (*proto.Block, error) {
	if block, ok := a.sig2Block[blockID]; ok {
		return block, nil
	}
	return nil, notFound()
}

func (a *MockStateManager) BlockByHeight(height proto.Height) (*proto.Block, error) {
	if height > proto.Height(len(a.state)) {
		return nil, notFound()
	}
	return a.state[height-1], nil
}

func (a *MockStateManager) Header(block crypto.Signature) (*proto.BlockHeader, error) {
	panic("implement me")
}

func (a *MockStateManager) HeaderByHeight(height uint64) (*proto.BlockHeader, error) {
	rs, err := a.BlockByHeight(height)
	if err != nil {
		return nil, err
	}
	return &rs.BlockHeader, nil
}

func (a *MockStateManager) Height() (proto.Height, error) {
	return proto.Height(len(a.state)), nil
}

func (a *MockStateManager) BlockIDToHeight(blockID crypto.Signature) (uint64, error) {
	if height, ok := a.blockIDToHeight[blockID]; ok {
		return height, nil
	}
	return 0, notFound()
}

func (a *MockStateManager) HeightToBlockID(height uint64) (crypto.Signature, error) {
	panic("implement me")
}

func (a *MockStateManager) WavesAddressesNumber() (uint64, error) {
	panic("implement me")
}

func (a *MockStateManager) AddressesNumber(wavesonly bool) (uint64, error) {
	panic("implement me")
}

func (a *MockStateManager) Mutex() *lock.RwMutex {
	return lock.NewRwMutex(&sync.RWMutex{})
}

func (a *MockStateManager) AddNewBlocks(blocks [][]byte) error {
	panic("implement me")
}

func (a *MockStateManager) AddOldBlocks(blocks [][]byte) error {
	panic("implement me")
}

func (a *MockStateManager) RollbackToHeight(height uint64) error {
	if height > proto.Height(len(a.state)) {
		return notFound()
	}

	for i := proto.Height(len(a.state)); i > height; i-- {
		block := a.state[len(a.state)-1]
		a.state = a.state[:len(a.state)-1]
		delete(a.blockIDToHeight, block.BlockSignature)
	}
	return nil
}

func (a *MockStateManager) RollbackTo(removalEdge crypto.Signature) error {
	panic("implement me")
}

func (a *MockStateManager) ScoreAtHeight(height uint64) (*big.Int, error) {
	if height > uint64(len(a.state)) {
		return nil, notFound()
	}
	score := big.NewInt(0)
	for _, b := range a.state[:height] {
		n, err := state.CalculateScore(b.NxtConsensus.BaseTarget)
		if err != nil {
			panic(err)
		}
		score.Add(score, n)
	}
	return score, nil
}

func (a *MockStateManager) CurrentScore() (*big.Int, error) {
	return a.ScoreAtHeight(proto.Height(len(a.state)))
}

func (a *MockStateManager) EffectiveBalance(account proto.Recipient, startHeight, endHeight uint64) (uint64, error) {
	panic("implement me")
}

func (a *MockStateManager) ValidateSingleTx(tx proto.Transaction, currentTimestamp, parentTimestamp uint64) error {
	panic("implement me")
}

func (a *MockStateManager) ValidateNextTx(tx proto.Transaction, currentTimestamp, parentTimestamp uint64) error {
	panic("implement me")
}

func (a *MockStateManager) ResetValidationList() {

}

func (a *MockStateManager) SavePeers([]proto.TCPAddr) error {
	panic("implement me")
}

func (a *MockStateManager) Peers() ([]proto.TCPAddr, error) {
	return a.Peers_, nil
}

func (a *MockStateManager) RetrieveEntry(account proto.Recipient, key string) (proto.DataEntry, error) {
	panic("implement me")
}

func (a *MockStateManager) RetrieveIntegerEntry(account proto.Recipient, key string) (*proto.IntegerDataEntry, error) {
	panic("implement me")
}

func (a *MockStateManager) RetrieveBooleanEntry(account proto.Recipient, key string) (*proto.BooleanDataEntry, error) {
	panic("implement me")
}

func (a *MockStateManager) RetrieveStringEntry(account proto.Recipient, key string) (*proto.StringDataEntry, error) {
	panic("implement me")
}

func (a *MockStateManager) RetrieveBinaryEntry(account proto.Recipient, key string) (*proto.BinaryDataEntry, error) {
	panic("implement me")
}

func (a *MockStateManager) RetrieveNewestEntry(account proto.Recipient, key string) (proto.DataEntry, error) {
	panic("implement me")
}

func (a *MockStateManager) RetrieveNewestIntegerEntry(account proto.Recipient, key string) (*proto.IntegerDataEntry, error) {
	panic("implement me")
}

func (a *MockStateManager) RetrieveNewestBooleanEntry(account proto.Recipient, key string) (*proto.BooleanDataEntry, error) {
	panic("implement me")
}

func (a *MockStateManager) RetrieveNewestStringEntry(account proto.Recipient, key string) (*proto.StringDataEntry, error) {
	panic("implement me")
}

func (a *MockStateManager) RetrieveNewestBinaryEntry(account proto.Recipient, key string) (*proto.BinaryDataEntry, error) {
<<<<<<< HEAD
	panic("implement me")
}

func (a *MockStateManager) NewestAssetIsSponsored(assetID crypto.Digest) (bool, error) {
	panic("implement me")
}

func (a *MockStateManager) AssetIsSponsored(assetID crypto.Digest) (bool, error) {
=======
>>>>>>> 0ab02cc1
	panic("implement me")
}

func (a *MockStateManager) Close() error {
	panic("implement me")
}

func (a *MockStateManager) AddBlocks(blocks [][]byte, initialisation bool) error {
	panic("implement me")
}

func (a *MockStateManager) BlockchainSettings() (*settings.BlockchainSettings, error) {
	panic("implement me")
}

func (a *MockStateManager) NewestAddrByAlias(alias proto.Alias) (proto.Address, error) {
	panic("implement me")
}

func (a *MockStateManager) AddrByAlias(alias proto.Alias) (proto.Address, error) {
	panic("implement me")
}

func (a *MockStateManager) NewestAccountBalance(account proto.Recipient, asset []byte) (uint64, error) {
	panic("implement me")
}

func (a *MockStateManager) AccountBalance(account proto.Recipient, asset []byte) (uint64, error) {
	panic("implement me")
}

func (a *MockStateManager) AddDeserializedBlock(block *proto.Block) (*proto.Block, error) {
	if _, ok := a.blockIDToHeight[block.BlockSignature]; ok {
		panic("duplicate block")
	}
	a.state = append(a.state, block)
	a.blockIDToHeight[block.BlockSignature] = proto.Height(len(a.state))
	return block, nil
}
func (a *MockStateManager) AddNewDeserializedBlocks(blocks []*proto.Block) error {
	for _, b := range blocks {
		if _, err := a.AddDeserializedBlock(b); err != nil {
			return err
		}
	}
	return nil
}

func (a *MockStateManager) AddOldDeserializedBlocks([]*proto.Block) error {
	panic("implement me")
}

func (a *MockStateManager) BlockBytes(blockID crypto.Signature) ([]byte, error) {
	panic("implement me")
}

func (a *MockStateManager) BlockBytesByHeight(height proto.Height) ([]byte, error) {
	panic("implement me")
}

func (a *MockStateManager) IsActivated(featureID int16) (bool, error) {
	panic("implement me")
}

func (a *MockStateManager) ActivationHeight(featureID int16) (uint64, error) {
	panic("implement me")
}

func (a *MockStateManager) IsApproved(featureID int16) (bool, error) {
	panic("implement me")
}

func (a *MockStateManager) ApprovalHeight(featureID int16) (uint64, error) {
	panic("implement me")
}

func newMockStateWithGenesis() *MockStateManager {
	sig, _ := crypto.NewSignatureFromBase58("5uqnLK3Z9eiot6FyYBfwUnbyid3abicQbAZjz38GQ1Q8XigQMxTK4C1zNkqS1SVw7FqSidbZKxWAKLVoEsp4nNqa")
	block := &proto.Block{
		BlockHeader: proto.BlockHeader{
			BlockSignature: sig,
		},
	}
	sig2Block := map[crypto.Signature]*proto.Block{sig: block}
	return &MockStateManager{
		sig2Block: sig2Block,
	}
}

type mockPeerManager struct {
	connected map[string]peer.Peer
}

func (a *mockPeerManager) PeerWithHighestScore() (peer.Peer, *big.Int, bool) {
	panic("implement me")
}

func (a *mockPeerManager) Close() {
	panic("implement me")
}

func (*mockPeerManager) Banned(unique string) bool {
	panic("implement me")
}

func (*mockPeerManager) SpawnOutgoingConnections(ctx context.Context) {
	panic("implement me")
}

func (*mockPeerManager) UpdateKnownPeers([]proto.TCPAddr) error {
	panic("implement me")
}

func (*mockPeerManager) UpdateScore(string, *big.Int) {
	panic("implement me")
}

func (*mockPeerManager) AddConnected(p peer.Peer) {
	panic("implement me")
}

func (*mockPeerManager) AskPeers() {
	panic("implement me")
}

func (*mockPeerManager) Disconnect(string) {
	panic("implement me")
}

func (*mockPeerManager) EachConnected(func(peer.Peer, *big.Int)) {
	panic("implement me")
}

func (*mockPeerManager) SpawnIncomingConnection(ctx context.Context, n net.Conn) error {
	panic("implement me")
}

func NewMockPeerManagerWithDefaultPeer() (*mockPeerManager, string, *mock.Peer) {
	peerName := "peer"
	p := mock.NewPeer()
	m := make(map[string]peer.Peer)
	m[peerName] = p

	return &mockPeerManager{
		connected: m,
	}, peerName, p
}

func (a *mockPeerManager) Connected(id string) (peer.Peer, bool) {
	p, ok := a.connected[id]
	return p, ok
}

func (a *mockPeerManager) KnownPeers() ([]proto.TCPAddr, error) {
	panic("implement me")
}

func (a *mockPeerManager) Connect(context.Context, proto.TCPAddr) error {
	panic("implement me")
}<|MERGE_RESOLUTION|>--- conflicted
+++ resolved
@@ -179,7 +179,6 @@
 func (a *MockStateManager) RetrieveIntegerEntry(account proto.Recipient, key string) (*proto.IntegerDataEntry, error) {
 	panic("implement me")
 }
-
 func (a *MockStateManager) RetrieveBooleanEntry(account proto.Recipient, key string) (*proto.BooleanDataEntry, error) {
 	panic("implement me")
 }
@@ -209,7 +208,6 @@
 }
 
 func (a *MockStateManager) RetrieveNewestBinaryEntry(account proto.Recipient, key string) (*proto.BinaryDataEntry, error) {
-<<<<<<< HEAD
 	panic("implement me")
 }
 
@@ -218,8 +216,6 @@
 }
 
 func (a *MockStateManager) AssetIsSponsored(assetID crypto.Digest) (bool, error) {
-=======
->>>>>>> 0ab02cc1
 	panic("implement me")
 }
 
