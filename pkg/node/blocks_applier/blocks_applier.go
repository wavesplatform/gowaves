--- conflicted
+++ resolved
@@ -59,16 +59,10 @@
 	if err != nil {
 		return nil, 0, errors.Wrapf(err, "failed get score at %d", parentHeight)
 	}
-<<<<<<< HEAD
-	sumScore := score.Add(score, parentScore)
-	if curScore.Cmp(sumScore) > 0 { // current height is higher
-		return nil, 0, errors.New("BlockApplier: low score: current score is higher than sumScore of provided blocks")
-=======
 	cumulativeScore := forkScore.Add(forkScore, parentScore)
 	if currentScore.Cmp(cumulativeScore) > 0 { // current height is higher
 		return nil, 0, errors.Errorf("BlockApplier: low fork score: current blockchain score (%s) is higher than fork's score (%s)",
 			currentScore.String(), cumulativeScore.String())
->>>>>>> 0ee95dae
 	}
 
 	// so, new blocks has higher score, try apply it.
