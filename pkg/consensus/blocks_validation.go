package consensus

import (
	"github.com/pkg/errors"
	"github.com/wavesplatform/gowaves/pkg/crypto"
	"github.com/wavesplatform/gowaves/pkg/proto"
	"github.com/wavesplatform/gowaves/pkg/settings"
	"github.com/wavesplatform/gowaves/pkg/types"
)

const (
	// Depth for generating balance calculation (in number of blocks).
	firstDepth  = 50
	secondDepth = 1000
	// Maximum forward offset (to the future) for block timestamps.
	// In milliseconds.
	maxTimeDrift = 100

	minimalEffectiveBalanceForGenerator1 = 1000000000000
	minimalEffectiveBalanceForGenerator2 = 100000000000
)

// Invalid blocks that are already in blockchain.
var mainNetInvalidBlocks = map[string]uint64{
	"2GNCYVy7k3kEPXzz12saMtRDeXFKr8cymVsG8Yxx3sZZ75eHj9csfXnGHuuJe7XawbcwjKdifUrV1uMq4ZNCWPf1": 812608,
	"5uZoDnRKeWZV9Thu2nvJVZ5dBvPB7k2gvpzFD618FMXCbBVBMN2rRyvKBZBhAGnGdgeh2LXEeSr9bJqruJxngsE7": 813207,
}

func isInvalidMainNetBlock(blockID crypto.Signature, height uint64) bool {
	if h, ok := mainNetInvalidBlocks[blockID.String()]; ok {
		return h == height
	}
	return false
}

type stateInfoProvider interface {
	BlockchainSettingsInternal() (*settings.BlockchainSettings, error)
	HeaderByHeightInternal(height uint64) (*proto.BlockHeader, error)
	EffectiveBalance(addr proto.Recipient, startHeight, endHeight uint64) (uint64, error)
	IsActiveAtHeightInternal(featureID int16, height proto.Height) (bool, error)
}

type ConsensusValidator struct {
	state       stateInfoProvider
	settings    *settings.BlockchainSettings
	startHeight uint64
	// Headers to validate.
	headers []proto.BlockHeader
	ntpTime types.Time
}

func NewConsensusValidator(state stateInfoProvider, tm types.Time) (*ConsensusValidator, error) {
<<<<<<< HEAD
	settings, err := state.BlockchainSettingsInternal()
=======
	s, err := state.BlockchainSettings()
>>>>>>> 07e4ca98
	if err != nil {
		return nil, errors.Errorf("failed to get blockchain settings: %v\n", err)
	}
	return &ConsensusValidator{
		state:    state,
		settings: s,
		ntpTime:  tm,
	}, nil

}

func (cv *ConsensusValidator) smallerMinimalGeneratingBalanceActivated(height uint64) (bool, error) {
	return cv.state.IsActiveAtHeightInternal(int16(settings.SmallerMinimalGeneratingBalance), height)
}

func (cv *ConsensusValidator) fairPosActivated(height uint64) (bool, error) {
	return cv.state.IsActiveAtHeightInternal(int16(settings.FairPoS), height)
}

func (cv *ConsensusValidator) posAlgo(height uint64) (PosCalculator, error) {
	fair, err := cv.fairPosActivated(height)
	if err != nil {
		return &NxtPosCalculator{}, err
	}
	if fair {
		return &FairPosCalculator{}, nil
	}
	return &NxtPosCalculator{}, nil
}

func (cv *ConsensusValidator) generationSignatureProvider(height uint64) (GenerationSignatureProvider, error) {
	vrf, err := cv.state.IsActiveAtHeightInternal(int16(settings.BlockV5), height)
	if err != nil {
		return nil, err
	}
	if vrf {
		return &VRFGenerationSignatureProvider{}, nil
	}
	return &NXTGenerationSignatureProvider{}, nil
}

func (cv *ConsensusValidator) headerByHeight(height uint64) (*proto.BlockHeader, error) {
	if height <= cv.startHeight {
		return cv.state.HeaderByHeightInternal(height)
	}
	return &cv.headers[height-cv.startHeight-1], nil
}

func (cv *ConsensusValidator) ValidateHeaders(headers []proto.BlockHeader, startHeight uint64) error {
	cv.startHeight = startHeight
	cv.headers = headers
	for i, header := range headers {
		height := startHeight + uint64(i)
		parent, err := cv.headerByHeight(height)
		if err != nil {
			return errors.Wrap(err, "failed to retrieve block's parent")
		}
		var greatGrandParent *proto.BlockHeader
		if height > 2 {
			greatGrandParent, err = cv.headerByHeight(height - 2)
			if err != nil {
				return errors.Wrap(err, "failed to retrieve block's great grandparent")
			}
		}
		if err := cv.validateBlockTimestamp(&header); err != nil {
			return errors.Wrap(err, "block timestamp validation failed")
		}
		if err := cv.validateBlockDelay(height, &header); err != nil {
			return errors.Wrap(err, "block delay validation failed")
		}
		if err := cv.validateGeneratorSignature(height, &header); err != nil {
			return errors.Wrap(err, "block generator signature validation failed")
		}
		if err := cv.validateBaseTarget(height, &header, parent, greatGrandParent); err != nil {
			return errors.Wrap(err, "base target validation failed")
		}
		if err := cv.validateBlockVersion(&header, height); err != nil {
			return errors.Wrap(err, "block version validation failed")
		}
	}
	return nil
}

func (cv *ConsensusValidator) validateEffectiveBalance(header *proto.BlockHeader, balance, height uint64) error {
	if header.Timestamp < cv.settings.MinimalGeneratingBalanceCheckAfterTime {
		return nil
	}
	smallerGeneratingBalance, err := cv.smallerMinimalGeneratingBalanceActivated(height)
	if err != nil {
		return err
	}
	if smallerGeneratingBalance {
		if balance < minimalEffectiveBalanceForGenerator2 {
			return errors.Errorf("generator's effective balance is less than required for generation: expected %d, found %d", minimalEffectiveBalanceForGenerator2, balance)
		}
		return nil
	}
	if balance < minimalEffectiveBalanceForGenerator1 {
		return errors.Errorf("generator's effective balance is less than required for generation: expected %d, %d", minimalEffectiveBalanceForGenerator1, balance)
	}
	return nil
}

func (cv *ConsensusValidator) RangeForGeneratingBalanceByHeight(height uint64) (uint64, uint64) {
	depth := uint64(firstDepth)
	if height >= cv.settings.GenerationBalanceDepthFrom50To1000AfterHeight {
		depth = secondDepth
	}
	bottomLimit := height - depth + 1
	if height < depth {
		bottomLimit = 1
	}
	return bottomLimit, height
}

func (cv *ConsensusValidator) generatingBalance(height uint64, addr proto.Address) (uint64, error) {
	start, end := cv.RangeForGeneratingBalanceByHeight(height)
	balance, err := cv.state.EffectiveBalance(proto.NewRecipientFromAddress(addr), start, end)
	if err != nil {
		return 0, err
	}
	return balance, nil
}

func (cv *ConsensusValidator) minerGeneratingBalance(height uint64, header *proto.BlockHeader) (uint64, error) {
	minerAddr, err := proto.NewAddressFromPublicKey(cv.settings.AddressSchemeCharacter, header.GenPublicKey)
	if err != nil {
		return 0, err
	}
	return cv.generatingBalance(height, minerAddr)
}

func (cv *ConsensusValidator) validBlockVersionAtHeight(blockchainHeight uint64) (proto.BlockVersion, error) {
	blockRewardActivated, err := cv.state.IsActiveAtHeightInternal(int16(settings.BlockReward), blockchainHeight)
	if err != nil {
		return proto.GenesisBlockVersion, errors.Wrap(err, "IsActiveAtHeight failed")
	}
	blockHeight := blockchainHeight + 1
	blockV5Activated, err := cv.state.IsActiveAtHeightInternal(int16(settings.BlockV5), blockHeight)
	if err != nil {
		return proto.GenesisBlockVersion, errors.Wrap(err, "IsActiveAtHeight failed")
	}
	if blockV5Activated {
		return proto.ProtoBlockVersion, nil
	} else if blockRewardActivated {
		return proto.RewardBlockVersion, nil
	} else if blockchainHeight > cv.settings.BlockVersion3AfterHeight {
		return proto.NgBlockVersion, nil
	} else if blockchainHeight > 0 {
		return proto.PlainBlockVersion, nil
	}
	return proto.GenesisBlockVersion, nil
}

func (cv *ConsensusValidator) validateBlockVersion(block *proto.BlockHeader, blockchainHeight uint64) error {
	validVersion, err := cv.validBlockVersionAtHeight(blockchainHeight)
	if err != nil {
		return err
	}
	if block.Version > proto.PlainBlockVersion && blockchainHeight <= cv.settings.BlockVersion3AfterHeight {
		return errors.Errorf("block version 3 or higher can only appear at height greater than %v", cv.settings.BlockVersion3AfterHeight)
	}
	if block.Version < validVersion {
		return errors.Errorf("block version %v is less than valid version %v for height %v", block.Version, validVersion, blockchainHeight)
	}
	return nil
}

func (cv *ConsensusValidator) checkTargetLimit(height, target uint64) error {
	fair, err := cv.fairPosActivated(height)
	if err != nil {
		return err
	}
	if !fair {
		return nil
	}
	if target >= cv.settings.MaxBaseTarget {
		return errors.New("base target is greater than maximum value from blockchain settings")
	}
	return nil
}

func (cv *ConsensusValidator) validateBaseTarget(height uint64, header, parent, greatGrandParent *proto.BlockHeader) error {
	if err := cv.checkTargetLimit(height, header.BaseTarget); err != nil {
		return err
	}
	pos, err := cv.posAlgo(height)
	if err != nil {
		return err
	}
	greatGrandParentTimestamp := uint64(0)
	if greatGrandParent != nil {
		greatGrandParentTimestamp = greatGrandParent.Timestamp
	}
	expectedTarget, err := pos.CalculateBaseTarget(
		cv.settings.AverageBlockDelaySeconds,
		height,
		parent.BaseTarget,
		parent.Timestamp,
		greatGrandParentTimestamp,
		header.Timestamp,
	)
	if err != nil {
		return err
	}
	if expectedTarget != header.BaseTarget {
		return errors.Errorf("declared base target %d does not match calculated base target %d", header.BaseTarget, expectedTarget)
	}
	return nil
}

func (cv *ConsensusValidator) validateGeneratorSignature(height uint64, header *proto.BlockHeader) error {
	var generationSignatureBlockHeader *proto.BlockHeader
	vrf, err := cv.state.IsActiveAtHeightInternal(int16(settings.BlockV5), height+1)
	if err != nil {
		return errors.Wrapf(err, "failed to validate generation signature")
	}
	pos, err := cv.posAlgo(height)
	if err != nil {
		return errors.Wrapf(err, "failed to validate generation signature")
	}
	if vrf {
		generationSignatureBlockHeader, err = cv.headerByHeight(pos.HeightForHit(height))
		if err != nil {
			return errors.Wrapf(err, "failed to get block header")
		}
	} else {
		generationSignatureBlockHeader, err = cv.headerByHeight(height)
		if err != nil {
			return errors.Wrapf(err, "failed to get last block header")
		}
	}
	gsp, err := cv.generationSignatureProvider(height + 1)
	if err != nil {
		return errors.Wrap(err, "failed to get generation signature provider")
	}
	ok, err := gsp.VerifyGenerationSignature(header.GenPublicKey, generationSignatureBlockHeader.GenSignature, header.GenSignature)
	if err != nil {
		return errors.Wrapf(err, "failed to verify generator signature")
	}
	if !ok {
		return errors.Errorf("invalid generation signature %s", header.GenSignature.String())
	}
	return nil
}

func (cv *ConsensusValidator) validBlockDelay(height uint64, key crypto.PublicKey, parentTarget, effectiveBalance uint64) (uint64, error) {
	pos, err := cv.posAlgo(height)
	if err != nil {
		return 0, err
	}
	hitSourceBlockHeader, err := cv.headerByHeight(pos.HeightForHit(height))
	if err != nil {
		return 0, err
	}
	gsp, err := cv.generationSignatureProvider(height + 1)
	if err != nil {
		return 0, err
	}
	source, err := gsp.HitSource(key, hitSourceBlockHeader.GenSignature)
	if err != nil {
		return 0, err
	}
	hit, err := GenHit(source)
	if err != nil {
		return 0, err
	}
	return pos.CalculateDelay(hit, parentTarget, effectiveBalance)
}

func (cv *ConsensusValidator) validateBlockDelay(height uint64, header *proto.BlockHeader) error {
	if cv.settings.Type == settings.MainNet && isInvalidMainNetBlock(header.BlockSignature, height) {
		return nil
	}
	parent, err := cv.headerByHeight(height)
	if err != nil {
		return errors.Errorf("failed to get parent by height: %v\n", err)
	}
	effectiveBalance, err := cv.minerGeneratingBalance(height, header)
	if err != nil {
		return errors.Errorf("failed to get effective balance: %v\n", err)
	}
	if err := cv.validateEffectiveBalance(header, effectiveBalance, height); err != nil {
		return errors.Errorf("invalid generating balance at height %d: %v\n", height, err)
	}
	delay, err := cv.validBlockDelay(height, header.GenPublicKey, parent.BaseTarget, effectiveBalance)
	if err != nil {
		return errors.Errorf("failed to calculate valid block delay: %v\n", err)
	}
	minTimestamp := parent.Timestamp + delay
	if header.Timestamp < minTimestamp {
		return errors.Errorf("invalid block timestamp %d: less than min valid timestamp %d", header.Timestamp, minTimestamp)
	}
	return nil
}

func (cv *ConsensusValidator) validateBlockTimestamp(header *proto.BlockHeader) error {
	currentTimestamp := proto.NewTimestampFromTime(cv.ntpTime.Now())
	if int64(header.Timestamp)-int64(currentTimestamp) > maxTimeDrift {
		return errors.Errorf(
			"block from future error: block's timestamp is too far in the future, current timestamp %d, received %d, maxTimeDrift %d, delta %d",
			currentTimestamp,
			header.Timestamp,
			maxTimeDrift,
			header.Timestamp-currentTimestamp)
	}
	return nil
}<|MERGE_RESOLUTION|>--- conflicted
+++ resolved
@@ -50,11 +50,7 @@
 }
 
 func NewConsensusValidator(state stateInfoProvider, tm types.Time) (*ConsensusValidator, error) {
-<<<<<<< HEAD
-	settings, err := state.BlockchainSettingsInternal()
-=======
-	s, err := state.BlockchainSettings()
->>>>>>> 07e4ca98
+	s, err := state.BlockchainSettingsInternal()
 	if err != nil {
 		return nil, errors.Errorf("failed to get blockchain settings: %v\n", err)
 	}
