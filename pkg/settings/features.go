package settings

type Feature int16

const (
	SmallerMinimalGeneratingBalance Feature = iota + 1
	NG
	MassTransfer
	SmartAccounts
	DataTransaction
	BurnAnyTokens
	FeeSponsorship
	FairPoS
	SmartAssets
	SmartAccountTrading
	Ride4DApps
	OrderV3
	ReduceNFTFee
	BlockReward // 14
	BlockV5
	MultiPaymentInvokeScript
	LeaseExpiration
)

type FeatureInfo struct {
	Implemented bool
	Description string
}

var FeaturesInfo = map[Feature]FeatureInfo{
	SmallerMinimalGeneratingBalance: {true, "Minimum Generating Balance of 1000 WAVES"},
	NG:                              {true, "NG Protocol"},
	MassTransfer:                    {true, "Mass Transfer Transaction"},
	SmartAccounts:                   {true, "Smart Accounts"},
	DataTransaction:                 {true, "Data Transaction"},
	BurnAnyTokens:                   {true, "Burn Any Tokens"},
	FeeSponsorship:                  {true, "Fee Sponsorship"},
	FairPoS:                         {true, "Fair PoS"},
	SmartAssets:                     {true, "Smart Assets"},
	SmartAccountTrading:             {true, "Smart Account Trading"},
	Ride4DApps:                      {true, "RIDE 4 DAPPS"},
	OrderV3:                         {true, "Order Version 3"},
	ReduceNFTFee:                    {true, "Reduce NFT fee"},
	BlockReward:                     {true, "Block Reward and Community Driven Monetary Policy"},
<<<<<<< HEAD
	BlockV5:                         {false, "VRF and Protobuf"},
	MultiPaymentInvokeScript:        {true, "Ride V4 and multiple attached payments for Invoke Script Transaction"},
=======
	BlockV5:                         {true, "VRF and Protobuf"},
	MultiPaymentInvokeScript:        {false, "Ride V4 and multiple attached payments for Invoke Script Transaction"},
>>>>>>> b72626b1
	LeaseExpiration:                 {false, "Lease Expiration"},
}<|MERGE_RESOLUTION|>--- conflicted
+++ resolved
@@ -42,12 +42,7 @@
 	OrderV3:                         {true, "Order Version 3"},
 	ReduceNFTFee:                    {true, "Reduce NFT fee"},
 	BlockReward:                     {true, "Block Reward and Community Driven Monetary Policy"},
-<<<<<<< HEAD
-	BlockV5:                         {false, "VRF and Protobuf"},
+	BlockV5:                         {true, "VRF and Protobuf"},
 	MultiPaymentInvokeScript:        {true, "Ride V4 and multiple attached payments for Invoke Script Transaction"},
-=======
-	BlockV5:                         {true, "VRF and Protobuf"},
-	MultiPaymentInvokeScript:        {false, "Ride V4 and multiple attached payments for Invoke Script Transaction"},
->>>>>>> b72626b1
 	LeaseExpiration:                 {false, "Lease Expiration"},
 }