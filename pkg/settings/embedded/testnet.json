--- conflicted
+++ resolved
@@ -33,14 +33,10 @@
   "initial_block_reward": 600000000,
   "block_reward_increment": 50000000,
   "block_reward_voting_period": 10000,
-<<<<<<< HEAD
-  "reward_addresses": ["3Myb6G8DkdBb8YcZzhrky65HrmiNuac3kvS", "3N13KQpdY3UU7JkWUBD9kN7t7xuUgeyYMTT"],
-=======
   "reward_addresses": [
     "3Myb6G8DkdBb8YcZzhrky65HrmiNuac3kvS",
     "3N13KQpdY3UU7JkWUBD9kN7t7xuUgeyYMTT"
   ],
->>>>>>> 2d8c5965
   "min_update_asset_info_interval": 100000,
   "type": 1,
   "genesis": {
