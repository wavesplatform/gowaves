--- conflicted
+++ resolved
@@ -149,13 +149,10 @@
     Recipient d_app = 1;
     bytes function_call = 2;
     repeated Amount payments = 3;
-<<<<<<< HEAD
-=======
 }
 
 message UpdateAssetInfoTransactionData {
     bytes asset_id = 1;
     string name = 2;
     string description = 3;
->>>>>>> ebb4217e
 }