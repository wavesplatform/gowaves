--- conflicted
+++ resolved
@@ -8,6 +8,7 @@
 	"testing"
 
 	"github.com/stretchr/testify/assert"
+	"github.com/stretchr/testify/require"
 	"github.com/wavesplatform/gowaves/pkg/crypto"
 	g "github.com/wavesplatform/gowaves/pkg/grpc/generated"
 	"github.com/wavesplatform/gowaves/pkg/libs/ntptime"
@@ -19,96 +20,88 @@
 
 func TestGetTransactions(t *testing.T) {
 	genesisPath, err := globalPathFromLocal("testdata/genesis/lease_genesis.json")
-	assert.NoError(t, err)
+	require.NoError(t, err)
 	st, stateCloser := stateWithCustomGenesis(t, genesisPath)
 	sets, err := st.BlockchainSettings()
-	assert.NoError(t, err)
+	require.NoError(t, err)
 	ctx, cancel := context.WithCancel(context.Background())
 	sch := createWallet(ctx, st, sets)
 	err = server.initServer(st, utxpool.New(utxSize, utxpool.NewValidator(st, ntptime.Stub{}), sets), sch)
-	assert.NoError(t, err)
-
-	conn := connect(t, grpcTestAddr)
-	defer func() {
-		cancel()
-		conn.Close()
+	require.NoError(t, err)
+
+	conn := connect(t, grpcTestAddr)
+	defer func() {
+		cancel()
+		err := conn.Close()
+		require.NoError(t, err)
 		stateCloser()
 	}()
 
 	id, err := crypto.NewDigestFromBase58("ADXuoPsKMJ59HyLMGzLBbNQD8p2eJ93dciuBPJp3Qhx")
-	assert.NoError(t, err)
+	require.NoError(t, err)
 	tx, err := st.TransactionByID(id.Bytes())
-	assert.NoError(t, err)
+	require.NoError(t, err)
 	leaseTx, ok := tx.(*proto.LeaseWithSig)
 	assert.Equal(t, true, ok)
 	recipient := *leaseTx.Recipient.Address
 	sender, err := proto.NewAddressFromPublicKey(server.scheme, leaseTx.SenderPK)
-	assert.NoError(t, err)
+	require.NoError(t, err)
 
 	cl := g.NewTransactionsApiClient(conn)
 
 	// By sender.
+	senderBody, err := sender.Body()
+	require.NoError(t, err)
 	req := &g.TransactionsRequest{
-		Sender: sender.Body(),
+		Sender: senderBody,
 	}
 	stream, err := cl.GetTransactions(ctx, req)
-	assert.NoError(t, err)
+	require.NoError(t, err)
 	correctRes, err := server.transactionToTransactionResponse(tx, true)
-	assert.NoError(t, err)
+	require.NoError(t, err)
 	res, err := stream.Recv()
-	assert.NoError(t, err)
+	require.NoError(t, err)
 	assert.Equal(t, correctRes, res)
 	_, err = stream.Recv()
 	assert.Equal(t, io.EOF, err)
 
 	// By recipient.
-	req = &g.TransactionsRequest{
-<<<<<<< HEAD
-		Recipient: &g.Recipient{Recipient: &g.Recipient_Address{Address: recipient.Body()}},
-=======
+	recipientBody, err := recipient.Body()
+	require.NoError(t, err)
+	req = &g.TransactionsRequest{
 		Recipient: &g.Recipient{Recipient: &g.Recipient_PublicKeyHash{PublicKeyHash: recipientBody}},
->>>>>>> ebb4217e
 	}
 	stream, err = cl.GetTransactions(ctx, req)
-	assert.NoError(t, err)
-	res, err = stream.Recv()
-	assert.NoError(t, err)
+	require.NoError(t, err)
+	res, err = stream.Recv()
+	require.NoError(t, err)
 	assert.Equal(t, correctRes, res)
 	_, err = stream.Recv()
 	assert.Equal(t, io.EOF, err)
 
 	// By recipient and ID.
 	req = &g.TransactionsRequest{
-<<<<<<< HEAD
-		Recipient:      &g.Recipient{Recipient: &g.Recipient_Address{Address: recipient.Body()}},
-=======
 		Recipient:      &g.Recipient{Recipient: &g.Recipient_PublicKeyHash{PublicKeyHash: recipientBody}},
->>>>>>> ebb4217e
 		TransactionIds: [][]byte{id.Bytes()},
 	}
 	stream, err = cl.GetTransactions(ctx, req)
-	assert.NoError(t, err)
-	res, err = stream.Recv()
-	assert.NoError(t, err)
+	require.NoError(t, err)
+	res, err = stream.Recv()
+	require.NoError(t, err)
 	assert.Equal(t, correctRes, res)
 	_, err = stream.Recv()
 	assert.Equal(t, io.EOF, err)
 
 	// By sender, recipient and ID.
 	req = &g.TransactionsRequest{
-<<<<<<< HEAD
-		Sender:         sender.Body(),
-		Recipient:      &g.Recipient{Recipient: &g.Recipient_Address{Address: recipient.Body()}},
-=======
 		Sender:         senderBody,
 		Recipient:      &g.Recipient{Recipient: &g.Recipient_PublicKeyHash{PublicKeyHash: recipientBody}},
->>>>>>> ebb4217e
 		TransactionIds: [][]byte{id.Bytes()},
 	}
 	stream, err = cl.GetTransactions(ctx, req)
-	assert.NoError(t, err)
-	res, err = stream.Recv()
-	assert.NoError(t, err)
+	require.NoError(t, err)
+	res, err = stream.Recv()
+	require.NoError(t, err)
 	assert.Equal(t, correctRes, res)
 	_, err = stream.Recv()
 	assert.Equal(t, io.EOF, err)
@@ -116,46 +109,47 @@
 
 func TestGetStatuses(t *testing.T) {
 	dataDir, err := ioutil.TempDir(os.TempDir(), "dataDir")
-	assert.NoError(t, err)
+	require.NoError(t, err)
 	params := defaultStateParams()
 	st, err := state.NewState(dataDir, params, settings.MainNetSettings)
-	assert.NoError(t, err)
+	require.NoError(t, err)
 	ctx, cancel := context.WithCancel(context.Background())
 	sch := createWallet(ctx, st, settings.MainNetSettings)
 	utx := utxpool.New(utxSize, utxpool.NoOpValidator{}, settings.MainNetSettings)
 	err = server.initServer(st, utx, sch)
-	assert.NoError(t, err)
-
-	conn := connect(t, grpcTestAddr)
-	defer func() {
-		cancel()
-		conn.Close()
+	require.NoError(t, err)
+
+	conn := connect(t, grpcTestAddr)
+	defer func() {
+		cancel()
+		err := conn.Close()
+		require.NoError(t, err)
 		err = st.Close()
-		assert.NoError(t, err)
+		require.NoError(t, err)
 		err = os.RemoveAll(dataDir)
-		assert.NoError(t, err)
+		require.NoError(t, err)
 	}()
 
 	addr, err := proto.NewAddressFromString("3PAWwWa6GbwcJaFzwqXQN5KQm7H96Y7SHTQ")
-	assert.NoError(t, err)
+	require.NoError(t, err)
 	sk, pk, err := crypto.GenerateKeyPair([]byte("whatever"))
-	assert.NoError(t, err)
+	require.NoError(t, err)
 	waves := proto.OptionalAsset{Present: false}
 	tx := proto.NewUnsignedTransferWithSig(pk, waves, waves, 100, 1, 100, proto.NewRecipientFromAddress(addr), &proto.LegacyAttachment{Value: []byte("attachment")})
 	err = tx.Sign(server.scheme, sk)
-	assert.NoError(t, err)
+	require.NoError(t, err)
 	txBytes, err := tx.MarshalBinary()
-	assert.NoError(t, err)
+	require.NoError(t, err)
 	// Add tx to UTX.
 	err = utx.AddWithBytes(tx, txBytes)
-	assert.NoError(t, err)
+	require.NoError(t, err)
 
 	cl := g.NewTransactionsApiClient(conn)
 	// id0 is from Mainnet genesis block.
 	id0 := crypto.MustSignatureFromBase58("2DVtfgXjpMeFf2PQCqvwxAiaGbiDsxDjSdNQkc5JQ74eWxjWFYgwvqzC4dn7iB1AhuM32WxEiVi1SGijsBtYQwn8")
 	// id1 should be in UTX.
 	id1, err := tx.GetID(settings.MainNetSettings.AddressSchemeCharacter)
-	assert.NoError(t, err)
+	require.NoError(t, err)
 	// id2 is unknown.
 	id2 := []byte{2}
 	ids := [][]byte{id0.Bytes(), id1, id2}
@@ -167,10 +161,10 @@
 
 	req := &g.TransactionsByIdRequest{TransactionIds: ids}
 	stream, err := cl.GetStatuses(ctx, req)
-	assert.NoError(t, err)
+	require.NoError(t, err)
 	for _, correctRes := range correstResults {
 		res, err := stream.Recv()
-		assert.NoError(t, err)
+		require.NoError(t, err)
 		assert.Equal(t, correctRes, res)
 	}
 	_, err = stream.Recv()
@@ -179,103 +173,101 @@
 
 func TestGetUnconfirmed(t *testing.T) {
 	dataDir, err := ioutil.TempDir(os.TempDir(), "dataDir")
-	assert.NoError(t, err)
+	require.NoError(t, err)
 	params := defaultStateParams()
 	st, err := state.NewState(dataDir, params, settings.MainNetSettings)
-	assert.NoError(t, err)
+	require.NoError(t, err)
 	ctx, cancel := context.WithCancel(context.Background())
 	sch := createWallet(ctx, st, settings.MainNetSettings)
 	utx := utxpool.New(utxSize, utxpool.NoOpValidator{}, settings.MainNetSettings)
 	err = server.initServer(st, utx, sch)
-	assert.NoError(t, err)
-
-	conn := connect(t, grpcTestAddr)
-	defer func() {
-		cancel()
-		conn.Close()
+	require.NoError(t, err)
+
+	conn := connect(t, grpcTestAddr)
+	defer func() {
+		cancel()
+		err = conn.Close()
+		require.NoError(t, err)
 		err = st.Close()
-		assert.NoError(t, err)
+		require.NoError(t, err)
 		err = os.RemoveAll(dataDir)
-		assert.NoError(t, err)
+		require.NoError(t, err)
 	}()
 
 	addr, err := proto.NewAddressFromString("3PAWwWa6GbwcJaFzwqXQN5KQm7H96Y7SHTQ")
-	assert.NoError(t, err)
+	require.NoError(t, err)
+	addrBody, err := addr.Body()
+	require.NoError(t, err)
 	sk, pk, err := crypto.GenerateKeyPair([]byte("whatever"))
-	assert.NoError(t, err)
+	require.NoError(t, err)
 	senderAddr, err := proto.NewAddressFromPublicKey(server.scheme, pk)
-	assert.NoError(t, err)
+	require.NoError(t, err)
 	waves := proto.OptionalAsset{Present: false}
 	tx := proto.NewUnsignedTransferWithSig(pk, waves, waves, 100, 1, 100, proto.NewRecipientFromAddress(addr), &proto.LegacyAttachment{Value: []byte("attachment")})
 	err = tx.Sign(server.scheme, sk)
-	assert.NoError(t, err)
+	require.NoError(t, err)
 	txBytes, err := tx.MarshalBinary()
-	assert.NoError(t, err)
+	require.NoError(t, err)
 	// Add tx to UTX.
 	err = utx.AddWithBytes(tx, txBytes)
-	assert.NoError(t, err)
+	require.NoError(t, err)
 
 	cl := g.NewTransactionsApiClient(conn)
 
 	// By sender.
+	senderAddrBody, err := senderAddr.Body()
+	require.NoError(t, err)
 	req := &g.TransactionsRequest{
-		Sender: senderAddr.Body(),
+		Sender: senderAddrBody,
 	}
 	stream, err := cl.GetUnconfirmed(ctx, req)
-	assert.NoError(t, err)
+	require.NoError(t, err)
 	correctRes, err := server.transactionToTransactionResponse(tx, false)
-	assert.NoError(t, err)
+	require.NoError(t, err)
 	res, err := stream.Recv()
-	assert.NoError(t, err)
+	require.NoError(t, err)
 	assert.Equal(t, correctRes, res)
 	_, err = stream.Recv()
 	assert.Equal(t, io.EOF, err)
 
 	// By recipient.
 	req = &g.TransactionsRequest{
-<<<<<<< HEAD
-		Recipient: &g.Recipient{Recipient: &g.Recipient_Address{Address: addr.Body()}},
-=======
 		Recipient: &g.Recipient{Recipient: &g.Recipient_PublicKeyHash{PublicKeyHash: addrBody}},
->>>>>>> ebb4217e
 	}
 	stream, err = cl.GetUnconfirmed(ctx, req)
-	assert.NoError(t, err)
-	res, err = stream.Recv()
-	assert.NoError(t, err)
+	require.NoError(t, err)
+	res, err = stream.Recv()
+	require.NoError(t, err)
 	assert.Equal(t, correctRes, res)
 	_, err = stream.Recv()
 	assert.Equal(t, io.EOF, err)
 
 	// By ID.
 	id, err := tx.GetID(settings.MainNetSettings.AddressSchemeCharacter)
-	assert.NoError(t, err)
+	require.NoError(t, err)
 	req = &g.TransactionsRequest{
 		TransactionIds: [][]byte{id},
 	}
 	stream, err = cl.GetUnconfirmed(ctx, req)
-	assert.NoError(t, err)
-	res, err = stream.Recv()
-	assert.NoError(t, err)
+	require.NoError(t, err)
+	res, err = stream.Recv()
+	require.NoError(t, err)
 	assert.Equal(t, correctRes, res)
 	_, err = stream.Recv()
 	assert.Equal(t, io.EOF, err)
 
 	// By sender, recipient and ID.
-	req = &g.TransactionsRequest{
-<<<<<<< HEAD
-		Sender:         senderAddr.Body(),
-		Recipient:      &g.Recipient{Recipient: &g.Recipient_Address{Address: addr.Body()}},
-=======
+	senderAddrBody, err = senderAddr.Body()
+	require.NoError(t, err)
+	req = &g.TransactionsRequest{
 		Sender:         senderAddrBody,
 		Recipient:      &g.Recipient{Recipient: &g.Recipient_PublicKeyHash{PublicKeyHash: addrBody}},
->>>>>>> ebb4217e
 		TransactionIds: [][]byte{id},
 	}
 	stream, err = cl.GetUnconfirmed(ctx, req)
-	assert.NoError(t, err)
-	res, err = stream.Recv()
-	assert.NoError(t, err)
+	require.NoError(t, err)
+	res, err = stream.Recv()
+	require.NoError(t, err)
 	assert.Equal(t, correctRes, res)
 	_, err = stream.Recv()
 	assert.Equal(t, io.EOF, err)
@@ -283,94 +275,92 @@
 
 func TestSign(t *testing.T) {
 	dataDir, err := ioutil.TempDir(os.TempDir(), "dataDir")
-	assert.NoError(t, err)
+	require.NoError(t, err)
 	params := defaultStateParams()
 	st, err := state.NewState(dataDir, params, settings.MainNetSettings)
-	assert.NoError(t, err)
+	require.NoError(t, err)
 	ctx, cancel := context.WithCancel(context.Background())
 	sch := createWallet(ctx, st, settings.MainNetSettings)
 
 	err = server.initServer(st, nil, sch)
-	assert.NoError(t, err)
-
-	conn := connect(t, grpcTestAddr)
-	defer func() {
-		cancel()
-		conn.Close()
+	require.NoError(t, err)
+
+	conn := connect(t, grpcTestAddr)
+	defer func() {
+		cancel()
+		err = conn.Close()
+		require.NoError(t, err)
 		err = st.Close()
-		assert.NoError(t, err)
+		require.NoError(t, err)
 		err = os.RemoveAll(dataDir)
-		assert.NoError(t, err)
+		require.NoError(t, err)
 	}()
 
 	pk := keyPairs[0].Public
 
 	addr, err := proto.NewAddressFromString("3PAWwWa6GbwcJaFzwqXQN5KQm7H96Y7SHTQ")
-	assert.NoError(t, err)
+	require.NoError(t, err)
 	waves := proto.OptionalAsset{Present: false}
-<<<<<<< HEAD
-	tx := proto.NewUnsignedTransferV1(pk, waves, waves, 100, 1, 100, proto.NewRecipientFromAddress(addr), "attachment")
-	err = tx.GenerateID()
-=======
 	tx := proto.NewUnsignedTransferWithSig(pk, waves, waves, 100, 1, 100, proto.NewRecipientFromAddress(addr), &proto.LegacyAttachment{Value: []byte("attachment")})
 	err = tx.GenerateID(server.scheme)
->>>>>>> ebb4217e
-	assert.NoError(t, err)
+	require.NoError(t, err)
+	require.NoError(t, err)
 	txProto, err := tx.ToProtobuf(server.scheme)
-	assert.NoError(t, err)
+	require.NoError(t, err)
 
 	cl := g.NewTransactionsApiClient(conn)
 	req := &g.SignRequest{Transaction: txProto, SignerPublicKey: pk.Bytes()}
 	res, err := cl.Sign(ctx, req)
-	assert.NoError(t, err)
+	require.NoError(t, err)
 	var c proto.ProtobufConverter
 	resTx, err := c.SignedTransaction(res)
-	assert.NoError(t, err)
+	require.NoError(t, err)
 	transfer, ok := resTx.(*proto.TransferWithSig)
 	assert.Equal(t, true, ok)
 	ok, err = transfer.Verify(server.scheme, pk)
-	assert.NoError(t, err)
+	require.NoError(t, err)
 	assert.Equal(t, true, ok)
 }
 
 func TestBroadcast(t *testing.T) {
 	dataDir, err := ioutil.TempDir(os.TempDir(), "dataDir")
-	assert.NoError(t, err)
+	require.NoError(t, err)
 	params := defaultStateParams()
 	st, err := state.NewState(dataDir, params, settings.MainNetSettings)
-	assert.NoError(t, err)
+	require.NoError(t, err)
 	ctx, cancel := context.WithCancel(context.Background())
 	sch := createWallet(ctx, st, settings.MainNetSettings)
 	utx := utxpool.New(utxSize, utxpool.NoOpValidator{}, settings.MainNetSettings)
 	err = server.initServer(st, utx, sch)
-	assert.NoError(t, err)
-
-	conn := connect(t, grpcTestAddr)
-	defer func() {
-		cancel()
-		conn.Close()
+	require.NoError(t, err)
+
+	conn := connect(t, grpcTestAddr)
+	defer func() {
+		cancel()
+		err = conn.Close()
+		require.NoError(t, err)
 		err = st.Close()
-		assert.NoError(t, err)
+		require.NoError(t, err)
 		err = os.RemoveAll(dataDir)
-		assert.NoError(t, err)
+		require.NoError(t, err)
 	}()
 
 	addr, err := proto.NewAddressFromString("3PAWwWa6GbwcJaFzwqXQN5KQm7H96Y7SHTQ")
-	assert.NoError(t, err)
+	require.NoError(t, err)
 	sk, pk, err := crypto.GenerateKeyPair([]byte("whatever"))
-	assert.NoError(t, err)
+	require.NoError(t, err)
 	waves := proto.OptionalAsset{Present: false}
 	tx := proto.NewUnsignedTransferWithSig(pk, waves, waves, 100, 1, 100, proto.NewRecipientFromAddress(addr), &proto.LegacyAttachment{Value: []byte("attachment")})
 	err = tx.Sign(server.scheme, sk)
-	assert.NoError(t, err)
+	require.NoError(t, err)
 	txProto, err := tx.ToProtobufSigned(server.scheme)
-	assert.NoError(t, err)
+	require.NoError(t, err)
 
 	// tx is originally not in UTX.
 	assert.Equal(t, false, utx.Exists(tx))
 	cl := g.NewTransactionsApiClient(conn)
 	_, err = cl.Broadcast(ctx, txProto)
-	assert.NoError(t, err)
+	require.NoError(t, err)
 
 	// tx should now be in UTX.
 	assert.Equal(t, true, utx.Exists(tx))
