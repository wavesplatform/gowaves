package server

import (
	"context"
	"io"
	"io/ioutil"
	"os"
	"testing"

	"github.com/stretchr/testify/assert"
	"github.com/wavesplatform/gowaves/pkg/crypto"
	g "github.com/wavesplatform/gowaves/pkg/grpc/generated"
	"github.com/wavesplatform/gowaves/pkg/libs/ntptime"
	"github.com/wavesplatform/gowaves/pkg/miner/utxpool"
	"github.com/wavesplatform/gowaves/pkg/proto"
	"github.com/wavesplatform/gowaves/pkg/settings"
	"github.com/wavesplatform/gowaves/pkg/state"
)

func TestGetTransactions(t *testing.T) {
	genesisPath, err := globalPathFromLocal("testdata/genesis/lease_genesis.json")
	assert.NoError(t, err)
	st, stateCloser := stateWithCustomGenesis(t, genesisPath)
	sets, err := st.BlockchainSettings()
	assert.NoError(t, err)
	ctx, cancel := context.WithCancel(context.Background())
	sch := createWallet(ctx, st, sets)
<<<<<<< HEAD
	err = server.initServer(st, utxpool.New(utxSize, utxpool.NewValidator(st, ntptime.Stub{})), sch)
=======
	err = server.initServer(st, utxpool.New(utxSize, utxpool.NewValidator(st, ntptime.Stub{}), sets), sch)
>>>>>>> ebb4217e
	assert.NoError(t, err)

	conn := connect(t, grpcTestAddr)
	defer func() {
		cancel()
		conn.Close()
		stateCloser()
	}()

	id, err := crypto.NewDigestFromBase58("ADXuoPsKMJ59HyLMGzLBbNQD8p2eJ93dciuBPJp3Qhx")
	assert.NoError(t, err)
	tx, err := st.TransactionByID(id.Bytes())
	assert.NoError(t, err)
	leaseTx, ok := tx.(*proto.LeaseWithSig)
	assert.Equal(t, true, ok)
	recipient := *leaseTx.Recipient.Address
	recipientBody, err := recipient.Body()
	assert.NoError(t, err)
	sender, err := proto.NewAddressFromPublicKey(server.scheme, leaseTx.SenderPK)
	assert.NoError(t, err)
	senderBody, err := sender.Body()
	assert.NoError(t, err)

	cl := g.NewTransactionsApiClient(conn)

	// By sender.
	req := &g.TransactionsRequest{
		Sender: senderBody,
	}
	stream, err := cl.GetTransactions(ctx, req)
	assert.NoError(t, err)
	correctRes, err := server.transactionToTransactionResponse(tx, true)
	assert.NoError(t, err)
	res, err := stream.Recv()
	assert.NoError(t, err)
	assert.Equal(t, correctRes, res)
	_, err = stream.Recv()
	assert.Equal(t, io.EOF, err)

	// By recipient.
	req = &g.TransactionsRequest{
		Recipient: &g.Recipient{Recipient: &g.Recipient_PublicKeyHash{PublicKeyHash: recipientBody}},
	}
	stream, err = cl.GetTransactions(ctx, req)
	assert.NoError(t, err)
	res, err = stream.Recv()
	assert.NoError(t, err)
	assert.Equal(t, correctRes, res)
	_, err = stream.Recv()
	assert.Equal(t, io.EOF, err)

	// By recipient and ID.
	req = &g.TransactionsRequest{
		Recipient:      &g.Recipient{Recipient: &g.Recipient_PublicKeyHash{PublicKeyHash: recipientBody}},
		TransactionIds: [][]byte{id.Bytes()},
	}
	stream, err = cl.GetTransactions(ctx, req)
	assert.NoError(t, err)
	res, err = stream.Recv()
	assert.NoError(t, err)
	assert.Equal(t, correctRes, res)
	_, err = stream.Recv()
	assert.Equal(t, io.EOF, err)

	// By sender, recipient and ID.
	req = &g.TransactionsRequest{
		Sender:         senderBody,
		Recipient:      &g.Recipient{Recipient: &g.Recipient_PublicKeyHash{PublicKeyHash: recipientBody}},
		TransactionIds: [][]byte{id.Bytes()},
	}
	stream, err = cl.GetTransactions(ctx, req)
	assert.NoError(t, err)
	res, err = stream.Recv()
	assert.NoError(t, err)
	assert.Equal(t, correctRes, res)
	_, err = stream.Recv()
	assert.Equal(t, io.EOF, err)
}

func TestGetStatuses(t *testing.T) {
	dataDir, err := ioutil.TempDir(os.TempDir(), "dataDir")
	assert.NoError(t, err)
	params := defaultStateParams()
	st, err := state.NewState(dataDir, params, settings.MainNetSettings)
	assert.NoError(t, err)
	ctx, cancel := context.WithCancel(context.Background())
	sch := createWallet(ctx, st, settings.MainNetSettings)
<<<<<<< HEAD
	utx := utxpool.New(utxSize, utxpool.NoOpValidator{})
=======
	utx := utxpool.New(utxSize, utxpool.NoOpValidator{}, settings.MainNetSettings)
>>>>>>> ebb4217e
	err = server.initServer(st, utx, sch)
	assert.NoError(t, err)

	conn := connect(t, grpcTestAddr)
	defer func() {
		cancel()
		conn.Close()
		err = st.Close()
		assert.NoError(t, err)
		err = os.RemoveAll(dataDir)
		assert.NoError(t, err)
	}()

	addr, err := proto.NewAddressFromString("3PAWwWa6GbwcJaFzwqXQN5KQm7H96Y7SHTQ")
	assert.NoError(t, err)
	sk, pk, err := crypto.GenerateKeyPair([]byte("whatever"))
	assert.NoError(t, err)
	waves := proto.OptionalAsset{Present: false}
	tx := proto.NewUnsignedTransferWithSig(pk, waves, waves, 100, 1, 100, proto.NewRecipientFromAddress(addr), &proto.LegacyAttachment{Value: []byte("attachment")})
	err = tx.Sign(server.scheme, sk)
	assert.NoError(t, err)
	txBytes, err := tx.MarshalBinary()
	assert.NoError(t, err)
	// Add tx to UTX.
	err = utx.AddWithBytes(tx, txBytes)
	assert.NoError(t, err)

	cl := g.NewTransactionsApiClient(conn)
	// id0 is from Mainnet genesis block.
	id0 := crypto.MustSignatureFromBase58("2DVtfgXjpMeFf2PQCqvwxAiaGbiDsxDjSdNQkc5JQ74eWxjWFYgwvqzC4dn7iB1AhuM32WxEiVi1SGijsBtYQwn8")
	// id1 should be in UTX.
	id1, err := tx.GetID(settings.MainNetSettings.AddressSchemeCharacter)
	assert.NoError(t, err)
	// id2 is unknown.
	id2 := []byte{2}
	ids := [][]byte{id0.Bytes(), id1, id2}
	correstResults := []*g.TransactionStatus{
		{Id: id0.Bytes(), Height: 1, Status: g.TransactionStatus_CONFIRMED},
		{Id: id1, Status: g.TransactionStatus_UNCONFIRMED},
		{Id: id2, Status: g.TransactionStatus_NOT_EXISTS},
	}

	req := &g.TransactionsByIdRequest{TransactionIds: ids}
	stream, err := cl.GetStatuses(ctx, req)
	assert.NoError(t, err)
	for _, correctRes := range correstResults {
		res, err := stream.Recv()
		assert.NoError(t, err)
		assert.Equal(t, correctRes, res)
	}
	_, err = stream.Recv()
	assert.Equal(t, io.EOF, err)
}

func TestGetUnconfirmed(t *testing.T) {
	dataDir, err := ioutil.TempDir(os.TempDir(), "dataDir")
	assert.NoError(t, err)
	params := defaultStateParams()
	st, err := state.NewState(dataDir, params, settings.MainNetSettings)
	assert.NoError(t, err)
	ctx, cancel := context.WithCancel(context.Background())
	sch := createWallet(ctx, st, settings.MainNetSettings)
<<<<<<< HEAD
	utx := utxpool.New(utxSize, utxpool.NoOpValidator{})
=======
	utx := utxpool.New(utxSize, utxpool.NoOpValidator{}, settings.MainNetSettings)
>>>>>>> ebb4217e
	err = server.initServer(st, utx, sch)
	assert.NoError(t, err)

	conn := connect(t, grpcTestAddr)
	defer func() {
		cancel()
		conn.Close()
		err = st.Close()
		assert.NoError(t, err)
		err = os.RemoveAll(dataDir)
		assert.NoError(t, err)
	}()

	addr, err := proto.NewAddressFromString("3PAWwWa6GbwcJaFzwqXQN5KQm7H96Y7SHTQ")
	assert.NoError(t, err)
	addrBody, err := addr.Body()
	assert.NoError(t, err)
	sk, pk, err := crypto.GenerateKeyPair([]byte("whatever"))
	assert.NoError(t, err)
	senderAddr, err := proto.NewAddressFromPublicKey(server.scheme, pk)
	assert.NoError(t, err)
	senderAddrBody, err := senderAddr.Body()
	assert.NoError(t, err)
	waves := proto.OptionalAsset{Present: false}
	tx := proto.NewUnsignedTransferWithSig(pk, waves, waves, 100, 1, 100, proto.NewRecipientFromAddress(addr), &proto.LegacyAttachment{Value: []byte("attachment")})
	err = tx.Sign(server.scheme, sk)
	assert.NoError(t, err)
	txBytes, err := tx.MarshalBinary()
	assert.NoError(t, err)
	// Add tx to UTX.
	err = utx.AddWithBytes(tx, txBytes)
	assert.NoError(t, err)

	cl := g.NewTransactionsApiClient(conn)

	// By sender.
	req := &g.TransactionsRequest{
		Sender: senderAddrBody,
	}
	stream, err := cl.GetUnconfirmed(ctx, req)
	assert.NoError(t, err)
	correctRes, err := server.transactionToTransactionResponse(tx, false)
	assert.NoError(t, err)
	res, err := stream.Recv()
	assert.NoError(t, err)
	assert.Equal(t, correctRes, res)
	_, err = stream.Recv()
	assert.Equal(t, io.EOF, err)

	// By recipient.
	req = &g.TransactionsRequest{
		Recipient: &g.Recipient{Recipient: &g.Recipient_PublicKeyHash{PublicKeyHash: addrBody}},
	}
	stream, err = cl.GetUnconfirmed(ctx, req)
	assert.NoError(t, err)
	res, err = stream.Recv()
	assert.NoError(t, err)
	assert.Equal(t, correctRes, res)
	_, err = stream.Recv()
	assert.Equal(t, io.EOF, err)

	// By ID.
	id, err := tx.GetID(settings.MainNetSettings.AddressSchemeCharacter)
	assert.NoError(t, err)
	req = &g.TransactionsRequest{
		TransactionIds: [][]byte{id},
	}
	stream, err = cl.GetUnconfirmed(ctx, req)
	assert.NoError(t, err)
	res, err = stream.Recv()
	assert.NoError(t, err)
	assert.Equal(t, correctRes, res)
	_, err = stream.Recv()
	assert.Equal(t, io.EOF, err)

	// By sender, recipient and ID.
	req = &g.TransactionsRequest{
		Sender:         senderAddrBody,
		Recipient:      &g.Recipient{Recipient: &g.Recipient_PublicKeyHash{PublicKeyHash: addrBody}},
		TransactionIds: [][]byte{id},
	}
	stream, err = cl.GetUnconfirmed(ctx, req)
	assert.NoError(t, err)
	res, err = stream.Recv()
	assert.NoError(t, err)
	assert.Equal(t, correctRes, res)
	_, err = stream.Recv()
	assert.Equal(t, io.EOF, err)
}

func TestSign(t *testing.T) {
	dataDir, err := ioutil.TempDir(os.TempDir(), "dataDir")
	assert.NoError(t, err)
	params := defaultStateParams()
	st, err := state.NewState(dataDir, params, settings.MainNetSettings)
	assert.NoError(t, err)
	ctx, cancel := context.WithCancel(context.Background())
	sch := createWallet(ctx, st, settings.MainNetSettings)

	err = server.initServer(st, nil, sch)
	assert.NoError(t, err)

	conn := connect(t, grpcTestAddr)
	defer func() {
		cancel()
		conn.Close()
		err = st.Close()
		assert.NoError(t, err)
		err = os.RemoveAll(dataDir)
		assert.NoError(t, err)
	}()

	pk := keyPairs[0].Public

	addr, err := proto.NewAddressFromString("3PAWwWa6GbwcJaFzwqXQN5KQm7H96Y7SHTQ")
	assert.NoError(t, err)
	waves := proto.OptionalAsset{Present: false}
	tx := proto.NewUnsignedTransferWithSig(pk, waves, waves, 100, 1, 100, proto.NewRecipientFromAddress(addr), &proto.LegacyAttachment{Value: []byte("attachment")})
	err = tx.GenerateID(server.scheme)
	assert.NoError(t, err)
	txProto, err := tx.ToProtobuf(server.scheme)
	assert.NoError(t, err)

	cl := g.NewTransactionsApiClient(conn)
	req := &g.SignRequest{Transaction: txProto, SignerPublicKey: pk.Bytes()}
	res, err := cl.Sign(ctx, req)
	assert.NoError(t, err)
	var c proto.ProtobufConverter
	resTx, err := c.SignedTransaction(res)
	assert.NoError(t, err)
	transfer, ok := resTx.(*proto.TransferWithSig)
	assert.Equal(t, true, ok)
	ok, err = transfer.Verify(server.scheme, pk)
	assert.NoError(t, err)
	assert.Equal(t, true, ok)
}

func TestBroadcast(t *testing.T) {
	dataDir, err := ioutil.TempDir(os.TempDir(), "dataDir")
	assert.NoError(t, err)
	params := defaultStateParams()
	st, err := state.NewState(dataDir, params, settings.MainNetSettings)
	assert.NoError(t, err)
	ctx, cancel := context.WithCancel(context.Background())
	sch := createWallet(ctx, st, settings.MainNetSettings)
<<<<<<< HEAD
	utx := utxpool.New(utxSize, utxpool.NoOpValidator{})
=======
	utx := utxpool.New(utxSize, utxpool.NoOpValidator{}, settings.MainNetSettings)
>>>>>>> ebb4217e
	err = server.initServer(st, utx, sch)
	assert.NoError(t, err)

	conn := connect(t, grpcTestAddr)
	defer func() {
		cancel()
		conn.Close()
		err = st.Close()
		assert.NoError(t, err)
		err = os.RemoveAll(dataDir)
		assert.NoError(t, err)
	}()

	addr, err := proto.NewAddressFromString("3PAWwWa6GbwcJaFzwqXQN5KQm7H96Y7SHTQ")
	assert.NoError(t, err)
	sk, pk, err := crypto.GenerateKeyPair([]byte("whatever"))
	assert.NoError(t, err)
	waves := proto.OptionalAsset{Present: false}
	tx := proto.NewUnsignedTransferWithSig(pk, waves, waves, 100, 1, 100, proto.NewRecipientFromAddress(addr), &proto.LegacyAttachment{Value: []byte("attachment")})
	err = tx.Sign(server.scheme, sk)
	assert.NoError(t, err)
	txProto, err := tx.ToProtobufSigned(server.scheme)
	assert.NoError(t, err)

	// tx is originally not in UTX.
	assert.Equal(t, false, utx.Exists(tx))
	cl := g.NewTransactionsApiClient(conn)
	_, err = cl.Broadcast(ctx, txProto)
	assert.NoError(t, err)

	// tx should now be in UTX.
	assert.Equal(t, true, utx.Exists(tx))
}<|MERGE_RESOLUTION|>--- conflicted
+++ resolved
@@ -25,11 +25,7 @@
 	assert.NoError(t, err)
 	ctx, cancel := context.WithCancel(context.Background())
 	sch := createWallet(ctx, st, sets)
-<<<<<<< HEAD
-	err = server.initServer(st, utxpool.New(utxSize, utxpool.NewValidator(st, ntptime.Stub{})), sch)
-=======
 	err = server.initServer(st, utxpool.New(utxSize, utxpool.NewValidator(st, ntptime.Stub{}), sets), sch)
->>>>>>> ebb4217e
 	assert.NoError(t, err)
 
 	conn := connect(t, grpcTestAddr)
@@ -117,11 +113,7 @@
 	assert.NoError(t, err)
 	ctx, cancel := context.WithCancel(context.Background())
 	sch := createWallet(ctx, st, settings.MainNetSettings)
-<<<<<<< HEAD
-	utx := utxpool.New(utxSize, utxpool.NoOpValidator{})
-=======
 	utx := utxpool.New(utxSize, utxpool.NoOpValidator{}, settings.MainNetSettings)
->>>>>>> ebb4217e
 	err = server.initServer(st, utx, sch)
 	assert.NoError(t, err)
 
@@ -184,11 +176,7 @@
 	assert.NoError(t, err)
 	ctx, cancel := context.WithCancel(context.Background())
 	sch := createWallet(ctx, st, settings.MainNetSettings)
-<<<<<<< HEAD
-	utx := utxpool.New(utxSize, utxpool.NoOpValidator{})
-=======
 	utx := utxpool.New(utxSize, utxpool.NoOpValidator{}, settings.MainNetSettings)
->>>>>>> ebb4217e
 	err = server.initServer(st, utx, sch)
 	assert.NoError(t, err)
 
@@ -334,11 +322,7 @@
 	assert.NoError(t, err)
 	ctx, cancel := context.WithCancel(context.Background())
 	sch := createWallet(ctx, st, settings.MainNetSettings)
-<<<<<<< HEAD
-	utx := utxpool.New(utxSize, utxpool.NoOpValidator{})
-=======
 	utx := utxpool.New(utxSize, utxpool.NoOpValidator{}, settings.MainNetSettings)
->>>>>>> ebb4217e
 	err = server.initServer(st, utx, sch)
 	assert.NoError(t, err)
 
