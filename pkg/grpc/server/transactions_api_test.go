package server

import (
	"context"
	"io"
	"io/ioutil"
	"os"
	"testing"

	"github.com/stretchr/testify/assert"
	"github.com/wavesplatform/gowaves/pkg/crypto"
	g "github.com/wavesplatform/gowaves/pkg/grpc/generated"
	"github.com/wavesplatform/gowaves/pkg/libs/ntptime"
	"github.com/wavesplatform/gowaves/pkg/miner/utxpool"
	"github.com/wavesplatform/gowaves/pkg/proto"
	"github.com/wavesplatform/gowaves/pkg/settings"
	"github.com/wavesplatform/gowaves/pkg/state"
)

func TestGetTransactions(t *testing.T) {
	genesisPath, err := globalPathFromLocal("testdata/genesis/lease_genesis.json")
	assert.NoError(t, err)
	st, stateCloser := stateWithCustomGenesis(t, genesisPath)
	sets, err := st.BlockchainSettings()
	assert.NoError(t, err)
	ctx, cancel := context.WithCancel(context.Background())
<<<<<<< HEAD
	sch := createScheduler(ctx, st, sets)
	err = server.initServer(st, utxpool.New(utxSize, utxpool.NewValidator(st, ntptime.Stub{}), sets), sch)
=======
	sch := createWallet(ctx, st, sets)
	err = server.initServer(st, utxpool.New(utxSize, utxpool.NewValidator(st, ntptime.Stub{})), sch)
>>>>>>> 1faca8d2
	assert.NoError(t, err)

	conn := connect(t, grpcTestAddr)
	defer func() {
		cancel()
		conn.Close()
		stateCloser()
	}()

	id, err := crypto.NewDigestFromBase58("ADXuoPsKMJ59HyLMGzLBbNQD8p2eJ93dciuBPJp3Qhx")
	assert.NoError(t, err)
	tx, err := st.TransactionByID(id.Bytes())
	assert.NoError(t, err)
	leaseTx, ok := tx.(*proto.LeaseWithSig)
	assert.Equal(t, true, ok)
	recipient := *leaseTx.Recipient.Address
	recipientBody, err := recipient.Body()
	assert.NoError(t, err)
	sender, err := proto.NewAddressFromPublicKey(server.scheme, leaseTx.SenderPK)
	assert.NoError(t, err)
	senderBody, err := sender.Body()
	assert.NoError(t, err)

	cl := g.NewTransactionsApiClient(conn)

	// By sender.
	req := &g.TransactionsRequest{
		Sender: senderBody,
	}
	stream, err := cl.GetTransactions(ctx, req)
	assert.NoError(t, err)
	correctRes, err := server.transactionToTransactionResponse(tx, true)
	assert.NoError(t, err)
	res, err := stream.Recv()
	assert.NoError(t, err)
	assert.Equal(t, correctRes, res)
	_, err = stream.Recv()
	assert.Equal(t, io.EOF, err)

	// By recipient.
	req = &g.TransactionsRequest{
		Recipient: &g.Recipient{Recipient: &g.Recipient_PublicKeyHash{PublicKeyHash: recipientBody}},
	}
	stream, err = cl.GetTransactions(ctx, req)
	assert.NoError(t, err)
	res, err = stream.Recv()
	assert.NoError(t, err)
	assert.Equal(t, correctRes, res)
	_, err = stream.Recv()
	assert.Equal(t, io.EOF, err)

	// By recipient and ID.
	req = &g.TransactionsRequest{
		Recipient:      &g.Recipient{Recipient: &g.Recipient_PublicKeyHash{PublicKeyHash: recipientBody}},
		TransactionIds: [][]byte{id.Bytes()},
	}
	stream, err = cl.GetTransactions(ctx, req)
	assert.NoError(t, err)
	res, err = stream.Recv()
	assert.NoError(t, err)
	assert.Equal(t, correctRes, res)
	_, err = stream.Recv()
	assert.Equal(t, io.EOF, err)

	// By sender, recipient and ID.
	req = &g.TransactionsRequest{
		Sender:         senderBody,
		Recipient:      &g.Recipient{Recipient: &g.Recipient_PublicKeyHash{PublicKeyHash: recipientBody}},
		TransactionIds: [][]byte{id.Bytes()},
	}
	stream, err = cl.GetTransactions(ctx, req)
	assert.NoError(t, err)
	res, err = stream.Recv()
	assert.NoError(t, err)
	assert.Equal(t, correctRes, res)
	_, err = stream.Recv()
	assert.Equal(t, io.EOF, err)
}

func TestGetStatuses(t *testing.T) {
	dataDir, err := ioutil.TempDir(os.TempDir(), "dataDir")
	assert.NoError(t, err)
	params := defaultStateParams()
	st, err := state.NewState(dataDir, params, settings.MainNetSettings)
	assert.NoError(t, err)
	ctx, cancel := context.WithCancel(context.Background())
<<<<<<< HEAD
	sch := createScheduler(ctx, st, settings.MainNetSettings)
	utx := utxpool.New(utxSize, utxpool.NoOpValidator{}, settings.MainNetSettings)
=======
	sch := createWallet(ctx, st, settings.MainNetSettings)
	utx := utxpool.New(utxSize, utxpool.NoOpValidator{})
>>>>>>> 1faca8d2
	err = server.initServer(st, utx, sch)
	assert.NoError(t, err)

	conn := connect(t, grpcTestAddr)
	defer func() {
		cancel()
		conn.Close()
		err = st.Close()
		assert.NoError(t, err)
		err = os.RemoveAll(dataDir)
		assert.NoError(t, err)
	}()

	addr, err := proto.NewAddressFromString("3PAWwWa6GbwcJaFzwqXQN5KQm7H96Y7SHTQ")
	assert.NoError(t, err)
	sk, pk, err := crypto.GenerateKeyPair([]byte("whatever"))
	assert.NoError(t, err)
	waves := proto.OptionalAsset{Present: false}
	tx := proto.NewUnsignedTransferWithSig(pk, waves, waves, 100, 1, 100, proto.NewRecipientFromAddress(addr), &proto.LegacyAttachment{Value: []byte("attachment")})
	err = tx.Sign(server.scheme, sk)
	assert.NoError(t, err)
	txBytes, err := tx.MarshalBinary()
	assert.NoError(t, err)
	// Add tx to UTX.
	err = utx.AddWithBytes(tx, txBytes)
	assert.NoError(t, err)

	cl := g.NewTransactionsApiClient(conn)
	// id0 is from Mainnet genesis block.
	id0 := crypto.MustSignatureFromBase58("2DVtfgXjpMeFf2PQCqvwxAiaGbiDsxDjSdNQkc5JQ74eWxjWFYgwvqzC4dn7iB1AhuM32WxEiVi1SGijsBtYQwn8")
	// id1 should be in UTX.
	id1, err := tx.GetID()
	assert.NoError(t, err)
	// id2 is unknown.
	id2 := []byte{2}
	ids := [][]byte{id0.Bytes(), id1, id2}
	correstResults := []*g.TransactionStatus{
		{Id: id0.Bytes(), Height: 1, Status: g.TransactionStatus_CONFIRMED},
		{Id: id1, Status: g.TransactionStatus_UNCONFIRMED},
		{Id: id2, Status: g.TransactionStatus_NOT_EXISTS},
	}

	req := &g.TransactionsByIdRequest{TransactionIds: ids}
	stream, err := cl.GetStatuses(ctx, req)
	assert.NoError(t, err)
	for _, correctRes := range correstResults {
		res, err := stream.Recv()
		assert.NoError(t, err)
		assert.Equal(t, correctRes, res)
	}
	_, err = stream.Recv()
	assert.Equal(t, io.EOF, err)
}

func TestGetUnconfirmed(t *testing.T) {
	dataDir, err := ioutil.TempDir(os.TempDir(), "dataDir")
	assert.NoError(t, err)
	params := defaultStateParams()
	st, err := state.NewState(dataDir, params, settings.MainNetSettings)
	assert.NoError(t, err)
	ctx, cancel := context.WithCancel(context.Background())
<<<<<<< HEAD
	sch := createScheduler(ctx, st, settings.MainNetSettings)
	utx := utxpool.New(utxSize, utxpool.NoOpValidator{}, settings.MainNetSettings)
=======
	sch := createWallet(ctx, st, settings.MainNetSettings)
	utx := utxpool.New(utxSize, utxpool.NoOpValidator{})
>>>>>>> 1faca8d2
	err = server.initServer(st, utx, sch)
	assert.NoError(t, err)

	conn := connect(t, grpcTestAddr)
	defer func() {
		cancel()
		conn.Close()
		err = st.Close()
		assert.NoError(t, err)
		err = os.RemoveAll(dataDir)
		assert.NoError(t, err)
	}()

	addr, err := proto.NewAddressFromString("3PAWwWa6GbwcJaFzwqXQN5KQm7H96Y7SHTQ")
	assert.NoError(t, err)
	addrBody, err := addr.Body()
	assert.NoError(t, err)
	sk, pk, err := crypto.GenerateKeyPair([]byte("whatever"))
	assert.NoError(t, err)
	senderAddr, err := proto.NewAddressFromPublicKey(server.scheme, pk)
	assert.NoError(t, err)
	senderAddrBody, err := senderAddr.Body()
	assert.NoError(t, err)
	waves := proto.OptionalAsset{Present: false}
	tx := proto.NewUnsignedTransferWithSig(pk, waves, waves, 100, 1, 100, proto.NewRecipientFromAddress(addr), &proto.LegacyAttachment{Value: []byte("attachment")})
	err = tx.Sign(server.scheme, sk)
	assert.NoError(t, err)
	txBytes, err := tx.MarshalBinary()
	assert.NoError(t, err)
	// Add tx to UTX.
	err = utx.AddWithBytes(tx, txBytes)
	assert.NoError(t, err)

	cl := g.NewTransactionsApiClient(conn)

	// By sender.
	req := &g.TransactionsRequest{
		Sender: senderAddrBody,
	}
	stream, err := cl.GetUnconfirmed(ctx, req)
	assert.NoError(t, err)
	correctRes, err := server.transactionToTransactionResponse(tx, false)
	assert.NoError(t, err)
	res, err := stream.Recv()
	assert.NoError(t, err)
	assert.Equal(t, correctRes, res)
	_, err = stream.Recv()
	assert.Equal(t, io.EOF, err)

	// By recipient.
	req = &g.TransactionsRequest{
		Recipient: &g.Recipient{Recipient: &g.Recipient_PublicKeyHash{PublicKeyHash: addrBody}},
	}
	stream, err = cl.GetUnconfirmed(ctx, req)
	assert.NoError(t, err)
	res, err = stream.Recv()
	assert.NoError(t, err)
	assert.Equal(t, correctRes, res)
	_, err = stream.Recv()
	assert.Equal(t, io.EOF, err)

	// By ID.
	id, err := tx.GetID()
	assert.NoError(t, err)
	req = &g.TransactionsRequest{
		TransactionIds: [][]byte{id},
	}
	stream, err = cl.GetUnconfirmed(ctx, req)
	assert.NoError(t, err)
	res, err = stream.Recv()
	assert.NoError(t, err)
	assert.Equal(t, correctRes, res)
	_, err = stream.Recv()
	assert.Equal(t, io.EOF, err)

	// By sender, recipient and ID.
	req = &g.TransactionsRequest{
		Sender:         senderAddrBody,
		Recipient:      &g.Recipient{Recipient: &g.Recipient_PublicKeyHash{PublicKeyHash: addrBody}},
		TransactionIds: [][]byte{id},
	}
	stream, err = cl.GetUnconfirmed(ctx, req)
	assert.NoError(t, err)
	res, err = stream.Recv()
	assert.NoError(t, err)
	assert.Equal(t, correctRes, res)
	_, err = stream.Recv()
	assert.Equal(t, io.EOF, err)
}

func TestSign(t *testing.T) {
	dataDir, err := ioutil.TempDir(os.TempDir(), "dataDir")
	assert.NoError(t, err)
	params := defaultStateParams()
	st, err := state.NewState(dataDir, params, settings.MainNetSettings)
	assert.NoError(t, err)
	ctx, cancel := context.WithCancel(context.Background())
	sch := createWallet(ctx, st, settings.MainNetSettings)

	err = server.initServer(st, nil, sch)
	assert.NoError(t, err)

	conn := connect(t, grpcTestAddr)
	defer func() {
		cancel()
		conn.Close()
		err = st.Close()
		assert.NoError(t, err)
		err = os.RemoveAll(dataDir)
		assert.NoError(t, err)
	}()

	pk := keyPairs[0].Public

	addr, err := proto.NewAddressFromString("3PAWwWa6GbwcJaFzwqXQN5KQm7H96Y7SHTQ")
	assert.NoError(t, err)
	waves := proto.OptionalAsset{Present: false}
	tx := proto.NewUnsignedTransferWithSig(pk, waves, waves, 100, 1, 100, proto.NewRecipientFromAddress(addr), &proto.LegacyAttachment{Value: []byte("attachment")})
	err = tx.GenerateID(server.scheme)
	assert.NoError(t, err)
	txProto, err := tx.ToProtobuf(server.scheme)
	assert.NoError(t, err)

	cl := g.NewTransactionsApiClient(conn)
	req := &g.SignRequest{Transaction: txProto, SignerPublicKey: pk.Bytes()}
	res, err := cl.Sign(ctx, req)
	assert.NoError(t, err)
	var c proto.ProtobufConverter
	resTx, err := c.SignedTransaction(res)
	assert.NoError(t, err)
	transfer, ok := resTx.(*proto.TransferWithSig)
	assert.Equal(t, true, ok)
	ok, err = transfer.Verify(server.scheme, pk)
	assert.NoError(t, err)
	assert.Equal(t, true, ok)
}

func TestBroadcast(t *testing.T) {
	dataDir, err := ioutil.TempDir(os.TempDir(), "dataDir")
	assert.NoError(t, err)
	params := defaultStateParams()
	st, err := state.NewState(dataDir, params, settings.MainNetSettings)
	assert.NoError(t, err)
	ctx, cancel := context.WithCancel(context.Background())
<<<<<<< HEAD
	sch := createScheduler(ctx, st, settings.MainNetSettings)
	utx := utxpool.New(utxSize, utxpool.NoOpValidator{}, settings.MainNetSettings)
=======
	sch := createWallet(ctx, st, settings.MainNetSettings)
	utx := utxpool.New(utxSize, utxpool.NoOpValidator{})
>>>>>>> 1faca8d2
	err = server.initServer(st, utx, sch)
	assert.NoError(t, err)

	conn := connect(t, grpcTestAddr)
	defer func() {
		cancel()
		conn.Close()
		err = st.Close()
		assert.NoError(t, err)
		err = os.RemoveAll(dataDir)
		assert.NoError(t, err)
	}()

	addr, err := proto.NewAddressFromString("3PAWwWa6GbwcJaFzwqXQN5KQm7H96Y7SHTQ")
	assert.NoError(t, err)
	sk, pk, err := crypto.GenerateKeyPair([]byte("whatever"))
	assert.NoError(t, err)
	waves := proto.OptionalAsset{Present: false}
	tx := proto.NewUnsignedTransferWithSig(pk, waves, waves, 100, 1, 100, proto.NewRecipientFromAddress(addr), &proto.LegacyAttachment{Value: []byte("attachment")})
	err = tx.Sign(server.scheme, sk)
	assert.NoError(t, err)
	txProto, err := tx.ToProtobufSigned(server.scheme)
	assert.NoError(t, err)

	// tx is originally not in UTX.
	assert.Equal(t, false, utx.Exists(tx))
	cl := g.NewTransactionsApiClient(conn)
	_, err = cl.Broadcast(ctx, txProto)
	assert.NoError(t, err)

	// tx should now be in UTX.
	assert.Equal(t, true, utx.Exists(tx))
}<|MERGE_RESOLUTION|>--- conflicted
+++ resolved
@@ -24,13 +24,8 @@
 	sets, err := st.BlockchainSettings()
 	assert.NoError(t, err)
 	ctx, cancel := context.WithCancel(context.Background())
-<<<<<<< HEAD
-	sch := createScheduler(ctx, st, sets)
+	sch := createWallet(ctx, st, sets)
 	err = server.initServer(st, utxpool.New(utxSize, utxpool.NewValidator(st, ntptime.Stub{}), sets), sch)
-=======
-	sch := createWallet(ctx, st, sets)
-	err = server.initServer(st, utxpool.New(utxSize, utxpool.NewValidator(st, ntptime.Stub{})), sch)
->>>>>>> 1faca8d2
 	assert.NoError(t, err)
 
 	conn := connect(t, grpcTestAddr)
@@ -117,13 +112,8 @@
 	st, err := state.NewState(dataDir, params, settings.MainNetSettings)
 	assert.NoError(t, err)
 	ctx, cancel := context.WithCancel(context.Background())
-<<<<<<< HEAD
-	sch := createScheduler(ctx, st, settings.MainNetSettings)
+	sch := createWallet(ctx, st, settings.MainNetSettings)
 	utx := utxpool.New(utxSize, utxpool.NoOpValidator{}, settings.MainNetSettings)
-=======
-	sch := createWallet(ctx, st, settings.MainNetSettings)
-	utx := utxpool.New(utxSize, utxpool.NoOpValidator{})
->>>>>>> 1faca8d2
 	err = server.initServer(st, utx, sch)
 	assert.NoError(t, err)
 
@@ -185,13 +175,8 @@
 	st, err := state.NewState(dataDir, params, settings.MainNetSettings)
 	assert.NoError(t, err)
 	ctx, cancel := context.WithCancel(context.Background())
-<<<<<<< HEAD
-	sch := createScheduler(ctx, st, settings.MainNetSettings)
+	sch := createWallet(ctx, st, settings.MainNetSettings)
 	utx := utxpool.New(utxSize, utxpool.NoOpValidator{}, settings.MainNetSettings)
-=======
-	sch := createWallet(ctx, st, settings.MainNetSettings)
-	utx := utxpool.New(utxSize, utxpool.NoOpValidator{})
->>>>>>> 1faca8d2
 	err = server.initServer(st, utx, sch)
 	assert.NoError(t, err)
 
@@ -336,13 +321,8 @@
 	st, err := state.NewState(dataDir, params, settings.MainNetSettings)
 	assert.NoError(t, err)
 	ctx, cancel := context.WithCancel(context.Background())
-<<<<<<< HEAD
-	sch := createScheduler(ctx, st, settings.MainNetSettings)
+	sch := createWallet(ctx, st, settings.MainNetSettings)
 	utx := utxpool.New(utxSize, utxpool.NoOpValidator{}, settings.MainNetSettings)
-=======
-	sch := createWallet(ctx, st, settings.MainNetSettings)
-	utx := utxpool.New(utxSize, utxpool.NoOpValidator{})
->>>>>>> 1faca8d2
 	err = server.initServer(st, utx, sch)
 	assert.NoError(t, err)
 
