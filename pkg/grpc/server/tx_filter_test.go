package server

import (
	"testing"

	"github.com/stretchr/testify/assert"
	"github.com/wavesplatform/gowaves/pkg/crypto"
	g "github.com/wavesplatform/gowaves/pkg/grpc/generated"
	"github.com/wavesplatform/gowaves/pkg/proto"
)

const (
	idStr  = "B2u2TBpTYHWCuMuKLnbQfLvdLJ3zjgPiy3iMS2TSYugZ"
	idStr2 = "B1u2TBpTYHWCuMuKLnbQfLvdLJ3zjgPiy3iMS2TSYugZ"
	pkStr  = "AfZtLRQxLNYH5iradMkTeuXGe71uAiATVbr8DpXEEQa8"
	pkStr2 = "AfZtLRQxLNYH5iradMkTeuXGe71uAiATVbr8DpXEEQa7"
	scheme = byte('W')
)

func TestTxFilter(t *testing.T) {
	var tx proto.Transaction
	pk, err := crypto.NewPublicKeyFromBase58(pkStr)
	assert.NoError(t, err)
	addr, err := proto.NewAddressFromPublicKey(scheme, pk)
	assert.NoError(t, err)
	rcp := proto.NewRecipientFromAddress(addr)
	pk2, err := crypto.NewPublicKeyFromBase58(pkStr2)
	assert.NoError(t, err)
	addr2, err := proto.NewAddressFromPublicKey(scheme, pk2)
	assert.NoError(t, err)
	rcp2 := proto.NewRecipientFromAddress(addr2)

	// Test sender only.
	req := &g.TransactionsRequest{Sender: addr.Body()}
	filter, err := newTxFilter(scheme, req)
	assert.NoError(t, err)
	tx = &proto.Payment{SenderPK: pk}
	assert.Equal(t, true, filter.filter(tx))
	tx = &proto.IssueWithSig{Issue: proto.Issue{SenderPK: pk}}
	assert.Equal(t, true, filter.filter(tx))
	tx = &proto.Genesis{}
	assert.Equal(t, false, filter.filter(tx))
	tx = &proto.TransferWithSig{Transfer: proto.Transfer{SenderPK: pk2}}
	assert.Equal(t, false, filter.filter(tx))

	// Test sender and recipient.
	req = &g.TransactionsRequest{
<<<<<<< HEAD
		Sender:    addr.Body(),
		Recipient: &g.Recipient{Recipient: &g.Recipient_Address{Address: addr2.Body()}},
=======
		Sender:    addrBody,
		Recipient: &g.Recipient{Recipient: &g.Recipient_PublicKeyHash{PublicKeyHash: addr2Body}},
>>>>>>> ebb4217e
	}
	filter, err = newTxFilter(scheme, req)
	assert.NoError(t, err)
	tx = &proto.TransferWithSig{Transfer: proto.Transfer{SenderPK: pk, Recipient: rcp2}}
	assert.Equal(t, true, filter.filter(tx))
	tx = &proto.TransferWithSig{Transfer: proto.Transfer{SenderPK: pk, Recipient: rcp}}
	assert.Equal(t, false, filter.filter(tx))
	tx = &proto.TransferWithSig{Transfer: proto.Transfer{SenderPK: pk2, Recipient: rcp2}}
	assert.Equal(t, false, filter.filter(tx))

	// Test sender, recipient and IDs.
	id, err := crypto.NewDigestFromBase58(idStr)
	assert.NoError(t, err)
	id2, err := crypto.NewDigestFromBase58(idStr2)
	assert.NoError(t, err)
	req = &g.TransactionsRequest{
<<<<<<< HEAD
		Sender:         addr.Body(),
		Recipient:      &g.Recipient{Recipient: &g.Recipient_Address{Address: addr.Body()}},
=======
		Sender:         addrBody,
		Recipient:      &g.Recipient{Recipient: &g.Recipient_PublicKeyHash{PublicKeyHash: addrBody}},
>>>>>>> ebb4217e
		TransactionIds: [][]byte{id.Bytes()},
	}
	filter, err = newTxFilter(scheme, req)
	assert.NoError(t, err)
	tx = &proto.TransferWithSig{Transfer: proto.Transfer{SenderPK: pk, Recipient: rcp}, ID: &id}
	assert.Equal(t, true, filter.filter(tx))
	tx = &proto.TransferWithSig{Transfer: proto.Transfer{SenderPK: pk2, Recipient: rcp}, ID: &id}
	assert.Equal(t, false, filter.filter(tx))
	tx = &proto.TransferWithSig{Transfer: proto.Transfer{SenderPK: pk, Recipient: rcp2}, ID: &id}
	assert.Equal(t, false, filter.filter(tx))
	tx = &proto.TransferWithSig{Transfer: proto.Transfer{SenderPK: pk, Recipient: rcp}, ID: &id2}
	assert.Equal(t, false, filter.filter(tx))
}<|MERGE_RESOLUTION|>--- conflicted
+++ resolved
@@ -24,14 +24,18 @@
 	addr, err := proto.NewAddressFromPublicKey(scheme, pk)
 	assert.NoError(t, err)
 	rcp := proto.NewRecipientFromAddress(addr)
+	addrBody, err := addr.Body()
+	assert.NoError(t, err)
 	pk2, err := crypto.NewPublicKeyFromBase58(pkStr2)
 	assert.NoError(t, err)
 	addr2, err := proto.NewAddressFromPublicKey(scheme, pk2)
 	assert.NoError(t, err)
 	rcp2 := proto.NewRecipientFromAddress(addr2)
+	addr2Body, err := addr2.Body()
+	assert.NoError(t, err)
 
 	// Test sender only.
-	req := &g.TransactionsRequest{Sender: addr.Body()}
+	req := &g.TransactionsRequest{Sender: addrBody}
 	filter, err := newTxFilter(scheme, req)
 	assert.NoError(t, err)
 	tx = &proto.Payment{SenderPK: pk}
@@ -45,13 +49,8 @@
 
 	// Test sender and recipient.
 	req = &g.TransactionsRequest{
-<<<<<<< HEAD
-		Sender:    addr.Body(),
-		Recipient: &g.Recipient{Recipient: &g.Recipient_Address{Address: addr2.Body()}},
-=======
 		Sender:    addrBody,
 		Recipient: &g.Recipient{Recipient: &g.Recipient_PublicKeyHash{PublicKeyHash: addr2Body}},
->>>>>>> ebb4217e
 	}
 	filter, err = newTxFilter(scheme, req)
 	assert.NoError(t, err)
@@ -68,13 +67,8 @@
 	id2, err := crypto.NewDigestFromBase58(idStr2)
 	assert.NoError(t, err)
 	req = &g.TransactionsRequest{
-<<<<<<< HEAD
-		Sender:         addr.Body(),
-		Recipient:      &g.Recipient{Recipient: &g.Recipient_Address{Address: addr.Body()}},
-=======
 		Sender:         addrBody,
 		Recipient:      &g.Recipient{Recipient: &g.Recipient_PublicKeyHash{PublicKeyHash: addrBody}},
->>>>>>> ebb4217e
 		TransactionIds: [][]byte{id.Bytes()},
 	}
 	filter, err = newTxFilter(scheme, req)
