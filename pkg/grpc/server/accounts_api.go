--- conflicted
+++ resolved
@@ -32,16 +32,11 @@
 			}
 		} else {
 			// Asset.
-<<<<<<< HEAD
 			fullAssetID, err := crypto.NewDigestFromBytes(asset)
 			if err != nil {
 				return status.Errorf(codes.InvalidArgument, err.Error())
 			}
-			assetID := proto.AssetIDFromDigest(fullAssetID)
-			balance, err := s.state.AccountBalance(rcp, &assetID)
-=======
-			balance, err := s.state.AssetBalance(rcp, asset)
->>>>>>> 473c4d95
+			balance, err := s.state.AssetBalance(rcp, proto.AssetIDFromDigest(fullAssetID))
 			if err != nil {
 				return status.Errorf(codes.NotFound, err.Error())
 			}
