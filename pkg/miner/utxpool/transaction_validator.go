--- conflicted
+++ resolved
@@ -29,30 +29,16 @@
 func (a *ValidatorImpl) Validate(t proto.Transaction) error {
 	currentTimestamp := proto.NewTimestampFromTime(a.tm.Now())
 	lastKnownBlock := a.state.TopBlock()
-	stateHeight, err := a.state.Height()
-	if err != nil {
-		return err
-	}
 	if currentTimestamp-lastKnownBlock.Timestamp > DELTA {
 		return errors.New("state outdate, transaction not accepted")
 	}
-<<<<<<< HEAD
-
-	return a.state.TxValidation(func(validation state.TxValidation) error {
-		return validation.ValidateNextTx(t, currentTimestamp, lastKnownBlock.Timestamp, lastKnownBlock.Version)
-	})
-=======
 	vrf, err := a.state.BlockVRF(&lastKnownBlock.BlockHeader, stateHeight)
 	if err != nil {
 		return err
 	}
-	mu := a.state.Mutex()
-	locked := mu.Lock()
-	err = a.state.ValidateNextTx(t, currentTimestamp, lastKnownBlock.Timestamp, lastKnownBlock.Version, vrf)
-	a.state.ResetValidationList()
-	locked.Unlock()
-	return err
->>>>>>> 50989c6e
+	return a.state.TxValidation(func(validation state.TxValidation) error {
+		return validation.ValidateNextTx(t, currentTimestamp, lastKnownBlock.Timestamp, lastKnownBlock.Version)
+	})
 }
 
 type NoOpValidator struct {
