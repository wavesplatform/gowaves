package utxpool

import (
	"container/heap"
	"fmt"
	"sync"

	"github.com/mr-tron/base58"
	"github.com/pkg/errors"
	"github.com/wavesplatform/gowaves/pkg/crypto"
	"github.com/wavesplatform/gowaves/pkg/proto"
	"github.com/wavesplatform/gowaves/pkg/settings"
	"github.com/wavesplatform/gowaves/pkg/types"
)

type transactionsHeap []*types.TransactionWithBytes

func (a transactionsHeap) Len() int { return len(a) }

func (a transactionsHeap) Less(i, j int) bool {
	// skip division by zero, check it when we add transaction
	return a[i].T.GetFee()/uint64(len(a[i].B)) > a[j].T.GetFee()/uint64(len(a[j].B))
}

func (a transactionsHeap) Swap(i, j int) {
	a[i], a[j] = a[j], a[i]
}

func (a *transactionsHeap) Push(x interface{}) {
	item := x.(*types.TransactionWithBytes)
	*a = append(*a, item)
}

func (a *transactionsHeap) Pop() interface{} {
	old := *a
	n := len(old)
	item := old[n-1]
	*a = old[0 : n-1]
	return item
}

type UtxImpl struct {
	mu             sync.Mutex
	transactions   transactionsHeap
	transactionIds map[crypto.Digest]struct{}
	sizeLimit      uint64 // max transaction size in bytes
	curSize        uint64
	validator      Validator
	settings       *settings.BlockchainSettings
}

func New(sizeLimit uint64, validator Validator, settings *settings.BlockchainSettings) *UtxImpl {
	return &UtxImpl{
		transactionIds: make(map[crypto.Digest]struct{}),
		sizeLimit:      sizeLimit,
		validator:      validator,
		settings:       settings,
	}
}

func (a *UtxImpl) AllTransactions() []*types.TransactionWithBytes {
	a.mu.Lock()
	defer a.mu.Unlock()

	res := make([]*types.TransactionWithBytes, len(a.transactions))
	copy(res, a.transactions)
	return res
}

func (a *UtxImpl) AddWithBytes(t proto.Transaction, b []byte) error {
	a.mu.Lock()
	defer a.mu.Unlock()
	return a.addWithBytes(t, b)
}

func (a *UtxImpl) addWithBytes(t proto.Transaction, b []byte) error {
	if len(b) == 0 {
		return errors.New("transaction with empty bytes")
	}
	// exceed limit
	if a.curSize+uint64(len(b)) > a.sizeLimit {
		return errors.Errorf("size overflow, curSize: %d, limit: %d", a.curSize, a.sizeLimit)
	}
	if err := t.GenerateID(a.settings.AddressSchemeCharacter); err != nil {
		return errors.Errorf("failed to generate ID: %v", err)
	}
	tID, err := t.GetID(a.settings.AddressSchemeCharacter)
	if err != nil {
		return err
	}
	if a.exists(t) {
		return errors.Errorf("transaction with id %s exists", base58.Encode(tID))
	}
	err = a.validator.Validate(t)
	if err != nil {
		return err
	}
	tb := &types.TransactionWithBytes{
		T: t,
		B: b,
	}
	heap.Push(&a.transactions, tb)
<<<<<<< HEAD
	if err := t.GenerateID(); err != nil {
		return
	}
	id := makeDigest(t.GetID())
=======
	id := makeDigest(t.GetID(a.settings.AddressSchemeCharacter))
>>>>>>> ebb4217e
	a.transactionIds[id] = struct{}{}
	a.curSize += uint64(len(b))
	return nil
}

func (a *UtxImpl) Count() int {
	a.mu.Lock()
	defer a.mu.Unlock()
	return len(a.transactions)
}

func makeDigest(b []byte, e error) crypto.Digest {
	d := crypto.Digest{}
	copy(d[:], b)
	return d
}

func (a *UtxImpl) exists(t proto.Transaction) bool {
	_, ok := a.transactionIds[makeDigest(t.GetID(a.settings.AddressSchemeCharacter))]
	return ok
}

func (a *UtxImpl) Exists(t proto.Transaction) bool {
	a.mu.Lock()
	defer a.mu.Unlock()
	return a.exists(t)
}

func (a *UtxImpl) ExistsByID(id []byte) bool {
	a.mu.Lock()
	defer a.mu.Unlock()
	digest, err := crypto.NewDigestFromBytes(id)
	if err != nil {
		return false
	}
	_, ok := a.transactionIds[digest]
	return ok
}

func (a *UtxImpl) Pop() *types.TransactionWithBytes {
	a.mu.Lock()
	defer a.mu.Unlock()
	if a.transactions.Len() > 0 {
		tb := heap.Pop(&a.transactions).(*types.TransactionWithBytes)
		delete(a.transactionIds, makeDigest(tb.T.GetID(a.settings.AddressSchemeCharacter)))
		if uint64(len(tb.B)) > a.curSize {
			panic(fmt.Sprintf("UtxImpl Pop: size of transaction %d > than current size %d", len(tb.B), a.curSize))
		}
		a.curSize -= uint64(len(tb.B))
		return tb
	}
	return nil
}

func (a *UtxImpl) CurSize() uint64 {
	a.mu.Lock()
	defer a.mu.Unlock()
	return a.curSize
}

func (a *UtxImpl) Len() int {
	a.mu.Lock()
	defer a.mu.Unlock()
	return a.transactions.Len()
}<|MERGE_RESOLUTION|>--- conflicted
+++ resolved
@@ -100,14 +100,7 @@
 		B: b,
 	}
 	heap.Push(&a.transactions, tb)
-<<<<<<< HEAD
-	if err := t.GenerateID(); err != nil {
-		return
-	}
-	id := makeDigest(t.GetID())
-=======
 	id := makeDigest(t.GetID(a.settings.AddressSchemeCharacter))
->>>>>>> ebb4217e
 	a.transactionIds[id] = struct{}{}
 	a.curSize += uint64(len(b))
 	return nil
