package utxpool

import (
	"github.com/wavesplatform/gowaves/pkg/proto"
	"github.com/wavesplatform/gowaves/pkg/state"
	"github.com/wavesplatform/gowaves/pkg/types"
	"go.uber.org/zap"
)

type BulkValidator interface {
	Validate()
}

type bulkValidator struct {
	state stateWrapper
	utx   types.UtxPool
	tm    types.Time
}

func newBulkValidator(state stateWrapper, utx types.UtxPool, tm types.Time) *bulkValidator {
	return &bulkValidator{
		state: state,
		utx:   utx,
		tm:    tm,
	}
}

func (a bulkValidator) Validate() {
	transactions, err := a.validate()
	if err != nil {
		zap.S().Debug(err)
		return
	}
	for _, t := range transactions {
		_ = a.utx.AddWithBytes(t.T, t.B)
	}
}

func (a bulkValidator) validate() ([]*types.TransactionWithBytes, error) {
	if a.utx.Count() == 0 {
		return nil, nil
	}
	var transactions []*types.TransactionWithBytes
	currentTimestamp := proto.NewTimestampFromTime(a.tm.Now())
	lastKnownBlock := a.state.TopBlock()
	stateHeight, err := a.state.Height()
	if err != nil {
		return nil, err
	}

	vrf, err := a.state.BlockVRF(&lastKnownBlock.BlockHeader, stateHeight)
	if err != nil {
		return nil, err
	}
<<<<<<< HEAD
	for {
		t := a.utx.Pop()
		if t == nil {
			break
		}
		// This validation of transactions that left in UTX after last block mining,
		// failed transactions could be removed, that's why acceptFailed is false.
		if err := a.state.ValidateNextTx(t.T, currentTimestamp, lastKnownBlock.Timestamp, lastKnownBlock.Version, vrf, false); err == nil {
			transactions = append(transactions, t)
=======

	_ = a.state.TxValidation(func(validation state.TxValidation) error {
		for {
			t := a.utx.Pop()
			if t == nil {
				break
			}
			if err := validation.ValidateNextTx(t.T, currentTimestamp, lastKnownBlock.Timestamp, lastKnownBlock.Version, vrf); err == nil {
				transactions = append(transactions, t)
			}
>>>>>>> c8b6670c
		}
		return nil
	})

	return transactions, nil
}

type noOnBulkValidator struct {
}

func (noOnBulkValidator) Validate() {
}<|MERGE_RESOLUTION|>--- conflicted
+++ resolved
@@ -52,17 +52,6 @@
 	if err != nil {
 		return nil, err
 	}
-<<<<<<< HEAD
-	for {
-		t := a.utx.Pop()
-		if t == nil {
-			break
-		}
-		// This validation of transactions that left in UTX after last block mining,
-		// failed transactions could be removed, that's why acceptFailed is false.
-		if err := a.state.ValidateNextTx(t.T, currentTimestamp, lastKnownBlock.Timestamp, lastKnownBlock.Version, vrf, false); err == nil {
-			transactions = append(transactions, t)
-=======
 
 	_ = a.state.TxValidation(func(validation state.TxValidation) error {
 		for {
@@ -70,10 +59,9 @@
 			if t == nil {
 				break
 			}
-			if err := validation.ValidateNextTx(t.T, currentTimestamp, lastKnownBlock.Timestamp, lastKnownBlock.Version, vrf); err == nil {
+			if err := validation.ValidateNextTx(t.T, currentTimestamp, lastKnownBlock.Timestamp, lastKnownBlock.Version, vrf, false); err == nil {
 				transactions = append(transactions, t)
 			}
->>>>>>> c8b6670c
 		}
 		return nil
 	})
