--- conflicted
+++ resolved
@@ -55,11 +55,7 @@
 	return a.id, nil
 }
 
-<<<<<<< HEAD
-func (transaction) Validate() (proto.Transaction, error) {
-=======
 func (transaction) Validate(_ proto.Scheme) (proto.Transaction, error) {
->>>>>>> 7e87f3bb
 	panic("not implemented")
 }
 
