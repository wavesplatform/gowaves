package utxpool

import (
	"bytes"
	"testing"

	"github.com/stretchr/testify/require"

	"github.com/wavesplatform/gowaves/pkg/crypto"
	g "github.com/wavesplatform/gowaves/pkg/grpc/generated/waves"
	"github.com/wavesplatform/gowaves/pkg/proto"
	"github.com/wavesplatform/gowaves/pkg/settings"
	"github.com/wavesplatform/gowaves/pkg/types"
	"github.com/wavesplatform/gowaves/pkg/util/byte_helpers"
)

type transaction struct {
	fee uint64
	id  []byte
}

func (a transaction) BinarySize() int {
	panic("not implemented")
}

func (a transaction) MarshalToProtobuf(_ proto.Scheme) ([]byte, error) {
	panic("not implemented")
}

func (a transaction) UnmarshalFromProtobuf(_ []byte) error {
	panic("not implemented")
}

func (a transaction) MarshalSignedToProtobuf(_ proto.Scheme) ([]byte, error) {
	panic("not implemented")
}

func (a transaction) UnmarshalSignedFromProtobuf(_ []byte) error {
	panic("not implemented")
}

func (a transaction) ToProtobuf(_ proto.Scheme) (*g.Transaction, error) {
	panic("not implemented")
}

func (a transaction) ToProtobufSigned(_ proto.Scheme) (*g.SignedTransaction, error) {
	panic("not implemented")
}

func (a transaction) Sign(_ proto.Scheme, _ crypto.SecretKey) error {
	panic("not implemented")
}

func (a transaction) GetID(_ proto.Scheme) ([]byte, error) {
	return a.id, nil
}

func (transaction) Validate(proto.TransactionValidationParams) (proto.Transaction, error) {
	panic("not implemented")
}

func (transaction) BodyMarshalBinary(proto.Scheme) ([]byte, error) {
	panic("not implemented")
}

func (transaction) MarshalBinary(proto.Scheme) ([]byte, error) {
	panic("not implemented")
}

func (transaction) UnmarshalBinary([]byte, proto.Scheme) error {
	panic("not implemented")
}

func (transaction) GetTimestamp() uint64 {
	return 0
}

func (transaction) GenerateID(_ proto.Scheme) error {
	return nil
}

func (transaction) MerkleBytes(_ proto.Scheme) ([]byte, error) {
	panic("not implemented")
}

func (transaction) GetTypeInfo() proto.TransactionTypeInfo {
	panic("not implemented")
}

func (transaction) GetType() proto.TransactionType {
	panic("not implemented")
}

func (transaction) GetVersion() byte {
	panic("not implemented")
}

func (a transaction) GetFee() uint64 {
	return a.fee
}

func (a transaction) GetFeeAsset() proto.OptionalAsset {
	return proto.NewOptionalAssetWaves()
}

func (a transaction) GetSenderPK() crypto.PublicKey {
	panic("not implemented")
}

func (a transaction) GetSender(_ proto.Scheme) (proto.Address, error) {
	panic("not implemented")
}

func id(b []byte, fee uint64) *transaction {
	return &transaction{fee: fee, id: b}
}

func TestTransactionPool(t *testing.T) {
	var noState types.UtxPoolValidatorState
	a := New(10000, NoOpValidator{}, settings.MustMainNetSettings())

	require.EqualValues(t, 0, a.CurSize())
	// add unique by id transactions, then check them sorted
	_ = a.AddWithBytes(noState, id([]byte{}, 4), []byte{1})
	_ = a.AddWithBytes(noState, id([]byte{1}, 1), []byte{1})
	_ = a.AddWithBytes(noState, id([]byte{1, 2}, 10), []byte{1})
	_ = a.AddWithBytes(noState, id([]byte{1, 2, 3}, 8), []byte{1})

	require.EqualValues(t, 10, a.Pop().T.GetFee())
	require.EqualValues(t, 8, a.Pop().T.GetFee())
	require.EqualValues(t, 4, a.Pop().T.GetFee())
	require.EqualValues(t, 1, a.Pop().T.GetFee())
	require.Nil(t, a.Pop())

	require.EqualValues(t, 0, a.CurSize())
}

<<<<<<< HEAD
func BenchmarkTransactionPool(b *testing.B) {
	var noState types.UtxPoolValidatorState
	b.ReportAllocs()
	a := New(10000, NoOpValidator{}, settings.MustMainNetSettings())

	b.ResetTimer()
	for i := 0; i < b.N; i++ {
		b.StopTimer()
		n := rand.Intn(1000000)
		b.StartTimer()
		_ = a.AddWithBytes(noState, tr(uint64(n)), []byte{1})
	}

	if a.Len() != b.N {
		b.Fatal("not all elements were pushed")
	}

	for i := 0; i < b.N; i++ {
		a.Pop()
	}

	if a.Len() != 0 {
		b.Fatal("size should be equal 0")
	}
}

=======
>>>>>>> 0d2bf9ba
func TestTransactionPool_Exists(t *testing.T) {
	var noState types.UtxPoolValidatorState

	a := New(10000, NoOpValidator{}, settings.MustMainNetSettings())

	require.False(t, a.Exists(id([]byte{1, 2, 3}, 0)))

	_ = a.AddWithBytes(noState, id([]byte{1, 2, 3}, 10), []byte{1})
	require.True(t, a.Exists(id([]byte{1, 2, 3}, 0)))

	a.Pop()
	require.False(t, a.Exists(id([]byte{1, 2, 3}, 0)))
}

// check transaction not added when limit
func TestUtxPool_Limit(t *testing.T) {
	var noState types.UtxPoolValidatorState

	a := New(10, NoOpValidator{}, settings.MustMainNetSettings())
	require.Equal(t, 0, a.Len())

	// added
	added := a.AddWithBytes(noState, id([]byte{1, 2, 3}, 10), bytes.Repeat([]byte{1, 2}, 5))
	require.Equal(t, 1, a.Len())
	require.NoError(t, added)

	// not added
	added = a.AddWithBytes(noState, id([]byte{1, 2, 3, 4}, 10), bytes.Repeat([]byte{1, 2}, 5))
	require.Equal(t, 1, a.Len())
	require.Error(t, added)
}

func TestUtxImpl_AllTransactions(t *testing.T) {
	var noState types.UtxPoolValidatorState

	a := New(10, NoOpValidator{}, settings.MustMainNetSettings())
	_ = a.AddWithBytes(noState, id([]byte{1, 2, 3}, 10), bytes.Repeat([]byte{1, 2}, 5))
	require.Len(t, a.AllTransactions(), 1)
}

func TestUtxImpl_TransactionExists(t *testing.T) {
	var noState types.UtxPoolValidatorState

	a := New(10000, NoOpValidator{}, settings.MustMainNetSettings())
	require.NoError(t,
		a.AddWithBytes(noState, byte_helpers.BurnWithSig.Transaction, byte_helpers.BurnWithSig.TransactionBytes),
	)
	require.True(t, a.ExistsByID(byte_helpers.BurnWithSig.Transaction.ID.Bytes()))
	require.False(t, a.ExistsByID(byte_helpers.TransferWithSig.Transaction.ID.Bytes()))
}<|MERGE_RESOLUTION|>--- conflicted
+++ resolved
@@ -135,35 +135,6 @@
 	require.EqualValues(t, 0, a.CurSize())
 }
 
-<<<<<<< HEAD
-func BenchmarkTransactionPool(b *testing.B) {
-	var noState types.UtxPoolValidatorState
-	b.ReportAllocs()
-	a := New(10000, NoOpValidator{}, settings.MustMainNetSettings())
-
-	b.ResetTimer()
-	for i := 0; i < b.N; i++ {
-		b.StopTimer()
-		n := rand.Intn(1000000)
-		b.StartTimer()
-		_ = a.AddWithBytes(noState, tr(uint64(n)), []byte{1})
-	}
-
-	if a.Len() != b.N {
-		b.Fatal("not all elements were pushed")
-	}
-
-	for i := 0; i < b.N; i++ {
-		a.Pop()
-	}
-
-	if a.Len() != 0 {
-		b.Fatal("size should be equal 0")
-	}
-}
-
-=======
->>>>>>> 0d2bf9ba
 func TestTransactionPool_Exists(t *testing.T) {
 	var noState types.UtxPoolValidatorState
 
