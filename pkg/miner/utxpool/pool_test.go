--- conflicted
+++ resolved
@@ -19,31 +19,11 @@
 	id  []byte
 }
 
-<<<<<<< HEAD
-func (a transaction) MarshalToProtobuf(scheme proto.Scheme) ([]byte, error) {
-	panic("implement me")
-}
-
-func (a transaction) UnmarshalFromProtobuf(data []byte) error {
-	panic("implement me")
-}
-
-func (a transaction) MarshalSignedToProtobuf(scheme proto.Scheme) ([]byte, error) {
-	panic("implement me")
-}
-
-func (a transaction) UnmarshalSignedFromProtobuf(data []byte) error {
-	panic("implement me")
-}
-
-func (a transaction) ToProtobuf(scheme proto.Scheme) (*g.Transaction, error) {
-=======
 func (a transaction) BinarySize() int {
 	panic("not implemented")
 }
 
 func (a transaction) MarshalToProtobuf(scheme proto.Scheme) ([]byte, error) {
->>>>>>> ebb4217e
 	panic("implement me")
 }
 
@@ -95,13 +75,6 @@
 	return 0
 }
 
-<<<<<<< HEAD
-func (transaction) GenerateID() error {
-	return nil
-}
-
-func (transaction) GetTypeVersion() proto.TransactionTypeVersion {
-=======
 func (transaction) GenerateID(scheme proto.Scheme) error {
 	return nil
 }
@@ -111,7 +84,6 @@
 }
 
 func (transaction) GetVersion() byte {
->>>>>>> ebb4217e
 	panic("implement me")
 }
 
