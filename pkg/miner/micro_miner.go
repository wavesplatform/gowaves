--- conflicted
+++ resolved
@@ -3,10 +3,7 @@
 import (
 	"errors"
 
-<<<<<<< HEAD
-=======
 	"github.com/mr-tron/base58"
->>>>>>> fea259b0
 	"go.uber.org/zap"
 
 	"github.com/wavesplatform/gowaves/pkg/proto"
