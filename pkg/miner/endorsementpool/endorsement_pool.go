--- conflicted
+++ resolved
@@ -1,6 +1,7 @@
 package endorsementpool
 
 import (
+	"bytes"
 	"container/heap"
 	"errors"
 	"fmt"
@@ -133,11 +134,7 @@
 	return out
 }
 
-<<<<<<< HEAD
-func (p *EndorsementPool) Finalize(finalizedBlockHeight proto.Height) (proto.FinalizationVoting, error) {
-=======
 func (p *EndorsementPool) FormFinalization(finalizationHeight proto.Height) (proto.FinalizationVoting, error) {
->>>>>>> 20e076f0
 	p.mu.Lock()
 	defer p.mu.Unlock()
 
@@ -165,7 +162,6 @@
 		AggregatedEndorsementSignature: aggregatedSignature,
 		FinalizedBlockHeight:           finalizationHeight,
 		EndorserIndexes:                endorsersIndexes,
-		FinalizedBlockHeight:           finalizedBlockHeight,
 		ConflictEndorsements:           p.conflicts,
 	}, nil
 }
@@ -207,15 +203,20 @@
 
 	sigs := make([]bls.Signature, 0, n)
 	pks := make([]bls.PublicKey, 0, n)
-
+	msg, err := p.h[0].eb.EndorsementMessage()
+	if err != nil {
+		return false, err
+	}
 	for _, it := range p.h {
 		sigs = append(sigs, it.eb.Signature)
 		pks = append(pks, it.endorserPK)
-	}
-
-	msg, err := p.h[0].eb.EndorsementMessage()
-	if err != nil {
-		return false, err
+		nextMsg, err := it.eb.EndorsementMessage()
+		if err != nil {
+			return false, err
+		}
+		if bytes.Equal(nextMsg, msg) {
+			return false, errors.New("failed to verify endorsements: inconsistent endorsement messages")
+		}
 	}
 	agg, err := bls.AggregateSignatures(sigs)
 	if err != nil {
