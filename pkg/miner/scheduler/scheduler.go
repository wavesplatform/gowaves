package scheduler

import (
	"sync"
	"time"

	"github.com/mr-tron/base58"
	"github.com/pkg/errors"
	"github.com/wavesplatform/gowaves/pkg/consensus"
	"github.com/wavesplatform/gowaves/pkg/proto"
	"github.com/wavesplatform/gowaves/pkg/settings"
	"github.com/wavesplatform/gowaves/pkg/state"
	"github.com/wavesplatform/gowaves/pkg/types"
	"github.com/wavesplatform/gowaves/pkg/util/cancellable"
	"github.com/wavesplatform/gowaves/pkg/util/common"
	"github.com/wavesplatform/gowaves/pkg/wallet"
	"go.uber.org/zap"
)

type Emit struct {
	Timestamp    uint64
	KeyPair      proto.KeyPair
	GenSignature []byte
	VRF          []byte
	BaseTarget   types.BaseTarget
	Parent       proto.BlockID
}

type Default struct {
	seeder       seeder
	mine         chan Emit
	cancel       []func()
	settings     *settings.BlockchainSettings
	mu           sync.Mutex
	internal     internal
	emits        []Emit
	storage      state.State
	tm           types.Time
	consensus    types.MinerConsensus
	obsolescence time.Duration
}

type internal interface {
	schedule(state state.StateInfo, keyPairs []proto.KeyPair, schema proto.Scheme, AverageBlockDelaySeconds uint64, MinBlockTime float64, DelayDelta uint64, confirmedBlock *proto.Block, confirmedBlockHeight uint64) ([]Emit, error)
}

type internalImpl struct {
}

func (a internalImpl) schedule(storage state.StateInfo, keyPairs []proto.KeyPair, schema proto.Scheme, AverageBlockDelaySeconds uint64, MinBlockTime float64, DelayDelta uint64, confirmedBlock *proto.Block, confirmedBlockHeight uint64) ([]Emit, error) {
	vrfActivated, err := storage.IsActivated(int16(settings.BlockV5))
	if err != nil {
		return nil, errors.Wrap(err, "failed get vrfActivated")
	}
	if vrfActivated {
		return a.scheduleWithVrf(storage, keyPairs, schema, AverageBlockDelaySeconds, MinBlockTime, DelayDelta, confirmedBlock, confirmedBlockHeight)
	}
	return a.scheduleWithoutVrf(storage, keyPairs, schema, AverageBlockDelaySeconds, MinBlockTime, DelayDelta, confirmedBlock, confirmedBlockHeight)
}

func (a internalImpl) scheduleWithVrf(storage state.StateInfo, keyPairs []proto.KeyPair, schema proto.Scheme, AverageBlockDelaySeconds uint64, MinBlockTime float64, DelayDelta uint64, confirmedBlock *proto.Block, confirmedBlockHeight uint64) ([]Emit, error) {
	var greatGrandParentTimestamp proto.Timestamp = 0
	if confirmedBlockHeight > 2 {
		greatGrandParentHeight := confirmedBlockHeight - 2
		greatGrandParent, err := storage.BlockByHeight(greatGrandParentHeight)
		if err != nil {
			zap.S().Errorf("Scheduler: Failed to get blockID by height %d: %v", greatGrandParentHeight, err)
			return nil, err
		}
		greatGrandParentTimestamp = greatGrandParent.Timestamp
	}

	fairPosActivated, err := storage.IsActiveAtHeight(int16(settings.FairPoS), confirmedBlockHeight)
	if err != nil {
		return nil, errors.Wrap(err, "failed get fairPosActivated")
	}
	blockV5Activated, err := storage.IsActivated(int16(settings.BlockV5))
	if err != nil {
		return nil, errors.Wrap(err, "failed get blockV5Activated")
	}
	pos := consensus.NXTPosCalculator
	if fairPosActivated {
		if blockV5Activated {
			pos = consensus.NewFairPosCalculator(DelayDelta, MinBlockTime)
		} else {
			pos = consensus.FairPosCalculatorV1
		}
	}
	gsp := consensus.NXTGenerationSignatureProvider
	if blockV5Activated {
		gsp = consensus.VRFGenerationSignatureProvider
	}

	heightForHit := pos.HeightForHit(confirmedBlockHeight)

	zap.S().Debugf("Scheduler: topBlock: id %s, gensig: %s, topBlockHeight: %d",
		confirmedBlock.BlockID().String(), confirmedBlock.GenSignature, confirmedBlockHeight,
	)

	var out []Emit
	for _, keyPair := range keyPairs {
		sk := keyPair.Secret
		hitSourceAtHeight, err := storage.HitSourceAtHeight(heightForHit)
		if err != nil {
			zap.S().Errorf("Scheduler: Failed to get hit source at height %d: %v", heightForHit, err)
			continue
		}
		genSig, err := gsp.GenerationSignature(sk, hitSourceAtHeight)
		if err != nil {
			zap.S().Errorf("Scheduler: Failed to schedule mining, can't get generation signature at height %d: %v",
				heightForHit, err,
			)
			continue
		}
		source, err := gsp.HitSource(sk, hitSourceAtHeight)
		if err != nil {
			zap.S().Errorf("Scheduler: Failed to schedule mining, failed to get hit source at height %d: %v",
				heightForHit, err,
			)
			continue
		}
		var vrf []byte
		if blockV5Activated {
			vrf = source
		}
		hit, err := consensus.GenHit(source)
		if err != nil {
			zap.S().Errorf("Scheduler: Failed to schedule mining, failed to generate hit from source: %v", err)
			continue
		}

		addr, err := keyPair.Addr(schema)
		if err != nil {
			zap.S().Errorf("Scheduler: Failed to schedule mining, failed to create address from PK: %v", err)
			continue
		}
		var startHeight proto.Height = 1
		if confirmedBlockHeight > 1000 {
			startHeight = confirmedBlockHeight - 1000 + 1
		}
		effectiveBalance, err := storage.EffectiveBalance(proto.NewRecipientFromAddress(addr), startHeight, confirmedBlockHeight)
		if err != nil {
			zap.S().Debugf(
				"Scheduler: Failed to schedule mining for address %q, failed to calculate effective balance with startHeight=%d: %v",
				addr.String(), startHeight, err)
			continue
		}

		delay, err := pos.CalculateDelay(hit, confirmedBlock.BlockHeader.BaseTarget, effectiveBalance)
		if err != nil {
			zap.S().Errorf("Scheduler: Failed to schedule mining for address %q, failed to calculate delay: %v", addr.String(), err)
			continue
		}

		baseTarget, err := pos.CalculateBaseTarget(
			AverageBlockDelaySeconds,
			confirmedBlockHeight,
			confirmedBlock.BlockHeader.BaseTarget,
			confirmedBlock.Timestamp,
			greatGrandParentTimestamp,
			delay+confirmedBlock.Timestamp,
		)
		if err != nil {
			zap.S().Errorf("Scheduler: Failed to schedule mining for address %q, failed to calculate base target: %v",
				addr.String(), err,
			)
			continue
		}
		zap.S().Debugf("Scheduled generation by address '%s' at %s", addr.String(),
			time.UnixMilli(int64(confirmedBlock.Timestamp+delay)).Format("2006-01-02 15:04:05.000 MST"))
		out = append(out, Emit{
			Timestamp:    confirmedBlock.Timestamp + delay,
			KeyPair:      keyPair,
			GenSignature: genSig,
			VRF:          vrf,
			BaseTarget:   baseTarget,
			Parent:       confirmedBlock.BlockID(),
		})
	}
	return out, nil
}

func (a internalImpl) scheduleWithoutVrf(storage state.StateInfo, keyPairs []proto.KeyPair, schema proto.Scheme, AverageBlockDelaySeconds uint64, MinBlockTime float64, DelayDelta uint64, confirmedBlock *proto.Block, confirmedBlockHeight uint64) ([]Emit, error) {
	var greatGrandParentTimestamp proto.Timestamp = 0
	if confirmedBlockHeight > 2 {
		greatGrandParentHeight := confirmedBlockHeight - 2
		greatGrandParent, err := storage.BlockByHeight(greatGrandParentHeight)
		if err != nil {
			zap.S().Errorf("Scheduler: Failed to get blockID by height %d: %v", greatGrandParentHeight, err)
			return nil, err
		}
		greatGrandParentTimestamp = greatGrandParent.Timestamp
	}

	fairPosActivated, err := storage.IsActiveAtHeight(int16(settings.FairPoS), confirmedBlockHeight)
	if err != nil {
		return nil, errors.Wrap(err, "failed get fairPosActivated")
	}
	blockV5Activated, err := storage.IsActivated(int16(settings.BlockV5))
	if err != nil {
		return nil, errors.Wrap(err, "failed get blockV5Activated")
	}
	pos := consensus.NXTPosCalculator
	if fairPosActivated {
		if blockV5Activated {
			pos = consensus.NewFairPosCalculator(DelayDelta, MinBlockTime)
		} else {
			pos = consensus.FairPosCalculatorV1
		}
	}

	gsp := consensus.NXTGenerationSignatureProvider

	heightForHit := pos.HeightForHit(confirmedBlockHeight)
	hitSourceHeader, err := storage.HeaderByHeight(heightForHit)
	if err != nil {
		zap.S().Errorf("Scheduler: Failed to get header by height %d for hit: %v", heightForHit, err)
		return nil, err
	}

	zap.S().Debugf("Scheduling generation on top of block (%d) '%s'", confirmedBlockHeight, confirmedBlock.BlockID().String())
	zap.S().Debugf("  block timestamp: %d (%s)", confirmedBlock.Timestamp, common.UnixMillisToTime(int64(confirmedBlock.Timestamp)).String())
	zap.S().Debugf("  block base target: %d", confirmedBlock.BaseTarget)
	zap.S().Debug("Generation accounts:")
	var out []Emit
	for _, keyPair := range keyPairs {
		pk := keyPair.Public
		genSigBlock := confirmedBlock.BlockHeader
		genSig, err := gsp.GenerationSignature(pk, genSigBlock.GenSignature)
		if err != nil {
			zap.S().Errorf("Scheduler: Failed to get generation signature for PK %q: %v", pk.String(), err)
			continue
		}
		source, err := gsp.HitSource(pk, hitSourceHeader.GenSignature)
		if err != nil {
			zap.S().Errorf("Scheduler: Failed to generate hit source for PK %q: %v", pk.String(), err)
			continue
		}
		hit, err := consensus.GenHit(source)
		if err != nil {
			zap.S().Errorf("Scheduler: Failed to generate hit for PK %q: %v", pk.String(), err)
			continue
		}

		addr, err := proto.NewAddressFromPublicKey(schema, pk)
		if err != nil {
			zap.S().Errorf("Scheduler: Failed to create new address from PK %q: %v", pk.String(), err)
			continue
		}
		var startHeight proto.Height = 1
		if confirmedBlockHeight > 1000 {
			startHeight = confirmedBlockHeight - 1000 + 1
		}
		effectiveBalance, err := storage.EffectiveBalance(proto.NewRecipientFromAddress(addr), startHeight, confirmedBlockHeight)
		if err != nil {
			zap.S().Debugf("Scheduler: Failed to get effective balance for address %q from startHeight=%d: %v",
				addr.String(), startHeight, err,
			)
			continue
		}

		delay, err := pos.CalculateDelay(hit, confirmedBlock.BlockHeader.BaseTarget, effectiveBalance)
		if err != nil {
			zap.S().Errorf("Scheduler: Failed to calculate delay for address %q with effective balance %d: %v",
				addr, effectiveBalance, err,
			)
			continue
		}

		baseTarget, err := pos.CalculateBaseTarget(
			AverageBlockDelaySeconds,
			confirmedBlockHeight,
			confirmedBlock.BlockHeader.BaseTarget,
			confirmedBlock.Timestamp,
			greatGrandParentTimestamp,
			delay+confirmedBlock.Timestamp,
		)
		if err != nil {
			zap.S().Errorf("Scheduler: Failed to calculate base target for address %q: %v", addr.String(), err)
			continue
		}
		ts := confirmedBlock.Timestamp + delay
		zap.S().Debugf("  %s (%s): ", addr.String(), pk.String())
		zap.S().Debugf("    Hit: %s (%s)", hit.String(), base58.Encode(source))
		zap.S().Debugf("    Generation Balance: %d", int(effectiveBalance))
		zap.S().Debugf("    Delay: %d", int(delay))
		zap.S().Debugf("    Timestamp: %d (%s)", int(ts), common.UnixMillisToTime(int64(ts)).String())
		out = append(out, Emit{
			Timestamp:    ts,
			KeyPair:      keyPair,
			GenSignature: genSig,
			VRF:          nil, // because without VRF
			BaseTarget:   baseTarget,
			Parent:       confirmedBlock.BlockID(),
		})
	}
	return out, nil
}

type seeder interface {
	AccountSeeds() [][]byte
}

func NewScheduler(
	state state.State,
	seeder seeder,
	settings *settings.BlockchainSettings,
	tm types.Time,
	consensus types.MinerConsensus,
	minerDelay time.Duration) (*Default, error) {
	if minerDelay <= 0 {
		return nil, errors.New("minerDelay must be positive")
	}
	return newScheduler(internalImpl{}, state, seeder, settings, tm, consensus, minerDelay), nil
}

func newScheduler(internal internal, state state.State, seeder seeder, settings *settings.BlockchainSettings,
	tm types.Time, consensus types.MinerConsensus, minerDelay time.Duration) *Default {
	if seeder == nil {
		seeder = wallet.NewWallet()
	}
	return &Default{
		seeder:       seeder,
		mine:         make(chan Emit, 1),
		settings:     settings,
		internal:     internal,
		storage:      state,
		mu:           sync.Mutex{},
		tm:           tm,
		consensus:    consensus,
		obsolescence: minerDelay,
	}
}

func (a *Default) Mine() chan Emit {
	return a.mine
}

<<<<<<< HEAD
func (a *SchedulerImpl) Reschedule() {
	if len(a.seeder.AccountSeeds()) == 0 {
=======
func (a *Default) Reschedule() {
	if len(a.seeder.Seeds()) == 0 {
>>>>>>> da115c83
		zap.S().Debug("Scheduler: Mining is not possible because no seeds registered")
		return
	}

	zap.S().Debugf("Scheduler: Trying to mine with %d seeds", len(a.seeder.AccountSeeds()))

	if !a.consensus.IsMiningAllowed() {
		zap.S().Debug("Scheduler: Mining is not allowed because of lack of connected nodes")
		return
	}

	now := a.tm.Now()
	obsolescenceTime := now.Add(-a.obsolescence)
	lastBlock := a.storage.TopBlock()
	lastBlockTime := time.UnixMilli(int64(lastBlock.Timestamp))
	if obsolescenceTime.After(lastBlockTime) {
		zap.S().Debugf("Scheduler: Mining is not allowed because last block (ID: %s) time %s is before the obsolesence time %s",
			lastBlock.ID, lastBlockTime, obsolescenceTime)
		return
	}

	h, err := a.storage.Height()
	if err != nil {
		zap.S().Errorf("Scheduler: Failed to get state height: %v", err)
		return
	}

	block, err := a.storage.BlockByHeight(h)
	if err != nil {
		zap.S().Errorf("Scheduler: Failed to get block by height %d: %v", h, err)
		return
	}

	a.reschedule(block, h)
}

<<<<<<< HEAD
func (a *SchedulerImpl) reschedule(confirmedBlock *proto.Block, confirmedBlockHeight uint64) {
	if len(a.seeder.AccountSeeds()) == 0 {
=======
func (a *Default) reschedule(confirmedBlock *proto.Block, confirmedBlockHeight uint64) {
	if len(a.seeder.Seeds()) == 0 {
>>>>>>> da115c83
		return
	}
	a.mu.Lock()
	defer a.mu.Unlock()

	// stop previous timeouts
	for _, cancel := range a.cancel {
		cancel()
	}
	a.cancel = nil
	a.emits = nil

	keyPairs, err := makeKeyPairs(a.seeder.AccountSeeds())
	if err != nil {
		zap.S().Errorf("Scheduler: Failed to make key pairs from seeds: %v", err)
		return
	}

	rs, err := a.storage.MapR(func(info state.StateInfo) (i interface{}, err error) {
		return a.internal.schedule(info, keyPairs, a.settings.AddressSchemeCharacter, a.settings.AverageBlockDelaySeconds, a.settings.MinBlockTime, a.settings.DelayDelta, confirmedBlock, confirmedBlockHeight)
	})
	if err != nil {
		zap.S().Errorf("Scheduler: Failed to schedule: %v", err)
	}
	emits := rs.([]Emit)

	a.emits = emits
	now := proto.NewTimestampFromTime(a.tm.Now())
	for _, emit := range emits {
		if emit.Timestamp > now { // timestamp in future
			timeout := emit.Timestamp - now
			emit_ := emit
			cancel := cancellable.After(time.Duration(timeout)*time.Millisecond, func() {
				// hack for integrations tests
				common.EnsureTimeout(a.tm, emit_.Timestamp)
				select {
				case a.mine <- emit_:
				default:
					zap.S().Debug("Scheduler: cannot emit a.mine, chan is full")
				}
			})
			a.cancel = append(a.cancel, cancel)
		} else {
			select {
			case a.mine <- emit:
			default:
				zap.S().Debug("Scheduler: cannot emit a.mine, chan is full")
			}
		}
	}
}

func (a *Default) Emits() []Emit {
	a.mu.Lock()
	defer a.mu.Unlock()
	return a.emits
}

func makeKeyPairs(seeds [][]byte) ([]proto.KeyPair, error) {
	var out []proto.KeyPair
	for _, bts := range seeds {
		kp, err := proto.NewKeyPair(bts)
		if err != nil {
			return nil, err
		}
		out = append(out, kp)
	}
	return out, nil
}<|MERGE_RESOLUTION|>--- conflicted
+++ resolved
@@ -336,13 +336,8 @@
 	return a.mine
 }
 
-<<<<<<< HEAD
-func (a *SchedulerImpl) Reschedule() {
+func (a *Default) Reschedule() {
 	if len(a.seeder.AccountSeeds()) == 0 {
-=======
-func (a *Default) Reschedule() {
-	if len(a.seeder.Seeds()) == 0 {
->>>>>>> da115c83
 		zap.S().Debug("Scheduler: Mining is not possible because no seeds registered")
 		return
 	}
@@ -379,13 +374,8 @@
 	a.reschedule(block, h)
 }
 
-<<<<<<< HEAD
-func (a *SchedulerImpl) reschedule(confirmedBlock *proto.Block, confirmedBlockHeight uint64) {
+func (a *Default) reschedule(confirmedBlock *proto.Block, confirmedBlockHeight uint64) {
 	if len(a.seeder.AccountSeeds()) == 0 {
-=======
-func (a *Default) reschedule(confirmedBlock *proto.Block, confirmedBlockHeight uint64) {
-	if len(a.seeder.Seeds()) == 0 {
->>>>>>> da115c83
 		return
 	}
 	a.mu.Lock()
