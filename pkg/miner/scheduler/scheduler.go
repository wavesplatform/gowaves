--- conflicted
+++ resolved
@@ -5,18 +5,9 @@
 	"sync"
 	"time"
 
-<<<<<<< HEAD
-	"go.uber.org/zap"
-
 	"github.com/ccoveille/go-safecast"
 	"github.com/mr-tron/base58"
 	"github.com/pkg/errors"
-=======
-	"github.com/ccoveille/go-safecast"
-	"github.com/mr-tron/base58"
-	"github.com/pkg/errors"
-
->>>>>>> bf28c545
 	"github.com/wavesplatform/gowaves/pkg/consensus"
 	"github.com/wavesplatform/gowaves/pkg/logging"
 	"github.com/wavesplatform/gowaves/pkg/proto"
@@ -403,23 +394,13 @@
 		return
 	}
 
+	now := a.tm.Now()
+	obsolescenceTime := now.Add(-a.obsolescence)
 	lastBlock := a.storage.TopBlock()
-<<<<<<< HEAD
-	lastBlockTimestamp := lastBlock.Timestamp
-	isObsolete, obsolescenceTime, err := IsBlockObsolete(a.tm, a.obsolescence, lastBlock.Timestamp)
-	if err != nil {
-		zap.S().Error(err)
-		return
-	}
-	if isObsolete {
-		zap.S().Debugf("Scheduler: Mining is not allowed because last block (ID: %s) time %s is before the obsolesence time %s",
-			lastBlock.ID, lastBlockTimestamp, obsolescenceTime)
-=======
 	lastBlockTime := time.UnixMilli(int64(lastBlock.Timestamp))
 	if obsolescenceTime.After(lastBlockTime) {
 		slog.Debug("Scheduler: Mining is not allowed because last block is before the obsolescence time",
 			"BlockID", lastBlock.ID, "BlockTime", lastBlockTime, "ObsolescenceTime", obsolescenceTime)
->>>>>>> bf28c545
 		return
 	}
 
