package scheduler

import (
	"sync"
	"time"

	"github.com/pkg/errors"
	"github.com/wavesplatform/gowaves/pkg/consensus"
	"github.com/wavesplatform/gowaves/pkg/proto"
	"github.com/wavesplatform/gowaves/pkg/settings"
	"github.com/wavesplatform/gowaves/pkg/state"
	"github.com/wavesplatform/gowaves/pkg/types"
	"github.com/wavesplatform/gowaves/pkg/util/cancellable"
	"github.com/wavesplatform/gowaves/pkg/wallet"
	"go.uber.org/zap"
)

type Emit struct {
	Timestamp    uint64
	KeyPair      proto.KeyPair
	GenSignature []byte
	VRF          []byte
	BaseTarget   types.BaseTarget
	Parent       proto.BlockID
}

type SchedulerImpl struct {
	seeder        seeder
	mine          chan Emit
	cancel        []func()
	settings      *settings.BlockchainSettings
	mu            sync.Mutex
	internal      internal
	emits         []Emit
	storage       state.State
	tm            types.Time
	consensus     types.MinerConsensus
	outdatePeriod proto.Timestamp
}

type internal interface {
	schedule(state state.StateInfo, keyPairs []proto.KeyPair, schema proto.Scheme, AverageBlockDelaySeconds uint64, confirmedBlock *proto.Block, confirmedBlockHeight uint64) ([]Emit, error)
}

type internalImpl struct {
}

func (a internalImpl) schedule(storage state.StateInfo, keyPairs []proto.KeyPair, schema proto.Scheme, AverageBlockDelaySeconds uint64, confirmedBlock *proto.Block, confirmedBlockHeight uint64) ([]Emit, error) {
	vrfActivated, err := storage.IsActivated(int16(settings.BlockV5))
	if err != nil {
		return nil, errors.Wrap(err, "failed get vrfActivated")
	}
	if vrfActivated {
		return a.scheduleWithVrf(storage, keyPairs, schema, AverageBlockDelaySeconds, confirmedBlock, confirmedBlockHeight)
	}
	return a.scheduleWithoutVrf(storage, keyPairs, schema, AverageBlockDelaySeconds, confirmedBlock, confirmedBlockHeight)
}

func (a internalImpl) scheduleWithVrf(storage state.StateInfo, keyPairs []proto.KeyPair, schema proto.Scheme, AverageBlockDelaySeconds uint64, confirmedBlock *proto.Block, confirmedBlockHeight uint64) ([]Emit, error) {
	var greatGrandParentTimestamp proto.Timestamp = 0
	if confirmedBlockHeight > 2 {
		greatGrandParent, err := storage.BlockByHeight(confirmedBlockHeight - 2)
		if err != nil {
			zap.S().Error(err)
			return nil, err
		}
		greatGrandParentTimestamp = greatGrandParent.Timestamp
	}

	fairPosActivated, err := storage.IsActiveAtHeight(int16(settings.FairPoS), confirmedBlockHeight)
	if err != nil {
		return nil, errors.Wrap(err, "failed get fairPosActivated")
	}
	blockV5Activated, err := storage.IsActivated(int16(settings.BlockV5))
	if err != nil {
		return nil, errors.Wrap(err, "failed get blockV5Activated")
	}
	var pos consensus.PosCalculator = &consensus.NxtPosCalculator{}
	if fairPosActivated {
		if blockV5Activated {
			pos = &consensus.FairPosCalculatorV2{}
		} else {
			pos = &consensus.FairPosCalculatorV1{}
		}
	}
	var gsp consensus.GenerationSignatureProvider = &consensus.NXTGenerationSignatureProvider{}
	if blockV5Activated {
		gsp = &consensus.VRFGenerationSignatureProvider{}
	}

	heightForHit := pos.HeightForHit(confirmedBlockHeight)

	zap.S().Debugf("Scheduler: topBlock: id %s, gensig: %s, topBlockHeight: %d", confirmedBlock.BlockID().String(), confirmedBlock.GenSignature, confirmedBlockHeight)

	var out []Emit
	for _, keyPair := range keyPairs {
<<<<<<< HEAD
		key := keyPair.Secret
=======
		var key [crypto.KeySize]byte = keyPair.Public
		if blockV5Activated { // In case of VRF generation signature we need a SK of miner to produce it
			key = keyPair.Secret
		}

>>>>>>> 06707d7e
		HitSourceAtHeight, err := storage.HitSourceAtHeight(heightForHit)
		if err != nil {
			zap.S().Error("scheduler, internalImpl", err)
			continue
		}
		genSig, err := gsp.GenerationSignature(key, HitSourceAtHeight)
		if err != nil {
			zap.S().Error("Scheduler: Failed to schedule mining: %v", err)
			continue
		}
		source, err := gsp.HitSource(key, HitSourceAtHeight)
		if err != nil {
			zap.S().Error("Scheduler: Failed to schedule mining: %v", err)
			continue
		}
		var vrf []byte = nil
		if blockV5Activated {
			vrf = source
		}
		hit, err := consensus.GenHit(source)
		if err != nil {
			zap.S().Error("Scheduler: Failed to schedule mining: %v", err)
			continue
		}

		addr, err := keyPair.Addr(schema)
		if err != nil {
			zap.S().Error("Scheduler: Failed to schedule mining: %v", err)
			continue
		}
		var startHeight proto.Height = 1
		if confirmedBlockHeight > 1000 {
			startHeight = confirmedBlockHeight - 1000
		}
		effectiveBalance, err := storage.EffectiveBalanceStable(proto.NewRecipientFromAddress(addr), startHeight, confirmedBlockHeight)
		if err != nil {
			zap.S().Debug("Scheduler: Failed to schedule mining for address '%s': %v", addr.String(), err)
			continue
		}

		delay, err := pos.CalculateDelay(hit, confirmedBlock.BlockHeader.BaseTarget, effectiveBalance)
		if err != nil {
			zap.S().Error("Scheduler: Failed to schedule mining: %v", err)
			continue
		}

		baseTarget, err := pos.CalculateBaseTarget(AverageBlockDelaySeconds, confirmedBlockHeight, confirmedBlock.BlockHeader.BaseTarget, confirmedBlock.Timestamp, greatGrandParentTimestamp, delay+confirmedBlock.Timestamp)
		if err != nil {
			zap.S().Error("Scheduler: Failed to schedule mining: %v", err)
			continue
		}

		out = append(out, Emit{
			Timestamp:    confirmedBlock.Timestamp + delay,
			KeyPair:      keyPair,
			GenSignature: genSig,
			VRF:          vrf,
			BaseTarget:   baseTarget,
			Parent:       confirmedBlock.BlockID(),
		})
	}
	return out, nil
}

func (a internalImpl) scheduleWithoutVrf(storage state.StateInfo, keyPairs []proto.KeyPair, schema proto.Scheme, AverageBlockDelaySeconds uint64, confirmedBlock *proto.Block, confirmedBlockHeight uint64) ([]Emit, error) {
	var greatGrandParentTimestamp proto.Timestamp = 0
	if confirmedBlockHeight > 2 {
		greatGrandParent, err := storage.BlockByHeight(confirmedBlockHeight - 2)
		if err != nil {
			zap.S().Error(err)
			return nil, err
		}
		greatGrandParentTimestamp = greatGrandParent.Timestamp
	}

	fairPosActivated, err := storage.IsActiveAtHeight(int16(settings.FairPoS), confirmedBlockHeight)
	if err != nil {
		return nil, errors.Wrap(err, "failed get fairPosActivated")
	}
	var pos consensus.PosCalculator = &consensus.NxtPosCalculator{}
	if fairPosActivated {
		pos = &consensus.FairPosCalculator{}
	}
	var gsp consensus.GenerationSignatureProvider = &consensus.NXTGenerationSignatureProvider{}
	hitSourceHeader, err := storage.HeaderByHeight(pos.HeightForHit(confirmedBlockHeight))
	if err != nil {
		zap.S().Error("scheduler, internalImpl HeaderByHeight", err)
		return nil, err
	}

	zap.S().Infof("Scheduler: topBlock: id %s, gensig: %s, topBlockHeight: %d", confirmedBlock.BlockID().String(), confirmedBlock.GenSignature, confirmedBlockHeight)

	var out []Emit
	for _, keyPair := range keyPairs {
		genSigBlock := confirmedBlock.BlockHeader
		genSig, err := gsp.GenerationSignature(keyPair.Public, genSigBlock.GenSignature)
		if err != nil {
			zap.S().Error("scheduler, internalImpl", err)
			continue
		}
		source, err := gsp.HitSource(keyPair.Public, hitSourceHeader.GenSignature)
		if err != nil {
			zap.S().Error("scheduler, internalImpl HitSource", err)
			continue
		}
		var vrf []byte = nil
		hit, err := consensus.GenHit(source)
		if err != nil {
			zap.S().Error("scheduler, internalImpl GenHit", err)
			continue
		}

		addr, err := keyPair.Addr(schema)
		if err != nil {
			zap.S().Error("scheduler, internalImpl keyPair.Addr", err)
			continue
		}
		var startHeight proto.Height = 1
		if confirmedBlockHeight > 1000 {
			startHeight = confirmedBlockHeight - 1000
		}
		effectiveBalance, err := storage.EffectiveBalanceStable(proto.NewRecipientFromAddress(addr), startHeight, confirmedBlockHeight)
		if err != nil {
			zap.S().Debug("scheduler, internalImpl effectiveBalance, err", effectiveBalance, err, addr.String())
			continue
		}

		delay, err := pos.CalculateDelay(hit, confirmedBlock.BlockHeader.BaseTarget, effectiveBalance)
		if err != nil {
			zap.S().Error("scheduler, internalImpl pos.CalculateDelay", err)
			continue
		}

		baseTarget, err := pos.CalculateBaseTarget(AverageBlockDelaySeconds, confirmedBlockHeight, confirmedBlock.BlockHeader.BaseTarget, confirmedBlock.Timestamp, greatGrandParentTimestamp, delay+confirmedBlock.Timestamp)
		if err != nil {
			zap.S().Error("scheduler, internalImpl pos.CalculateBaseTarget", err)
			continue
		}

		out = append(out, Emit{
			Timestamp:    confirmedBlock.Timestamp + delay,
			KeyPair:      keyPair,
			GenSignature: genSig,
			VRF:          vrf,
			BaseTarget:   baseTarget,
			Parent:       confirmedBlock.BlockID(),
		})
	}
	return out, nil
}

type seeder interface {
	Seeds() [][]byte
}

func NewScheduler(state state.State, seeder seeder, settings *settings.BlockchainSettings, tm types.Time, consensus types.MinerConsensus, minerDelay proto.Timestamp) *SchedulerImpl {
	return newScheduler(internalImpl{}, state, seeder, settings, tm, consensus, minerDelay)
}

func newScheduler(internal internal, state state.State, seeder seeder, settings *settings.BlockchainSettings, tm types.Time, consensus types.MinerConsensus, minerDelay proto.Timestamp) *SchedulerImpl {
	if seeder == nil {
		seeder = wallet.NewWallet()
	}
	return &SchedulerImpl{
		seeder:        seeder,
		mine:          make(chan Emit, 1),
		settings:      settings,
		internal:      internal,
		storage:       state,
		mu:            sync.Mutex{},
		tm:            tm,
		consensus:     consensus,
		outdatePeriod: minerDelay,
	}
}

func (a *SchedulerImpl) Mine() chan Emit {
	return a.mine
}

func (a *SchedulerImpl) Reschedule() {
	if len(a.seeder.Seeds()) == 0 {
		zap.S().Debug("Scheduler: Mining is not possible because no seeds registered")
		return
	}

	zap.S().Debugf("Scheduler: Trying to mine with %d seeds", len(a.seeder.Seeds()))

	if !a.consensus.IsMiningAllowed() {
		zap.S().Debug("Scheduler: Mining is not allowed because of lack of connected nodes")
		return
	}

	currentTimestamp := proto.NewTimestampFromTime(a.tm.Now())
	lastKnownBlock := a.storage.TopBlock()
	if currentTimestamp-lastKnownBlock.Timestamp > a.outdatePeriod {
		zap.S().Debug("Scheduler: Mining is not allowed because blockchain is too old")
		return
	}

	h, err := a.storage.Height()
	if err != nil {
		zap.S().Error(err)
		return
	}

	block, err := a.storage.BlockByHeight(h)
	if err != nil {
		zap.S().Error(err)
		return
	}

	a.reschedule(block, h)
}

func (a *SchedulerImpl) reschedule(confirmedBlock *proto.Block, confirmedBlockHeight uint64) {
	if len(a.seeder.Seeds()) == 0 {
		return
	}
	a.mu.Lock()
	defer a.mu.Unlock()

	// stop previous timeouts
	for _, cancel := range a.cancel {
		cancel()
	}
	a.cancel = nil

	keyPairs, err := makeKeyPairs(a.seeder.Seeds())
	if err != nil {
		zap.S().Error(err)
		return
	}

	rs, err := a.storage.MapR(func(info state.StateInfo) (i interface{}, err error) {
		return a.internal.schedule(info, keyPairs, a.settings.AddressSchemeCharacter, a.settings.AverageBlockDelaySeconds, confirmedBlock, confirmedBlockHeight)
	})
	if err != nil {
		zap.S().Error(err)
	}
	emits := rs.([]Emit)

	a.emits = emits
	now := proto.NewTimestampFromTime(a.tm.Now())
	for _, emit := range emits {
		if emit.Timestamp > now { // timestamp in future
			timeout := emit.Timestamp - now
			emit_ := emit
			cancel := cancellable.After(time.Duration(timeout)*time.Millisecond, func() {
				select {
				case a.mine <- emit_:
				default:
					zap.S().Debug("Scheduler: cannot emit a.mine, chan is full")
				}

			})
			a.cancel = append(a.cancel, cancel)
		} else {
			select {
			case a.mine <- emit:
			default:
				zap.S().Debug("Scheduler: cannot emit a.mine, chan is full")
			}

		}
	}
}

func (a *SchedulerImpl) Emits() []Emit {
	a.mu.Lock()
	defer a.mu.Unlock()
	return a.emits
}

func makeKeyPairs(seeds [][]byte) ([]proto.KeyPair, error) {
	var out []proto.KeyPair
	for _, bts := range seeds {
		kp, err := proto.NewKeyPair(bts)
		if err != nil {
			return nil, err
		}
		out = append(out, kp)
	}
	return out, nil
}<|MERGE_RESOLUTION|>--- conflicted
+++ resolved
@@ -94,15 +94,7 @@
 
 	var out []Emit
 	for _, keyPair := range keyPairs {
-<<<<<<< HEAD
 		key := keyPair.Secret
-=======
-		var key [crypto.KeySize]byte = keyPair.Public
-		if blockV5Activated { // In case of VRF generation signature we need a SK of miner to produce it
-			key = keyPair.Secret
-		}
-
->>>>>>> 06707d7e
 		HitSourceAtHeight, err := storage.HitSourceAtHeight(heightForHit)
 		if err != nil {
 			zap.S().Error("scheduler, internalImpl", err)
@@ -182,9 +174,17 @@
 	if err != nil {
 		return nil, errors.Wrap(err, "failed get fairPosActivated")
 	}
+	blockV5Activated, err := storage.IsActivated(int16(settings.BlockV5))
+	if err != nil {
+		return nil, errors.Wrap(err, "failed get blockV5Activated")
+	}
 	var pos consensus.PosCalculator = &consensus.NxtPosCalculator{}
 	if fairPosActivated {
-		pos = &consensus.FairPosCalculator{}
+		if blockV5Activated {
+			pos = &consensus.FairPosCalculatorV2{}
+		} else {
+			pos = &consensus.FairPosCalculatorV1{}
+		}
 	}
 	var gsp consensus.GenerationSignatureProvider = &consensus.NXTGenerationSignatureProvider{}
 	hitSourceHeader, err := storage.HeaderByHeight(pos.HeightForHit(confirmedBlockHeight))
