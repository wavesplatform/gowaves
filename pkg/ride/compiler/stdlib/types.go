--- conflicted
+++ resolved
@@ -594,37 +594,9 @@
 }
 
 func mustLoadDefaultTypes() map[ast.LibraryVersion]map[string]Type {
-<<<<<<< HEAD
-	res := map[ast.LibraryVersion]map[string]Type{
-		ast.LibV1: {
-			"Transaction": UnionType{Types: []Type{}},
-		},
-		ast.LibV2: {
-			"Transaction": UnionType{Types: []Type{}},
-		},
-		ast.LibV3: {
-			"Transaction": UnionType{Types: []Type{}},
-		},
-		ast.LibV4: {
-			"Transaction": UnionType{Types: []Type{}},
-		},
-		ast.LibV5: {
-			"Transaction": UnionType{Types: []Type{}},
-		},
-		ast.LibV6: {
-			"Transaction": UnionType{Types: []Type{}},
-		},
-		ast.LibV7: {
-			"Transaction": UnionType{Types: []Type{}},
-		},
-		ast.LibV8: {
-			"Transaction": UnionType{Types: []Type{}},
-		},
-=======
 	res := make(map[ast.LibraryVersion]map[string]Type)
 	for v := ast.LibV1; v <= ast.CurrentMaxLibraryVersion(); v++ {
 		res[v] = map[string]Type{"Transaction": UnionType{Types: []Type{}}}
->>>>>>> ceadbe48
 	}
 	f, err := embedFS.ReadFile("ride_objects.json")
 	if err != nil {
