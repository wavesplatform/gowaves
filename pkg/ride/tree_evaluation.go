--- conflicted
+++ resolved
@@ -14,10 +14,6 @@
 }
 
 func invokeFunctionFromDApp(env Environment, recipient proto.Recipient, fnName rideString, listArgs rideList) (Result, error) {
-<<<<<<< HEAD
-
-=======
->>>>>>> f4e85add
 	newScript, err := env.state().GetByteTree(recipient)
 	if err != nil {
 		return nil, errors.Wrap(err, "failed to get script by recipient")
