package ride

import "github.com/pkg/errors"

func booleanArg(args []rideType) (rideBoolean, error) {
	if len(args) != 1 {
		return false, errors.Errorf("%d is invalid number of arguments, expected 1", len(args))
	}
	if args[0] == nil {
		return false, errors.Errorf("argument 1 is empty")
	}
	b, ok := args[0].(rideBoolean)
	if !ok {
		return false, errors.Errorf("argument 1 is not of type 'Boolean' but '%s'", args[0].instanceOf())
	}
	return b, nil
}

<<<<<<< HEAD
func booleanToBytes(_ *treeEvaluator, _ Environment, args ...rideType) (rideType, error) {
=======
func booleanToBytes(_ environment, args ...rideType) (rideType, error) {
>>>>>>> 354ae9a5
	b, err := booleanArg(args)
	if err != nil {
		return nil, errors.Wrap(err, "booleanToBytes")
	}
	if b {
		return rideBytes([]byte{1}), nil
	} else {
		return rideBytes([]byte{0}), nil
	}
}

<<<<<<< HEAD
func booleanToString(_ *treeEvaluator, _ Environment, args ...rideType) (rideType, error) {
=======
func booleanToString(_ environment, args ...rideType) (rideType, error) {
>>>>>>> 354ae9a5
	b, err := booleanArg(args)
	if err != nil {
		return nil, errors.Wrap(err, "booleanToString")
	}
	if b {
		return rideString("true"), nil
	} else {
		return rideString("false"), nil
	}
}

<<<<<<< HEAD
func unaryNot(_ *treeEvaluator, _ Environment, args ...rideType) (rideType, error) {
=======
func unaryNot(_ environment, args ...rideType) (rideType, error) {
>>>>>>> 354ae9a5
	b, err := booleanArg(args)
	if err != nil {
		return nil, errors.Wrap(err, "unaryNot")
	}
	return !b, nil
}<|MERGE_RESOLUTION|>--- conflicted
+++ resolved
@@ -16,11 +16,7 @@
 	return b, nil
 }
 
-<<<<<<< HEAD
-func booleanToBytes(_ *treeEvaluator, _ Environment, args ...rideType) (rideType, error) {
-=======
-func booleanToBytes(_ environment, args ...rideType) (rideType, error) {
->>>>>>> 354ae9a5
+func booleanToBytes(_ *treeEvaluator, _ environment, args ...rideType) (rideType, error) {
 	b, err := booleanArg(args)
 	if err != nil {
 		return nil, errors.Wrap(err, "booleanToBytes")
@@ -32,11 +28,7 @@
 	}
 }
 
-<<<<<<< HEAD
-func booleanToString(_ *treeEvaluator, _ Environment, args ...rideType) (rideType, error) {
-=======
-func booleanToString(_ environment, args ...rideType) (rideType, error) {
->>>>>>> 354ae9a5
+func booleanToString(_ *treeEvaluator, _ environment, args ...rideType) (rideType, error) {
 	b, err := booleanArg(args)
 	if err != nil {
 		return nil, errors.Wrap(err, "booleanToString")
@@ -48,11 +40,7 @@
 	}
 }
 
-<<<<<<< HEAD
-func unaryNot(_ *treeEvaluator, _ Environment, args ...rideType) (rideType, error) {
-=======
-func unaryNot(_ environment, args ...rideType) (rideType, error) {
->>>>>>> 354ae9a5
+func unaryNot(_ *treeEvaluator, _ environment, args ...rideType) (rideType, error) {
 	b, err := booleanArg(args)
 	if err != nil {
 		return nil, errors.Wrap(err, "unaryNot")
