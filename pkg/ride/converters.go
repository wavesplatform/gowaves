--- conflicted
+++ resolved
@@ -66,38 +66,38 @@
 
 func assetInfoToObject(info *proto.AssetInfo) rideObject {
 	obj := make(rideObject)
-	obj[instanceFieldName] = RideString("Asset")
-	obj["id"] = RideBytes(info.ID.Bytes())
-	obj["quantity"] = RideInt(info.Quantity)
-	obj["decimals"] = RideInt(info.Decimals)
+	obj[instanceFieldName] = rideString("Asset")
+	obj["id"] = rideBytes(info.ID.Bytes())
+	obj["quantity"] = rideInt(info.Quantity)
+	obj["decimals"] = rideInt(info.Decimals)
 	obj["issuer"] = rideAddress(info.Issuer)
-	obj["issuerPublicKey"] = RideBytes(common.Dup(info.IssuerPublicKey.Bytes()))
-	obj["reissuable"] = RideBoolean(info.Reissuable)
-	obj["scripted"] = RideBoolean(info.Scripted)
-	obj["sponsored"] = RideBoolean(info.Sponsored)
+	obj["issuerPublicKey"] = rideBytes(common.Dup(info.IssuerPublicKey.Bytes()))
+	obj["reissuable"] = rideBoolean(info.Reissuable)
+	obj["scripted"] = rideBoolean(info.Scripted)
+	obj["sponsored"] = rideBoolean(info.Sponsored)
 	return obj
 }
 
 func fullAssetInfoToObject(info *proto.FullAssetInfo) rideObject {
 	obj := assetInfoToObject(&info.AssetInfo)
-	obj["name"] = RideString(info.Name)
-	obj["description"] = RideString(info.Description)
-	obj["minSponsoredFee"] = RideInt(info.SponsorshipCost)
+	obj["name"] = rideString(info.Name)
+	obj["description"] = rideString(info.Description)
+	obj["minSponsoredFee"] = rideInt(info.SponsorshipCost)
 	return obj
 }
 
 func blockInfoToObject(info *proto.BlockInfo) rideObject {
 	r := make(rideObject)
-	r[instanceFieldName] = RideString("BlockInfo")
-	r["timestamp"] = RideInt(info.Timestamp)
-	r["height"] = RideInt(info.Height)
-	r["baseTarget"] = RideInt(info.BaseTarget)
-	r["generationSignature"] = RideBytes(common.Dup(info.GenerationSignature.Bytes()))
-	r["generator"] = RideBytes(common.Dup(info.Generator.Bytes()))
-	r["generatorPublicKey"] = RideBytes(common.Dup(info.GeneratorPublicKey.Bytes()))
+	r[instanceFieldName] = rideString("BlockInfo")
+	r["timestamp"] = rideInt(info.Timestamp)
+	r["height"] = rideInt(info.Height)
+	r["baseTarget"] = rideInt(info.BaseTarget)
+	r["generationSignature"] = rideBytes(common.Dup(info.GenerationSignature.Bytes()))
+	r["generator"] = rideBytes(common.Dup(info.Generator.Bytes()))
+	r["generatorPublicKey"] = rideBytes(common.Dup(info.GeneratorPublicKey.Bytes()))
 	r["vrf"] = rideUnit{}
 	if len(info.VRF) > 0 {
-		r["vrf"] = RideBytes(common.Dup(info.VRF.Bytes()))
+		r["vrf"] = rideBytes(common.Dup(info.VRF.Bytes()))
 	}
 	return r
 }
@@ -108,16 +108,16 @@
 		return nil, errors.Wrap(err, "blockHeaderToObject")
 	}
 	r := make(rideObject)
-	r[instanceFieldName] = RideString("BlockInfo")
-	r["timestamp"] = RideInt(header.Timestamp)
-	r["height"] = RideInt(header.Height)
-	r["baseTarget"] = RideInt(header.BaseTarget)
-	r["generationSignature"] = RideBytes(common.Dup(header.GenSignature.Bytes()))
+	r[instanceFieldName] = rideString("BlockInfo")
+	r["timestamp"] = rideInt(header.Timestamp)
+	r["height"] = rideInt(header.Height)
+	r["baseTarget"] = rideInt(header.BaseTarget)
+	r["generationSignature"] = rideBytes(common.Dup(header.GenSignature.Bytes()))
 	r["generator"] = rideAddress(address)
-	r["generatorPublicKey"] = RideBytes(common.Dup(header.GenPublicKey.Bytes()))
+	r["generatorPublicKey"] = rideBytes(common.Dup(header.GenPublicKey.Bytes()))
 	r["vrf"] = rideUnit{}
 	if len(vrf) > 0 {
-		r["vrf"] = RideBytes(common.Dup(vrf))
+		r["vrf"] = rideBytes(common.Dup(vrf))
 	}
 	return r, nil
 }
@@ -128,14 +128,14 @@
 		return nil, errors.Wrap(err, "genesisToObject")
 	}
 	r := make(rideObject)
-	r[instanceFieldName] = RideString("GenesisTransaction")
-	r["version"] = RideInt(tx.Version)
-	r["id"] = RideBytes(tx.ID.Bytes())
+	r[instanceFieldName] = rideString("GenesisTransaction")
+	r["version"] = rideInt(tx.Version)
+	r["id"] = rideBytes(tx.ID.Bytes())
 	r["recipient"] = rideRecipient(proto.NewRecipientFromAddress(tx.Recipient))
-	r["amount"] = RideInt(tx.Amount)
-	r["fee"] = RideInt(0)
-	r["timestamp"] = RideInt(tx.Timestamp)
-	r["bodyBytes"] = RideBytes(body)
+	r["amount"] = rideInt(tx.Amount)
+	r["fee"] = rideInt(0)
+	r["timestamp"] = rideInt(tx.Timestamp)
+	r["bodyBytes"] = rideBytes(body)
 	return r, nil
 }
 
@@ -149,16 +149,16 @@
 		return nil, errors.Wrap(err, "paymentToObject")
 	}
 	r := make(rideObject)
-	r[instanceFieldName] = RideString("PaymentTransaction")
-	r["version"] = RideInt(tx.Version)
-	r["id"] = RideBytes(tx.ID.Bytes())
-	r["sender"] = rideAddress(sender)
-	r["senderPublicKey"] = RideBytes(common.Dup(tx.SenderPK.Bytes()))
+	r[instanceFieldName] = rideString("PaymentTransaction")
+	r["version"] = rideInt(tx.Version)
+	r["id"] = rideBytes(tx.ID.Bytes())
+	r["sender"] = rideAddress(sender)
+	r["senderPublicKey"] = rideBytes(common.Dup(tx.SenderPK.Bytes()))
 	r["recipient"] = rideRecipient(proto.NewRecipientFromAddress(tx.Recipient))
-	r["amount"] = RideInt(tx.Amount)
-	r["fee"] = RideInt(tx.Fee)
-	r["timestamp"] = RideInt(tx.Timestamp)
-	r["bodyBytes"] = RideBytes(body)
+	r["amount"] = rideInt(tx.Amount)
+	r["fee"] = rideInt(tx.Fee)
+	r["timestamp"] = rideInt(tx.Timestamp)
+	r["bodyBytes"] = rideBytes(body)
 	r["proofs"] = signatureToProofs(tx.Signature)
 	return r, nil
 }
@@ -173,20 +173,20 @@
 		return nil, errors.Wrap(err, "issueWithSigToObject")
 	}
 	r := make(rideObject)
-	r[instanceFieldName] = RideString("IssueTransaction")
-	r["version"] = RideInt(tx.Version)
-	r["id"] = RideBytes(tx.ID.Bytes())
-	r["sender"] = rideAddress(sender)
-	r["senderPublicKey"] = RideBytes(common.Dup(tx.SenderPK.Bytes()))
-	r["name"] = RideString(tx.Name)
-	r["description"] = RideString(tx.Description)
-	r["quantity"] = RideInt(tx.Quantity)
-	r["decimals"] = RideInt(tx.Decimals)
-	r["reissuable"] = RideBoolean(tx.Reissuable)
+	r[instanceFieldName] = rideString("IssueTransaction")
+	r["version"] = rideInt(tx.Version)
+	r["id"] = rideBytes(tx.ID.Bytes())
+	r["sender"] = rideAddress(sender)
+	r["senderPublicKey"] = rideBytes(common.Dup(tx.SenderPK.Bytes()))
+	r["name"] = rideString(tx.Name)
+	r["description"] = rideString(tx.Description)
+	r["quantity"] = rideInt(tx.Quantity)
+	r["decimals"] = rideInt(tx.Decimals)
+	r["reissuable"] = rideBoolean(tx.Reissuable)
 	r["script"] = rideUnit{}
-	r["fee"] = RideInt(tx.Fee)
-	r["timestamp"] = RideInt(tx.Timestamp)
-	r["bodyBytes"] = RideBytes(body)
+	r["fee"] = rideInt(tx.Fee)
+	r["timestamp"] = rideInt(tx.Timestamp)
+	r["bodyBytes"] = rideBytes(body)
 	r["proofs"] = signatureToProofs(tx.Signature)
 	return r, nil
 }
@@ -201,23 +201,23 @@
 		return nil, errors.Wrap(err, "issueWithProofsToObject")
 	}
 	r := make(rideObject)
-	r[instanceFieldName] = RideString("IssueTransaction")
-	r["version"] = RideInt(tx.Version)
-	r["id"] = RideBytes(tx.ID.Bytes())
-	r["sender"] = rideAddress(sender)
-	r["senderPublicKey"] = RideBytes(common.Dup(tx.SenderPK.Bytes()))
-	r["name"] = RideString(tx.Name)
-	r["description"] = RideString(tx.Description)
-	r["quantity"] = RideInt(tx.Quantity)
-	r["decimals"] = RideInt(tx.Decimals)
-	r["reissuable"] = RideBoolean(tx.Reissuable)
+	r[instanceFieldName] = rideString("IssueTransaction")
+	r["version"] = rideInt(tx.Version)
+	r["id"] = rideBytes(tx.ID.Bytes())
+	r["sender"] = rideAddress(sender)
+	r["senderPublicKey"] = rideBytes(common.Dup(tx.SenderPK.Bytes()))
+	r["name"] = rideString(tx.Name)
+	r["description"] = rideString(tx.Description)
+	r["quantity"] = rideInt(tx.Quantity)
+	r["decimals"] = rideInt(tx.Decimals)
+	r["reissuable"] = rideBoolean(tx.Reissuable)
 	r["script"] = rideUnit{}
 	if tx.NonEmptyScript() {
-		r["script"] = RideBytes(common.Dup(tx.Script))
-	}
-	r["fee"] = RideInt(tx.Fee)
-	r["timestamp"] = RideInt(tx.Timestamp)
-	r["bodyBytes"] = RideBytes(body)
+		r["script"] = rideBytes(common.Dup(tx.Script))
+	}
+	r["fee"] = rideInt(tx.Fee)
+	r["timestamp"] = rideInt(tx.Timestamp)
+	r["bodyBytes"] = rideBytes(body)
 	r["proofs"] = proofs(tx.Proofs)
 	return r, nil
 }
@@ -232,19 +232,19 @@
 		return nil, errors.Wrap(err, "transferWithSigToObject")
 	}
 	r := make(rideObject)
-	r[instanceFieldName] = RideString("TransferTransaction")
-	r["version"] = RideInt(tx.Version)
-	r["id"] = RideBytes(tx.ID.Bytes())
-	r["sender"] = rideAddress(sender)
-	r["senderPublicKey"] = RideBytes(common.Dup(tx.SenderPK.Bytes()))
+	r[instanceFieldName] = rideString("TransferTransaction")
+	r["version"] = rideInt(tx.Version)
+	r["id"] = rideBytes(tx.ID.Bytes())
+	r["sender"] = rideAddress(sender)
+	r["senderPublicKey"] = rideBytes(common.Dup(tx.SenderPK.Bytes()))
 	r["recipient"] = rideRecipient(tx.Recipient)
 	r["assetId"] = optionalAsset(tx.AmountAsset)
-	r["amount"] = RideInt(tx.Amount)
-	r["fee"] = RideInt(tx.Fee)
+	r["amount"] = rideInt(tx.Amount)
+	r["fee"] = rideInt(tx.Fee)
 	r["feeAssetId"] = optionalAsset(tx.FeeAsset)
-	r["attachment"] = RideBytes(tx.Attachment)
-	r["timestamp"] = RideInt(tx.Timestamp)
-	r["bodyBytes"] = RideBytes(body)
+	r["attachment"] = rideBytes(tx.Attachment)
+	r["timestamp"] = rideInt(tx.Timestamp)
+	r["bodyBytes"] = rideBytes(body)
 	r["proofs"] = signatureToProofs(tx.Signature)
 	return r, nil
 }
@@ -259,19 +259,19 @@
 		return nil, errors.Wrap(err, "transferWithProofsToObject")
 	}
 	r := make(rideObject)
-	r[instanceFieldName] = RideString("TransferTransaction")
-	r["version"] = RideInt(tx.Version)
-	r["id"] = RideBytes(tx.ID.Bytes())
-	r["sender"] = rideAddress(sender)
-	r["senderPublicKey"] = RideBytes(common.Dup(tx.SenderPK.Bytes()))
+	r[instanceFieldName] = rideString("TransferTransaction")
+	r["version"] = rideInt(tx.Version)
+	r["id"] = rideBytes(tx.ID.Bytes())
+	r["sender"] = rideAddress(sender)
+	r["senderPublicKey"] = rideBytes(common.Dup(tx.SenderPK.Bytes()))
 	r["recipient"] = rideRecipient(tx.Recipient)
 	r["assetId"] = optionalAsset(tx.AmountAsset)
-	r["amount"] = RideInt(tx.Amount)
-	r["fee"] = RideInt(tx.Fee)
+	r["amount"] = rideInt(tx.Amount)
+	r["fee"] = rideInt(tx.Fee)
 	r["feeAssetId"] = optionalAsset(tx.FeeAsset)
-	r["attachment"] = RideBytes(tx.Attachment)
-	r["timestamp"] = RideInt(tx.Timestamp)
-	r["bodyBytes"] = RideBytes(body)
+	r["attachment"] = rideBytes(tx.Attachment)
+	r["timestamp"] = rideInt(tx.Timestamp)
+	r["bodyBytes"] = rideBytes(body)
 	r["proofs"] = proofs(tx.Proofs)
 	return r, nil
 }
@@ -286,17 +286,17 @@
 		return nil, errors.Wrap(err, "reissueWithSigToObject")
 	}
 	r := make(rideObject)
-	r[instanceFieldName] = RideString("ReissueTransaction")
-	r["version"] = RideInt(tx.Version)
-	r["id"] = RideBytes(tx.ID.Bytes())
-	r["sender"] = rideAddress(sender)
-	r["senderPublicKey"] = RideBytes(common.Dup(tx.SenderPK.Bytes()))
-	r["assetId"] = RideBytes(tx.AssetID.Bytes())
-	r["quantity"] = RideInt(tx.Quantity)
-	r["reissuable"] = RideBoolean(tx.Reissuable)
-	r["fee"] = RideInt(tx.Fee)
-	r["timestamp"] = RideInt(tx.Timestamp)
-	r["bodyBytes"] = RideBytes(body)
+	r[instanceFieldName] = rideString("ReissueTransaction")
+	r["version"] = rideInt(tx.Version)
+	r["id"] = rideBytes(tx.ID.Bytes())
+	r["sender"] = rideAddress(sender)
+	r["senderPublicKey"] = rideBytes(common.Dup(tx.SenderPK.Bytes()))
+	r["assetId"] = rideBytes(tx.AssetID.Bytes())
+	r["quantity"] = rideInt(tx.Quantity)
+	r["reissuable"] = rideBoolean(tx.Reissuable)
+	r["fee"] = rideInt(tx.Fee)
+	r["timestamp"] = rideInt(tx.Timestamp)
+	r["bodyBytes"] = rideBytes(body)
 	r["proofs"] = signatureToProofs(tx.Signature)
 	return r, nil
 }
@@ -311,17 +311,17 @@
 		return nil, errors.Wrap(err, "reissueWithProofsToObject")
 	}
 	r := make(rideObject)
-	r[instanceFieldName] = RideString("ReissueTransaction")
-	r["version"] = RideInt(tx.Version)
-	r["id"] = RideBytes(tx.ID.Bytes())
-	r["sender"] = rideAddress(sender)
-	r["senderPublicKey"] = RideBytes(common.Dup(tx.SenderPK.Bytes()))
-	r["assetId"] = RideBytes(tx.AssetID.Bytes())
-	r["quantity"] = RideInt(tx.Quantity)
-	r["reissuable"] = RideBoolean(tx.Reissuable)
-	r["fee"] = RideInt(tx.Fee)
-	r["timestamp"] = RideInt(tx.Timestamp)
-	r["bodyBytes"] = RideBytes(body)
+	r[instanceFieldName] = rideString("ReissueTransaction")
+	r["version"] = rideInt(tx.Version)
+	r["id"] = rideBytes(tx.ID.Bytes())
+	r["sender"] = rideAddress(sender)
+	r["senderPublicKey"] = rideBytes(common.Dup(tx.SenderPK.Bytes()))
+	r["assetId"] = rideBytes(tx.AssetID.Bytes())
+	r["quantity"] = rideInt(tx.Quantity)
+	r["reissuable"] = rideBoolean(tx.Reissuable)
+	r["fee"] = rideInt(tx.Fee)
+	r["timestamp"] = rideInt(tx.Timestamp)
+	r["bodyBytes"] = rideBytes(body)
 	r["proofs"] = proofs(tx.Proofs)
 	return r, nil
 }
@@ -336,16 +336,16 @@
 		return nil, errors.Wrap(err, "burnWithSigToObject")
 	}
 	r := make(rideObject)
-	r[instanceFieldName] = RideString("BurnTransaction")
-	r["version"] = RideInt(tx.Version)
-	r["id"] = RideBytes(tx.ID.Bytes())
-	r["sender"] = rideAddress(sender)
-	r["senderPublicKey"] = RideBytes(common.Dup(tx.SenderPK.Bytes()))
-	r["assetId"] = RideBytes(tx.AssetID.Bytes())
-	r["quantity"] = RideInt(tx.Amount)
-	r["fee"] = RideInt(tx.Fee)
-	r["timestamp"] = RideInt(tx.Timestamp)
-	r["bodyBytes"] = RideBytes(body)
+	r[instanceFieldName] = rideString("BurnTransaction")
+	r["version"] = rideInt(tx.Version)
+	r["id"] = rideBytes(tx.ID.Bytes())
+	r["sender"] = rideAddress(sender)
+	r["senderPublicKey"] = rideBytes(common.Dup(tx.SenderPK.Bytes()))
+	r["assetId"] = rideBytes(tx.AssetID.Bytes())
+	r["quantity"] = rideInt(tx.Amount)
+	r["fee"] = rideInt(tx.Fee)
+	r["timestamp"] = rideInt(tx.Timestamp)
+	r["bodyBytes"] = rideBytes(body)
 	r["proofs"] = signatureToProofs(tx.Signature)
 	return r, nil
 }
@@ -360,29 +360,29 @@
 		return nil, errors.Wrap(err, "burnWithProofsToObject")
 	}
 	r := make(rideObject)
-	r[instanceFieldName] = RideString("BurnTransaction")
-	r["version"] = RideInt(tx.Version)
-	r["id"] = RideBytes(tx.ID.Bytes())
-	r["sender"] = rideAddress(sender)
-	r["senderPublicKey"] = RideBytes(common.Dup(tx.SenderPK.Bytes()))
-	r["assetId"] = RideBytes(tx.AssetID.Bytes())
-	r["quantity"] = RideInt(tx.Amount)
-	r["fee"] = RideInt(tx.Fee)
-	r["timestamp"] = RideInt(tx.Timestamp)
-	r["bodyBytes"] = RideBytes(body)
+	r[instanceFieldName] = rideString("BurnTransaction")
+	r["version"] = rideInt(tx.Version)
+	r["id"] = rideBytes(tx.ID.Bytes())
+	r["sender"] = rideAddress(sender)
+	r["senderPublicKey"] = rideBytes(common.Dup(tx.SenderPK.Bytes()))
+	r["assetId"] = rideBytes(tx.AssetID.Bytes())
+	r["quantity"] = rideInt(tx.Amount)
+	r["fee"] = rideInt(tx.Fee)
+	r["timestamp"] = rideInt(tx.Timestamp)
+	r["bodyBytes"] = rideBytes(body)
 	r["proofs"] = proofs(tx.Proofs)
 	return r, nil
 }
 
 func assetPairToObject(aa, pa proto.OptionalAsset) rideObject {
 	r := make(rideObject)
-	r[instanceFieldName] = RideString("AssetPair")
+	r[instanceFieldName] = rideString("AssetPair")
 	r["amountAsset"] = optionalAsset(aa)
 	r["priceAsset"] = optionalAsset(pa)
 	return r
 }
 
-func orderType(orderType proto.OrderType) RideType {
+func orderType(orderType proto.OrderType) rideType {
 	if orderType == proto.Buy {
 		return newBuy(nil)
 	}
@@ -413,20 +413,20 @@
 	matcherPk := o.GetMatcherPK()
 	pair := o.GetAssetPair()
 	r := make(rideObject)
-	r[instanceFieldName] = RideString("Order")
-	r["id"] = RideBytes(id)
-	r["sender"] = rideAddress(sender)
-	r["senderPublicKey"] = RideBytes(common.Dup(senderPK.Bytes()))
-	r["matcherPublicKey"] = RideBytes(common.Dup(matcherPk.Bytes()))
+	r[instanceFieldName] = rideString("Order")
+	r["id"] = rideBytes(id)
+	r["sender"] = rideAddress(sender)
+	r["senderPublicKey"] = rideBytes(common.Dup(senderPK.Bytes()))
+	r["matcherPublicKey"] = rideBytes(common.Dup(matcherPk.Bytes()))
 	r["assetPair"] = assetPairToObject(pair.AmountAsset, pair.PriceAsset)
 	r["orderType"] = orderType(o.GetOrderType())
-	r["price"] = RideInt(o.GetPrice())
-	r["amount"] = RideInt(o.GetAmount())
-	r["timestamp"] = RideInt(o.GetTimestamp())
-	r["expiration"] = RideInt(o.GetExpiration())
-	r["matcherFee"] = RideInt(o.GetMatcherFee())
+	r["price"] = rideInt(o.GetPrice())
+	r["amount"] = rideInt(o.GetAmount())
+	r["timestamp"] = rideInt(o.GetTimestamp())
+	r["expiration"] = rideInt(o.GetExpiration())
+	r["matcherFee"] = rideInt(o.GetMatcherFee())
 	r["matcherFeeAssetId"] = optionalAsset(o.GetMatcherFeeAsset())
-	r["bodyBytes"] = RideBytes(body)
+	r["bodyBytes"] = rideBytes(body)
 	r["proofs"] = proofs(p)
 	return r, nil
 }
@@ -449,20 +449,20 @@
 		return nil, errors.Wrap(err, "exchangeWithSigToObject")
 	}
 	r := make(rideObject)
-	r[instanceFieldName] = RideString("ExchangeTransaction")
-	r["version"] = RideInt(tx.Version)
-	r["id"] = RideBytes(tx.ID.Bytes())
+	r[instanceFieldName] = rideString("ExchangeTransaction")
+	r["version"] = rideInt(tx.Version)
+	r["id"] = rideBytes(tx.ID.Bytes())
 	r["sender"] = rideAddress(addr)
-	r["senderPublicKey"] = RideBytes(common.Dup(tx.SenderPK.Bytes()))
+	r["senderPublicKey"] = rideBytes(common.Dup(tx.SenderPK.Bytes()))
 	r["buyOrder"] = buy
 	r["sellOrder"] = sell
-	r["price"] = RideInt(tx.Price)
-	r["amount"] = RideInt(tx.Amount)
-	r["buyMatcherFee"] = RideInt(tx.BuyMatcherFee)
-	r["sellMatcherFee"] = RideInt(tx.SellMatcherFee)
-	r["fee"] = RideInt(tx.Fee)
-	r["timestamp"] = RideInt(tx.Timestamp)
-	r["bodyBytes"] = RideBytes(bts)
+	r["price"] = rideInt(tx.Price)
+	r["amount"] = rideInt(tx.Amount)
+	r["buyMatcherFee"] = rideInt(tx.BuyMatcherFee)
+	r["sellMatcherFee"] = rideInt(tx.SellMatcherFee)
+	r["fee"] = rideInt(tx.Fee)
+	r["timestamp"] = rideInt(tx.Timestamp)
+	r["bodyBytes"] = rideBytes(bts)
 	r["proofs"] = signatureToProofs(tx.Signature)
 	return r, nil
 }
@@ -485,20 +485,20 @@
 		return nil, errors.Wrap(err, "exchangeWithProofsToObject")
 	}
 	r := make(rideObject)
-	r[instanceFieldName] = RideString("ExchangeTransaction")
-	r["version"] = RideInt(tx.Version)
-	r["id"] = RideBytes(tx.ID.Bytes())
+	r[instanceFieldName] = rideString("ExchangeTransaction")
+	r["version"] = rideInt(tx.Version)
+	r["id"] = rideBytes(tx.ID.Bytes())
 	r["sender"] = rideAddress(addr)
-	r["senderPublicKey"] = RideBytes(common.Dup(tx.SenderPK.Bytes()))
+	r["senderPublicKey"] = rideBytes(common.Dup(tx.SenderPK.Bytes()))
 	r["buyOrder"] = buy
 	r["sellOrder"] = sell
-	r["price"] = RideInt(tx.Price)
-	r["amount"] = RideInt(tx.Amount)
-	r["buyMatcherFee"] = RideInt(tx.BuyMatcherFee)
-	r["sellMatcherFee"] = RideInt(tx.SellMatcherFee)
-	r["fee"] = RideInt(tx.Fee)
-	r["timestamp"] = RideInt(tx.Timestamp)
-	r["bodyBytes"] = RideBytes(bts)
+	r["price"] = rideInt(tx.Price)
+	r["amount"] = rideInt(tx.Amount)
+	r["buyMatcherFee"] = rideInt(tx.BuyMatcherFee)
+	r["sellMatcherFee"] = rideInt(tx.SellMatcherFee)
+	r["fee"] = rideInt(tx.Fee)
+	r["timestamp"] = rideInt(tx.Timestamp)
+	r["bodyBytes"] = rideBytes(bts)
 	r["proofs"] = proofs(tx.Proofs)
 	return r, nil
 }
@@ -513,16 +513,16 @@
 		return nil, errors.Wrap(err, "leaseWithSigToObject")
 	}
 	r := make(rideObject)
-	r[instanceFieldName] = RideString("LeaseTransaction")
-	r["version"] = RideInt(tx.Version)
-	r["id"] = RideBytes(tx.ID.Bytes())
-	r["sender"] = rideAddress(sender)
-	r["senderPublicKey"] = RideBytes(common.Dup(tx.SenderPK.Bytes()))
+	r[instanceFieldName] = rideString("LeaseTransaction")
+	r["version"] = rideInt(tx.Version)
+	r["id"] = rideBytes(tx.ID.Bytes())
+	r["sender"] = rideAddress(sender)
+	r["senderPublicKey"] = rideBytes(common.Dup(tx.SenderPK.Bytes()))
 	r["recipient"] = rideRecipient(tx.Recipient)
-	r["amount"] = RideInt(tx.Amount)
-	r["fee"] = RideInt(tx.Fee)
-	r["timestamp"] = RideInt(tx.Timestamp)
-	r["bodyBytes"] = RideBytes(body)
+	r["amount"] = rideInt(tx.Amount)
+	r["fee"] = rideInt(tx.Fee)
+	r["timestamp"] = rideInt(tx.Timestamp)
+	r["bodyBytes"] = rideBytes(body)
 	r["proofs"] = signatureToProofs(tx.Signature)
 	return r, nil
 }
@@ -537,16 +537,16 @@
 		return nil, errors.Wrap(err, "leaseWithProofsToObject")
 	}
 	r := make(rideObject)
-	r[instanceFieldName] = RideString("LeaseTransaction")
-	r["version"] = RideInt(tx.Version)
-	r["id"] = RideBytes(tx.ID.Bytes())
-	r["sender"] = rideAddress(sender)
-	r["senderPublicKey"] = RideBytes(common.Dup(tx.SenderPK.Bytes()))
+	r[instanceFieldName] = rideString("LeaseTransaction")
+	r["version"] = rideInt(tx.Version)
+	r["id"] = rideBytes(tx.ID.Bytes())
+	r["sender"] = rideAddress(sender)
+	r["senderPublicKey"] = rideBytes(common.Dup(tx.SenderPK.Bytes()))
 	r["recipient"] = rideRecipient(tx.Recipient)
-	r["amount"] = RideInt(tx.Amount)
-	r["fee"] = RideInt(tx.Fee)
-	r["timestamp"] = RideInt(tx.Timestamp)
-	r["bodyBytes"] = RideBytes(body)
+	r["amount"] = rideInt(tx.Amount)
+	r["fee"] = rideInt(tx.Fee)
+	r["timestamp"] = rideInt(tx.Timestamp)
+	r["bodyBytes"] = rideBytes(body)
 	r["proofs"] = proofs(tx.Proofs)
 	return r, nil
 }
@@ -561,15 +561,15 @@
 		return nil, errors.Wrap(err, "leaseCancelWithSigToObject")
 	}
 	r := make(rideObject)
-	r[instanceFieldName] = RideString("LeaseCancelTransaction")
-	r["version"] = RideInt(tx.Version)
-	r["id"] = RideBytes(tx.ID.Bytes())
-	r["sender"] = rideAddress(sender)
-	r["senderPublicKey"] = RideBytes(common.Dup(tx.SenderPK.Bytes()))
-	r["leaseId"] = RideBytes(tx.LeaseID.Bytes())
-	r["fee"] = RideInt(tx.Fee)
-	r["timestamp"] = RideInt(tx.Timestamp)
-	r["bodyBytes"] = RideBytes(body)
+	r[instanceFieldName] = rideString("LeaseCancelTransaction")
+	r["version"] = rideInt(tx.Version)
+	r["id"] = rideBytes(tx.ID.Bytes())
+	r["sender"] = rideAddress(sender)
+	r["senderPublicKey"] = rideBytes(common.Dup(tx.SenderPK.Bytes()))
+	r["leaseId"] = rideBytes(tx.LeaseID.Bytes())
+	r["fee"] = rideInt(tx.Fee)
+	r["timestamp"] = rideInt(tx.Timestamp)
+	r["bodyBytes"] = rideBytes(body)
 	r["proofs"] = signatureToProofs(tx.Signature)
 	return r, nil
 }
@@ -584,15 +584,15 @@
 		return nil, errors.Wrap(err, "leaseCancelWithProofsToObject")
 	}
 	r := make(rideObject)
-	r[instanceFieldName] = RideString("LeaseCancelTransaction")
-	r["version"] = RideInt(tx.Version)
-	r["id"] = RideBytes(tx.ID.Bytes())
-	r["sender"] = rideAddress(sender)
-	r["senderPublicKey"] = RideBytes(common.Dup(tx.SenderPK.Bytes()))
-	r["leaseId"] = RideBytes(tx.LeaseID.Bytes())
-	r["fee"] = RideInt(tx.Fee)
-	r["timestamp"] = RideInt(tx.Timestamp)
-	r["bodyBytes"] = RideBytes(body)
+	r[instanceFieldName] = rideString("LeaseCancelTransaction")
+	r["version"] = rideInt(tx.Version)
+	r["id"] = rideBytes(tx.ID.Bytes())
+	r["sender"] = rideAddress(sender)
+	r["senderPublicKey"] = rideBytes(common.Dup(tx.SenderPK.Bytes()))
+	r["leaseId"] = rideBytes(tx.LeaseID.Bytes())
+	r["fee"] = rideInt(tx.Fee)
+	r["timestamp"] = rideInt(tx.Timestamp)
+	r["bodyBytes"] = rideBytes(body)
 	r["proofs"] = proofs(tx.Proofs)
 	return r, nil
 }
@@ -607,15 +607,15 @@
 		return nil, errors.Wrap(err, "createAliasWithSigToObject")
 	}
 	r := make(rideObject)
-	r[instanceFieldName] = RideString("CreateAliasTransaction")
-	r["version"] = RideInt(tx.Version)
-	r["id"] = RideBytes(tx.ID.Bytes())
-	r["sender"] = rideAddress(sender)
-	r["senderPublicKey"] = RideBytes(common.Dup(tx.SenderPK.Bytes()))
-	r["alias"] = RideString(tx.Alias.String())
-	r["fee"] = RideInt(tx.Fee)
-	r["timestamp"] = RideInt(tx.Timestamp)
-	r["bodyBytes"] = RideBytes(body)
+	r[instanceFieldName] = rideString("CreateAliasTransaction")
+	r["version"] = rideInt(tx.Version)
+	r["id"] = rideBytes(tx.ID.Bytes())
+	r["sender"] = rideAddress(sender)
+	r["senderPublicKey"] = rideBytes(common.Dup(tx.SenderPK.Bytes()))
+	r["alias"] = rideString(tx.Alias.String())
+	r["fee"] = rideInt(tx.Fee)
+	r["timestamp"] = rideInt(tx.Timestamp)
+	r["bodyBytes"] = rideBytes(body)
 	r["proofs"] = signatureToProofs(tx.Signature)
 	return r, nil
 }
@@ -630,15 +630,15 @@
 		return nil, errors.Wrap(err, "createAliasWithProofsToObject")
 	}
 	r := make(rideObject)
-	r[instanceFieldName] = RideString("CreateAliasTransaction")
-	r["version"] = RideInt(tx.Version)
-	r["id"] = RideBytes(tx.ID.Bytes())
-	r["sender"] = rideAddress(sender)
-	r["senderPublicKey"] = RideBytes(common.Dup(tx.SenderPK.Bytes()))
-	r["alias"] = RideString(tx.Alias.String())
-	r["fee"] = RideInt(tx.Fee)
-	r["timestamp"] = RideInt(tx.Timestamp)
-	r["bodyBytes"] = RideBytes(body)
+	r[instanceFieldName] = rideString("CreateAliasTransaction")
+	r["version"] = rideInt(tx.Version)
+	r["id"] = rideBytes(tx.ID.Bytes())
+	r["sender"] = rideAddress(sender)
+	r["senderPublicKey"] = rideBytes(common.Dup(tx.SenderPK.Bytes()))
+	r["alias"] = rideString(tx.Alias.String())
+	r["fee"] = rideInt(tx.Fee)
+	r["timestamp"] = rideInt(tx.Timestamp)
+	r["bodyBytes"] = rideBytes(body)
 	r["proofs"] = proofs(tx.Proofs)
 	return r, nil
 }
@@ -654,57 +654,57 @@
 	}
 	total := 0
 	count := len(tx.Transfers)
-	transfers := make(RideList, count)
+	transfers := make(rideList, count)
 	for i, transfer := range tx.Transfers {
 		m := make(rideObject)
 		m["recipient"] = rideRecipient(transfer.Recipient)
-		m["amount"] = RideInt(transfer.Amount)
+		m["amount"] = rideInt(transfer.Amount)
 		transfers[i] = m
 		total += int(transfer.Amount)
 	}
 	r := make(rideObject)
-	r[instanceFieldName] = RideString("MassTransferTransaction")
-	r["version"] = RideInt(tx.Version)
-	r["id"] = RideBytes(tx.ID.Bytes())
-	r["sender"] = rideAddress(sender)
-	r["senderPublicKey"] = RideBytes(common.Dup(tx.SenderPK.Bytes()))
+	r[instanceFieldName] = rideString("MassTransferTransaction")
+	r["version"] = rideInt(tx.Version)
+	r["id"] = rideBytes(tx.ID.Bytes())
+	r["sender"] = rideAddress(sender)
+	r["senderPublicKey"] = rideBytes(common.Dup(tx.SenderPK.Bytes()))
 	r["assetId"] = optionalAsset(tx.Asset)
 	r["transfers"] = transfers
-	r["transferCount"] = RideInt(count)
-	r["totalAmount"] = RideInt(total)
-	r["attachment"] = RideBytes(tx.Attachment)
-	r["fee"] = RideInt(tx.Fee)
-	r["timestamp"] = RideInt(tx.Timestamp)
-	r["bodyBytes"] = RideBytes(body)
-	r["proofs"] = proofs(tx.Proofs)
-	return r, nil
-}
-
-func dataEntryToObject(entry proto.DataEntry) RideType {
-	r := make(rideObject)
-	r[instanceFieldName] = RideString("DataEntry")
-	r["key"] = RideString(entry.GetKey())
+	r["transferCount"] = rideInt(count)
+	r["totalAmount"] = rideInt(total)
+	r["attachment"] = rideBytes(tx.Attachment)
+	r["fee"] = rideInt(tx.Fee)
+	r["timestamp"] = rideInt(tx.Timestamp)
+	r["bodyBytes"] = rideBytes(body)
+	r["proofs"] = proofs(tx.Proofs)
+	return r, nil
+}
+
+func dataEntryToObject(entry proto.DataEntry) rideType {
+	r := make(rideObject)
+	r[instanceFieldName] = rideString("DataEntry")
+	r["key"] = rideString(entry.GetKey())
 	switch e := entry.(type) {
 	case *proto.IntegerDataEntry:
-		r[instanceFieldName] = RideString("IntegerEntry")
-		r["value"] = RideInt(e.Value)
+		r[instanceFieldName] = rideString("IntegerEntry")
+		r["value"] = rideInt(e.Value)
 	case *proto.BooleanDataEntry:
-		r[instanceFieldName] = RideString("BooleanEntry")
-		r["value"] = RideBoolean(e.Value)
+		r[instanceFieldName] = rideString("BooleanEntry")
+		r["value"] = rideBoolean(e.Value)
 	case *proto.BinaryDataEntry:
-		r[instanceFieldName] = RideString("BinaryEntry")
-		r["value"] = RideBytes(e.Value)
+		r[instanceFieldName] = rideString("BinaryEntry")
+		r["value"] = rideBytes(e.Value)
 	case *proto.StringDataEntry:
-		r[instanceFieldName] = RideString("StringEntry")
-		r["value"] = RideString(e.Value)
+		r[instanceFieldName] = rideString("StringEntry")
+		r["value"] = rideString(e.Value)
 	default:
 		return rideUnit{}
 	}
 	return r
 }
 
-func dataEntriesToList(entries []proto.DataEntry) RideList {
-	r := make(RideList, len(entries))
+func dataEntriesToList(entries []proto.DataEntry) rideList {
+	r := make(rideList, len(entries))
 	for i, entry := range entries {
 		r[i] = dataEntryToObject(entry)
 	}
@@ -721,15 +721,15 @@
 		return nil, errors.Wrap(err, "dataWithProofsToObject")
 	}
 	r := make(rideObject)
-	r[instanceFieldName] = RideString("DataTransaction")
-	r["version"] = RideInt(tx.Version)
-	r["id"] = RideBytes(tx.ID.Bytes())
-	r["sender"] = rideAddress(sender)
-	r["senderPublicKey"] = RideBytes(common.Dup(tx.SenderPK.Bytes()))
+	r[instanceFieldName] = rideString("DataTransaction")
+	r["version"] = rideInt(tx.Version)
+	r["id"] = rideBytes(tx.ID.Bytes())
+	r["sender"] = rideAddress(sender)
+	r["senderPublicKey"] = rideBytes(common.Dup(tx.SenderPK.Bytes()))
 	r["data"] = dataEntriesToList(tx.Entries)
-	r["fee"] = RideInt(tx.Fee)
-	r["timestamp"] = RideInt(tx.Timestamp)
-	r["bodyBytes"] = RideBytes(body)
+	r["fee"] = rideInt(tx.Fee)
+	r["timestamp"] = rideInt(tx.Timestamp)
+	r["bodyBytes"] = rideBytes(body)
 	r["proofs"] = proofs(tx.Proofs)
 	return r, nil
 }
@@ -744,18 +744,18 @@
 		return nil, errors.Wrap(err, "setScriptWithProofsToObject")
 	}
 	r := make(rideObject)
-	r[instanceFieldName] = RideString("SetScriptTransaction")
-	r["version"] = RideInt(tx.Version)
-	r["id"] = RideBytes(tx.ID.Bytes())
-	r["sender"] = rideAddress(sender)
-	r["senderPublicKey"] = RideBytes(common.Dup(tx.SenderPK.Bytes()))
+	r[instanceFieldName] = rideString("SetScriptTransaction")
+	r["version"] = rideInt(tx.Version)
+	r["id"] = rideBytes(tx.ID.Bytes())
+	r["sender"] = rideAddress(sender)
+	r["senderPublicKey"] = rideBytes(common.Dup(tx.SenderPK.Bytes()))
 	r["script"] = rideUnit{}
 	if len(tx.Script) > 0 {
-		r["script"] = RideBytes(common.Dup(tx.Script))
-	}
-	r["fee"] = RideInt(tx.Fee)
-	r["timestamp"] = RideInt(tx.Timestamp)
-	r["bodyBytes"] = RideBytes(body)
+		r["script"] = rideBytes(common.Dup(tx.Script))
+	}
+	r["fee"] = rideInt(tx.Fee)
+	r["timestamp"] = rideInt(tx.Timestamp)
+	r["bodyBytes"] = rideBytes(body)
 	r["proofs"] = proofs(tx.Proofs)
 	return r, nil
 }
@@ -770,19 +770,19 @@
 		return nil, errors.Wrap(err, "sponsorshipWithProofsToObject")
 	}
 	r := make(rideObject)
-	r[instanceFieldName] = RideString("SponsorFeeTransaction")
-	r["version"] = RideInt(tx.Version)
-	r["id"] = RideBytes(tx.ID.Bytes())
-	r["sender"] = rideAddress(sender)
-	r["senderPublicKey"] = RideBytes(common.Dup(tx.SenderPK.Bytes()))
-	r["assetId"] = RideBytes(tx.AssetID.Bytes())
+	r[instanceFieldName] = rideString("SponsorFeeTransaction")
+	r["version"] = rideInt(tx.Version)
+	r["id"] = rideBytes(tx.ID.Bytes())
+	r["sender"] = rideAddress(sender)
+	r["senderPublicKey"] = rideBytes(common.Dup(tx.SenderPK.Bytes()))
+	r["assetId"] = rideBytes(tx.AssetID.Bytes())
 	r["minSponsoredAssetFee"] = rideUnit{}
 	if tx.MinAssetFee > 0 {
-		r["minSponsoredAssetFee"] = RideInt(tx.MinAssetFee)
-	}
-	r["fee"] = RideInt(tx.Fee)
-	r["timestamp"] = RideInt(tx.Timestamp)
-	r["bodyBytes"] = RideBytes(body)
+		r["minSponsoredAssetFee"] = rideInt(tx.MinAssetFee)
+	}
+	r["fee"] = rideInt(tx.Fee)
+	r["timestamp"] = rideInt(tx.Timestamp)
+	r["bodyBytes"] = rideBytes(body)
 	r["proofs"] = proofs(tx.Proofs)
 	return r, nil
 }
@@ -797,28 +797,28 @@
 		return nil, errors.Wrap(err, "setAssetScriptWithProofsToObject")
 	}
 	r := make(rideObject)
-	r[instanceFieldName] = RideString("SetAssetScriptTransaction")
-	r["version"] = RideInt(tx.Version)
-	r["id"] = RideBytes(tx.ID.Bytes())
-	r["sender"] = rideAddress(sender)
-	r["senderPublicKey"] = RideBytes(common.Dup(tx.SenderPK.Bytes()))
-	r["assetId"] = RideBytes(tx.AssetID.Bytes())
+	r[instanceFieldName] = rideString("SetAssetScriptTransaction")
+	r["version"] = rideInt(tx.Version)
+	r["id"] = rideBytes(tx.ID.Bytes())
+	r["sender"] = rideAddress(sender)
+	r["senderPublicKey"] = rideBytes(common.Dup(tx.SenderPK.Bytes()))
+	r["assetId"] = rideBytes(tx.AssetID.Bytes())
 	r["script"] = rideUnit{}
 	if len(tx.Script) > 0 {
-		r["script"] = RideBytes(common.Dup(tx.Script))
-	}
-	r["fee"] = RideInt(tx.Fee)
-	r["timestamp"] = RideInt(tx.Timestamp)
-	r["bodyBytes"] = RideBytes(body)
+		r["script"] = rideBytes(common.Dup(tx.Script))
+	}
+	r["fee"] = rideInt(tx.Fee)
+	r["timestamp"] = rideInt(tx.Timestamp)
+	r["bodyBytes"] = rideBytes(body)
 	r["proofs"] = proofs(tx.Proofs)
 	return r, nil
 }
 
 func attachedPaymentToObject(p proto.ScriptPayment) rideObject {
 	r := make(rideObject)
-	r[instanceFieldName] = RideString("AttachedPayment")
+	r[instanceFieldName] = rideString("AttachedPayment")
 	r["assetId"] = optionalAsset(p.Asset)
-	r["amount"] = RideInt(p.Amount)
+	r["amount"] = rideInt(p.Amount)
 	return r
 }
 
@@ -831,7 +831,7 @@
 	if err != nil {
 		return nil, errors.Wrap(err, "invokeScriptWithProofsToObject")
 	}
-	args := make(RideList, len(tx.FunctionCall.Arguments))
+	args := make(rideList, len(tx.FunctionCall.Arguments))
 	for i, arg := range tx.FunctionCall.Arguments {
 		a, err := convertArgument(arg)
 		if err != nil {
@@ -840,33 +840,33 @@
 		args[i] = a
 	}
 	r := make(rideObject)
-	r[instanceFieldName] = RideString("InvokeScriptTransaction")
-	r["version"] = RideInt(tx.Version)
-	r["id"] = RideBytes(tx.ID.Bytes())
-	r["sender"] = rideAddress(sender)
-	r["senderPublicKey"] = RideBytes(common.Dup(tx.SenderPK.Bytes()))
+	r[instanceFieldName] = rideString("InvokeScriptTransaction")
+	r["version"] = rideInt(tx.Version)
+	r["id"] = rideBytes(tx.ID.Bytes())
+	r["sender"] = rideAddress(sender)
+	r["senderPublicKey"] = rideBytes(common.Dup(tx.SenderPK.Bytes()))
 	r["dApp"] = rideRecipient(tx.ScriptRecipient)
 	switch {
 	case len(tx.Payments) == 1:
 		p := attachedPaymentToObject(tx.Payments[0])
 		r["payment"] = p
-		r["payments"] = RideList{p}
+		r["payments"] = rideList{p}
 	case len(tx.Payments) > 1:
-		pl := make(RideList, len(tx.Payments))
+		pl := make(rideList, len(tx.Payments))
 		for i, p := range tx.Payments {
 			pl[i] = attachedPaymentToObject(p)
 		}
 		r["payments"] = pl
 	default:
 		r["payment"] = rideUnit{}
-		r["payments"] = make(RideList, 0)
+		r["payments"] = make(rideList, 0)
 	}
 	r["feeAssetId"] = optionalAsset(tx.FeeAsset)
-	r["function"] = RideString(tx.FunctionCall.Name)
+	r["function"] = rideString(tx.FunctionCall.Name)
 	r["args"] = args
-	r["fee"] = RideInt(tx.Fee)
-	r["timestamp"] = RideInt(tx.Timestamp)
-	r["bodyBytes"] = RideBytes(body)
+	r["fee"] = rideInt(tx.Fee)
+	r["timestamp"] = rideInt(tx.Timestamp)
+	r["bodyBytes"] = rideBytes(body)
 	r["proofs"] = proofs(tx.Proofs)
 	return r, nil
 }
@@ -881,34 +881,34 @@
 		return nil, errors.Wrap(err, "updateAssetInfoWithProofsToObject")
 	}
 	r := make(rideObject)
-	r[instanceFieldName] = RideString("UpdateAssetInfoTransaction")
-	r["version"] = RideInt(tx.Version)
-	r["id"] = RideBytes(tx.ID.Bytes())
-	r["sender"] = rideAddress(sender)
-	r["senderPublicKey"] = RideBytes(common.Dup(tx.SenderPK.Bytes()))
-	r["assetId"] = RideBytes(tx.AssetID.Bytes())
-	r["name"] = RideString(tx.Name)
-	r["description"] = RideString(tx.Description)
+	r[instanceFieldName] = rideString("UpdateAssetInfoTransaction")
+	r["version"] = rideInt(tx.Version)
+	r["id"] = rideBytes(tx.ID.Bytes())
+	r["sender"] = rideAddress(sender)
+	r["senderPublicKey"] = rideBytes(common.Dup(tx.SenderPK.Bytes()))
+	r["assetId"] = rideBytes(tx.AssetID.Bytes())
+	r["name"] = rideString(tx.Name)
+	r["description"] = rideString(tx.Description)
 	r["feeAssetId"] = optionalAsset(tx.FeeAsset)
-	r["fee"] = RideInt(tx.Fee)
-	r["timestamp"] = RideInt(tx.Timestamp)
-	r["bodyBytes"] = RideBytes(body)
-	r["proofs"] = proofs(tx.Proofs)
-	return r, nil
-}
-
-func convertArgument(arg proto.Argument) (RideType, error) {
+	r["fee"] = rideInt(tx.Fee)
+	r["timestamp"] = rideInt(tx.Timestamp)
+	r["bodyBytes"] = rideBytes(body)
+	r["proofs"] = proofs(tx.Proofs)
+	return r, nil
+}
+
+func convertArgument(arg proto.Argument) (rideType, error) {
 	switch a := arg.(type) {
 	case *proto.IntegerArgument:
-		return RideInt(a.Value), nil
+		return rideInt(a.Value), nil
 	case *proto.BooleanArgument:
-		return RideBoolean(a.Value), nil
+		return rideBoolean(a.Value), nil
 	case *proto.StringArgument:
-		return RideString(a.Value), nil
+		return rideString(a.Value), nil
 	case *proto.BinaryArgument:
-		return RideBytes(a.Value), nil
+		return rideBytes(a.Value), nil
 	case *proto.ListArgument:
-		r := make(RideList, len(a.Items))
+		r := make(rideList, len(a.Items))
 		for i, item := range a.Items {
 			var err error
 			r[i], err = convertArgument(item)
@@ -928,10 +928,10 @@
 		return nil, err
 	}
 	r := make(rideObject)
-	r[instanceFieldName] = RideString("Invocation")
-	r["transactionId"] = RideBytes(tx.ID.Bytes())
+	r[instanceFieldName] = rideString("Invocation")
+	r["transactionId"] = rideBytes(tx.ID.Bytes())
 	r["caller"] = rideAddress(sender)
-	callerPK := RideBytes(common.Dup(tx.SenderPK.Bytes()))
+	callerPK := rideBytes(common.Dup(tx.SenderPK.Bytes()))
 	r["callerPublicKey"] = callerPK
 	if v >= 5 {
 		r["originCaller"] = rideAddress(sender)
@@ -939,7 +939,7 @@
 	}
 	switch v {
 	case 4, 5:
-		payments := make(RideList, len(tx.Payments))
+		payments := make(rideList, len(tx.Payments))
 		for i, p := range tx.Payments {
 			payments[i] = attachedPaymentToObject(p)
 		}
@@ -951,23 +951,23 @@
 		}
 	}
 	r["feeAssetId"] = optionalAsset(tx.FeeAsset)
-	r["fee"] = RideInt(tx.Fee)
+	r["fee"] = rideInt(tx.Fee)
 	return r, nil
 }
 
 func scriptTransferToObject(tr *proto.FullScriptTransfer) rideObject {
 	r := make(rideObject)
-	r[instanceFieldName] = RideString("TransferTransaction")
+	r[instanceFieldName] = rideString("TransferTransaction")
 	r["version"] = rideUnit{}
-	r["id"] = RideBytes(tr.ID.Bytes())
+	r["id"] = rideBytes(tr.ID.Bytes())
 	r["sender"] = rideAddress(tr.Sender)
-	r["senderPublicKey"] = RideBytes(common.Dup(tr.SenderPK.Bytes()))
+	r["senderPublicKey"] = rideBytes(common.Dup(tr.SenderPK.Bytes()))
 	r["recipient"] = rideRecipient(tr.Recipient)
 	r["assetId"] = optionalAsset(tr.Asset)
-	r["amount"] = RideInt(tr.Amount)
+	r["amount"] = rideInt(tr.Amount)
 	r["feeAssetId"] = rideUnit{}
 	r["fee"] = rideUnit{}
-	r["timestamp"] = RideInt(tr.Timestamp)
+	r["timestamp"] = rideInt(tr.Timestamp)
 	r["attachment"] = rideUnit{}
 	r["bodyBytes"] = rideUnit{}
 	r["proofs"] = rideUnit{}
@@ -976,22 +976,22 @@
 
 func balanceDetailsToObject(fwb *proto.FullWavesBalance) rideObject {
 	r := make(rideObject)
-	r[instanceFieldName] = RideString("BalanceDetails")
-	r["available"] = RideInt(fwb.Available)
-	r["regular"] = RideInt(fwb.Regular)
-	r["generating"] = RideInt(fwb.Generating)
-	r["effective"] = RideInt(fwb.Effective)
+	r[instanceFieldName] = rideString("BalanceDetails")
+	r["available"] = rideInt(fwb.Available)
+	r["regular"] = rideInt(fwb.Regular)
+	r["generating"] = rideInt(fwb.Generating)
+	r["effective"] = rideInt(fwb.Effective)
 	return r
 }
 
-func objectToActions(env Environment, obj RideType) ([]proto.ScriptAction, error) {
+func objectToActions(env Environment, obj rideType) ([]proto.ScriptAction, error) {
 	switch obj.instanceOf() {
 	case "WriteSet":
 		data, err := obj.get("data")
 		if err != nil {
 			return nil, errors.Wrap(err, "failed to convert WriteSet to actions")
 		}
-		list, ok := data.(RideList)
+		list, ok := data.(rideList)
 		if !ok {
 			return nil, errors.Errorf("data is not a list")
 		}
@@ -1010,7 +1010,7 @@
 		if err != nil {
 			return nil, errors.Wrap(err, "failed to convert TransferSet to actions")
 		}
-		list, ok := transfers.(RideList)
+		list, ok := transfers.(rideList)
 		if !ok {
 			return nil, errors.Errorf("transfers is not a list")
 		}
@@ -1050,19 +1050,19 @@
 	}
 }
 
-func getKeyProperty(v RideType) (string, error) {
+func getKeyProperty(v rideType) (string, error) {
 	k, err := v.get("key")
 	if err != nil {
 		return "", err
 	}
-	key, ok := k.(RideString)
+	key, ok := k.(rideString)
 	if !ok {
 		return "", errors.Errorf("property is not a String")
 	}
 	return string(key), nil
 }
 
-func convertToAction(env Environment, obj RideType) (proto.ScriptAction, error) {
+func convertToAction(env Environment, obj rideType) (proto.ScriptAction, error) {
 	switch obj.instanceOf() {
 	case "Burn":
 		id, err := digestProperty(obj, "assetId")
@@ -1130,13 +1130,13 @@
 			return nil, errors.Wrap(err, "failed to convert DataEntry to ScriptAction")
 		}
 		switch tv := v.(type) {
-		case RideInt:
+		case rideInt:
 			return &proto.DataEntryScriptAction{Entry: &proto.IntegerDataEntry{Key: key, Value: int64(tv)}}, nil
-		case RideBoolean:
+		case rideBoolean:
 			return &proto.DataEntryScriptAction{Entry: &proto.BooleanDataEntry{Key: key, Value: bool(tv)}}, nil
-		case RideString:
+		case rideString:
 			return &proto.DataEntryScriptAction{Entry: &proto.StringDataEntry{Key: key, Value: string(tv)}}, nil
-		case RideBytes:
+		case rideBytes:
 			return &proto.DataEntryScriptAction{Entry: &proto.BinaryDataEntry{Key: key, Value: tv}}, nil
 		default:
 			return nil, errors.Errorf("unexpected type of DataEntry '%s'", v.instanceOf())
@@ -1303,28 +1303,28 @@
 	r := make(rideObject)
 	switch a := action.(type) {
 	case *proto.ReissueScriptAction:
-		r[instanceFieldName] = RideString("ReissueTransaction")
-		r["version"] = RideInt(0)
-		r["id"] = RideBytes(id.Bytes())
+		r[instanceFieldName] = rideString("ReissueTransaction")
+		r["version"] = rideInt(0)
+		r["id"] = rideBytes(id.Bytes())
 		r["sender"] = rideAddress(address)
-		r["senderPublicKey"] = RideBytes(common.Dup(pk.Bytes()))
-		r["assetId"] = RideBytes(a.AssetID.Bytes())
-		r["quantity"] = RideInt(a.Quantity)
-		r["reissuable"] = RideBoolean(a.Reissuable)
-		r["fee"] = RideInt(0)
-		r["timestamp"] = RideInt(timestamp)
+		r["senderPublicKey"] = rideBytes(common.Dup(pk.Bytes()))
+		r["assetId"] = rideBytes(a.AssetID.Bytes())
+		r["quantity"] = rideInt(a.Quantity)
+		r["reissuable"] = rideBoolean(a.Reissuable)
+		r["fee"] = rideInt(0)
+		r["timestamp"] = rideInt(timestamp)
 		r["bodyBytes"] = rideUnit{}
 		r["proofs"] = rideUnit{}
 	case *proto.BurnScriptAction:
-		r[instanceFieldName] = RideString("BurnTransaction")
-		r["id"] = RideBytes(id.Bytes())
-		r["version"] = RideInt(0)
+		r[instanceFieldName] = rideString("BurnTransaction")
+		r["id"] = rideBytes(id.Bytes())
+		r["version"] = rideInt(0)
 		r["sender"] = rideAddress(address)
-		r["senderPublicKey"] = RideBytes(common.Dup(pk.Bytes()))
-		r["assetId"] = RideBytes(a.AssetID.Bytes())
-		r["quantity"] = RideInt(a.Quantity)
-		r["fee"] = RideInt(0)
-		r["timestamp"] = RideInt(timestamp)
+		r["senderPublicKey"] = rideBytes(common.Dup(pk.Bytes()))
+		r["assetId"] = rideBytes(a.AssetID.Bytes())
+		r["quantity"] = rideInt(a.Quantity)
+		r["fee"] = rideInt(0)
+		r["timestamp"] = rideInt(timestamp)
 		r["bodyBytes"] = rideUnit{}
 		r["proofs"] = rideUnit{}
 	default:
@@ -1333,27 +1333,26 @@
 	return r, nil
 }
 
-func optionalAsset(o proto.OptionalAsset) RideType {
+func optionalAsset(o proto.OptionalAsset) rideType {
 	if o.Present {
-		return RideBytes(o.ID.Bytes())
+		return rideBytes(o.ID.Bytes())
 	}
 	return rideUnit{}
 }
 
-func signatureToProofs(sig *crypto.Signature) RideList {
-	r := make(RideList, 8)
+func signatureToProofs(sig *crypto.Signature) rideList {
+	r := make(rideList, 8)
 	if sig != nil {
-		r[0] = RideBytes(sig.Bytes())
+		r[0] = rideBytes(sig.Bytes())
 	} else {
-		r[0] = RideBytes(nil)
+		r[0] = rideBytes(nil)
 	}
 	for i := 1; i < 8; i++ {
-		r[i] = RideBytes(nil)
+		r[i] = rideBytes(nil)
 	}
 	return r
 }
 
-<<<<<<< HEAD
 func proofs(proofs *proto.ProofsV1) rideList {
 	r := make(rideList, 8)
 	if proofs != nil {
@@ -1370,17 +1369,6 @@
 		for i := range r {
 			r[i] = rideBytes(nil)
 		}
-=======
-func proofs(proofs *proto.ProofsV1) RideList {
-	r := make(RideList, 8)
-	pl := len(proofs.Proofs)
-	for i := 0; i < 8; i++ {
-		if i < pl {
-			r[i] = RideBytes(common.Dup(proofs.Proofs[i].Bytes()))
-			continue
-		}
-		r[i] = RideBytes(nil)
->>>>>>> 5b55619e
 	}
 	return r
 }