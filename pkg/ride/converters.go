--- conflicted
+++ resolved
@@ -1077,8 +1077,6 @@
 		r["args"] = args
 		r["fee"] = rideInt(tx.GetFee())
 		r["timestamp"] = rideInt(tx.GetTimestamp())
-<<<<<<< HEAD
-=======
 	case *proto.EthereumInvokeExpressionTxKind:
 		r := make(rideObject)
 		r[instanceFieldName] = rideString("InvokeExpressionTransaction")
@@ -1094,7 +1092,6 @@
 		r["args"] = rideList{}
 		r["fee"] = rideInt(tx.GetFee())
 		r["timestamp"] = rideInt(tx.GetTimestamp())
->>>>>>> 175c9475
 	default:
 		return nil, errors.New("unknown ethereum transaction kind")
 	}
