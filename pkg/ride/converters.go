--- conflicted
+++ resolved
@@ -8,7 +8,6 @@
 	"github.com/wavesplatform/gowaves/pkg/proto"
 	"github.com/wavesplatform/gowaves/pkg/proto/ethabi"
 	"github.com/wavesplatform/gowaves/pkg/util/common"
-	"math/big"
 )
 
 func transactionToObject(scheme byte, tx proto.Transaction) (rideObject, error) {
@@ -64,11 +63,7 @@
 	case *proto.UpdateAssetInfoWithProofs:
 		return updateAssetInfoWithProofsToObject(scheme, transaction)
 	case *proto.EthereumTransaction:
-<<<<<<< HEAD
-		return ethereumInvokeScriptWithProofsToObject(scheme, transaction)
-=======
 		return ethereumTransactionToObject(scheme, transaction)
->>>>>>> bf55fb40
 	default:
 		return nil, errors.Errorf("conversion to RIDE object is not implemented for %T", transaction)
 	}
@@ -912,11 +907,7 @@
 func ConvertDecodedEthereumArgumentsToProtoArguments(decodedArgs []ethabi.DecodedArg) ([]proto.Argument, error) {
 	var arguments []proto.Argument
 	for _, decodedArg := range decodedArgs {
-<<<<<<< HEAD
-		value, err := EthABIDataTypeToRideType(decodedArg.Value)
-=======
 		value, err := ethABIDataTypeToRideType(decodedArg.Value)
->>>>>>> bf55fb40
 		if err != nil {
 			return nil, errors.Errorf("failed to convert data type to ride type %v", err)
 		}
@@ -930,48 +921,7 @@
 	return arguments, nil
 }
 
-<<<<<<< HEAD
-type ERC20Arguments struct {
-	Recipient proto.WavesAddress
-	Amount    int64
-}
-
-func GetERC20Arguments(decodedData *ethabi.DecodedCallData, scheme proto.Scheme) (*ERC20Arguments, error) {
-	rideTypeValueRecipient, err := EthABIDataTypeToRideType(decodedData.Inputs[0].Value)
-	if err != nil {
-		return nil, errors.Errorf("failed to convert data type to ride type, %v", err)
-	}
-	rideEthRecipientAddress, ok := rideTypeValueRecipient.(rideBytes)
-	if !ok {
-		return nil, errors.New("failed to convert address from argument of transfer erc20 function to rideBytes")
-	}
-	ethRecipient := proto.BytesToEthereumAddress(rideEthRecipientAddress)
-	recipient, err := ethRecipient.ToWavesAddress(scheme)
-	if err != nil {
-		return nil, errors.Errorf("failed to get recipient address from tx, %v", err)
-	}
-	// 2 get amount
-	rideTypeValueAmount, err := EthABIDataTypeToRideType(decodedData.Inputs[1].Value)
-	if err != nil {
-		return nil, errors.Errorf("failed to convert data type to ride type, %v", err)
-	}
-	v, ok := rideTypeValueAmount.(rideBigInt)
-	if !ok {
-		return nil, errors.Errorf("failed to convert big int value from transfer argument to rideBigInt, %v", err)
-
-	}
-	if ok := v.V.IsInt64(); !ok {
-		return nil, errors.Errorf("failed to convert big int value to int64. value is %s", v.V.String())
-	}
-	amount := v.V.Int64()
-
-	return &ERC20Arguments{Recipient: recipient, Amount: amount}, nil
-}
-
-func ethereumInvokeScriptWithProofsToObject(scheme byte, tx *proto.EthereumTransaction) (rideObject, error) {
-=======
 func ethereumTransactionToObject(scheme proto.Scheme, tx *proto.EthereumTransaction) (rideObject, error) {
->>>>>>> bf55fb40
 	sender, err := tx.WavesAddressFrom(scheme)
 	if err != nil {
 		return nil, err
@@ -987,26 +937,19 @@
 		return nil, err
 	}
 	r := make(rideObject)
-<<<<<<< HEAD
-=======
 
 	// TODO check whether we should resolve eth tx kind first
 	// we have to fill it according to the spec
 	r["bodyBytes"] = rideBytes(nil)
 	r["proofs"] = proofs(proto.NewProofs())
 
->>>>>>> bf55fb40
 	switch kind := tx.TxKind.(type) {
 	case *proto.EthereumTransferWavesTxKind:
 		r[instanceFieldName] = rideString("TransferTransaction")
 		r["version"] = rideInt(tx.GetVersion())
 		r["id"] = rideBytes(tx.ID.Bytes())
 		r["sender"] = rideAddress(sender)
-<<<<<<< HEAD
-		r["senderPublicKey"] = rideBytes(common.Dup(callerPK))
-=======
 		r["senderPublicKey"] = rideBytes(callerPK)
->>>>>>> bf55fb40
 		r["recipient"] = rideRecipient(proto.NewRecipientFromAddress(*to))
 		r["assetId"] = optionalAsset(proto.NewOptionalAssetWaves())
 		res := new(big.Int).Div(tx.Value(), big.NewInt(int64(proto.DiffEthWaves)))
@@ -1019,28 +962,12 @@
 		r["feeAssetId"] = optionalAsset(proto.NewOptionalAssetWaves())
 		r["attachment"] = rideBytes(nil)
 		r["timestamp"] = rideInt(tx.GetTimestamp())
-<<<<<<< HEAD
-		r["bodyBytes"] = rideBytes(nil)
-		r["proofs"] = proofs(nil)
-		return r, nil
-=======
-
->>>>>>> bf55fb40
+
 	case *proto.EthereumTransferAssetsErc20TxKind:
 		r[instanceFieldName] = rideString("TransferTransaction")
 		r["version"] = rideInt(tx.GetVersion())
 		r["id"] = rideBytes(tx.ID.Bytes())
 		r["sender"] = rideAddress(sender)
-<<<<<<< HEAD
-		r["senderPublicKey"] = rideBytes(common.Dup(callerPK))
-		erc20arguments, err := GetERC20Arguments(tx.TxKind.DecodedData(), scheme)
-		if err != nil {
-			return nil, errors.Errorf("failed to receive erc20 arguments, %v", err)
-		}
-		r["recipient"] = rideRecipient(proto.NewRecipientFromAddress(erc20arguments.Recipient))
-		r["assetId"] = optionalAsset(kind.Asset)
-		r["amount"] = rideInt(erc20arguments.Amount)
-=======
 		r["senderPublicKey"] = rideBytes(callerPK)
 
 		recipientAddr, err := proto.EthereumAddress(kind.Arguments.Recipient).ToWavesAddress(scheme)
@@ -1050,39 +977,21 @@
 		r["recipient"] = rideRecipient(proto.NewRecipientFromAddress(recipientAddr))
 		r["assetId"] = optionalAsset(kind.Asset)
 		r["amount"] = rideInt(kind.Arguments.Amount)
->>>>>>> bf55fb40
 		r["fee"] = rideInt(tx.GetFee())
 		r["feeAssetId"] = optionalAsset(proto.NewOptionalAssetWaves())
 		r["attachment"] = rideBytes(nil)
 		r["timestamp"] = rideInt(tx.GetTimestamp())
-<<<<<<< HEAD
-		r["bodyBytes"] = rideBytes(nil)
-		r["proofs"] = proofs(nil)
-		return r, nil
-=======
-
->>>>>>> bf55fb40
+
 	case *proto.EthereumInvokeScriptTxKind:
 		r[instanceFieldName] = rideString("InvokeScriptTransaction")
 		r["version"] = rideInt(tx.GetVersion())
 		r["id"] = rideBytes(tx.ID.Bytes())
 		r["sender"] = rideAddress(sender)
-<<<<<<< HEAD
-		r["senderPublicKey"] = rideBytes(common.Dup(callerPK))
-=======
 		r["senderPublicKey"] = rideBytes(callerPK)
->>>>>>> bf55fb40
 		r["dApp"] = rideRecipient(proto.NewRecipientFromAddress(*to))
 
 		var scriptPayments []proto.ScriptPayment
 		for _, p := range tx.TxKind.DecodedData().Payments {
-<<<<<<< HEAD
-			asset, err := proto.NewOptionalAssetFromBytes(p.AssetID.Bytes())
-			if err != nil {
-				return nil, err
-			}
-			payment := proto.ScriptPayment{Amount: uint64(p.Amount), Asset: *asset}
-=======
 			var optAsset proto.OptionalAsset
 			if p.PresentAssetID {
 				optAsset = *proto.NewOptionalAssetFromDigest(p.AssetID)
@@ -1090,7 +999,6 @@
 				optAsset = proto.NewOptionalAssetWaves()
 			}
 			payment := proto.ScriptPayment{Amount: uint64(p.Amount), Asset: optAsset}
->>>>>>> bf55fb40
 			scriptPayments = append(scriptPayments, payment)
 		}
 
@@ -1127,11 +1035,6 @@
 		r["args"] = args
 		r["fee"] = rideInt(tx.GetFee())
 		r["timestamp"] = rideInt(tx.GetTimestamp())
-<<<<<<< HEAD
-		r["bodyBytes"] = rideBytes(nil)
-		r["proofs"] = proofs(nil)
-=======
->>>>>>> bf55fb40
 
 	default:
 		return nil, errors.New("unknown ethereum transaction kind")
@@ -1223,11 +1126,7 @@
 	return r, nil
 }
 
-<<<<<<< HEAD
-func ethereumInvocationToObject(v int, scheme byte, tx *proto.EthereumTransaction, scriptPayments []proto.ScriptPayment) (rideObject, error) {
-=======
 func ethereumInvocationToObject(v int, scheme proto.Scheme, tx *proto.EthereumTransaction, scriptPayments []proto.ScriptPayment) (rideObject, error) {
->>>>>>> bf55fb40
 	sender, err := tx.WavesAddressFrom(scheme)
 	if err != nil {
 		return nil, err
@@ -1666,26 +1565,11 @@
 
 func proofs(proofs *proto.ProofsV1) rideList {
 	r := make(rideList, 8)
-<<<<<<< HEAD
-	if proofs != nil {
-		proofsLen := len(proofs.Proofs)
-		for i := range r {
-			if i < proofsLen {
-				r[i] = rideBytes(common.Dup(proofs.Proofs[i].Bytes()))
-			} else {
-				r[i] = rideBytes(nil)
-			}
-		}
-	} else {
-		// special case for ethereum stuff
-		for i := range r {
-=======
 	proofsLen := len(proofs.Proofs)
 	for i := range r {
 		if i < proofsLen {
 			r[i] = rideBytes(common.Dup(proofs.Proofs[i].Bytes()))
 		} else {
->>>>>>> bf55fb40
 			r[i] = rideBytes(nil)
 		}
 	}
