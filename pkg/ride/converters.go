--- conflicted
+++ resolved
@@ -1264,10 +1264,6 @@
 		r["originCaller"] = rideAddress(sender)
 		r["originCallerPublicKey"] = callerPK
 	}
-<<<<<<< HEAD
-	switch v {
-	case 4, 5:
-=======
 
 	switch rideVersion {
 	case 1, 2, 3:
@@ -1276,7 +1272,6 @@
 			r["payment"] = attachedPaymentToObject(scriptPayments[0])
 		}
 	default:
->>>>>>> df14c5e2
 		payments := make(rideList, len(scriptPayments))
 		for i, p := range scriptPayments {
 			payments[i] = attachedPaymentToObject(p)
