package ride

import (
	"math"
	"testing"

	"github.com/stretchr/testify/assert"
	"github.com/stretchr/testify/require"
)

func TestGE(t *testing.T) {
	for _, test := range []struct {
		args []rideType
		fail bool
		r    rideType
	}{
		{[]rideType{rideInt(5), rideInt(5)}, false, rideBoolean(true)},
		{[]rideType{rideInt(1), rideInt(5)}, false, rideBoolean(false)},
		{[]rideType{rideInt(1), rideUnit{}}, true, nil},
		{[]rideType{rideInt(1), rideInt(2), rideInt(3)}, true, nil},
		{[]rideType{rideInt(1), rideString("x")}, true, nil},
		{[]rideType{rideInt(1)}, true, nil},
		{[]rideType{}, true, nil},
	} {
		r, err := ge(nil, test.args...)
		if test.fail {
			assert.Error(t, err)
		} else {
			require.NoError(t, err)
			assert.Equal(t, test.r, r)
		}
	}
}

func TestGT(t *testing.T) {
	for _, test := range []struct {
		args []rideType
		fail bool
		r    rideType
	}{
		{[]rideType{rideInt(5), rideInt(4)}, false, rideBoolean(true)},
		{[]rideType{rideInt(5), rideInt(5)}, false, rideBoolean(false)},
		{[]rideType{rideInt(1), rideInt(5)}, false, rideBoolean(false)},
		{[]rideType{rideInt(1), rideUnit{}}, true, nil},
		{[]rideType{rideInt(1), rideInt(2), rideInt(3)}, true, nil},
		{[]rideType{rideInt(1), rideString("x")}, true, nil},
		{[]rideType{rideInt(1)}, true, nil},
		{[]rideType{}, true, nil},
	} {
		r, err := gt(nil, test.args...)
		if test.fail {
			assert.Error(t, err)
		} else {
			require.NoError(t, err)
			assert.Equal(t, test.r, r)
		}
	}
}

func TestIntToString(t *testing.T) {
	for _, test := range []struct {
		args []rideType
		fail bool
		r    rideType
	}{
		{[]rideType{rideInt(math.MaxInt64)}, false, rideString("9223372036854775807")},
		{[]rideType{rideInt(12345)}, false, rideString("12345")},
		{[]rideType{rideInt(1)}, false, rideString("1")},
		{[]rideType{rideInt(0)}, false, rideString("0")},
		{[]rideType{rideInt(-67890)}, false, rideString("-67890")},
		{[]rideType{rideInt(math.MinInt64)}, false, rideString("-9223372036854775808")},
		{[]rideType{rideString("0")}, true, nil},
		{[]rideType{rideUnit{}}, true, nil},
		{[]rideType{}, true, nil},
		{[]rideType{rideString("x")}, true, nil},
	} {
		r, err := intToString(nil, test.args...)
		if test.fail {
			assert.Error(t, err)
		} else {
			require.NoError(t, err)
			assert.Equal(t, test.r, r)
		}
	}
}

func TestUnaryMinus(t *testing.T) {
	for _, test := range []struct {
		args []rideType
		fail bool
		r    rideType
	}{
		{[]rideType{rideInt(math.MaxInt64)}, false, rideInt(-math.MaxInt64)},
		{[]rideType{rideInt(5)}, false, rideInt(-5)},
		{[]rideType{rideInt(0)}, false, rideInt(0)},
		{[]rideType{rideInt(-5)}, false, rideInt(5)},
		{[]rideType{rideInt(math.MinInt64)}, false, rideInt(math.MinInt64)},
		{[]rideType{rideInt(1), rideInt(5)}, true, nil},
		{[]rideType{rideUnit{}}, true, nil},
		{[]rideType{}, true, nil},
		{[]rideType{rideString("x")}, true, nil},
	} {
		r, err := unaryMinus(nil, test.args...)
		if test.fail {
			assert.Error(t, err)
		} else {
			require.NoError(t, err)
			assert.Equal(t, test.r, r)
		}
	}
}

func TestSum(t *testing.T) {
	for _, test := range []struct {
		args []rideType
		fail bool
		r    rideType
	}{
		{[]rideType{rideInt(5), rideInt(5)}, false, rideInt(10)},
		{[]rideType{rideInt(-5), rideInt(5)}, false, rideInt(0)},
		{[]rideType{rideInt(0), rideInt(0)}, false, rideInt(0)},
		{[]rideType{rideInt(math.MaxInt64), rideInt(math.MinInt64)}, false, rideInt(-1)},
		{[]rideType{rideInt(1), rideUnit{}}, true, nil},
		{[]rideType{rideInt(1), rideString("x")}, true, nil},
		{[]rideType{rideInt(1)}, true, nil},
		{[]rideType{}, true, nil},
	} {
		r, err := sum(nil, test.args...)
		if test.fail {
			assert.Error(t, err)
		} else {
			require.NoError(t, err)
			assert.Equal(t, test.r, r)
		}
	}
}

func TestSub(t *testing.T) {
	for _, test := range []struct {
		args []rideType
		fail bool
		r    rideType
	}{
		{[]rideType{rideInt(5), rideInt(4)}, false, rideInt(1)},
		{[]rideType{rideInt(5), rideInt(5)}, false, rideInt(0)},
		{[]rideType{rideInt(-5), rideInt(5)}, false, rideInt(-10)},
		{[]rideType{rideInt(0), rideInt(0)}, false, rideInt(0)},
		{[]rideType{rideInt(math.MaxInt64), rideInt(math.MaxInt64)}, false, rideInt(0)},
		{[]rideType{rideInt(1), rideUnit{}}, true, nil},
		{[]rideType{rideInt(1), rideString("x")}, true, nil},
		{[]rideType{rideInt(1)}, true, nil},
		{[]rideType{}, true, nil},
	} {
		r, err := sub(nil, test.args...)
		if test.fail {
			assert.Error(t, err)
		} else {
			require.NoError(t, err)
			assert.Equal(t, test.r, r)
		}
	}
}

func TestMul(t *testing.T) {
	for _, test := range []struct {
		args []rideType
		fail bool
		r    rideType
	}{
		{[]rideType{rideInt(5), rideInt(4)}, false, rideInt(20)},
		{[]rideType{rideInt(5), rideInt(5)}, false, rideInt(25)},
		{[]rideType{rideInt(-5), rideInt(5)}, false, rideInt(-25)},
		{[]rideType{rideInt(0), rideInt(0)}, false, rideInt(0)},
		{[]rideType{rideInt(math.MaxInt64), rideInt(math.MaxInt64)}, false, rideInt(1)},
		{[]rideType{rideInt(1), rideUnit{}}, true, nil},
		{[]rideType{rideInt(1), rideString("x")}, true, nil},
		{[]rideType{rideInt(1)}, true, nil},
		{[]rideType{}, true, nil},
	} {
		r, err := mul(nil, test.args...)
		if test.fail {
			assert.Error(t, err)
		} else {
			require.NoError(t, err)
			assert.Equal(t, test.r, r)
		}
	}
}

func TestDiv(t *testing.T) {
	for _, test := range []struct {
		args []rideType
		fail bool
		r    rideType
	}{
		{[]rideType{rideInt(10), rideInt(2)}, false, rideInt(5)},
		{[]rideType{rideInt(25), rideInt(5)}, false, rideInt(5)},
		{[]rideType{rideInt(-25), rideInt(5)}, false, rideInt(-5)},
		{[]rideType{rideInt(math.MaxInt64), rideInt(math.MaxInt64)}, false, rideInt(1)},
		{[]rideType{rideInt(10), rideInt(0)}, true, nil},
		{[]rideType{rideInt(1), rideUnit{}}, true, nil},
		{[]rideType{rideInt(1), rideString("x")}, true, nil},
		{[]rideType{rideInt(1)}, true, nil},
		{[]rideType{}, true, nil},
	} {
		r, err := div(nil, test.args...)
		if test.fail {
			assert.Error(t, err)
		} else {
			require.NoError(t, err)
			assert.Equal(t, test.r, r)
		}
	}
}

func TestMod(t *testing.T) {
	for _, test := range []struct {
		args []rideType
		fail bool
		r    rideType
	}{
		{[]rideType{rideInt(10), rideInt(6)}, false, rideInt(4)},
		{[]rideType{rideInt(-10), rideInt(6)}, false, rideInt(2)},
		{[]rideType{rideInt(10), rideInt(-6)}, false, rideInt(-2)},
		{[]rideType{rideInt(-10), rideInt(-6)}, false, rideInt(-4)},
		{[]rideType{rideInt(2), rideInt(2)}, false, rideInt(0)},
		{[]rideType{rideInt(10), rideInt(0)}, true, nil},
		{[]rideType{rideInt(1), rideUnit{}}, true, nil},
		{[]rideType{rideInt(1), rideString("x")}, true, nil},
		{[]rideType{rideInt(1)}, true, nil},
		{[]rideType{}, true, nil},
	} {
		r, err := mod(nil, test.args...)
		if test.fail {
			assert.Error(t, err)
		} else {
			require.NoError(t, err)
			assert.Equal(t, test.r, r)
		}
	}
}

func TestFraction(t *testing.T) {
	for _, test := range []struct {
		args []rideType
		fail bool
		r    rideType
	}{
		{[]rideType{rideInt(math.MaxInt64), rideInt(4), rideInt(6)}, false, rideInt(6148914691236517204)},
		{[]rideType{rideInt(8), rideInt(4), rideInt(2)}, false, rideInt(16)},
		{[]rideType{rideInt(math.MaxInt64), rideInt(math.MinInt64), rideInt(math.MinInt64)}, false, rideInt(math.MaxInt64)},
		{[]rideType{rideInt(1), rideInt(math.MinInt64), rideInt(1)}, false, rideInt(math.MinInt64)},

		{[]rideType{rideInt(math.MaxInt64), rideInt(4), rideInt(1)}, true, nil},
		{[]rideType{rideInt(math.MaxInt64), rideInt(4), rideInt(0)}, true, nil},
		{[]rideType{rideInt(1), rideInt(-1), rideInt(0)}, true, nil},
		{[]rideType{rideInt(math.MaxInt64), rideInt(math.MinInt64), rideInt(1)}, true, nil},

		{[]rideType{rideInt(2), rideInt(2)}, true, nil},
		{[]rideType{rideInt(1), rideInt(2), rideUnit{}}, true, nil},
		{[]rideType{rideInt(1), rideInt(2), rideString("x")}, true, nil},
		{[]rideType{rideInt(1)}, true, nil},
		{[]rideType{}, true, nil},
	} {
		r, err := fraction(nil, test.args...)
		if test.fail {
			assert.Error(t, err)
		} else {
			require.NoError(t, err)
			assert.Equal(t, test.r, r)
		}
	}
}

func TestFractionIntRounds(t *testing.T) {
	for _, test := range []struct {
		args []rideType
		fail bool
		r    rideType
	}{
		{[]rideType{rideInt(math.MaxInt64), rideInt(4), rideInt(6), newDown(nil)}, false, rideInt(6148914691236517204)},
		{[]rideType{rideInt(8), rideInt(4), rideInt(2), newDown(nil)}, false, rideInt(16)},
		{[]rideType{rideInt(math.MaxInt64), rideInt(math.MinInt64), rideInt(math.MinInt64), newHalfEven(nil)}, false, rideInt(math.MaxInt64)},
		{[]rideType{rideInt(1), rideInt(math.MinInt64), rideInt(1), newHalfEven(nil)}, false, rideInt(math.MinInt64)},
		{[]rideType{rideInt(5), rideInt(1), rideInt(2), newDown(nil)}, false, rideInt(2)},
		{[]rideType{rideInt(5), rideInt(1), rideInt(2), newHalfUp(nil)}, false, rideInt(3)},
		{[]rideType{rideInt(5), rideInt(1), rideInt(2), newHalfEven(nil)}, false, rideInt(2)},
		{[]rideType{rideInt(5), rideInt(1), rideInt(2), newCeiling(nil)}, false, rideInt(3)},
		{[]rideType{rideInt(5), rideInt(1), rideInt(2), newFloor(nil)}, false, rideInt(2)},
		{[]rideType{rideInt(2), rideInt(4), rideInt(5), newDown(nil)}, false, rideInt(1)},
		{[]rideType{rideInt(2), rideInt(4), rideInt(5), newHalfUp(nil)}, false, rideInt(2)},
		{[]rideType{rideInt(2), rideInt(4), rideInt(5), newHalfEven(nil)}, false, rideInt(2)},
		{[]rideType{rideInt(2), rideInt(4), rideInt(5), newCeiling(nil)}, false, rideInt(2)},
		{[]rideType{rideInt(2), rideInt(4), rideInt(5), newFloor(nil)}, false, rideInt(1)},
		{[]rideType{rideInt(-2), rideInt(4), rideInt(5), newDown(nil)}, false, rideInt(-1)},
		{[]rideType{rideInt(-2), rideInt(4), rideInt(5), newHalfUp(nil)}, false, rideInt(-2)},
		{[]rideType{rideInt(-2), rideInt(4), rideInt(5), newHalfEven(nil)}, false, rideInt(-2)},
		{[]rideType{rideInt(-2), rideInt(4), rideInt(5), newCeiling(nil)}, false, rideInt(-1)},
		{[]rideType{rideInt(-2), rideInt(4), rideInt(5), newFloor(nil)}, false, rideInt(-2)},
		{[]rideType{rideInt(-5), rideInt(11), rideInt(10), newDown(nil)}, false, rideInt(-5)},
		{[]rideType{rideInt(-5), rideInt(11), rideInt(10), newHalfUp(nil)}, false, rideInt(-6)},
		{[]rideType{rideInt(-5), rideInt(11), rideInt(10), newHalfEven(nil)}, false, rideInt(-6)},
		{[]rideType{rideInt(-5), rideInt(11), rideInt(10), newCeiling(nil)}, false, rideInt(-5)},
		{[]rideType{rideInt(-5), rideInt(11), rideInt(10), newFloor(nil)}, false, rideInt(-6)},
		{[]rideType{rideInt(math.MaxInt64), rideInt(4), rideInt(1), newDown(nil)}, true, nil},
		{[]rideType{rideInt(math.MaxInt64), rideInt(4), rideInt(0), newDown(nil)}, true, nil},
		{[]rideType{rideInt(math.MaxInt64), rideInt(math.MinInt64), rideInt(1), newHalfEven(nil)}, true, nil},
		{[]rideType{rideInt(1), rideInt(-1), rideInt(0), newHalfEven(nil)}, true, nil},
		{[]rideType{rideInt(2), rideInt(2), newDown(nil)}, true, nil},
		{[]rideType{rideInt(1), rideInt(2), rideUnit{}, newDown(nil)}, true, nil},
		{[]rideType{rideInt(1), rideInt(2), rideInt(4)}, true, nil},
		{[]rideType{rideInt(1), rideInt(2), rideString("x")}, true, nil},
		{[]rideType{rideInt(1)}, true, nil},
		{[]rideType{}, true, nil},
	} {
		r, err := fractionIntRounds(nil, test.args...)
		if test.fail {
			assert.Error(t, err)
		} else {
			require.NoError(t, err)
			assert.Equal(t, test.r, r)
		}
	}
}

func TestIntToBytes(t *testing.T) {
	for _, test := range []struct {
		args []rideType
		fail bool
		r    rideType
	}{
		{[]rideType{rideInt(0)}, false, rideBytes{0, 0, 0, 0, 0, 0, 0, 0}},
		{[]rideType{rideInt(1)}, false, rideBytes{0, 0, 0, 0, 0, 0, 0, 1}},
		{[]rideType{rideInt(math.MaxInt64)}, false, rideBytes{0x7f, 0xff, 0xff, 0xff, 0xff, 0xff, 0xff, 0xff}},
		{[]rideType{rideInt(math.MaxInt64), rideInt(4)}, true, nil},
		{[]rideType{rideString("0")}, true, nil},
		{[]rideType{}, true, nil},
	} {
		r, err := intToBytes(nil, test.args...)
		if test.fail {
			assert.Error(t, err)
		} else {
			require.NoError(t, err)
			assert.Equal(t, test.r, r)
		}
	}
}

func TestPow(t *testing.T) {
	for _, test := range []struct {
		args []rideType
		fail bool
		r    rideType
	}{
		{[]rideType{rideInt(12), rideInt(1), rideInt(3456), rideInt(3), rideInt(2), newDown(nil)}, false, rideInt(187)},
		{[]rideType{rideInt(12), rideInt(1), rideInt(3456), rideInt(3), rideInt(2), newUp(nil)}, false, rideInt(188)},
		{[]rideType{rideInt(12), rideInt(1), rideInt(3456), rideInt(3), rideInt(2), newUp(nil), newDown(nil)}, true, nil},
		{[]rideType{rideInt(math.MaxInt64), rideInt(0), rideInt(100), rideInt(0), rideInt(0), newUp(nil)}, true, nil},
		{[]rideType{rideInt(math.MaxInt64), rideInt(0), rideInt(100), rideInt(0), rideInt(0), newNoAlg(nil)}, true, nil},
		{[]rideType{rideInt(math.MaxInt64), rideInt(0), rideInt(100), rideString("0"), rideInt(0), newUp(nil)}, true, nil},
		{[]rideType{rideInt(math.MaxInt64), rideInt(0), rideInt(100), rideInt(0), rideInt(0)}, true, nil},
		{[]rideType{rideInt(math.MaxInt64), rideInt(0), rideInt(100), rideInt(0)}, true, nil},
		{[]rideType{rideInt(math.MaxInt64), rideInt(0), rideInt(100)}, true, nil},
		{[]rideType{rideInt(math.MaxInt64), rideInt(0)}, true, nil},
		{[]rideType{rideInt(math.MaxInt64)}, true, nil},
		{[]rideType{}, true, nil},
	} {
		r, err := pow(env, test.args...)
		if test.fail {
			assert.Error(t, err)
		} else {
			require.NoError(t, err)
			assert.Equal(t, test.r, r)
		}
	}
}

func TestLog(t *testing.T) {
	for _, test := range []struct {
		args []rideType
		fail bool
		r    rideType
	}{
		{[]rideType{rideInt(16), rideInt(0), rideInt(2), rideInt(0), rideInt(0), newUp(nil)}, false, rideInt(4)},
		{[]rideType{rideInt(100), rideInt(0), rideInt(10), rideInt(0), rideInt(0), newUp(nil)}, false, rideInt(2)},
		{[]rideType{rideInt(100), rideInt(0), rideInt(10), rideInt(0), rideInt(0), newUp(nil), newDown(nil)}, true, nil},
		{[]rideType{rideInt(math.MaxInt64), rideInt(0), rideInt(100), rideInt(0), rideInt(0), newNoAlg(nil)}, true, nil},
		{[]rideType{rideInt(math.MaxInt64), rideInt(0), rideInt(100), rideString("0"), rideInt(0), newUp(nil)}, true, nil},
		{[]rideType{rideInt(math.MaxInt64), rideInt(0), rideInt(100), rideInt(0), rideInt(0)}, true, nil},
		{[]rideType{rideInt(math.MaxInt64), rideInt(0), rideInt(100), rideInt(0)}, true, nil},
		{[]rideType{rideInt(math.MaxInt64), rideInt(0), rideInt(100)}, true, nil},
		{[]rideType{rideInt(math.MaxInt64), rideInt(0)}, true, nil},
		{[]rideType{rideInt(math.MaxInt64)}, true, nil},
		{[]rideType{}, true, nil},
	} {
		r, err := log(nil, test.args...)
		if test.fail {
			assert.Error(t, err)
		} else {
			require.NoError(t, err)
			assert.Equal(t, test.r, r)
		}
	}
}

// TestFailOnMainNet_TxID_6dy3f1qw6dbkitzfAjyA6jZfB2dma4NibJjDgmEXiK9D reproduces pow(x, 0.5) failure in transaction 6dy3f1qw6dbkitzfAjyA6jZfB2dma4NibJjDgmEXiK9D on MainNet
func TestFailOnMainNet_TxID_6dy3f1qw6dbkitzfAjyA6jZfB2dma4NibJjDgmEXiK9D(t *testing.T) {
<<<<<<< HEAD
	r3, err := fraction(nil, rideInt(50), rideInt(10_000), rideInt(50)) // (50 * 10_000) / 50 = 10_000
	require.NoError(t, err)
	r4, err := mul(nil, rideInt(100_000), rideInt(10_000)) // 100_000 * 10_000 = 1_000_000_000
	require.NoError(t, err)
	r5, err := sum(nil, rideInt(100_000), rideInt(100_000)) // 100_000 + 100_000 = 200_000
	require.NoError(t, err)
	r2, err := div(nil, r4, r5) // 1_000_000_000 / 200_000 = 5_000
	require.NoError(t, err)
	r1, err := pow(nil, r2, rideInt(4), r3, rideInt(4), rideInt(4), newFloor(nil)) // 0.5 ^ 1 = 0.5
	require.NoError(t, err)
	r0, err := sub(nil, rideInt(10_000), r1)
	require.NoError(t, err)
	r, err := fraction(nil, rideInt(10_000), r0, rideInt(10_000))
=======
	r3, err := fraction(env, rideInt(50), rideInt(10_000), rideInt(50)) // (50 * 10_000) / 50 = 10_000
	require.NoError(t, err)
	r4, err := mul(env, rideInt(100_000), rideInt(10_000)) // 100_000 * 10_000 = 1_000_000_000
	require.NoError(t, err)
	r5, err := sum(env, rideInt(100_000), rideInt(100_000)) // 100_000 + 100_000 = 200_000
	require.NoError(t, err)
	r2, err := div(env, r4, r5) // 1_000_000_000 / 200_000 = 5_000
	require.NoError(t, err)
	r1, err := pow(env, r2, rideInt(4), r3, rideInt(4), rideInt(4), newFloor(nil)) // 0.5 ^ 1 = 0.5
	require.NoError(t, err)
	r0, err := sub(env, rideInt(10_000), r1)
	require.NoError(t, err)
	r, err := fraction(env, rideInt(10_000), r0, rideInt(10_000))
>>>>>>> 473c4d95
	require.NoError(t, err)
	assert.Equal(t, rideInt(5_000), r)
}<|MERGE_RESOLUTION|>--- conflicted
+++ resolved
@@ -405,21 +405,6 @@
 
 // TestFailOnMainNet_TxID_6dy3f1qw6dbkitzfAjyA6jZfB2dma4NibJjDgmEXiK9D reproduces pow(x, 0.5) failure in transaction 6dy3f1qw6dbkitzfAjyA6jZfB2dma4NibJjDgmEXiK9D on MainNet
 func TestFailOnMainNet_TxID_6dy3f1qw6dbkitzfAjyA6jZfB2dma4NibJjDgmEXiK9D(t *testing.T) {
-<<<<<<< HEAD
-	r3, err := fraction(nil, rideInt(50), rideInt(10_000), rideInt(50)) // (50 * 10_000) / 50 = 10_000
-	require.NoError(t, err)
-	r4, err := mul(nil, rideInt(100_000), rideInt(10_000)) // 100_000 * 10_000 = 1_000_000_000
-	require.NoError(t, err)
-	r5, err := sum(nil, rideInt(100_000), rideInt(100_000)) // 100_000 + 100_000 = 200_000
-	require.NoError(t, err)
-	r2, err := div(nil, r4, r5) // 1_000_000_000 / 200_000 = 5_000
-	require.NoError(t, err)
-	r1, err := pow(nil, r2, rideInt(4), r3, rideInt(4), rideInt(4), newFloor(nil)) // 0.5 ^ 1 = 0.5
-	require.NoError(t, err)
-	r0, err := sub(nil, rideInt(10_000), r1)
-	require.NoError(t, err)
-	r, err := fraction(nil, rideInt(10_000), r0, rideInt(10_000))
-=======
 	r3, err := fraction(env, rideInt(50), rideInt(10_000), rideInt(50)) // (50 * 10_000) / 50 = 10_000
 	require.NoError(t, err)
 	r4, err := mul(env, rideInt(100_000), rideInt(10_000)) // 100_000 * 10_000 = 1_000_000_000
@@ -433,7 +418,6 @@
 	r0, err := sub(env, rideInt(10_000), r1)
 	require.NoError(t, err)
 	r, err := fraction(env, rideInt(10_000), r0, rideInt(10_000))
->>>>>>> 473c4d95
 	require.NoError(t, err)
 	assert.Equal(t, rideInt(5_000), r)
 }