package ride

import (
	"fmt"

	"github.com/pkg/errors"
	"github.com/wavesplatform/gowaves/pkg/crypto"
	"github.com/wavesplatform/gowaves/pkg/proto"
	"github.com/wavesplatform/gowaves/pkg/types"
)

type dataEntryKey struct {
	key     string
	address proto.WavesAddress
}

func (d *dataEntryKey) String() string {
	return fmt.Sprintf("%s|%s", d.key, d.address.String())
}

type (
	integerDataEntryKey dataEntryKey
	booleanDataEntryKey dataEntryKey
	stringDataEntryKey  dataEntryKey
	binaryDataEntryKey  dataEntryKey
	deleteDataEntryKey  dataEntryKey
)

type diffDataEntries struct {
	diffInteger map[integerDataEntryKey]proto.IntegerDataEntry // map[key + address.String()]
	diffBool    map[booleanDataEntryKey]proto.BooleanDataEntry
	diffString  map[stringDataEntryKey]proto.StringDataEntry
	diffBinary  map[binaryDataEntryKey]proto.BinaryDataEntry
	diffDelete  map[deleteDataEntryKey]proto.DeleteDataEntry
}

func newDiffDataEntries() diffDataEntries {
	return diffDataEntries{
		diffInteger: map[integerDataEntryKey]proto.IntegerDataEntry{},
		diffBool:    map[booleanDataEntryKey]proto.BooleanDataEntry{},
		diffString:  map[stringDataEntryKey]proto.StringDataEntry{},
		diffBinary:  map[binaryDataEntryKey]proto.BinaryDataEntry{},
		diffDelete:  map[deleteDataEntryKey]proto.DeleteDataEntry{},
	}
}

type lease struct {
	Recipient    proto.Recipient
	leasedAmount int64
	Sender       proto.Recipient
}

type diffBalance struct {
	asset            crypto.Digest
	regular          int64
	leaseIn          int64
	leaseOut         int64
	effectiveHistory []int64
}

type diffSponsorship struct {
	minFee int64
}

type diffNewAssetInfo struct {
	dAppIssuer  proto.WavesAddress
	name        string
	description string
	quantity    int64
	decimals    int32
	reissuable  bool
	script      []byte
	nonce       int64
}

type diffOldAssetInfo struct {
	diffQuantity int64
}

type balanceDiffKey struct {
	address proto.WavesAddress
	asset   crypto.Digest
}

func (b *balanceDiffKey) String() string {
	return fmt.Sprintf("%s|%s", b.address.String(), b.asset.String())
}

type diffState struct {
	state         types.SmartState
	dataEntries   diffDataEntries
	balances      map[balanceDiffKey]diffBalance
	sponsorships  map[crypto.Digest]diffSponsorship
	newAssetsInfo map[crypto.Digest]diffNewAssetInfo
	oldAssetsInfo map[crypto.Digest]diffOldAssetInfo
	leases        map[crypto.Digest]lease
}

func newDiffState(state types.SmartState) diffState {
	return diffState{
		state:         state,
		dataEntries:   newDiffDataEntries(),
		balances:      map[balanceDiffKey]diffBalance{},
		sponsorships:  map[crypto.Digest]diffSponsorship{},
		newAssetsInfo: map[crypto.Digest]diffNewAssetInfo{},
		oldAssetsInfo: map[crypto.Digest]diffOldAssetInfo{},
		leases:        map[crypto.Digest]lease{},
	}
}

func (diffSt *diffState) addBalanceTo(balanceKey balanceDiffKey, amount int64) {
	oldDiffBalance := diffSt.balances[balanceKey]
	oldDiffBalance.regular += amount
	diffSt.balances[balanceKey] = oldDiffBalance
}

func (diffSt *diffState) reissueNewAsset(assetID crypto.Digest, quantity int64, reissuable bool) {
	assetInfo := diffSt.newAssetsInfo[assetID]
	assetInfo.reissuable = reissuable
	assetInfo.quantity += quantity
	diffSt.newAssetsInfo[assetID] = assetInfo
}

func (diffSt *diffState) burnNewAsset(assetID crypto.Digest, quantity int64) {
	assetInfo := diffSt.newAssetsInfo[assetID]
	assetInfo.quantity -= quantity
	diffSt.newAssetsInfo[assetID] = assetInfo
}

func (diffSt *diffState) createNewWavesBalance(account proto.Recipient) (*diffBalance, balanceDiffKey) {
	balance := diffBalance{asset: proto.WavesDigest}
	key := balanceDiffKey{*account.Address, proto.WavesDigest}
	diffSt.balances[key] = balance
	return &balance, key
}

func (diffSt *diffState) cancelLease(searchLease lease, senderSearchAddress, recipientSearchBalanceKey balanceDiffKey) {
	oldDiffBalanceRecipient := diffSt.balances[recipientSearchBalanceKey]
	oldDiffBalanceRecipient.leaseIn -= searchLease.leasedAmount
	diffSt.balances[recipientSearchBalanceKey] = oldDiffBalanceRecipient

	oldDiffBalanceSender := diffSt.balances[senderSearchAddress]
	oldDiffBalanceSender.leaseOut -= searchLease.leasedAmount
	diffSt.balances[senderSearchAddress] = oldDiffBalanceSender
}

func (diffSt *diffState) findMinGenerating(effectiveHistory []int64, generatingFromState int64) int64 {
	min := generatingFromState
	for _, value := range effectiveHistory {
		if value < min {
			min = value
		}
	}
	return min
}

func (diffSt *diffState) addEffectiveToHistory(searchBalanceKey balanceDiffKey, effective int64) error {
	oldDiffBalance, ok := diffSt.balances[searchBalanceKey]
	if !ok {
		return errors.Errorf("cannot find balance to add effective to history, key %q", searchBalanceKey.String())
	}
	oldDiffBalance.effectiveHistory = append(oldDiffBalance.effectiveHistory, effective)
	diffSt.balances[searchBalanceKey] = oldDiffBalance
	return nil
}

func (diffSt *diffState) addNewLease(recipient proto.Recipient, sender proto.Recipient, leasedAmount int64, leaseID crypto.Digest) {
	lease := lease{Recipient: recipient, Sender: sender, leasedAmount: leasedAmount}
	diffSt.leases[leaseID] = lease
}

func (diffSt *diffState) addLeaseInTo(searchBalanceKey balanceDiffKey, leasedAmount int64) {
	oldDiffBalance := diffSt.balances[searchBalanceKey]
	oldDiffBalance.leaseIn += leasedAmount

	diffSt.balances[searchBalanceKey] = oldDiffBalance
}

func (diffSt *diffState) changeLeaseIn(searchBalance *diffBalance, searchBalanceKey balanceDiffKey, leasedAmount int64, account proto.Recipient) error {
	if searchBalance != nil {
		diffSt.addLeaseInTo(searchBalanceKey, leasedAmount)
		return nil
	}
	address, err := diffSt.state.NewestRecipientToAddress(account)
	if err != nil {
		return err
	}

	balance := diffBalance{
		asset:   proto.WavesDigest,
		leaseIn: leasedAmount,
	}
	key := balanceDiffKey{*address, balance.asset}

	diffSt.balances[key] = balance
	return nil
}

func (diffSt *diffState) addLeaseOutTo(balanceKey balanceDiffKey, leasedAmount int64) {
	oldDiffBalance := diffSt.balances[balanceKey]
	oldDiffBalance.leaseOut += leasedAmount
	diffSt.balances[balanceKey] = oldDiffBalance
}

func (diffSt *diffState) changeLeaseOut(searchBalance *diffBalance, searchBalanceKey balanceDiffKey, leasedAmount int64, account proto.Recipient) error {
	if searchBalance != nil {
		diffSt.addLeaseOutTo(searchBalanceKey, leasedAmount)
		return nil
	}

	address, err := diffSt.state.NewestRecipientToAddress(account)
	if err != nil {
		return err
	}

	balance := diffBalance{
		asset:    proto.WavesDigest,
		leaseOut: leasedAmount,
	}
	key := balanceDiffKey{*address, balance.asset}

	diffSt.balances[key] = balance
	return nil
}

<<<<<<< HEAD
func (diffSt *diffState) changeBalance(searchBalance *diffBalance, balanceKey balanceDiffKey, amount int64, assetID *crypto.Digest, account proto.Recipient) error {
=======
func (diffSt *diffState) changeBalance(searchBalance *diffBalance, searchAddress string, amount int64, asset proto.OptionalAsset, account proto.Recipient) error {
>>>>>>> 473c4d95
	if searchBalance != nil {
		diffSt.addBalanceTo(balanceKey, amount)
		return nil
	}

	address, err := diffSt.state.NewestRecipientToAddress(account)
	if err != nil {
		return err
	}
	if isWavesDigest(assetID) {
		assetID = &proto.WavesDigest
	}

	balance := diffBalance{
<<<<<<< HEAD
		asset:   *assetID,
		regular: amount,
	}
	key := balanceDiffKey{*address, balance.asset}

	diffSt.balances[key] = balance
=======
		asset:   asset,
		regular: amount,
	}
	diffSt.balances[address.String()+asset.String()] = balance
>>>>>>> 473c4d95
	return nil
}

func (diffSt *diffState) findLeaseByIDForCancel(leaseID crypto.Digest) (*lease, error) {
	if lease, ok := diffSt.leases[leaseID]; ok {
		return &lease, nil
	}
	leaseFromStore, err := diffSt.state.NewestLeasingInfo(leaseID)
	if err != nil {
		return nil, err
	}
	if leaseFromStore != nil {
		if !leaseFromStore.IsActive {
			return nil, nil
		}
		lease := lease{
			Recipient:    proto.NewRecipientFromAddress(leaseFromStore.Recipient),
			Sender:       proto.NewRecipientFromAddress(leaseFromStore.Sender),
			leasedAmount: int64(leaseFromStore.LeaseAmount),
		}
		return &lease, nil
	}
	return nil, nil
}

func (diffSt *diffState) findIntFromDataEntryByKey(key string, address proto.WavesAddress) *proto.IntegerDataEntry {
	intKey := integerDataEntryKey{key, address}
	if integerEntry, ok := diffSt.dataEntries.diffInteger[intKey]; ok {
		return &integerEntry
	}
	return nil
}

func (diffSt *diffState) findBoolFromDataEntryByKey(key string, address proto.WavesAddress) *proto.BooleanDataEntry {
	boolKey := booleanDataEntryKey{key, address}
	if boolEntry, ok := diffSt.dataEntries.diffBool[boolKey]; ok {
		return &boolEntry
	}
	return nil
}

func (diffSt *diffState) findStringFromDataEntryByKey(key string, address proto.WavesAddress) *proto.StringDataEntry {
	stringKey := stringDataEntryKey{key, address}
	if stringEntry, ok := diffSt.dataEntries.diffString[stringKey]; ok {
		return &stringEntry
	}
	return nil
}

func (diffSt *diffState) findBinaryFromDataEntryByKey(key string, address proto.WavesAddress) *proto.BinaryDataEntry {
	binaryKey := binaryDataEntryKey{key, address}
	if binaryEntry, ok := diffSt.dataEntries.diffBinary[binaryKey]; ok {
		return &binaryEntry
	}
	return nil
}

func (diffSt *diffState) findDeleteFromDataEntryByKey(key string, address proto.WavesAddress) *proto.DeleteDataEntry {
	deleteKey := deleteDataEntryKey{key, address}
	if deleteEntry, ok := diffSt.dataEntries.diffDelete[deleteKey]; ok {
		return &deleteEntry
	}
	return nil
}

func (diffSt *diffState) putDataEntry(entry proto.DataEntry, address proto.WavesAddress) error {
	d := diffSt.dataEntries
	switch entry := entry.(type) {
	case *proto.IntegerDataEntry:
		d.diffInteger[integerDataEntryKey{entry.Key, address}] = *entry
	case *proto.StringDataEntry:
		d.diffString[stringDataEntryKey{entry.Key, address}] = *entry
	case *proto.BooleanDataEntry:
		d.diffBool[booleanDataEntryKey{entry.Key, address}] = *entry
	case *proto.BinaryDataEntry:
		d.diffBinary[binaryDataEntryKey{entry.Key, address}] = *entry
	case *proto.DeleteDataEntry:
		d.diffDelete[deleteDataEntryKey{entry.Key, address}] = *entry
	default:
		return errors.Errorf("unknown DataEntry type (%T)=%v", entry, entry)
	}
	return nil
}

func (diffSt *diffState) findBalance(recipient proto.Recipient, assetID *crypto.Digest) (*diffBalance, balanceDiffKey, error) {
	address, err := diffSt.state.NewestRecipientToAddress(recipient)
	if err != nil {
		return nil, balanceDiffKey{}, errors.Errorf("cannot get address from recipient")
	}
	if isWavesDigest(assetID) {
		assetID = &proto.WavesDigest
	}
	key := balanceDiffKey{*address, *assetID}
	if balance, ok := diffSt.balances[key]; ok {
		return &balance, key, nil
	}
	return nil, balanceDiffKey{}, nil
}

func (diffSt *diffState) findSponsorship(assetID crypto.Digest) *int64 {
	if sponsorship, ok := diffSt.sponsorships[assetID]; ok {
		return &sponsorship.minFee
	}
	return nil
}

func (diffSt *diffState) findNewAsset(assetID crypto.Digest) *diffNewAssetInfo {
	if newAsset, ok := diffSt.newAssetsInfo[assetID]; ok {
		return &newAsset
	}
	return nil
}

func (diffSt *diffState) findOldAsset(assetID crypto.Digest) *diffOldAssetInfo {
	if oldAsset, ok := diffSt.oldAssetsInfo[assetID]; ok {
		return &oldAsset
	}
	return nil
}<|MERGE_RESOLUTION|>--- conflicted
+++ resolved
@@ -51,7 +51,7 @@
 }
 
 type diffBalance struct {
-	asset            crypto.Digest
+	asset            proto.OptionalAsset
 	regular          int64
 	leaseIn          int64
 	leaseOut         int64
@@ -79,7 +79,7 @@
 
 type balanceDiffKey struct {
 	address proto.WavesAddress
-	asset   crypto.Digest
+	asset   proto.OptionalAsset
 }
 
 func (b *balanceDiffKey) String() string {
@@ -128,8 +128,8 @@
 }
 
 func (diffSt *diffState) createNewWavesBalance(account proto.Recipient) (*diffBalance, balanceDiffKey) {
-	balance := diffBalance{asset: proto.WavesDigest}
-	key := balanceDiffKey{*account.Address, proto.WavesDigest}
+	balance := diffBalance{asset: proto.NewOptionalAssetWaves()}
+	key := balanceDiffKey{*account.Address, balance.asset}
 	diffSt.balances[key] = balance
 	return &balance, key
 }
@@ -187,7 +187,7 @@
 	}
 
 	balance := diffBalance{
-		asset:   proto.WavesDigest,
+		asset:   proto.NewOptionalAssetWaves(),
 		leaseIn: leasedAmount,
 	}
 	key := balanceDiffKey{*address, balance.asset}
@@ -214,7 +214,7 @@
 	}
 
 	balance := diffBalance{
-		asset:    proto.WavesDigest,
+		asset:    proto.NewOptionalAssetWaves(),
 		leaseOut: leasedAmount,
 	}
 	key := balanceDiffKey{*address, balance.asset}
@@ -223,11 +223,7 @@
 	return nil
 }
 
-<<<<<<< HEAD
-func (diffSt *diffState) changeBalance(searchBalance *diffBalance, balanceKey balanceDiffKey, amount int64, assetID *crypto.Digest, account proto.Recipient) error {
-=======
-func (diffSt *diffState) changeBalance(searchBalance *diffBalance, searchAddress string, amount int64, asset proto.OptionalAsset, account proto.Recipient) error {
->>>>>>> 473c4d95
+func (diffSt *diffState) changeBalance(searchBalance *diffBalance, balanceKey balanceDiffKey, amount int64, asset proto.OptionalAsset, account proto.Recipient) error {
 	if searchBalance != nil {
 		diffSt.addBalanceTo(balanceKey, amount)
 		return nil
@@ -237,24 +233,14 @@
 	if err != nil {
 		return err
 	}
-	if isWavesDigest(assetID) {
-		assetID = &proto.WavesDigest
-	}
 
 	balance := diffBalance{
-<<<<<<< HEAD
-		asset:   *assetID,
-		regular: amount,
-	}
-	key := balanceDiffKey{*address, balance.asset}
-
-	diffSt.balances[key] = balance
-=======
 		asset:   asset,
 		regular: amount,
 	}
-	diffSt.balances[address.String()+asset.String()] = balance
->>>>>>> 473c4d95
+	key := balanceDiffKey{*address, balance.asset}
+
+	diffSt.balances[key] = balance
 	return nil
 }
 
@@ -339,15 +325,12 @@
 	return nil
 }
 
-func (diffSt *diffState) findBalance(recipient proto.Recipient, assetID *crypto.Digest) (*diffBalance, balanceDiffKey, error) {
+func (diffSt *diffState) findBalance(recipient proto.Recipient, asset proto.OptionalAsset) (*diffBalance, balanceDiffKey, error) {
 	address, err := diffSt.state.NewestRecipientToAddress(recipient)
 	if err != nil {
 		return nil, balanceDiffKey{}, errors.Errorf("cannot get address from recipient")
 	}
-	if isWavesDigest(assetID) {
-		assetID = &proto.WavesDigest
-	}
-	key := balanceDiffKey{*address, *assetID}
+	key := balanceDiffKey{*address, asset}
 	if balance, ok := diffSt.balances[key]; ok {
 		return &balance, key, nil
 	}
