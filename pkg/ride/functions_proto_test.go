package ride

import (
	"bytes"
	"encoding/base64"
	"encoding/hex"
<<<<<<< HEAD
	"math"
=======
	"math/big"
	"strconv"
	"strings"
>>>>>>> fafdbc27
	"testing"
	"time"

	"github.com/mr-tron/base58"
	"github.com/pkg/errors"
	"github.com/stretchr/testify/assert"
	"github.com/stretchr/testify/require"

	"github.com/wavesplatform/gowaves/pkg/crypto"
	"github.com/wavesplatform/gowaves/pkg/keyvalue"
	"github.com/wavesplatform/gowaves/pkg/proto"
	"github.com/wavesplatform/gowaves/pkg/proto/ethabi"
	"github.com/wavesplatform/gowaves/pkg/ride/ast"
	"github.com/wavesplatform/gowaves/pkg/ride/meta"
	"github.com/wavesplatform/gowaves/pkg/types"
	"github.com/wavesplatform/gowaves/pkg/util/byte_helpers"
)

var (
	v5takeString = takeRideString
	noRideV6     = func() bool {
		return false
	}
)

func TestAddressFromString(t *testing.T) {
	te := &mockRideEnvironment{
		schemeFunc: func() byte {
			return 'W'
		},
		rideV6ActivatedFunc: noRideV6,
	}
	ma, err := proto.NewAddressFromString("3PJaDyprvekvPXPuAtxrapacuDJopgJRaU3")
	require.NoError(t, err)
	for _, test := range []struct {
		args []rideType
		fail bool
		r    rideType
	}{
		{[]rideType{rideString(ma.String())}, false, rideAddress(ma)},
		{[]rideType{rideString("3MpV2xvvcWUcv8FLDKJ9ZRrQpEyF8nFwRUM")}, false, rideUnit{}},
		{[]rideType{rideString("fake address")}, false, rideUnit{}},
		{[]rideType{rideUnit{}}, true, nil},
		{[]rideType{}, true, nil},
		{[]rideType{rideInt(12345)}, true, nil},
		{[]rideType{rideString("dsfjsadfl"), rideInt(12345)}, true, nil},
	} {
		r, err := addressFromString(te, test.args...)
		if test.fail {
			assert.Error(t, err)
		} else {
			require.NoError(t, err)
			assert.Equal(t, test.r, r)
		}
	}
}

func TestAddressValueFromString(t *testing.T) {
	te := &mockRideEnvironment{schemeFunc: func() byte {
		return 'W'
	}}
	ma, err := proto.NewAddressFromString("3PJaDyprvekvPXPuAtxrapacuDJopgJRaU3")
	require.NoError(t, err)
	for _, test := range []struct {
		args []rideType
		fail bool
		r    rideType
	}{
		{[]rideType{rideString(ma.String())}, false, rideAddress(ma)},
		{[]rideType{rideString("3MpV2xvvcWUcv8FLDKJ9ZRrQpEyF8nFwRUM")}, true, nil},
		{[]rideType{rideString("fake address")}, true, nil},
		{[]rideType{rideUnit{}}, true, nil},
		{[]rideType{}, true, nil},
		{[]rideType{rideInt(12345)}, true, nil},
		{[]rideType{rideString("dsfjsadfl"), rideInt(12345)}, true, nil},
	} {
		r, err := addressValueFromString(te, test.args...)
		if test.fail {
			assert.Error(t, err)
		} else {
			require.NoError(t, err)
			assert.Equal(t, test.r, r)
		}
	}
}

func TestTransactionByID(t *testing.T) {
	t.SkipNow()
}

func TestTransactionHeightByID(t *testing.T) {
	t.SkipNow()
}

func TestAssetBalanceV3(t *testing.T) {
	te := &mockRideEnvironment{
		stateFunc: func() types.SmartState {
			return &MockSmartState{
				NewestAssetBalanceFunc: func(account proto.Recipient, assetID crypto.Digest) (uint64, error) {
					return 42, nil
				},
				NewestWavesBalanceFunc: func(account proto.Recipient) (uint64, error) {
					return 21, nil
				},
			}
		},
	}
	testCases := []struct {
		expectedBalance rideType
		assetID         rideType
		expectErr       bool
	}{
		{expectedBalance: rideInt(21), assetID: rideUnit{}, expectErr: false},
		{expectedBalance: rideInt(42), assetID: make(rideByteVector, crypto.DigestSize), expectErr: false},
		{expectedBalance: rideInt(0), assetID: rideByteVector(nil), expectErr: false},
		{expectedBalance: rideInt(0), assetID: rideByteVector([]byte{}), expectErr: false},
		{expectedBalance: rideInt(0), assetID: make(rideByteVector, 7), expectErr: false},
		{expectedBalance: rideInt(0), assetID: make(rideByteVector, 33), expectErr: false},
		{expectedBalance: nil, assetID: rideInt(0), expectErr: true},
	}
	for _, tc := range testCases {
		balance, err := assetBalanceV3(te, rideAddress{}, tc.assetID)
		if tc.expectErr {
			require.Error(t, err)
		} else {
			require.NoError(t, err)
		}
		require.Equal(t, tc.expectedBalance, balance)
	}
}

func TestAssetBalanceV4(t *testing.T) {
	te := &mockRideEnvironment{
		stateFunc: func() types.SmartState {
			return &MockSmartState{
				NewestAssetBalanceFunc: func(account proto.Recipient, assetID crypto.Digest) (uint64, error) {
					return 42, nil
				},
				NewestWavesBalanceFunc: func(account proto.Recipient) (uint64, error) {
					return 21, nil
				},
			}
		},
	}
	testCases := []struct {
		expectedBalance rideType
		assetID         rideType
		expectErr       bool
	}{
		{expectedBalance: rideInt(42), assetID: make(rideByteVector, crypto.DigestSize), expectErr: false},
		{expectedBalance: rideInt(0), assetID: make(rideByteVector, 7), expectErr: false},
		{expectedBalance: rideInt(0), assetID: make(rideByteVector, 33), expectErr: false},
		{expectedBalance: rideInt(0), assetID: rideByteVector(nil), expectErr: false},
		{expectedBalance: rideInt(0), assetID: rideByteVector([]byte{}), expectErr: false},
		{expectedBalance: nil, assetID: rideInt(0), expectErr: true},
	}
	for _, tc := range testCases {
		balance, err := assetBalanceV4(te, rideAddress{}, tc.assetID)
		if tc.expectErr {
			require.Error(t, err)
		} else {
			require.NoError(t, err)
		}
		require.Equal(t, tc.expectedBalance, balance)
	}
}

func TestIntFromState(t *testing.T) {
	correctAddress := proto.MustAddressFromString("3Myqjf1D44wR8Vko4Tr5CwSzRNo2Vg9S7u7")
	correctAlias := proto.NewAlias('T', "good")
	incorrectAddress := proto.MustAddressFromString("3N3isZTp6tchjYox99bpxFkqxxySKY6FQsi")
	incorrectAlias := proto.NewAlias('T', "bad")
	correctAddressRecipient := proto.NewRecipientFromAddress(correctAddress)
	correctAliasRecipient := proto.NewRecipientFromAlias(*correctAlias)
	incorrectAddressRecipient := proto.NewRecipientFromAddress(incorrectAddress)
	incorrectAliasRecipient := proto.NewRecipientFromAlias(*incorrectAlias)
	env := &mockRideEnvironment{
		stateFunc: func() types.SmartState {
			return &MockSmartState{
				RetrieveNewestIntegerEntryFunc: func(account proto.Recipient, key string) (*proto.IntegerDataEntry, error) {
					if (account.Eq(correctAddressRecipient) || account.Eq(correctAliasRecipient)) && key == "key" {
						return &proto.IntegerDataEntry{Key: "key", Value: 100500}, nil
					}
					return nil, errors.New("not found")
				},
			}
		},
	}
	for _, test := range []struct {
		args []rideType
		fail bool
		r    rideType
	}{
		{[]rideType{recipientToObject(correctAddressRecipient), rideString("key")}, false, rideInt(100500)},
		{[]rideType{recipientToObject(correctAliasRecipient), rideString("key")}, false, rideInt(100500)},
		{[]rideType{recipientToObject(correctAddressRecipient), rideString("xxx")}, false, rideUnit{}},
		{[]rideType{recipientToObject(correctAliasRecipient), rideString("xxx")}, false, rideUnit{}},
		{[]rideType{recipientToObject(incorrectAddressRecipient), rideString("key")}, false, rideUnit{}},
		{[]rideType{recipientToObject(incorrectAliasRecipient), rideString("key")}, false, rideUnit{}},
		{[]rideType{}, false, rideUnit{}},
		{[]rideType{rideUnit{}}, false, rideUnit{}},
		{[]rideType{recipientToObject(correctAddressRecipient)}, false, rideUnit{}},
		{[]rideType{recipientToObject(correctAliasRecipient)}, false, rideUnit{}},
		{[]rideType{rideString("xxx"), rideInt(12345)}, false, rideUnit{}},
		{[]rideType{recipientToObject(correctAddressRecipient), rideInt(12345)}, false, rideUnit{}},
		{[]rideType{recipientToObject(correctAliasRecipient), rideInt(12345)}, false, rideUnit{}},
	} {
		r, err := intFromState(env, test.args...)
		if test.fail {
			assert.Error(t, err)
		} else {
			require.NoError(t, err)
			assert.Equal(t, test.r, r)
		}
	}
}

func TestBytesFromState(t *testing.T) {
	correctAddress := proto.MustAddressFromString("3Myqjf1D44wR8Vko4Tr5CwSzRNo2Vg9S7u7")
	correctAlias := proto.NewAlias('T', "good")
	incorrectAddress := proto.MustAddressFromString("3N3isZTp6tchjYox99bpxFkqxxySKY6FQsi")
	incorrectAlias := proto.NewAlias('T', "bad")
	correctAddressRecipient := proto.NewRecipientFromAddress(correctAddress)
	correctAliasRecipient := proto.NewRecipientFromAlias(*correctAlias)
	incorrectAddressRecipient := proto.NewRecipientFromAddress(incorrectAddress)
	incorrectAliasRecipient := proto.NewRecipientFromAlias(*incorrectAlias)
	env := &mockRideEnvironment{
		stateFunc: func() types.SmartState {
			return &MockSmartState{
				RetrieveNewestBinaryEntryFunc: func(account proto.Recipient, key string) (*proto.BinaryDataEntry, error) {
					if (account.Eq(correctAddressRecipient) || account.Eq(correctAliasRecipient)) && key == "key" {
						return &proto.BinaryDataEntry{Key: "key", Value: []byte("value")}, nil
					}
					return nil, errors.New("not found")
				},
			}
		},
	}
	for _, test := range []struct {
		args []rideType
		fail bool
		r    rideType
	}{
		{[]rideType{recipientToObject(correctAddressRecipient), rideString("key")}, false, rideByteVector("value")},
		{[]rideType{recipientToObject(correctAliasRecipient), rideString("key")}, false, rideByteVector("value")},
		{[]rideType{recipientToObject(correctAddressRecipient), rideString("xxx")}, false, rideUnit{}},
		{[]rideType{recipientToObject(correctAliasRecipient), rideString("xxx")}, false, rideUnit{}},
		{[]rideType{recipientToObject(incorrectAddressRecipient), rideString("key")}, false, rideUnit{}},
		{[]rideType{recipientToObject(incorrectAliasRecipient), rideString("key")}, false, rideUnit{}},
		{[]rideType{}, false, rideUnit{}},
		{[]rideType{rideUnit{}}, false, rideUnit{}},
		{[]rideType{recipientToObject(correctAddressRecipient)}, false, rideUnit{}},
		{[]rideType{recipientToObject(correctAliasRecipient)}, false, rideUnit{}},
		{[]rideType{rideString("xxx"), rideInt(12345)}, false, rideUnit{}},
		{[]rideType{recipientToObject(correctAddressRecipient), rideInt(12345)}, false, rideUnit{}},
		{[]rideType{recipientToObject(correctAliasRecipient), rideInt(12345)}, false, rideUnit{}},
	} {
		r, err := bytesFromState(env, test.args...)
		if test.fail {
			assert.Error(t, err)
		} else {
			require.NoError(t, err)
			assert.Equal(t, test.r, r)
		}
	}
}

func TestStringFromState(t *testing.T) {
	correctAddress := proto.MustAddressFromString("3Myqjf1D44wR8Vko4Tr5CwSzRNo2Vg9S7u7")
	correctAlias := proto.NewAlias('T', "good")
	incorrectAddress := proto.MustAddressFromString("3N3isZTp6tchjYox99bpxFkqxxySKY6FQsi")
	incorrectAlias := proto.NewAlias('T', "bad")
	correctAddressRecipient := proto.NewRecipientFromAddress(correctAddress)
	correctAliasRecipient := proto.NewRecipientFromAlias(*correctAlias)
	incorrectAddressRecipient := proto.NewRecipientFromAddress(incorrectAddress)
	incorrectAliasRecipient := proto.NewRecipientFromAlias(*incorrectAlias)
	env := &mockRideEnvironment{
		stateFunc: func() types.SmartState {
			return &MockSmartState{
				RetrieveNewestStringEntryFunc: func(account proto.Recipient, key string) (*proto.StringDataEntry, error) {
					if (account.Eq(correctAddressRecipient) || account.Eq(correctAliasRecipient)) && key == "key" {
						return &proto.StringDataEntry{Key: "key", Value: "value"}, nil
					}
					return nil, errors.New("not found")
				},
			}
		},
	}
	for _, test := range []struct {
		args []rideType
		fail bool
		r    rideType
	}{
		{[]rideType{recipientToObject(correctAddressRecipient), rideString("key")}, false, rideString("value")},
		{[]rideType{recipientToObject(correctAliasRecipient), rideString("key")}, false, rideString("value")},
		{[]rideType{recipientToObject(correctAddressRecipient), rideString("xxx")}, false, rideUnit{}},
		{[]rideType{recipientToObject(correctAliasRecipient), rideString("xxx")}, false, rideUnit{}},
		{[]rideType{recipientToObject(incorrectAddressRecipient), rideString("key")}, false, rideUnit{}},
		{[]rideType{recipientToObject(incorrectAliasRecipient), rideString("key")}, false, rideUnit{}},
		{[]rideType{}, false, rideUnit{}},
		{[]rideType{rideUnit{}}, false, rideUnit{}},
		{[]rideType{recipientToObject(correctAddressRecipient)}, false, rideUnit{}},
		{[]rideType{recipientToObject(correctAliasRecipient)}, false, rideUnit{}},
		{[]rideType{rideString("xxx"), rideInt(12345)}, false, rideUnit{}},
		{[]rideType{recipientToObject(correctAddressRecipient), rideInt(12345)}, false, rideUnit{}},
		{[]rideType{recipientToObject(correctAliasRecipient), rideInt(12345)}, false, rideUnit{}},
	} {
		r, err := stringFromState(env, test.args...)
		if test.fail {
			assert.Error(t, err)
		} else {
			require.NoError(t, err)
			assert.Equal(t, test.r, r)
		}
	}
}

func TestBooleanFromState(t *testing.T) {
	correctAddress := proto.MustAddressFromString("3Myqjf1D44wR8Vko4Tr5CwSzRNo2Vg9S7u7")
	correctAlias := proto.NewAlias('T', "good")
	incorrectAddress := proto.MustAddressFromString("3N3isZTp6tchjYox99bpxFkqxxySKY6FQsi")
	incorrectAlias := proto.NewAlias('T', "bad")
	correctAddressRecipient := proto.NewRecipientFromAddress(correctAddress)
	correctAliasRecipient := proto.NewRecipientFromAlias(*correctAlias)
	incorrectAddressRecipient := proto.NewRecipientFromAddress(incorrectAddress)
	incorrectAliasRecipient := proto.NewRecipientFromAlias(*incorrectAlias)
	env := &mockRideEnvironment{
		stateFunc: func() types.SmartState {
			return &MockSmartState{
				RetrieveNewestBooleanEntryFunc: func(account proto.Recipient, key string) (*proto.BooleanDataEntry, error) {
					if (account.Eq(correctAddressRecipient) || account.Eq(correctAliasRecipient)) && key == "key" {
						return &proto.BooleanDataEntry{Key: "key", Value: true}, nil
					}
					return nil, errors.New("not found")
				},
			}
		},
	}
	for _, test := range []struct {
		args []rideType
		fail bool
		r    rideType
	}{
		{[]rideType{recipientToObject(correctAddressRecipient), rideString("key")}, false, rideBoolean(true)},
		{[]rideType{recipientToObject(correctAliasRecipient), rideString("key")}, false, rideBoolean(true)},
		{[]rideType{recipientToObject(correctAddressRecipient), rideString("xxx")}, false, rideUnit{}},
		{[]rideType{recipientToObject(correctAliasRecipient), rideString("xxx")}, false, rideUnit{}},
		{[]rideType{recipientToObject(incorrectAddressRecipient), rideString("key")}, false, rideUnit{}},
		{[]rideType{recipientToObject(incorrectAliasRecipient), rideString("key")}, false, rideUnit{}},
		{[]rideType{}, false, rideUnit{}},
		{[]rideType{rideUnit{}}, false, rideUnit{}},
		{[]rideType{recipientToObject(correctAddressRecipient)}, false, rideUnit{}},
		{[]rideType{recipientToObject(correctAliasRecipient)}, false, rideUnit{}},
		{[]rideType{rideString("xxx"), rideInt(12345)}, false, rideUnit{}},
		{[]rideType{recipientToObject(correctAddressRecipient), rideInt(12345)}, false, rideUnit{}},
		{[]rideType{recipientToObject(correctAliasRecipient), rideInt(12345)}, false, rideUnit{}},
	} {
		r, err := booleanFromState(env, test.args...)
		if test.fail {
			assert.Error(t, err)
		} else {
			require.NoError(t, err)
			assert.Equal(t, test.r, r)
		}
	}
}

func TestIntFromSelfState(t *testing.T) {
	correctAddress := proto.MustAddressFromString("3Myqjf1D44wR8Vko4Tr5CwSzRNo2Vg9S7u7")
	env := &mockRideEnvironment{
		stateFunc: func() types.SmartState {
			return &MockSmartState{
				RetrieveNewestIntegerEntryFunc: func(account proto.Recipient, key string) (*proto.IntegerDataEntry, error) {
					if *account.Address() == correctAddress && key == "key" {
						return &proto.IntegerDataEntry{Key: "key", Value: 100500}, nil
					}
					return nil, errors.New("not found")
				},
			}
		},
		thisFunc: func() rideType {
			return rideAddress(correctAddress)
		},
	}
	for _, test := range []struct {
		args []rideType
		fail bool
		r    rideType
	}{
		{[]rideType{rideString("key")}, false, rideInt(100500)},
		{[]rideType{rideString("xxx")}, false, rideUnit{}},
		{[]rideType{}, false, rideUnit{}},
		{[]rideType{rideUnit{}}, false, rideUnit{}},
		{[]rideType{rideString("xxx"), rideInt(12345)}, false, rideUnit{}},
	} {
		r, err := intFromSelfState(env, test.args...)
		if test.fail {
			assert.Error(t, err)
		} else {
			require.NoError(t, err)
			assert.Equal(t, test.r, r)
		}
	}
}

func TestBytesFromSelfState(t *testing.T) {
	correctAddress := proto.MustAddressFromString("3Myqjf1D44wR8Vko4Tr5CwSzRNo2Vg9S7u7")
	env := &mockRideEnvironment{
		stateFunc: func() types.SmartState {
			return &MockSmartState{
				RetrieveNewestBinaryEntryFunc: func(account proto.Recipient, key string) (*proto.BinaryDataEntry, error) {
					if *account.Address() == correctAddress && key == "key" {
						return &proto.BinaryDataEntry{Key: "key", Value: []byte("value")}, nil
					}
					return nil, errors.New("not found")
				},
			}
		},
		thisFunc: func() rideType {
			return rideAddress(correctAddress)
		},
	}
	for _, test := range []struct {
		args []rideType
		fail bool
		r    rideType
	}{
		{[]rideType{rideString("key")}, false, rideByteVector("value")},
		{[]rideType{rideString("xxx")}, false, rideUnit{}},
		{[]rideType{}, false, rideUnit{}},
		{[]rideType{rideUnit{}}, false, rideUnit{}},
		{[]rideType{rideString("xxx"), rideInt(12345)}, false, rideUnit{}},
	} {
		r, err := bytesFromSelfState(env, test.args...)
		if test.fail {
			assert.Error(t, err)
		} else {
			require.NoError(t, err)
			assert.Equal(t, test.r, r)
		}
	}
}

func TestStringFromSelfState(t *testing.T) {
	correctAddress := proto.MustAddressFromString("3Myqjf1D44wR8Vko4Tr5CwSzRNo2Vg9S7u7")
	env := &mockRideEnvironment{
		stateFunc: func() types.SmartState {
			return &MockSmartState{
				RetrieveNewestStringEntryFunc: func(account proto.Recipient, key string) (*proto.StringDataEntry, error) {
					if *account.Address() == correctAddress && key == "key" {
						return &proto.StringDataEntry{Key: "key", Value: "value"}, nil
					}
					return nil, errors.New("not found")
				},
			}
		},
		thisFunc: func() rideType {
			return rideAddress(correctAddress)
		},
	}
	for _, test := range []struct {
		args []rideType
		fail bool
		r    rideType
	}{
		{[]rideType{rideString("key")}, false, rideString("value")},
		{[]rideType{rideString("xxx")}, false, rideUnit{}},
		{[]rideType{}, false, rideUnit{}},
		{[]rideType{rideUnit{}}, false, rideUnit{}},
		{[]rideType{rideString("xxx"), rideInt(12345)}, false, rideUnit{}},
	} {
		r, err := stringFromSelfState(env, test.args...)
		if test.fail {
			assert.Error(t, err)
		} else {
			require.NoError(t, err)
			assert.Equal(t, test.r, r)
		}
	}
}

func TestBooleanFromSelfState(t *testing.T) {
	correctAddress := proto.MustAddressFromString("3Myqjf1D44wR8Vko4Tr5CwSzRNo2Vg9S7u7")
	env := &mockRideEnvironment{
		stateFunc: func() types.SmartState {
			return &MockSmartState{
				RetrieveNewestBooleanEntryFunc: func(account proto.Recipient, key string) (*proto.BooleanDataEntry, error) {
					if *account.Address() == correctAddress && key == "key" {
						return &proto.BooleanDataEntry{Key: "key", Value: true}, nil
					}
					return nil, errors.New("not found")
				},
			}
		},
		thisFunc: func() rideType {
			return rideAddress(correctAddress)
		},
	}
	for _, test := range []struct {
		args []rideType
		fail bool
		r    rideType
	}{
		{[]rideType{rideString("key")}, false, rideBoolean(true)},
		{[]rideType{rideString("xxx")}, false, rideUnit{}},
		{[]rideType{}, false, rideUnit{}},
		{[]rideType{rideUnit{}}, false, rideUnit{}},
		{[]rideType{rideString("xxx"), rideInt(12345)}, false, rideUnit{}},
	} {
		r, err := booleanFromSelfState(env, test.args...)
		if test.fail {
			assert.Error(t, err)
		} else {
			require.NoError(t, err)
			assert.Equal(t, test.r, r)
		}
	}
}

func TestAddressFromRecipient(t *testing.T) {
	addr, err := proto.NewAddressFromString("3N9WtaPoD1tMrDZRG26wA142Byd35tLhnLU")
	require.NoError(t, err)
	s := &MockSmartState{
		NewestAddrByAliasFunc: func(alias proto.Alias) (proto.WavesAddress, error) {
			if alias.Alias == "correct" {
				return addr, nil
			}
			return proto.WavesAddress{}, errors.New("unexpected test address")
		},
	}
	alias := proto.NewAlias('T', "correct")
	e := &mockRideEnvironment{
		schemeFunc: func() byte {
			return 'T'
		},
		stateFunc: func() types.SmartState {
			return s
		},
		validateInternalPaymentsFunc: func() bool {
			return false
		},
	}
	for _, test := range []struct {
		args []rideType
		fail bool
		r    rideType
	}{
		{[]rideType{rideAddress(addr)}, false, rideAddress(addr)},
		{[]rideType{rideAlias(*alias)}, false, rideAddress(addr)},
		{[]rideType{recipientToObject(proto.NewRecipientFromAddress(addr))}, false, rideAddress(addr)},
		{[]rideType{recipientToObject(proto.NewRecipientFromAlias(*alias))}, false, rideAddress(addr)},
		{[]rideType{}, true, nil},
		{[]rideType{rideUnit{}}, true, nil},
		{[]rideType{rideString("xxx"), rideInt(12345)}, true, nil},
	} {
		r, err := addressFromRecipient(e, test.args...)
		if test.fail {
			assert.Error(t, err)
		} else {
			require.NoError(t, err)
			assert.Equal(t, test.r, r)
		}
	}
}

func TestSigVerify(t *testing.T) {
	msg, err := hex.DecodeString("135212a9cf00d0a05220be7323bfa4a5ba7fc5465514007702121a9c92e46bd473062f00841af83cb7bc4b2cd58dc4d5b151244cc8293e795796835ed36822c6e09893ec991b38ada4b21a06e691afa887db4e9d7b1d2afc65ba8d2f5e6926ff53d2d44d55fa095f3fad62545c714f0f3f59e4bfe91af8")
	require.NoError(t, err)
	sig, err := hex.DecodeString("d971ec27c5bfc384804c8d8d6a2de9edc3d957b25e488e954a71ef4c4a87f5fb09cfdf6bd26cffc49d03048e8edb0c918061be158d737c2e11cc7210263efb85")
	require.NoError(t, err)
	bad, err := hex.DecodeString("44164f23a95ed2662c5b1487e8fd688be9032efa23dd2ef29b018d33f65d0043df75f3ac1d44b4bda50e8b07e0b49e2898bec80adbf7604e72ef6565bd2f8189")
	require.NoError(t, err)
	pk, err := hex.DecodeString("ba9e7203ca62efbaa49098ec408bdf8a3dfed5a7fa7c200ece40aade905e535f")
	require.NoError(t, err)
	big := bytes.Repeat([]byte{0xCA, 0xFE, 0xBA, 0xBE, 0xDE, 0xAD, 0xBE, 0xEF}, 19201)
	for _, test := range []struct {
		args  []rideType
		check func(int) bool
		fail  bool
		r     rideType
	}{
		{[]rideType{rideByteVector(msg), rideByteVector(sig), rideByteVector(pk)}, bytesSizeCheckV1V2, false, rideBoolean(true)},
		{[]rideType{rideByteVector(msg), rideByteVector(bad), rideByteVector(pk)}, bytesSizeCheckV1V2, false, rideBoolean(false)},
		{[]rideType{rideByteVector(msg), rideByteVector(sig), rideByteVector(pk[:10])}, bytesSizeCheckV1V2, false, rideBoolean(false)},
		{[]rideType{rideString("MESSAGE"), rideByteVector(sig), rideByteVector(pk)}, bytesSizeCheckV1V2, true, nil},
		{[]rideType{rideByteVector(big), rideByteVector(sig), rideByteVector(pk)}, bytesSizeCheckV1V2, false, rideBoolean(false)},
		{[]rideType{rideByteVector(big), rideByteVector(sig), rideByteVector(pk)}, bytesSizeCheckV3V6, true, nil},
		{[]rideType{rideByteVector(msg), rideString("SIGNATURE"), rideByteVector(pk)}, bytesSizeCheckV1V2, true, nil},
		{[]rideType{rideByteVector(msg), rideByteVector(sig), rideString("PUBLIC KEY")}, bytesSizeCheckV1V2, true, nil},
		{[]rideType{rideUnit{}}, bytesSizeCheckV1V2, true, nil},
		{[]rideType{}, bytesSizeCheckV1V2, true, nil},
		{[]rideType{rideInt(12345)}, bytesSizeCheckV1V2, true, nil},
		{[]rideType{rideString("dsfjsadfl"), rideInt(12345)}, bytesSizeCheckV1V2, true, nil},
	} {
		te := &mockRideEnvironment{
			checkMessageLengthFunc: test.check,
			libVersionFunc: func() (ast.LibraryVersion, error) {
				return ast.LibV3, nil
			},
		}
		r, err := sigVerify(te, test.args...)
		if test.fail {
			assert.Error(t, err)
		} else {
			require.NoError(t, err)
			assert.Equal(t, test.r, r)
		}
	}
}

func TestKeccak256(t *testing.T) {
	data, err := hex.DecodeString("64617461")
	require.NoError(t, err)
	digest1, err := hex.DecodeString("8f54f1c2d0eb5771cd5bf67a6689fcd6eed9444d91a39e5ef32a9b4ae5ca14ff")
	require.NoError(t, err)
	digest2, err := hex.DecodeString("64e604787cbf194841e7b68d7cd28786f6c9a0a3ab9f8b0a0e87cb4387ab0107")
	require.NoError(t, err)
	digest3, err := hex.DecodeString("fe0a57a797d6cb60a92548f2b43bd5e425212f55e0b7adb772ddabd85d21943e")
	require.NoError(t, err)
	big := bytes.Repeat([]byte{0xCA, 0xFE, 0xBA, 0xBE, 0xDE, 0xAD, 0xBE, 0xEF}, 19201)
	for _, test := range []struct {
		args  []rideType
		check func(int) bool
		fail  bool
		r     rideType
	}{
		{[]rideType{rideByteVector(data)}, bytesSizeCheckV1V2, false, rideByteVector(digest1)},
		{[]rideType{rideString("123")}, bytesSizeCheckV1V2, false, rideByteVector(digest2)},
		{[]rideType{rideByteVector(big)}, bytesSizeCheckV1V2, false, rideByteVector(digest3)},
		{[]rideType{rideByteVector(big)}, bytesSizeCheckV3V6, true, nil},
		{[]rideType{rideUnit{}}, bytesSizeCheckV1V2, true, nil},
		{[]rideType{}, bytesSizeCheckV1V2, true, nil},
		{[]rideType{rideInt(12345)}, bytesSizeCheckV1V2, true, nil},
		{[]rideType{rideString("dsfjsadfl"), rideInt(12345)}, bytesSizeCheckV1V2, true, nil},
	} {
		r, err := keccak256(&mockRideEnvironment{checkMessageLengthFunc: test.check}, test.args...)
		if test.fail {
			assert.Error(t, err)
		} else {
			require.NoError(t, err)
			assert.Equal(t, test.r, r)
		}
	}
}

func TestBlake2b256(t *testing.T) {
	data, err := hex.DecodeString("64617461")
	require.NoError(t, err)
	digest1, err := hex.DecodeString("a035872d6af8639ede962dfe7536b0c150b590f3234a922fb7064cd11971b58e")
	require.NoError(t, err)
	digest2, err := hex.DecodeString("f5d67bae73b0e10d0dfd3043b3f4f100ada014c5c37bd5ce97813b13f5ab2bcf")
	require.NoError(t, err)
	digest3, err := hex.DecodeString("336bccfd826a5bf6a5c2c07a289e39b05cb68447c379fb1acdaf9afd3b3d8c67")
	require.NoError(t, err)
	big := bytes.Repeat([]byte{0xCA, 0xFE, 0xBA, 0xBE, 0xDE, 0xAD, 0xBE, 0xEF}, 19201)
	for _, test := range []struct {
		args  []rideType
		check func(int) bool
		fail  bool
		r     rideType
	}{
		{[]rideType{rideByteVector(data)}, bytesSizeCheckV1V2, false, rideByteVector(digest1)},
		{[]rideType{rideString("123")}, bytesSizeCheckV1V2, false, rideByteVector(digest2)},
		{[]rideType{rideByteVector(big)}, bytesSizeCheckV1V2, false, rideByteVector(digest3)},
		{[]rideType{rideByteVector(big)}, bytesSizeCheckV3V6, true, nil},
		{[]rideType{rideUnit{}}, bytesSizeCheckV1V2, true, nil},
		{[]rideType{}, bytesSizeCheckV1V2, true, nil},
		{[]rideType{rideInt(12345)}, bytesSizeCheckV1V2, true, nil},
		{[]rideType{rideString("dsfjsadfl"), rideInt(12345)}, bytesSizeCheckV1V2, true, nil},
	} {
		r, err := blake2b256(&mockRideEnvironment{checkMessageLengthFunc: test.check}, test.args...)
		if test.fail {
			assert.Error(t, err)
		} else {
			require.NoError(t, err)
			assert.Equal(t, test.r, r)
		}
	}
}

func TestSha256(t *testing.T) {
	data1, err := hex.DecodeString("64617461")
	require.NoError(t, err)
	digest1, err := hex.DecodeString("3a6eb0790f39ac87c94f3856b2dd2c5d110e6811602261a9a923d3bb23adc8b7")
	require.NoError(t, err)
	digest2, err := hex.DecodeString("A665A45920422F9D417E4867EFDC4FB8A04A1F3FFF1FA07E998E86F7F7A27AE3")
	require.NoError(t, err)
	digest3, err := hex.DecodeString("956731b38f852244d2d20f8ae618f1f916a6d0694062f90f7a2d9eec9c2ece4e")
	require.NoError(t, err)
	big := bytes.Repeat([]byte{0xCA, 0xFE, 0xBA, 0xBE, 0xDE, 0xAD, 0xBE, 0xEF}, 19201)
	for _, test := range []struct {
		args  []rideType
		check func(int) bool
		fail  bool
		r     rideType
	}{
		{[]rideType{rideByteVector(data1)}, bytesSizeCheckV1V2, false, rideByteVector(digest1)},
		{[]rideType{rideString("123")}, bytesSizeCheckV1V2, false, rideByteVector(digest2)},
		{[]rideType{rideByteVector(big)}, bytesSizeCheckV1V2, false, rideByteVector(digest3)},
		{[]rideType{rideByteVector(big)}, bytesSizeCheckV3V6, true, nil},
		{[]rideType{rideUnit{}}, bytesSizeCheckV1V2, true, nil},
		{[]rideType{}, bytesSizeCheckV1V2, true, nil},
		{[]rideType{rideInt(12345)}, bytesSizeCheckV1V2, true, nil},
		{[]rideType{rideString("dsfjsadfl"), rideInt(12345)}, bytesSizeCheckV1V2, true, nil},
	} {
		r, err := sha256(&mockRideEnvironment{checkMessageLengthFunc: test.check}, test.args...)
		if test.fail {
			assert.Error(t, err)
		} else {
			require.NoError(t, err)
			assert.Equal(t, test.r, r)
		}
	}
}

func TestAddressFromPublicKey(t *testing.T) {
	t.SkipNow()
}

func TestWavesBalanceV3(t *testing.T) {
	t.SkipNow()
}

func TestWavesBalanceV4(t *testing.T) {
	t.SkipNow()
}

func TestAssetInfoV3(t *testing.T) {
	t.SkipNow()
}

func TestAssetInfoV4(t *testing.T) {
	t.SkipNow()
}

func TestBlockInfoByHeight(t *testing.T) {
	gen := newTestAccount(t, "GENERATOR")
	rewards := proto.Rewards{proto.NewReward(gen.address(), 12345)}
	bi := protobufBlockBuilder().withHeight(2).withGenerator(gen).withRewards(rewards)
	env := newTestEnv(t).withLibVersion(ast.LibV6).withBlock(bi.toBlockInfo())
	obj := blockInfoToObject(bi.toBlockInfo(), ast.LibV6)
	for _, test := range []struct {
		te   *testEnv
		args []rideType
		fail bool
		r    rideType
	}{
		{env, []rideType{rideInt(0)}, false, rideUnit{}},
		{env, []rideType{rideInt(-1)}, false, rideUnit{}},
		{env, []rideType{rideInt(2)}, false, obj},
		{env, []rideType{rideInt(3)}, true, nil},
	} {
		r, err := blockInfoByHeight(test.te.toEnv(), test.args...)
		if test.fail {
			assert.Error(t, err)
		} else {
			require.NoError(t, err)
			assert.Equal(t, test.r, r)
		}
	}
}

func getPtr[T any](t T) *T { return &t }

func TestTransferByID(t *testing.T) {
	dApp1 := newTestAccount(t, "DAPP1")   // 3MzDtgL5yw73C2xVLnLJCrT5gCL4357a4sz
	sender := newTestAccount(t, "SENDER") // 3N8CkZAyS4XcDoJTJoKNuNk2xmNKmQj7myW
	txID, err := crypto.NewDigestFromBase58("GemGCop1arCvTY447FLH8tDQF7knvzNCocNTHqKQBus9")
	require.NoError(t, err)
	assetID := txID
	stubEthPK := new(proto.EthereumPublicKey)
	ethTo := getPtr(proto.EthereumAddress(assetID[:proto.EthereumAddressSize]))

	erc20HexData := "0xa9059cbb0000000000000000000000009a1989946ae4249aac19ac7a038d24aab03c3d8c00000000000000000000000000000000000000000000000000001cc92ad60000" //nolint:lll
	erc20Data, err := hex.DecodeString(strings.TrimPrefix(erc20HexData, "0x"))
	require.NoError(t, err)
	callData, err := ethabi.NewErc20MethodsMap().ParseCallDataRide(erc20Data, true)
	require.NoError(t, err)

	rideFunctionMeta := meta.Function{
		Name:      "call",
		Arguments: []meta.Type{meta.String},
	}
	callHexData := "0x3e08c22800000000000000000000000000000000000000000000000000000000000000400000000000000000000000000000000000000000000000000000000000000080000000000000000000000000000000000000000000000000000000000000000573616664730000000000000000000000000000000000000000000000000000000000000000000000000000000000000000000000000000000000000000000000" //nolint:lll
	invokeData, err := hex.DecodeString(strings.TrimPrefix(callHexData, "0x"))
	require.NoError(t, err)
	mm, err := ethabi.NewMethodsMapFromRideDAppMeta(meta.DApp{Functions: []meta.Function{rideFunctionMeta}})
	require.NoError(t, err)
	invokeCallData, err := mm.ParseCallDataRide(invokeData, true)
	require.NoError(t, err)

	testCases := []struct {
		tx   proto.Transaction
		unit bool
	}{
		{
			tx:   byte_helpers.TransferWithProofs.Transaction.Clone(),
			unit: false,
		},
		{
			tx:   byte_helpers.TransferWithSig.Transaction.Clone(),
			unit: false,
		},
		{
			tx: getPtr(proto.NewEthereumTransaction(
				&proto.EthereumLegacyTx{To: ethTo, Value: big.NewInt(100500)},
				proto.NewEthereumTransferWavesTxKind(),
				&txID,
				stubEthPK,
				0,
			)),
			unit: false,
		},
		{
			tx: getPtr(proto.NewEthereumTransaction(
				&proto.EthereumLegacyTx{
					To:   ethTo,
					Data: erc20Data,
				},
				proto.NewEthereumTransferAssetsErc20TxKind(
					*callData,
					proto.NewOptionalAsset(true, assetID),
					ethabi.ERC20TransferArguments{Recipient: sender.address().ID(), Amount: 100500},
				),
				&txID,
				stubEthPK,
				0,
			)),
			unit: false,
		},
		{
			tx: getPtr(proto.NewEthereumTransaction(
				&proto.EthereumLegacyTx{
					To:   ethTo,
					Data: invokeData,
				},
				proto.NewEthereumInvokeScriptTxKind(*invokeCallData),
				&txID,
				stubEthPK,
				0,
			)),
			unit: true,
		},
		{
			tx:   byte_helpers.InvokeScriptWithProofs.Transaction.Clone(),
			unit: true,
		},
	}

	for i, testCase := range testCases {
		t.Run(strconv.Itoa(i+1), func(t *testing.T) {
			env := newTestEnv(t).withLibVersion(ast.LibV5).withComplexityLimit(ast.LibV5, 26000).
				withBlockV5Activated().withProtobufTx().
				withDataEntriesSizeV2().withMessageLengthV3().
				withValidateInternalPayments().withThis(dApp1).
				withDApp(dApp1).withSender(sender).
				withInvocation("call").
				withWavesBalance(dApp1, 1_00000000).withWavesBalance(sender, 1_00000000).
				withTransaction(testCase.tx).
				withAsset(&proto.FullAssetInfo{
					AssetInfo: proto.AssetInfo{
						AssetConstInfo: proto.AssetConstInfo{
							ID: txID,
						},
					},
				}).
				withWrappedState()

			txIDBytes := txID.Bytes()
			res, tErr := transferByID(env.me, rideByteVector(txIDBytes))
			assert.NoError(t, tErr)
			assert.NotNil(t, res)
			if testCase.unit {
				assert.Equal(t, rideUnit{}, res)
			} else {
				assert.NotEqual(t, rideUnit{}, res)
			}
		})
	}
}

func TestAddressToString(t *testing.T) {
	addr, err := proto.NewAddressFromString("3P2HNUd5VUPLMQkJmctTPEeeHumiPN2GkTb")
	require.NoError(t, err)
	for _, test := range []struct {
		args []rideType
		fail bool
		r    rideType
	}{
		{[]rideType{rideAddress(addr)}, false, rideString("3P2HNUd5VUPLMQkJmctTPEeeHumiPN2GkTb")},
		{[]rideType{rideAddress(addr), rideString("xxx")}, true, nil},
		{[]rideType{rideUnit{}}, true, nil},
		{[]rideType{}, true, nil},
		{[]rideType{rideString("x")}, true, nil},
	} {
		r, err := addressToString(nil, test.args...)
		if test.fail {
			assert.Error(t, err)
		} else {
			require.NoError(t, err)
			assert.Equal(t, test.r, r)
		}
	}
}

func TestRSAVerify(t *testing.T) {
	pk, err := base64.StdEncoding.DecodeString("MIIBIjANBgkqhkiG9w0BAQEFAAOCAQ8AMIIBCgKCAQEAkDg8m0bCDX7fTbBlHZm+BZIHVOfC2I4klRbjSqwFi/eCdfhGjYRYvu/frpSO0LIm0beKOUvwat6DY4dEhNt2PW3UeQvT2udRQ9VBcpwaJlLreCr837sn4fa9UG9FQFaGofSww1O9eBBjwMXeZr1jOzR9RBIwoL1TQkIkZGaDXRltEaMxtNnzotPfF3vGIZZuZX4CjiitHaSC0zlmQrEL3BDqqoLwo3jq8U3Zz8XUMyQElwufGRbZqdFCeiIs/EoHiJm8q8CVExRoxB0H/vE2uDFK/OXLGTgfwnDlrCa/qGt9Zsb8raUSz9IIHx72XB+kOXTt/GOuW7x2dJvTJIqKTwIDAQAB")
	require.NoError(t, err)
	for i, test := range []struct {
		msg string
		alg rideType
		sig string
		ok  bool
	}{
		{"dj06WSU3LW53OGM9flBEODZTcSZFcXxVdiB3Y0lxUyUufmdVLnxwYXEkPXF6WH5EKCd1Kw==", newNoAlg(nil), "SjNvKuuJ8AnBjX8dIx3ums231M5AsVTIPrdonwvcH2lWqAOip8Bv3+hoYjt5jxPwtHxYylEJpJVXyL7q/uaxO8TATok1n/5gPd7ZzvuhuIpABe8Ot/MjcGmeI1Xdz6R6Mb+9QtSugXmy5zHqcqs4kpqQQfGSOwENktxPXqHZFKps9aR5rX945vjGbUV62EKeo76ItOdXMV+ZCN8M1denJTpEtl+Q29uEjaaCvsdwNPIR4JYqb56IjevhAt8kTXpfIypTvEKaeoMpbZaZDbIxtii2Qu+/6+HX4Mog4Bvid/FSj3qSIoPWs6UgqKnNLpMLoc3S2Foh7ZhedSDUvIH4eg==", true},
		{"dj06WSU3LW53OGM9flBEODZTcSZFcXxVdiB3Y0lxUyUufmdVLnxwYXEkPXF6WH5EKCd1Kw==", newMd5(nil), "Ab0sqqZApwpKOr/remFI5YxSpYEQfowygO31vDdlfCyFqPVg9zxgR6Vh0dMlZodD5cejEP91Jo1yPM4pB4BdyhAVe5EtbmT+ofDy5O2X3LGJbpGOMRyRL7Y2yr4kjDfJ3E7I+55OrThYgsv3taIliAgMV+3ZIqW9QGy4uxSLJaYbvSiLs5t26RHsm1f8pafT2QGZHDfn1KKRhCeYqtEcJIYbO92mXLUQQqFe4OCy4EayqhzEQblibAYJ14CHLfSrnabbRhvacy1RWkcchzYY3nJvyHznyNyBaYiGPgjVgeE2ZgPcIFwHEsCF7zLBzpS3gdbHk0OmhgI7LX9N5f2G0A==", true},
		{"dj06WSU3LW53OGM9flBEODZTcSZFcXxVdiB3Y0lxUyUufmdVLnxwYXEkPXF6WH5EKCd1Kw==", newSha1(nil), "IzCKTx0UY7t1+GZovIdDKRxe3NUvobJ7fRzcnC5rVrUdY6hZaL5Djg5M7tKG1C19BjmgzgQEZc4oSMXU1BbNJUsggXZ7XWNSi8QAZ3bvXoN2qzF2DsFoxqb6lb6nAU2Vh+oazE0tXSfVjEiN3i7q6LoZPfSdsY8Cc6WdvIQqTqYRB1H25AWVO7I3IniR/qG+5S66yD3fzIRwo/XsFLuHIkoT4Yhj2VXwnrogXvoIG1opNAGtO/ddWxSb3Ac7zJlmLdSPMZjr6SUYH+g+eKM8H3d8fU8hLuLd/0R3JKvClbGyRZI+IfszLoMlowyt3A4hjfP8EXXDXhVX0VyBNHryoA==", true},
		{"dj06WSU3LW53OGM9flBEODZTcSZFcXxVdiB3Y0lxUyUufmdVLnxwYXEkPXF6WH5EKCd1Kw==", newSha224(nil), "d6m/5WuSQbU2vOlFf74AS9zNRZEyuYBJ+CrLBSuqjIQdj74ewZtB32lfmBJxGQtABrPIl8cdlRE4sTugSc6Jcd8IpwNouNVeCRrwH90IlASOxt+3GlnNwSY2OTB7JOfn7zjLF2wbSMzBq0/qT+VmmpDFkcw7ibRAR8fYmBIQjHL9vH7WWILRJ+sF/JF2SUUkm1+dEEjq6Z6Xi0STDHcyTmBbq0ZFVOt8QRqxUVmIXq27laYjYpwtn+yQok7CT9ci3AyWYUbL4U+G+tMHEIlwBp13ItGOpkxprNKYnozdsuJvJM1XKSCN4fGKFJIlRgpRy06O6kZrIxAkQj2lDLLz+Q==", true},
		{"dj06WSU3LW53OGM9flBEODZTcSZFcXxVdiB3Y0lxUyUufmdVLnxwYXEkPXF6WH5EKCd1Kw==", newSha256(nil), "ajH3CIH9T/nfrtwK3OPlPqz4CG6cz/cZXxQ/EIYJSUYVsGFft7edg/VhWC/vvIINFeJXues5z5VoRkw79p9akFnd8yjLv1O2X4tkp4v4l0raQZmVwJ/+Be8GfFkNi0vMcYCRBZqHaVMAeEdiXfOS3df20SZyN4IAOyOZhY4JB2phAPZDFjqK/wU1hDL1JXl1v7xAkUeMSk+Sbpmw9XqaI/ntZ4t+VDwWAqs+aVKs65X5OKXMDLSNZZLocR6uul55n74DrmHn7VojYy4LQGDKMCAu9N/nome2vvZRmETXOZUX9zHGXuuQGGNuG+r+BiMDRTHVRIogGbjfMzWQMBwLgw==", true},
		{"dj06WSU3LW53OGM9flBEODZTcSZFcXxVdiB3Y0lxUyUufmdVLnxwYXEkPXF6WH5EKCd1Kw==", newSha384(nil), "UvoU7qoOFUmKB1P+mX2ddbPILfY0+9eLk3wtahkCPrWsnI4Bwf9yihi88erJNKyWbdhlYP7dVCcYBHOxCyDVuyoLSERimLrwoRD7aFKcwQdtQqIFInbxCenPOMS1QofjVAE0x1Vy+r6n9uh8hzKsDAP59zX2QE53BVZm0hXtRYykKxrm1hWxZdsQ90nncZ4gxb9Gp9M2TRiw1NFaRWungbbV5py64akqC9bJlLKBm5OXWkIrmoEubNJpJORo5IYS5c0Mi4f6nVn9l3UTCKP0lbjTc9LJPt8/UTASiQseaN8KfJTvRwHJkOOVIT0FFk96nBfo+lH1nCO8UW7m8n9Xvg==", true},
		{"dj06WSU3LW53OGM9flBEODZTcSZFcXxVdiB3Y0lxUyUufmdVLnxwYXEkPXF6WH5EKCd1Kw==", newSha512(nil), "cSV8v78EUUxnV9Z69jmsffjGfmtY5xVQt2W5i2MHZSIM9MQWhPdPTRGT4FmgfeyJZLn2AFNfBA61eR40PeSOyuSLGgrUuUERZEoYxdyl/9KQ7D9NT5K8JRBTtHowm5/zD7qhCPR+bJ4NiD9pRxTZb7MvmBRdJ0jeKRZYTBXTS6FULjxaEGB09Xr/gPQ7i0yGWjqYj52LzkLOErnTTPzTvhQssOmFU1mrQxFOqPFo++YYd48OLIMP0p4q3Swbxx+Em1PpisDRKW5i58UhIEPdveGyGgd3BDgTBAQ8rSkUIPQFgVtgDpgLJaTFvuT1E6v5xNzhS52mi7PhhMgeX1KIVg==", true},
		{"dj06WSU3LW53OGM9flBEODZTcSZFcXxVdiB3Y0lxUyUufmdVLnxwYXEkPXF6WH5EKCd1Kw==", newSha3224(nil), "L3jASa1P4HJ1XpnpZ3+ZfGxUEA20ApIXiiBWBUU9AoBkJIDx9WP1IjEQOR+4nkguqSvw7SXggH4YYzePwyOxiE1kZLM7U20tXZp/oJ/TqZVrcaMtiHpxWZBYZvTHCnTRjktflXy6Mxr6HVDuaVJaXVLrX6tPcqdw8/e/Cs7vcPdZdVCBGY4/LlQ46HUZQrEOApdCwcER8l3Bz2v7toTLjAnIGEbINuJ7+ye4zksw42WZG8eK2EvjOO8EylPbtWNmoqsED9O81y/HvDAY8419U9XUd/HOd7weKGNOYGZ+S3Rh0bPr7GvKQS5GvGWSxFPq3zmKyzBF7rXqBvv5vzBQ6Q==", true},
		{"dj06WSU3LW53OGM9flBEODZTcSZFcXxVdiB3Y0lxUyUufmdVLnxwYXEkPXF6WH5EKCd1Kw==", newSha3256(nil), "GsYnxcmQOOAZthDfPjKvU1z+F7SUKGRfpNiWNpjoj6Vf6vdbP8fk9votEvVyXWd13lHZgv2lgaPG5Bd/I8Yt+/H8GPhcr/M7H0/eiZ/1yWag7O0SDdQnOAYINVGaogjuI9GdmSt33BkrPaXWjt+Li1UggT4Zgj8M2uEFvkwkpM1XDHXZChM8wHi8RNHOOfbqcPomm9qai2B1kSlw6eVjaZEEJ3SKuMdvzcsEP1P/P3pOz3/7j4uSXR9T87U0nlY8n1QXBkfMc5LggnoX5XlEvTF7jT8vsSNBYXgpBcQ3farQxdAt+qXhnFj4dttZjPMvFQHDCUxgW4zcubLmcB8/rg==", true},
		{"dj06WSU3LW53OGM9flBEODZTcSZFcXxVdiB3Y0lxUyUufmdVLnxwYXEkPXF6WH5EKCd1Kw==", newSha3384(nil), "X7rTLJTY/ohbnOLG8hF9QqAPDzi5KCNxn1J3vQrslvTSCaNsQeI/CsVvmlusCfOqx5dI+X9cqQWLedHpxiMCbY3d+8OHKuIBd1Bs6oQuTNCnCVs9p/cyxiP2ZTbdZo5nACMW0F6DGnkLXGA1IPEBpKHTFCjhwZY+KHIwadLbtYOjqH0FfAuXytEA21IDgZIRvh0GdgbDQmzt88EPwcoUxSv+UQ99/5FMsedhrgS/fMmupmAG+DnX82xKGSRNtFe73gokrPEsXK0ldWsJhnIcTUCHXalFvYQo4HrYE8g3XBpuLC7iqHtngtk5dIZyv7nA7oT/H79OsXYXxCp8bMMs4A==", true},
		{"dj06WSU3LW53OGM9flBEODZTcSZFcXxVdiB3Y0lxUyUufmdVLnxwYXEkPXF6WH5EKCd1Kw==", newSha3512(nil), "bEJA5Ktjst5WLugaWh81QG31PzpJkpFkLkguiAkhEZKFWS/QRsK9Um6MHliLYqzVc3w/EvKVZkfCqLuANwHai2nuYplUwQYyBTdmIb/LuxIvuW0fL3ehajblDyQ2WhQrMBbiPgmgl6DeyeTFPqBSJSkIgT63A/J2yEUWN8iBXeqy80I8ulpHAT6NBfY/ThqSlpJbLuSN761LOkJhM3s2YxUg2O2ZZ/6DT4EnVN51vqioHfPqRxtWHCiTSV+/vXHD7UdiSwYsQC9432FtDpgsN5Fn0ndASUaMpsrpg5EgUk+rak4WwfgG3SZ1MRwBuE4iG9dk4w6tek48L32+sgqSpQ==", true},

		{"REIiN2hDQUxIJVQzdk1zQSpXclRRelExVWd+YGQoOyx0KHduPzFmcU8zUWosWiA7aFloOWplclAxPCU=", newNoAlg(nil), "UpuBmo7cfUhjIcaN4A0kwciZWZCp3dYqsxLT4uZkJ8t+yqxDkr5BIiGTG7lbSHEqGZd6aIYWgpoOfvGUt5bgISYWysriFjMHI6FH0ObNPjj+ORyrPAzT1KTPzq5UkwC18VhmK1ZwTGtPfVPTjUagH5YRYHFD0c8uztt4QUIU3GB78l3ScjvYNpdiCsZAxcNFFF/wTfhALMr6KQwYGiWYAQCqzfErK70uqV6F9tZYs1JsZpN3y3OCAboZBzg1QvwBfzhttVwhmGNQrgYaMZmHFwyxzDz5abD/w3bpn2N7OGRApFQPXZLd74nI5H3xJS/9zW45cyv+qdPnMC5sP64epQ==", true},
		{"REIiN2hDQUxIJVQzdk1zQSpXclRRelExVWd+YGQoOyx0KHduPzFmcU8zUWosWiA7aFloOWplclAxPCU=", newMd5(nil), "hXYw1IaK6N0WVIOtzBOpZzaEQi/GW6CQaLW7mDYd1B1EnclE7Yd2wCVvmBs/DYQl+qtL4K4EnR0eQoI54L7S7m/0obN7tRz16f0ObLpGmra5JNlTifJRwLfz8ABoqecm271YOD1cDOScGcoEjC9ZTNJnBMCkHuAxsosk4WrxuOwrQ8cmBIpKq0rG88oHVMNlC8jT/d9ThIE5xxoLZF7Wek6mOhiB8vXhawXtd47SS4JSnAZg5oCuW+CHrlUy/CVy/IS7fvwAa/U/Sodg4pbHX/UKPSPBUCTeUIUDfiYyOBMbcL9WdgcdGFrHh7lnmzd+9reBDRk0aStl4klpe1WFDQ==", true},
		{"REIiN2hDQUxIJVQzdk1zQSpXclRRelExVWd+YGQoOyx0KHduPzFmcU8zUWosWiA7aFloOWplclAxPCU=", newSha1(nil), "KcGWAnsvh2uZbmeedd4dsq+MznQwmZEQ3VO3/HyW4+RMGfBemv0LYCjxMHqs6ztag7aJm/7kL+Rq+9YUol9KsnTx8HuwdDeBtzPBf4HrVKfcvxO20KRDmufq1B6Xy6QLN9dWSDnxjTxl0TFO9s/kbG9fdat84LP5Tl3EfEVA2Nm+lz97dt+foocz8iWWYVnd7g8yVkTB8iW8LPveW/mJvG1q5Agb4mfZIkqkptWtsbsfENBW7je3e/X1b4weJVGTuGN7CYImgMCzUpWpuhHcHs67EqMdFlc01i4w26oDD6WhxwTl+zgu7nA6/cjW+9qFhgPwDJFZM8hg7s4QtpsX1Q==", true},
		{"REIiN2hDQUxIJVQzdk1zQSpXclRRelExVWd+YGQoOyx0KHduPzFmcU8zUWosWiA7aFloOWplclAxPCU=", newSha224(nil), "g9n05IPksL54sQVEx1hd29mhFQ/Qb4ecNIZtm7Sk1c4O8CI0CwXfRRNL59Gk+V9oYk/14jCmgpdC0QdUjpjlEjgV7c7SjgIw7AEWP22+sLlBXpNI5uZ9stGep8aKm3fAeBjmEV3xmfvSuxxvJNC2gy0I4jtkGugrVpxul/euEhzFwWqUbbSG8fRizEsn8rUBLdsHMC9sH0rNq28UmuREgHiljNYK3G+PFMYOsgD/2u8YvgDy1vu59LOKX/2gNDmxELaPv4GZie0OmitEP4y5oufF0O4MZMtWEK1FACQvZoaZVVOPhZPwOaswauvGO7SIFSRzPLGQjORlsr+G4ZuTIg==", true},
		{"REIiN2hDQUxIJVQzdk1zQSpXclRRelExVWd+YGQoOyx0KHduPzFmcU8zUWosWiA7aFloOWplclAxPCU=", newSha256(nil), "DLJzXp0uFISoTFT5n8h914YXEHhAsqSv5UAP52YOOWueJugYchwMFXFP+joFE2KetmF5D7htnEZFAI6j1UShuaTlZzmsrybmLOVOSvk2TYApbj1Rus1ZkRIchjDepvrNFOz6K3uE4PZ47uF6zjX1K5kDN+bD8nWULDZvx5p4P4xWGAF4Y2Aczce6yZRDq6cwTrMA4xCJr21cDlVS7URpdfemDweLIXY9NXU0PcbKc6tkL1LD0ZDRtA/3DAzqy/ae1ObyPE14yC+6+++aXYR5qIOE6CqFb8sd+WLJgbIazgfJ5unIM6kcMMl4UzpeNHhekD4gjfw/r/XWCMsjSq/Hlg==", true},
		{"REIiN2hDQUxIJVQzdk1zQSpXclRRelExVWd+YGQoOyx0KHduPzFmcU8zUWosWiA7aFloOWplclAxPCU=", newSha384(nil), "VvgkOdf62PI9YTUT2VydTdYu9JUdag4UXJiG0gjg3z1xQf+651quqLINB0FC2yN4WL+xZhdlsSuoOVcug0FtM2wxMdWfSpMfSpGerG/u1nsc13MxRdyZLQkNOi8enxowxZGvmNFdOgppQaq9LD9a2ni2rWrQ1Fl+PWAfBIlv23PtQqM9uPJdw+IZTW/5N74TOPWhYMf0sa3oFuTjKr6S76pDKLPxfOzwrXu0oBH1g+CG8wIhxAt13khr2mtJIpu06biEaR/rKp7nBtdAiyDFB1CyNnPozAd0UcJEwXfL1k3+bR4hOknJ6D8BaqRNovICAl1knjf+ZWmt65rVeJX+CQ==", true},
		{"REIiN2hDQUxIJVQzdk1zQSpXclRRelExVWd+YGQoOyx0KHduPzFmcU8zUWosWiA7aFloOWplclAxPCU=", newSha512(nil), "GW4XYgmm8H8e+GWRpTcjouTD2l2oub43iT78fCkraobK+/tzWDAE8nxI05U2/9GHXHC68qLG2SdLyauXJA9YmAQBL/2Yh285YgBa5uSsBaswxuHxf82IxQ73nOj9Ek4zhi8Z32BSc46V2Kn9HFQdI3xMnbAQ1Cz+/uwfA1FeEyH3Q3sVNaE9IZheqFVopIVRV+jcma43fAPNls6ZCavQfv8MAdFsY+8SfhiifjeF+yH3vYKDWX5aG3qfFG15RTavUX2fV66OCLYhG0sGdyuirsn5cpbhVs2G+Pt1hkbs5hF59vTbLiDC+fU2gayTA4odImuyaKl35H5NO8t2h0JnoA==", true},
		{"REIiN2hDQUxIJVQzdk1zQSpXclRRelExVWd+YGQoOyx0KHduPzFmcU8zUWosWiA7aFloOWplclAxPCU=", newSha3224(nil), "PjKn0VMEyzqXwf/zTgbZfrCR3XSfHABwEY+cK+EURwScWxdnsQ8B/KFrmg6U1a5vj5DfdI7x2luHTUi3/UAhKvZiHAxCE+AT4o4QtIXKXn425fikQz8RyrFVAYcMEJIHOzGzaclVQaAuNKMQM44peIHxFVlGRL1ZuFzdlwPWSXTDT/LMIFxrH3IOSNiDnXPZxzjLIoC0TVVZLgNVJmypdLd9TYM5FB6mg/loBd9EuIbOLDVhZXrUuJfAk28ojhdYZWM+CLFh09UbByTZhYLT/6vs8xakA45+84GjAT5VZQOzLK7uR4OAzzMLYXpUTkZHa7x7+nnWjEn2zzVjrBV9SA==", true},
		{"REIiN2hDQUxIJVQzdk1zQSpXclRRelExVWd+YGQoOyx0KHduPzFmcU8zUWosWiA7aFloOWplclAxPCU=", newSha3256(nil), "OXVKJwtSoenRmwizPtpjh3sCNmOpU1tnXUnyzl+PEI1P9Rx20GkxkIXlysFT2WdbPn/HsfGMwGJW7YhrVkDXy4uAQxUxSgQouvfZoqGSPp1NtM8iVJOGyKiepgB3GxRzQsev2G8Ik47eNkEDVQa47ct9j198Wvnkf88yjSkK0KxR057MWAi20ipNLirW4ZHDAf1giv68mniKfKxsPWahOA/7JYkv18sxcsISQqRXM8nGI1UuSLt9ER7kIzyAk2mgPCiVlj0hoPGUytmbiUqvEM4QaJfCpR0wVO4f/fob6jwKkGT6wbtia+5xCD7bESIHH8ISDrdexZ01QyNP2r4enw==", true},
		{"REIiN2hDQUxIJVQzdk1zQSpXclRRelExVWd+YGQoOyx0KHduPzFmcU8zUWosWiA7aFloOWplclAxPCU=", newSha3384(nil), "BagFS/QgaVFTKGKpI+eMh+nMXCpI33y8jmatR6ap4fVPHtWY5+63vku3Q9uzr+4XPDclhNK3rtf+r6duZ0y4GU6M9bJuiYWPEYsq/M/M2BQ0pZVqBzYbCps2vDucaehOWS6ivU4Y9tfq+q1VOgZDZYzh9XiWfBL6pL1eIuPk/RMB11tcD91gpa0hKCD5yRzcHxmF+OVqdnyr9RT79TnR8yQ8Zf7qwBws/bPqMwvEmQsssK67wA+3vTrx8Gqgq1RfYqvIjY2llqrkeohld3O75wHAtbUFMXu8HbI4+fq1Jp3Jr/riVCScIQNv2TyPnPcWO0yfqCj+D86LGYoHoEOXrg==", true},
		{"REIiN2hDQUxIJVQzdk1zQSpXclRRelExVWd+YGQoOyx0KHduPzFmcU8zUWosWiA7aFloOWplclAxPCU=", newSha3512(nil), "cSsxjrYkwfagdcwmA+5emRGspA6132BE/zU/QiG0pXOcaJCFE/DQaz0zPFUv/+D4BBdTx/7T/fUKFA4b3oU9KQ3RvUWaUGruwURsQ10rbmVleQdh8eODSuW38r9Vf2n/qq6VvE/2LBTM8Kamd3/czE/5RAJyCcywFmOKMKkkV96asZlb/bBeBtRSz8ZDpbyGbjm2k/cC5sxuEYgR6X1veH0wmANIsrM04+Dj6AZ4LtpUfG7hNCDUpiONmeO5KpBGvN+3bHwxuNXz311CtpJZcsr5ONvtD4l7vPv7ggQB+C1x9VvZXuJaieyk8Gm5F4oGXXfgmKsve6vAlfonpl4pmg==", true},

		{"Z0gxI00zZzNkMmkjYFxCXDg0K2Yhek9Se0hTRnR3cypSMjQmWUc=", newNoAlg(nil), "SjNvKuuJ8AnBjX8dIx3ums231M5AsVTIPrdonwvcH2lWqAOip8Bv3+hoYjt5jxPwtHxYylEJpJVXyL7q/uaxO8TATok1n/5gPd7ZzvuhuIpABe8Ot/MjcGmeI1Xdz6R6Mb+9QtSugXmy5zHqcqs4kpqQQfGSOwENktxPXqHZFKps9aR5rX945vjGbUV62EKeo76ItOdXMV+ZCN8M1denJTpEtl+Q29uEjaaCvsdwNPIR4JYqb56IjevhAt8kTXpfIypTvEKaeoMpbZaZDbIxtii2Qu+/6+HX4Mog4Bvid/FSj3qSIoPWs6UgqKnNLpMLoc3S2Foh7ZhedSDUvIH4eg==", false},
		{"REIiN2hDQUxIJVQzdk1zQSpXclRRelExVWd+YGQoOyx0KHduPzFmcU8zUWosWiA7aFloOWplclAxPCU=", newSha3512(nil), "hXYw1IaK6N0WVIOtzBOpZzaEQi/GW6CQaLW7mDYd1B1EnclE7Yd2wCVvmBs/DYQl+qtL4K4EnR0eQoI54L7S7m/0obN7tRz16f0ObLpGmra5JNlTifJRwLfz8ABoqecm271YOD1cDOScGcoEjC9ZTNJnBMCkHuAxsosk4WrxuOwrQ8cmBIpKq0rG88oHVMNlC8jT/d9ThIE5xxoLZF7Wek6mOhiB8vXhawXtd47SS4JSnAZg5oCuW+CHrlUy/CVy/IS7fvwAa/U/Sodg4pbHX/UKPSPBUCTeUIUDfiYyOBMbcL9WdgcdGFrHh7lnmzd+9reBDRk0aStl4klpe1WFDQ==", false},
		{"REIiN2hDQUxIJVQzdk1zQSpXclRRelExVWd+YGQoOyx0KHduPzFmcU8zUWosWiA7aFloOWplclAxPCU=", newSha512(nil), "cSV8v78EUUxnV9Z69jmsffjGfmtY5xVQt2W5i2MHZSIM9MQWhPdPTRGT4FmgfeyJZLn2AFNfBA61eR40PeSOyuSLGgrUuUERZEoYxdyl/9KQ7D9NT5K8JRBTtHowm5/zD7qhCPR+bJ4NiD9pRxTZb7MvmBRdJ0jeKRZYTBXTS6FULjxaEGB09Xr/gPQ7i0yGWjqYj52LzkLOErnTTPzTvhQssOmFU1mrQxFOqPFo++YYd48OLIMP0p4q3Swbxx+Em1PpisDRKW5i58UhIEPdveGyGgd3BDgTBAQ8rSkUIPQFgVtgDpgLJaTFvuT1E6v5xNzhS52mi7PhhMgeX1KIVg==", false},
	} {
		msg, err := base64.StdEncoding.DecodeString(test.msg)
		require.NoError(t, err)
		sig, err := base64.StdEncoding.DecodeString(test.sig)
		require.NoErrorf(t, err, "#%d", i)
		r, err := rsaVerify(nil, test.alg, rideByteVector(msg), rideByteVector(sig), rideByteVector(pk))
		require.NoErrorf(t, err, "#%d", i)
		assert.Equalf(t, rideBoolean(test.ok), r, "#%d", i)
	}
}

func TestCheckMerkleProof(t *testing.T) {
	for _, test := range []struct {
		root   string
		proof  string
		leaf   string
		result bool
	}{
		{"eh9fm3HeHZ3XA/UfMpC9HSwLVMyBLgkAJL0MIVBIoYk=", "ACCP8jyg8Rv62mE4IMD4FGATnUXEIoCIK0LMoQCjAGpl5AEg16lhBiAz+xB8hwUs8U7dTJeGmJQyWVfXmHqzA+b2YuUBICJEors9RDiMZNeWp2yIlJrpf/a4rZxTvI7yIx3D5pihACAaVrwYIveDbOb3uE+Hj1w+Tl0vornHqPT9pCja/TmfPgAgxGoHWeIYY3RDkfAyYD99LA6OXdiXaB9a86EifTMS728AINbkCaDKCXEc5i61+c3ewBPFoCCYMCyvIrDbmHAThKt4ACAUkUex5ycLaviKxbHHkaC563PXFUWouAlN7c1xjz98Sw==", "AAAdIQ==", true},
		{"eh9fm3HeHZ3XA/UfMpC9HSwLVMyBLgkAJL0MIVBIoYk=", "ACDdSC04SpOqrUb7PbWs5NaLSSm/k6d1eG0MgFwTDEeJXAAg0iC2Dfqsu4tJUQt+xiDjvHyxUVu664rKruVL8zs6c60AIKLhp/AFQkokTe/NMQnKFL5eTMvDlFejApmJxPY6Rp8XACAWrdgB8DwvPA8D04E9HgUjhKghAn5aqtZnuKcmpLHztQAgd2OG15WYz90r1WipgXwjdq9WhvMIAtvGlm6E3WYY12oAIJXPPVIdbwOTdUJvCgMI4iape2gvR55vsrO2OmJJtZUNASAya23YyBl+EpKytL9+7cPdkeMMWSjk0Bc0GNnqIisofQ==", "AAAc6w==", true},
		{"eh9fm3HeHZ3XA/UfMpC9HSwLVMyBLgkAJL0MIVBIoYk=", "ASADLSXbJGHQ7MMNaAqIfuLAwkvd7pQNnSQKcRnd3TYA0gAgNqksHYDS1xq5mKOpcWhxdM9KtzAJwVlJ8RECYsm9PMkAIEYOaapf0SZM4wZS8nZ95byib0SgjBLy1XG676X6lvoAASBOVhj3XzjWhqziBwKr/2M6v9VYF026vuWwXieZWMUdSwEgPqfL+ywsEjtOpywTh+k4zz23LGD2KGWHqfJvD8/9WdgBICdQYY0pkNys0gKNdIzTMj3Ou1Ags2EgP237fvxZqR9yACAUkUex5ycLaviKxbHHkaC563PXFUWouAlN7c1xjz98Sw==", "AAAc+w==", true},
		{"eh9fm3HeHZ3XA/UfMpC9HSwLVMyBLgkAJL0MIVBIoYk=", "ACBlQ+wlERW7AiK0dPotu7wLCCaMcH+X2D9XEU+D8TSNbwEgld8vUreEqWpiFo0nMwUsiP6LPhi8XWpV6Gge/3edo5MBIFCGuyg86lVn9ga7hNacZPBNd6T5gtMk+5OWpO8HthAmASDPIhoSPwQ9YL5aa+S6MjaLNe74dY3/Mq/OrpP7C46/8wAg1FSDEXwBdMgQkmK245kByRV39HfsgpmTdbbYd85GqI0BICdQYY0pkNys0gKNdIzTMj3Ou1Ags2EgP237fvxZqR9yACAUkUex5ycLaviKxbHHkaC563PXFUWouAlN7c1xjz98Sw==", "AAAIVw==", true},
		{"eh9fm3HeHZ3XA/UfMpC9HSwLVMyBLgkAJL0MIVBIoYk=", "ACBlQ+wlERW7AiK0dPotu7wLCCaMcH+X2D9XEU+D8TSNbwEgld8vUreEqWpiFo0nMwUsiP6LPhi8XWpV6Gge/3edo5MBIFCGuyg86lVn9ga7hNacZPBNd6T5gtMk+5OWpO8HthAmASDPIhoSPwQ9YL5aa+S6MjaLNe74dY3/Mq/OrpP7C46/8wAg1FSDEXwBdMgQkmK245kByRV39HfsgpmTdbbYd85GqI0BICdQYY0pkNys0gKNdIzTMj3Ou1Ags2EgP237fvxZqR9yACAUkUex5ycLaviKxbHHkaC563PXFUWouAlN7c1xjz98Sw==", "AAAdIQ==", false},
		{"AYzKgOs9ARx/ulwB5wBMAAsB//8Aj381Wv8lvRA8gMR/owBwlU8BsQD//7jAnABQ", "ACCtPAMekYsdrprYYtydmNgluQzuW4v8vw2V96ufptzLRAEgkZVHs/yAFKm+dzB6zGol3RqipV9n8J5tkgiA/xGxfIUBIIWgSXngwWlUvpTBVbUM9D2zGEcaLio1PlZNAgkUcpgtASBIvie1RD4kOXIEWFHyWKxGyXR+NAr1r/GX5huq/HOV+gAgHdWZ4xwPTlrgQjIL1M0aOephVd9bOEK4nO08qmyR54oAIJFT7UAb6kacEYQPYORHoMEUwF6hhVbuI3RBPcsMyg9SASCNjzIYs57ugoE56TuTjnSbtkKnJL2c0qxZ/NxEfVAf4w==", "AAASIA==", false},
		{"", "ACBx7RO4K2tuSrrQ+OG3jn8uAT2qKUlxAR1bEz/ucQEsWgAgLFOaa1LHOwhqzFou9Tece3AUeC0izlUraXyfAxnyLGMBIG/cdbO2OvahmTl/38TlRqUKZEhygqlov1KuxYPDLnPhACBUIRPanY7B4wSCGIQr8rifqw1PYIUwJB9Xj/ZFWpSRzwAgTzGXR+KVcknm5jJzJxZocqdtF14Hd8nJliISmI8lrLsAIDwdXWHBoJDzVc31XmVUOPJjgf4oezXhydg8W5nPU5NgACCVh+rJdfzMBUxlzl5N+EJ07X6/REWE8jmB4v319R0L9Q==", "AAAkig==", false},
		{"+YJ4xei2Zj95SyUgDAKivHRtZmtp9k1dex3r3MUO+qE=", "AAA=", "b25l", true},
		{"+YJ4xei2Zj95SyUgDAKivHRtZmtp9k1dex3r3MUO+qE=", "AAAA", "b25l", false},
		{"BvdlUdF6mChCHP/oLvVz2XXq9nBjTIivx8ekUxyv4Jc=", "AA==", "b25l", false},
		{"+YJ4xei2Zj95SyUgDAKivHRtZmtp9k1dex3r3MUO+qE=", "AAE=", "b25l", false},
		{"+YJ4xei2Zj95SyUgDAKivHRtZmtp9k1dex3r3MUO+qE=", "", "b25l", false},
		{"d9bgB9if3XVM9fe+48c4/VSEdfmqTSMTWkpJxUqLsVw=", "ACCTBUdXB60nbh3qIIdmjvj2HMyhJ5RBlNuSzRxDjsXfPQ==", "b25l", true},
		{"d9bgB9if3XVM9fe+48c4/VSEdfmqTSMTWkpJxUqLsVw=", "ASAG92VR0XqYKEIc/+gu9XPZder2cGNMiK/Hx6RTHK/glw==", "dHdv", true},
		{"r25IskaiOuKSJVv+YVyCTHqy+GUCWxnTSSVjP7YjRms=", "ACCTBUdXB60nbh3qIIdmjvj2HMyhJ5RBlNuSzRxDjsXfPQAgqV3r5um7EyOBsrm5cNxe166J2UTv0ecd4YAjwYvhw9gAIBkZnGsnn99LWW5ibWKO9dbcDa95qlCwdMUAZnQ0zsSHACBFc08tWQBIDwhWu2zaUlkBuGP/BOJBwEa0TDaPTTDq1A==", "b25l", true},
		{"r25IskaiOuKSJVv+YVyCTHqy+GUCWxnTSSVjP7YjRms=", "ASAG92VR0XqYKEIc/+gu9XPZder2cGNMiK/Hx6RTHK/glwAgqV3r5um7EyOBsrm5cNxe166J2UTv0ecd4YAjwYvhw9gAIBkZnGsnn99LWW5ibWKO9dbcDa95qlCwdMUAZnQ0zsSHACBFc08tWQBIDwhWu2zaUlkBuGP/BOJBwEa0TDaPTTDq1A==", "dHdv", true},
		{"r25IskaiOuKSJVv+YVyCTHqy+GUCWxnTSSVjP7YjRms=", "ACDFNqa4s+qMMjyHDkd3wALrBuWlReRrEMUhEGINmPxBtgEgd9bgB9if3XVM9fe+48c4/VSEdfmqTSMTWkpJxUqLsVwAIBkZnGsnn99LWW5ibWKO9dbcDa95qlCwdMUAZnQ0zsSHACBFc08tWQBIDwhWu2zaUlkBuGP/BOJBwEa0TDaPTTDq1A==", "dGhyZWU=", true},
		{"r25IskaiOuKSJVv+YVyCTHqy+GUCWxnTSSVjP7YjRms=", "ASD+Q5E4EjGnbX2bOLx4VAUOFsTMAxlunOYRHktspTHaWAEgd9bgB9if3XVM9fe+48c4/VSEdfmqTSMTWkpJxUqLsVwAIBkZnGsnn99LWW5ibWKO9dbcDa95qlCwdMUAZnQ0zsSHACBFc08tWQBIDwhWu2zaUlkBuGP/BOJBwEa0TDaPTTDq1A==", "Zm91cg==", true},
		{"r25IskaiOuKSJVv+YVyCTHqy+GUCWxnTSSVjP7YjRms=", "ACDmklNa/tWyRtlwDn9zniHF5UlBCWg4j9ac0zB7Uyt3jQAgZc5JlfwzRL+/zvy0UBFYn2KH9ucvfM6EfLoDxYHADZ8BIL0hz1FSQpvkYrqjh6T7U8T1pX0qXnoMMatb5C/rlgxOACBFc08tWQBIDwhWu2zaUlkBuGP/BOJBwEa0TDaPTTDq1A==", "Zml2ZQ==", true},
		{"r25IskaiOuKSJVv+YVyCTHqy+GUCWxnTSSVjP7YjRms=", "ASBouwl99wCYVUNxalwv92EdY8VyCLzE6fDBtENWPnQEdgAgZc5JlfwzRL+/zvy0UBFYn2KH9ucvfM6EfLoDxYHADZ8BIL0hz1FSQpvkYrqjh6T7U8T1pX0qXnoMMatb5C/rlgxOACBFc08tWQBIDwhWu2zaUlkBuGP/BOJBwEa0TDaPTTDq1A==", "c2l4", true},
		{"r25IskaiOuKSJVv+YVyCTHqy+GUCWxnTSSVjP7YjRms=", "ACD7UfkUEaMeNZ2K/nNt7gpZ8NClGYsfOkZPIT+jdw5oUAEgCxgJy40nSZ8FFaSvkLG2q9zFSGCMZRVIhIp8Mq6pAHMBIL0hz1FSQpvkYrqjh6T7U8T1pX0qXnoMMatb5C/rlgxOACBFc08tWQBIDwhWu2zaUlkBuGP/BOJBwEa0TDaPTTDq1A==", "c2V2ZW4=", true},
		{"r25IskaiOuKSJVv+YVyCTHqy+GUCWxnTSSVjP7YjRms=", "ASCzQhdi1jyM+eQd3s7/zZYRvpiI4uuHcRSHwsHIvIly+AEgCxgJy40nSZ8FFaSvkLG2q9zFSGCMZRVIhIp8Mq6pAHMBIL0hz1FSQpvkYrqjh6T7U8T1pX0qXnoMMatb5C/rlgxOACBFc08tWQBIDwhWu2zaUlkBuGP/BOJBwEa0TDaPTTDq1A==", "ZWlnaHQ=", true},
		{"r25IskaiOuKSJVv+YVyCTHqy+GUCWxnTSSVjP7YjRms=", "AAAAAAAAASBm6bRiUqWGohBhYktqMWoCLx/rxN/pzAD6Q1PyAj4H9w==", "bmluZQ==", true},
	} {
		root, err := base64.StdEncoding.DecodeString(test.root)
		require.NoError(t, err)
		proof, err := base64.StdEncoding.DecodeString(test.proof)
		require.NoError(t, err)
		leaf, err := base64.StdEncoding.DecodeString(test.leaf)
		require.NoError(t, err)
		r, err := checkMerkleProof(nil, rideByteVector(root), rideByteVector(proof), rideByteVector(leaf))
		require.NoError(t, err)
		assert.Equal(t, rideBoolean(test.result), r)
	}
}

func TestIntValueFromState(t *testing.T) {
	correctAddress := proto.MustAddressFromString("3Myqjf1D44wR8Vko4Tr5CwSzRNo2Vg9S7u7")
	correctAlias := proto.NewAlias('T', "good")
	incorrectAddress := proto.MustAddressFromString("3N3isZTp6tchjYox99bpxFkqxxySKY6FQsi")
	incorrectAlias := proto.NewAlias('T', "bad")
	correctAddressRecipient := proto.NewRecipientFromAddress(correctAddress)
	correctAliasRecipient := proto.NewRecipientFromAlias(*correctAlias)
	incorrectAddressRecipient := proto.NewRecipientFromAddress(incorrectAddress)
	incorrectAliasRecipient := proto.NewRecipientFromAlias(*incorrectAlias)
	env := &mockRideEnvironment{
		stateFunc: func() types.SmartState {
			return &MockSmartState{
				RetrieveNewestIntegerEntryFunc: func(account proto.Recipient, key string) (*proto.IntegerDataEntry, error) {
					if (account.Eq(correctAddressRecipient) || account.Eq(correctAliasRecipient)) && key == "key" {
						return &proto.IntegerDataEntry{Key: "key", Value: 100500}, nil
					}
					return nil, errors.New("not found")
				},
			}
		},
	}
	for _, test := range []struct {
		args []rideType
		fail bool
		r    rideType
	}{
		{[]rideType{recipientToObject(correctAddressRecipient), rideString("key")}, false, rideInt(100500)},
		{[]rideType{recipientToObject(correctAliasRecipient), rideString("key")}, false, rideInt(100500)},
		{[]rideType{recipientToObject(correctAddressRecipient), rideString("xxx")}, true, nil},
		{[]rideType{recipientToObject(correctAliasRecipient), rideString("xxx")}, true, nil},
		{[]rideType{recipientToObject(incorrectAddressRecipient), rideString("key")}, true, nil},
		{[]rideType{recipientToObject(incorrectAliasRecipient), rideString("key")}, true, nil},
		{[]rideType{}, true, nil},
		{[]rideType{rideUnit{}}, true, nil},
		{[]rideType{recipientToObject(correctAddressRecipient)}, true, nil},
		{[]rideType{recipientToObject(correctAliasRecipient)}, true, nil},
		{[]rideType{rideString("xxx"), rideInt(12345)}, true, nil},
		{[]rideType{recipientToObject(correctAddressRecipient), rideInt(12345)}, true, nil},
		{[]rideType{recipientToObject(correctAliasRecipient), rideInt(12345)}, true, nil},
	} {
		r, err := intValueFromState(env, test.args...)
		if test.fail {
			assert.Error(t, err)
		} else {
			require.NoError(t, err)
			assert.Equal(t, test.r, r)
		}
	}
}

func TestBytesValueFromState(t *testing.T) {
	correctAddress := proto.MustAddressFromString("3Myqjf1D44wR8Vko4Tr5CwSzRNo2Vg9S7u7")
	correctAlias := proto.NewAlias('T', "good")
	incorrectAddress := proto.MustAddressFromString("3N3isZTp6tchjYox99bpxFkqxxySKY6FQsi")
	incorrectAlias := proto.NewAlias('T', "bad")
	correctAddressRecipient := proto.NewRecipientFromAddress(correctAddress)
	correctAliasRecipient := proto.NewRecipientFromAlias(*correctAlias)
	incorrectAddressRecipient := proto.NewRecipientFromAddress(incorrectAddress)
	incorrectAliasRecipient := proto.NewRecipientFromAlias(*incorrectAlias)
	env := &mockRideEnvironment{
		stateFunc: func() types.SmartState {
			return &MockSmartState{
				RetrieveNewestBinaryEntryFunc: func(account proto.Recipient, key string) (*proto.BinaryDataEntry, error) {
					if (account.Eq(correctAddressRecipient) || account.Eq(correctAliasRecipient)) && key == "key" {
						return &proto.BinaryDataEntry{Key: "key", Value: []byte("value")}, nil
					}
					return nil, errors.New("not found")
				},
			}
		},
	}
	for _, test := range []struct {
		args []rideType
		fail bool
		r    rideType
	}{
		{[]rideType{recipientToObject(correctAddressRecipient), rideString("key")}, false, rideByteVector("value")},
		{[]rideType{recipientToObject(correctAliasRecipient), rideString("key")}, false, rideByteVector("value")},
		{[]rideType{recipientToObject(correctAddressRecipient), rideString("xxx")}, true, nil},
		{[]rideType{recipientToObject(correctAliasRecipient), rideString("xxx")}, true, nil},
		{[]rideType{recipientToObject(incorrectAddressRecipient), rideString("key")}, true, nil},
		{[]rideType{recipientToObject(incorrectAliasRecipient), rideString("key")}, true, nil},
		{[]rideType{}, true, nil},
		{[]rideType{rideUnit{}}, true, nil},
		{[]rideType{recipientToObject(correctAddressRecipient)}, true, nil},
		{[]rideType{recipientToObject(correctAliasRecipient)}, true, nil},
		{[]rideType{rideString("xxx"), rideInt(12345)}, true, nil},
		{[]rideType{recipientToObject(correctAddressRecipient), rideInt(12345)}, true, nil},
		{[]rideType{recipientToObject(correctAliasRecipient), rideInt(12345)}, true, nil},
	} {
		r, err := bytesValueFromState(env, test.args...)
		if test.fail {
			assert.Error(t, err)
		} else {
			require.NoError(t, err)
			assert.Equal(t, test.r, r)
		}
	}
}

func TestStringValueFromState(t *testing.T) {
	correctAddress := proto.MustAddressFromString("3Myqjf1D44wR8Vko4Tr5CwSzRNo2Vg9S7u7")
	correctAlias := proto.NewAlias('T', "good")
	incorrectAddress := proto.MustAddressFromString("3N3isZTp6tchjYox99bpxFkqxxySKY6FQsi")
	incorrectAlias := proto.NewAlias('T', "bad")
	correctAddressRecipient := proto.NewRecipientFromAddress(correctAddress)
	correctAliasRecipient := proto.NewRecipientFromAlias(*correctAlias)
	incorrectAddressRecipient := proto.NewRecipientFromAddress(incorrectAddress)
	incorrectAliasRecipient := proto.NewRecipientFromAlias(*incorrectAlias)
	env := &mockRideEnvironment{
		stateFunc: func() types.SmartState {
			return &MockSmartState{
				RetrieveNewestStringEntryFunc: func(account proto.Recipient, key string) (*proto.StringDataEntry, error) {
					if (account.Eq(correctAddressRecipient) || account.Eq(correctAliasRecipient)) && key == "key" {
						return &proto.StringDataEntry{Key: "key", Value: "value"}, nil
					}
					return nil, errors.New("not found")
				},
			}
		},
	}
	for _, test := range []struct {
		args []rideType
		fail bool
		r    rideType
	}{
		{[]rideType{recipientToObject(correctAddressRecipient), rideString("key")}, false, rideString("value")},
		{[]rideType{recipientToObject(correctAliasRecipient), rideString("key")}, false, rideString("value")},
		{[]rideType{recipientToObject(correctAddressRecipient), rideString("xxx")}, true, nil},
		{[]rideType{recipientToObject(correctAliasRecipient), rideString("xxx")}, true, nil},
		{[]rideType{recipientToObject(incorrectAddressRecipient), rideString("key")}, true, nil},
		{[]rideType{recipientToObject(incorrectAliasRecipient), rideString("key")}, true, nil},
		{[]rideType{}, true, nil},
		{[]rideType{rideUnit{}}, true, nil},
		{[]rideType{recipientToObject(correctAddressRecipient)}, true, nil},
		{[]rideType{recipientToObject(correctAliasRecipient)}, true, nil},
		{[]rideType{rideString("xxx"), rideInt(12345)}, true, nil},
		{[]rideType{recipientToObject(correctAddressRecipient), rideInt(12345)}, true, nil},
		{[]rideType{recipientToObject(correctAliasRecipient), rideInt(12345)}, true, nil},
	} {
		r, err := stringValueFromState(env, test.args...)
		if test.fail {
			assert.Error(t, err)
		} else {
			require.NoError(t, err)
			assert.Equal(t, test.r, r)
		}
	}
}

func TestBooleanValueFromState(t *testing.T) {
	correctAddress := proto.MustAddressFromString("3Myqjf1D44wR8Vko4Tr5CwSzRNo2Vg9S7u7")
	correctAlias := proto.NewAlias('T', "good")
	incorrectAddress := proto.MustAddressFromString("3N3isZTp6tchjYox99bpxFkqxxySKY6FQsi")
	incorrectAlias := proto.NewAlias('T', "bad")
	correctAddressRecipient := proto.NewRecipientFromAddress(correctAddress)
	correctAliasRecipient := proto.NewRecipientFromAlias(*correctAlias)
	incorrectAddressRecipient := proto.NewRecipientFromAddress(incorrectAddress)
	incorrectAliasRecipient := proto.NewRecipientFromAlias(*incorrectAlias)
	env := &mockRideEnvironment{
		stateFunc: func() types.SmartState {
			return &MockSmartState{
				RetrieveNewestBooleanEntryFunc: func(account proto.Recipient, key string) (*proto.BooleanDataEntry, error) {
					if (account.Eq(correctAddressRecipient) || account.Eq(correctAliasRecipient)) && key == "key" {
						return &proto.BooleanDataEntry{Key: "key", Value: true}, nil
					}
					return nil, errors.New("not found")
				},
			}
		},
	}
	for _, test := range []struct {
		args []rideType
		fail bool
		r    rideType
	}{
		{[]rideType{recipientToObject(correctAddressRecipient), rideString("key")}, false, rideBoolean(true)},
		{[]rideType{recipientToObject(correctAliasRecipient), rideString("key")}, false, rideBoolean(true)},
		{[]rideType{recipientToObject(correctAddressRecipient), rideString("xxx")}, true, nil},
		{[]rideType{recipientToObject(correctAliasRecipient), rideString("xxx")}, true, nil},
		{[]rideType{recipientToObject(incorrectAddressRecipient), rideString("key")}, true, nil},
		{[]rideType{recipientToObject(incorrectAliasRecipient), rideString("key")}, true, nil},
		{[]rideType{}, true, nil},
		{[]rideType{rideUnit{}}, true, nil},
		{[]rideType{recipientToObject(correctAddressRecipient)}, true, nil},
		{[]rideType{recipientToObject(correctAliasRecipient)}, true, nil},
		{[]rideType{rideString("xxx"), rideInt(12345)}, true, nil},
		{[]rideType{recipientToObject(correctAddressRecipient), rideInt(12345)}, true, nil},
		{[]rideType{recipientToObject(correctAliasRecipient), rideInt(12345)}, true, nil},
	} {
		r, err := booleanValueFromState(env, test.args...)
		if test.fail {
			assert.Error(t, err)
		} else {
			require.NoError(t, err)
			assert.Equal(t, test.r, r)
		}
	}
}
func TestIntValueFromSelfState(t *testing.T) {
	correctAddress := proto.MustAddressFromString("3Myqjf1D44wR8Vko4Tr5CwSzRNo2Vg9S7u7")
	env := &mockRideEnvironment{
		stateFunc: func() types.SmartState {
			return &MockSmartState{
				RetrieveNewestIntegerEntryFunc: func(account proto.Recipient, key string) (*proto.IntegerDataEntry, error) {
					if *account.Address() == correctAddress && key == "key" {
						return &proto.IntegerDataEntry{Key: "key", Value: 100500}, nil
					}
					return nil, errors.New("not found")
				},
			}
		},
		thisFunc: func() rideType {
			return rideAddress(correctAddress)
		},
	}
	for _, test := range []struct {
		args []rideType
		fail bool
		r    rideType
	}{
		{[]rideType{rideString("key")}, false, rideInt(100500)},
		{[]rideType{rideString("xxx")}, true, nil},
		{[]rideType{}, true, nil},
		{[]rideType{rideUnit{}}, true, nil},
		{[]rideType{rideString("xxx"), rideInt(12345)}, true, nil},
	} {
		r, err := intValueFromSelfState(env, test.args...)
		if test.fail {
			assert.Error(t, err)
		} else {
			require.NoError(t, err)
			assert.Equal(t, test.r, r)
		}
	}
}

func TestBytesValueFromSelfState(t *testing.T) {
	correctAddress := proto.MustAddressFromString("3Myqjf1D44wR8Vko4Tr5CwSzRNo2Vg9S7u7")
	env := &mockRideEnvironment{
		stateFunc: func() types.SmartState {
			return &MockSmartState{
				RetrieveNewestBinaryEntryFunc: func(account proto.Recipient, key string) (*proto.BinaryDataEntry, error) {
					if *account.Address() == correctAddress && key == "key" {
						return &proto.BinaryDataEntry{Key: "key", Value: []byte("value")}, nil
					}
					return nil, errors.New("not found")
				},
			}
		},
		thisFunc: func() rideType {
			return rideAddress(correctAddress)
		},
	}
	for _, test := range []struct {
		args []rideType
		fail bool
		r    rideType
	}{
		{[]rideType{rideString("key")}, false, rideByteVector("value")},
		{[]rideType{rideString("xxx")}, true, nil},
		{[]rideType{}, true, nil},
		{[]rideType{rideUnit{}}, true, nil},
		{[]rideType{rideString("xxx"), rideInt(12345)}, true, nil},
	} {
		r, err := bytesValueFromSelfState(env, test.args...)
		if test.fail {
			assert.Error(t, err)
		} else {
			require.NoError(t, err)
			assert.Equal(t, test.r, r)
		}
	}
}

func TestStringValueFromSelfState(t *testing.T) {
	correctAddress := proto.MustAddressFromString("3Myqjf1D44wR8Vko4Tr5CwSzRNo2Vg9S7u7")
	env := &mockRideEnvironment{
		stateFunc: func() types.SmartState {
			return &MockSmartState{
				RetrieveNewestStringEntryFunc: func(account proto.Recipient, key string) (*proto.StringDataEntry, error) {
					if *account.Address() == correctAddress && key == "key" {
						return &proto.StringDataEntry{Key: "key", Value: "value"}, nil
					}
					return nil, errors.New("not found")
				},
			}
		},
		thisFunc: func() rideType {
			return rideAddress(correctAddress)
		},
	}
	for _, test := range []struct {
		args []rideType
		fail bool
		r    rideType
	}{
		{[]rideType{rideString("key")}, false, rideString("value")},
		{[]rideType{rideString("xxx")}, true, nil},
		{[]rideType{}, true, nil},
		{[]rideType{rideUnit{}}, true, nil},
		{[]rideType{rideString("xxx"), rideInt(12345)}, true, nil},
	} {
		r, err := stringValueFromSelfState(env, test.args...)
		if test.fail {
			assert.Error(t, err)
		} else {
			require.NoError(t, err)
			assert.Equal(t, test.r, r)
		}
	}
}

func TestBooleanValueFromSelfState(t *testing.T) {
	correctAddress := proto.MustAddressFromString("3Myqjf1D44wR8Vko4Tr5CwSzRNo2Vg9S7u7")
	env := &mockRideEnvironment{
		stateFunc: func() types.SmartState {
			return &MockSmartState{
				RetrieveNewestBooleanEntryFunc: func(account proto.Recipient, key string) (*proto.BooleanDataEntry, error) {
					if *account.Address() == correctAddress && key == "key" {
						return &proto.BooleanDataEntry{Key: "key", Value: true}, nil
					}
					return nil, errors.New("not found")
				},
			}
		},
		thisFunc: func() rideType {
			return rideAddress(correctAddress)
		},
	}
	for _, test := range []struct {
		args []rideType
		fail bool
		r    rideType
	}{
		{[]rideType{rideString("key")}, false, rideBoolean(true)},
		{[]rideType{rideString("xxx")}, true, nil},
		{[]rideType{}, true, nil},
		{[]rideType{rideUnit{}}, true, nil},
		{[]rideType{rideString("xxx"), rideInt(12345)}, true, nil},
	} {
		r, err := booleanValueFromSelfState(env, test.args...)
		if test.fail {
			assert.Error(t, err)
		} else {
			require.NoError(t, err)
			assert.Equal(t, test.r, r)
		}
	}
}

func TestTransferFromProtobuf(t *testing.T) {
	var scheme byte = 'T'
	te := &mockRideEnvironment{schemeFunc: func() byte {
		return 'T'
	}}
	seed, err := base58.Decode("3TUPTbbpiM5UmZDhMmzdsKKNgMvyHwZQncKWfJrxk3bc")
	require.NoError(t, err)
	sk, pk, err := crypto.GenerateKeyPair(seed)
	require.NoError(t, err)
	ts := uint64(time.Now().UnixNano() / 1000000)
	addr, err := proto.NewAddressFromPublicKey(scheme, pk)
	require.NoError(t, err)
	rcp := proto.NewRecipientFromAddress(addr)
	att := []byte("some attachment")
	tx := proto.NewUnsignedTransferWithProofs(3, pk, proto.OptionalAsset{}, proto.OptionalAsset{}, ts, 1234500000000, 100000, rcp, att)
	err = tx.GenerateID(scheme)
	require.NoError(t, err)
	err = tx.Sign(scheme, sk)
	require.NoError(t, err)
	bts, err := tx.MarshalSignedToProtobuf(scheme)
	require.NoError(t, err)

	for _, test := range []struct {
		args []rideType
		fail bool
		inst rideType
		id   rideType
	}{
		{[]rideType{rideByteVector(bts)}, false, rideString("TransferTransaction"), rideByteVector(tx.ID.Bytes())},
		{[]rideType{rideUnit{}}, true, nil, nil},
		{[]rideType{}, true, nil, nil},
		{[]rideType{rideString("x")}, true, nil, nil},
	} {
		r, err := transferFromProtobuf(te, test.args...)
		if test.fail {
			assert.Error(t, err)
		} else {
			require.NoError(t, err)
			inst, err := r.get(instanceField)
			require.NoError(t, err)
			assert.Equal(t, test.inst, inst)
			id, err := r.get("id")
			require.NoError(t, err)
			assert.Equal(t, test.id, id)
		}
	}
}

func TestCalculateAssetID(t *testing.T) {
	t.SkipNow()
}

func TestSimplifiedIssue(t *testing.T) {
	t.SkipNow()
}

func TestFullIssue(t *testing.T) {
	t.SkipNow()
}

func TestRebuildMerkleRoot(t *testing.T) {
	leaf, err := base58.Decode("7jsrwD9Xi7TjVoksaV1CDDUWYhFaz7HQmAoWwLEiZa6D")
	require.NoError(t, err)
	root, err := base58.Decode("6tt3obq44UqC4QwLhrKX2KsXV9GRBfhiNvzor2BQfgYZ")
	require.NoError(t, err)
	p1, err := base58.Decode("q1u2PJhro1cwZw5mUuujXm94f245tGS5vbP5yNwLbEv")
	require.NoError(t, err)
	p2, err := base58.Decode("75Aaexax3uEQNg5HAb137jC3TK64RG1S6xrBGvuupWXp")
	require.NoError(t, err)
	p3, err := base58.Decode("GemGCop1arCvTY447FLH8tDQF7knvzNCocNTHqKQBus9")
	require.NoError(t, err)
	r, err := rebuildMerkleRoot(nil, rideList{rideByteVector(p1), rideByteVector(p2), rideByteVector(p3)}, rideByteVector(leaf), rideInt(3))
	assert.NoError(t, err)
	assert.Equal(t, "ByteVector", r.instanceOf())
	assert.ElementsMatch(t, root, r)
}

func TestBLS12Groth16Verify(t *testing.T) {
	t.SkipNow()
}

func TestBN256Groth16Verify(t *testing.T) {
	t.SkipNow()
}

func TestECRecover(t *testing.T) {
	t.SkipNow()
}

func TestAddressFromPublicKeyStrict(t *testing.T) {
	te := &mockRideEnvironment{schemeFunc: func() byte {
		return 'T'
	}}
	for _, test := range []struct {
		args []rideType
		fail bool
		r    rideType
	}{
		{[]rideType{rideByteVector(guessBytesFromString(t, "qhZIsJQ2+At/RHmPBsLuG3sMSZJfQTDhJOgzPtisRUg="))}, false, rideAddress(proto.MustAddressFromString("3Mp5JgVSHA9iziujC9Kmnf2rCN5SYFE97yC"))},
		{[]rideType{rideByteVector(guessBytesFromString(t, "0QoVC6mlNRJUgeAXoJwqxqGrQ/xD96uPDURjUQZnLdfeT3dcBrcwSDhiy8Q3GmRtht93s4FVk6hGtycqzgCMQg=="))}, false, rideAddress(proto.MustAddressFromString("3N2sMJ78BuYwoLHreuwjbk6dZgsnudxecBR"))},
		{[]rideType{rideByteVector(guessBytesFromString(t, "yv6+vt6tvu/K/r6+3q2+78r+vr7erb7vyv6+vt6tvu8A/w=="))}, true, nil},
		{[]rideType{rideByteVector(guessBytesFromString(t, "yv6+vt6tvu/K/r6+3q2+78r+vr7erb7vyv6+vt6tvu/K/r6+3q2+78r+vr7erb7vyv6+vt6tvu/K/r6+3q2+7/8="))}, true, nil},
		{[]rideType{rideUnit{}}, true, nil},
		{[]rideType{}, true, nil},
		{[]rideType{rideString("x")}, true, nil},
	} {
		r, err := addressFromPublicKeyStrict(te, test.args...)
		if test.fail {
			assert.Error(t, err)
		} else {
			require.NoError(t, err)
			a, ok := r.(rideAddress)
			assert.True(t, ok)
			assert.Equal(t, test.r, a)
		}
	}
}

func TestHashScriptAtAddress(t *testing.T) {
	r1 := proto.NewRecipientFromAddress(proto.MustAddressFromString("3Mp5JgVSHA9iziujC9Kmnf2rCN5SYFE97yC"))
	r2 := proto.NewRecipientFromAlias(*proto.NewAlias('T', "test"))
	r3 := proto.NewRecipientFromAddress(proto.MustAddressFromString("3N2sMJ78BuYwoLHreuwjbk6dZgsnudxecBR"))
	r4 := proto.NewRecipientFromAlias(*proto.NewAlias('T', "empty"))
	r5 := proto.NewRecipientFromAddress(proto.MustAddressFromString("3Myqjf1D44wR8Vko4Tr5CwSzRNo2Vg9S7u7"))
	s1 := []byte("fake script bytes 1")
	d1, err := crypto.FastHash(s1)
	require.NoError(t, err)
	s2 := []byte("fake script bytes 2")
	d2, err := crypto.FastHash(s2)
	require.NoError(t, err)
	te := &mockRideEnvironment{
		schemeFunc: func() byte {
			return 'T'
		},
		stateFunc: func() types.SmartState {
			return &MockSmartState{
				NewestScriptBytesByAccountFunc: func(recipient proto.Recipient) (proto.Script, error) {
					switch {
					case recipient.Eq(r1):
						return s1, nil
					case recipient.Eq(r2):
						return s2, nil
					case recipient.Eq(r3), recipient.Eq(r4):
						return nil, errors.Wrap(keyvalue.ErrNotFound, "blah-blah")
					default:
						return nil, errors.New("other error")
					}
				},
			}
		},
	}
	for _, test := range []struct {
		args []rideType
		fail bool
		r    rideType
	}{
		{[]rideType{recipientToObject(r1)}, false, rideByteVector(d1[:])},
		{[]rideType{recipientToObject(r2)}, false, rideByteVector(d2[:])},
		{[]rideType{recipientToObject(r3)}, false, rideUnit{}},
		{[]rideType{recipientToObject(r4)}, false, rideUnit{}},
		{[]rideType{recipientToObject(r5)}, true, nil},
		{[]rideType{rideUnit{}}, true, nil},
		{[]rideType{}, true, nil},
		{[]rideType{rideString("x")}, true, nil},
	} {
		r, err := hashScriptAtAddress(te, test.args...)
		if test.fail {
			assert.Error(t, err)
		} else {
			require.NoError(t, err)
			switch rr := r.(type) {
			case rideByteVector:
				assert.Equal(t, test.r, rr)
			case rideUnit:
				assert.Equal(t, test.r, rr)
			default:
				assert.Fail(t, "unexpected result type")
			}
		}
	}
}

func TestCalculateDelay(t *testing.T) {
	addr := proto.WavesAddress(bytes.Repeat([]byte{0x01}, 26))
	vrf := crypto.MustDigestFromBase58("5AFgQTfL1GhVUZr64N6tkmF8usX9QZsPcJbZmsX32VgK")
	te := &mockRideEnvironment{
		blockFunc: func() rideType {
			return rideBlockInfoV7{baseTarget: 142244892, vrf: rideByteVector(vrf.Bytes())}
		},
	}

	for _, test := range []struct {
		args []rideType
		fail bool
		r    rideType
	}{
		{[]rideType{rideAddressLike([]byte{}), rideInt(1)}, false, rideInt(1418883)},
		{[]rideType{rideAddress(addr), rideInt(math.MaxInt32)}, false, rideInt(70064)},
		{[]rideType{rideAddress(addr), rideInt(math.MaxInt32 * 100_000)}, false, rideInt(1)},
		{[]rideType{rideAddress(addr), rideInt(math.MaxInt32 * 200_000)}, false, rideInt(0)},
		{[]rideType{rideUnit{}}, true, nil},
		{[]rideType{}, true, nil},
		{[]rideType{rideString("x")}, true, nil},
	} {
		r, err := calculateDelay(te, test.args...)
		if test.fail {
			assert.Error(t, err)
		} else {
			require.NoError(t, err)
			assert.Equal(t, test.r, r)
		}
	}
}<|MERGE_RESOLUTION|>--- conflicted
+++ resolved
@@ -4,13 +4,10 @@
 	"bytes"
 	"encoding/base64"
 	"encoding/hex"
-<<<<<<< HEAD
 	"math"
-=======
 	"math/big"
 	"strconv"
 	"strings"
->>>>>>> fafdbc27
 	"testing"
 	"time"
 
