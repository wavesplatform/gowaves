package ride

import (
	"math/big"
	"sort"

	"github.com/ericlagergren/decimal"
	"github.com/pkg/errors"
	"github.com/wavesplatform/gowaves/pkg/ride/math"
)

var (
	zeroBigInt = big.NewInt(0)
)

func bigIntArg(args []RideType) (RideBigInt, error) {
	if len(args) != 1 {
		return RideBigInt{}, errors.Errorf("%d is invalid number of arguments, expected 1", len(args))
	}
	if args[0] == nil {
		return RideBigInt{}, errors.Errorf("argument 1 is empty")
	}
	l, ok := args[0].(RideBigInt)
	if !ok {
		return RideBigInt{}, errors.Errorf("argument 1 is not of type 'BigInt' but '%s'", args[0].instanceOf())
	}
	return l, nil
}

func twoBigIntArgs(args []RideType) (RideBigInt, RideBigInt, error) {
	if len(args) != 2 {
		return RideBigInt{}, RideBigInt{}, errors.Errorf("%d is invalid number of arguments, expected 2", len(args))
	}
	if args[0] == nil {
		return RideBigInt{}, RideBigInt{}, errors.Errorf("argument 1 is empty")
	}
	if args[1] == nil {
		return RideBigInt{}, RideBigInt{}, errors.Errorf("argument 2 is empty")
	}
	v1, ok := args[0].(RideBigInt)
	if !ok {
		return RideBigInt{}, RideBigInt{}, errors.Errorf("argument 1 is not of type 'BigInt' but '%s'", args[0].instanceOf())
	}
	v2, ok := args[1].(RideBigInt)
	if !ok {
		return RideBigInt{}, RideBigInt{}, errors.Errorf("argument 2 is not of type 'BigInt' but '%s'", args[1].instanceOf())
	}
	return v1, v2, nil
}

func threeBigIntArgs(args []RideType) (RideBigInt, RideBigInt, RideBigInt, error) {
	if len(args) != 3 {
		return RideBigInt{}, RideBigInt{}, RideBigInt{}, errors.Errorf("%d is invalid number of arguments, expected 3", len(args))
	}
	if args[0] == nil {
		return RideBigInt{}, RideBigInt{}, RideBigInt{}, errors.Errorf("argument 1 is empty")
	}
	if args[1] == nil {
		return RideBigInt{}, RideBigInt{}, RideBigInt{}, errors.Errorf("argument 2 is empty")
	}
	if args[2] == nil {
		return RideBigInt{}, RideBigInt{}, RideBigInt{}, errors.Errorf("argument 3 is empty")
	}
	v1, ok := args[0].(RideBigInt)
	if !ok {
		return RideBigInt{}, RideBigInt{}, RideBigInt{}, errors.Errorf("argument 1 is not of type 'BigInt' but '%s'", args[0].instanceOf())
	}
	v2, ok := args[1].(RideBigInt)
	if !ok {
		return RideBigInt{}, RideBigInt{}, RideBigInt{}, errors.Errorf("argument 2 is not of type 'BigInt' but '%s'", args[1].instanceOf())
	}
	v3, ok := args[2].(RideBigInt)
	if !ok {
		return RideBigInt{}, RideBigInt{}, RideBigInt{}, errors.Errorf("argument 3 is not of type 'BigInt' but '%s'", args[2].instanceOf())
	}
	return v1, v2, v3, nil
}

func powBigInt(_ Environment, args ...RideType) (RideType, error) {
	if err := checkArgs(args, 6); err != nil {
		return nil, errors.Wrap(err, "powBigInt")
	}
	base, ok := args[0].(RideBigInt)
	if !ok {
		return nil, errors.Errorf("powBigInt: unexpected argument type '%s'", args[0].instanceOf())
	}
	bp, ok := args[1].(RideInt)
	if !ok {
		return nil, errors.Errorf("powBigInt: unexpected argument type '%s'", args[1].instanceOf())
	}
	exponent, ok := args[2].(RideBigInt)
	if !ok {
		return nil, errors.Errorf("powBigInt: unexpected argument type '%s'", args[2].instanceOf())
	}
	ep, ok := args[3].(RideInt)
	if !ok {
		return nil, errors.Errorf("powBigInt: unexpected argument type '%s'", args[3].instanceOf())
	}
	rp, ok := args[4].(RideInt)
	if !ok {
		return nil, errors.Errorf("powBigInt: unexpected argument type '%s'", args[4].instanceOf())
	}
	round, err := roundingMode(args[5])
	if err != nil {
		return nil, errors.Wrap(err, "powBigInt")
	}
	b := big.NewInt(0).Set(base.V)
	e := big.NewInt(0).Set(exponent.V)
	r, err := math.PowBigInt(b, e, int(bp), int(ep), int(rp), round)
	if err != nil {
		return nil, errors.Wrap(err, "powBigInt")
	}
	if r.Cmp(math.MinBigInt) < 0 || r.Cmp(math.MaxBigInt) > 0 {
		return nil, errors.New("powBigInt: result is out of range")
	}
<<<<<<< HEAD
	return rideBigInt{V: r}, nil
=======
	return RideBigInt{V: r}, nil
>>>>>>> 5b55619e
}

func logBigInt(_ Environment, args ...RideType) (RideType, error) {
	if err := checkArgs(args, 6); err != nil {
		return nil, errors.Wrap(err, "logBigInt")
	}
	base, ok := args[0].(RideBigInt)
	if !ok {
		return nil, errors.Errorf("logBigInt: unexpected argument type '%s'", args[0].instanceOf())
	}
	bp, ok := args[1].(RideInt)
	if !ok {
		return nil, errors.Errorf("logBigInt: unexpected argument type '%s'", args[1].instanceOf())
	}
	exponent, ok := args[2].(RideBigInt)
	if !ok {
		return nil, errors.Errorf("logBigInt: unexpected argument type '%s'", args[2].instanceOf())
	}
	ep, ok := args[3].(RideInt)
	if !ok {
		return nil, errors.Errorf("logBigInt: unexpected argument type '%s'", args[3].instanceOf())
	}
	rp, ok := args[4].(RideInt)
	if !ok {
		return nil, errors.Errorf("logBigInt: unexpected argument type '%s'", args[4].instanceOf())
	}
	round, err := roundingMode(args[5])
	if err != nil {
		return nil, errors.Wrap(err, "logBigInt")
	}
	b := big.NewInt(0).Set(base.V)
	e := big.NewInt(0).Set(exponent.V)
	r, err := math.LogBigInt(b, e, int(bp), int(ep), int(rp), round)
	if err != nil {
		return nil, errors.Wrap(err, "logBigInt")
	}
<<<<<<< HEAD
	return rideBigInt{V: r}, nil
=======
	return RideBigInt{V: r}, nil
>>>>>>> 5b55619e
}

func toBigInt(_ Environment, args ...RideType) (RideType, error) {
	i, err := intArg(args)
	if err != nil {
		return nil, errors.Wrap(err, "toBigInt")
	}
	v := big.NewInt(int64(i))
<<<<<<< HEAD
	return rideBigInt{V: v}, nil
=======
	return RideBigInt{V: v}, nil
>>>>>>> 5b55619e
}

func sumBigInt(_ Environment, args ...RideType) (RideType, error) {
	a, b, err := twoBigIntArgs(args)
	if err != nil {
		return nil, errors.Wrap(err, "sumBigInt")
	}
	i1 := big.NewInt(0).Set(a.V)
	i2 := big.NewInt(0).Set(b.V)
	r := i1.Add(i1, i2)
	if r.Cmp(math.MinBigInt) < 0 || r.Cmp(math.MaxBigInt) > 0 {
		return nil, errors.Errorf("sumBigInt: %s result is out of range", r.String())
	}
<<<<<<< HEAD
	return rideBigInt{V: r}, nil
=======
	return RideBigInt{V: r}, nil
>>>>>>> 5b55619e
}

func subtractBigInt(_ Environment, args ...RideType) (RideType, error) {
	a, b, err := twoBigIntArgs(args)
	if err != nil {
		return nil, errors.Wrap(err, "subtractBigInt")
	}
	i1 := big.NewInt(0).Set(a.V)
	i2 := big.NewInt(0).Set(b.V)
	r := i1.Sub(i1, i2)
	if r.Cmp(math.MinBigInt) < 0 || r.Cmp(math.MaxBigInt) > 0 {
		return nil, errors.Errorf("subtractBigInt: %s result is out of range", r.String())
	}
<<<<<<< HEAD
	return rideBigInt{V: r}, nil
=======
	return RideBigInt{V: r}, nil
>>>>>>> 5b55619e
}

func multiplyBigInt(_ Environment, args ...RideType) (RideType, error) {
	a, b, err := twoBigIntArgs(args)
	if err != nil {
		return nil, errors.Wrap(err, "multiplyBigInt")
	}
	i1 := big.NewInt(0).Set(a.V)
	i2 := big.NewInt(0).Set(b.V)
	r := i1.Mul(i1, i2)
	if r.Cmp(math.MinBigInt) < 0 || r.Cmp(math.MaxBigInt) > 0 {
		return nil, errors.Errorf("multiplyBigInt: %s result is out of range", r.String())
	}
<<<<<<< HEAD
	return rideBigInt{V: r}, nil
=======
	return RideBigInt{V: r}, nil
>>>>>>> 5b55619e
}

func divideBigInt(_ Environment, args ...RideType) (RideType, error) {
	a, b, err := twoBigIntArgs(args)
	if err != nil {
		return nil, errors.Wrap(err, "divideBigInt")
	}
	i1 := big.NewInt(0).Set(a.V)
	i2 := big.NewInt(0).Set(b.V)
	if i2.Cmp(zeroBigInt) == 0 {
		return nil, errors.New("divideBigInt: division by zero")
	}
	r := i1.Div(i1, i2)
	if r.Cmp(math.MinBigInt) < 0 || r.Cmp(math.MaxBigInt) > 0 {
		return nil, errors.Errorf("divideBigInt: %s result is out of range", r.String())
	}
<<<<<<< HEAD
	return rideBigInt{V: r}, nil
=======
	return RideBigInt{V: r}, nil
>>>>>>> 5b55619e
}

func moduloBigInt(_ Environment, args ...RideType) (RideType, error) {
	a, b, err := twoBigIntArgs(args)
	if err != nil {
		return nil, errors.Wrap(err, "moduloBigInt")
	}
	i1 := big.NewInt(0).Set(a.V)
	i2 := big.NewInt(0).Set(b.V)
	if i2.Cmp(zeroBigInt) == 0 {
		return nil, errors.New("moduloBigInt: division by zero")
	}
	//(a % b + b) % b
	r0 := i1.Rem(i1, i2)
	r1 := r0.Add(r0, i2)
	r := r1.Rem(r1, i2)
	if r.Cmp(math.MinBigInt) < 0 || r.Cmp(math.MaxBigInt) > 0 {
		return nil, errors.Errorf("moduloBigInt: %s result is out of range", r.String())
	}
<<<<<<< HEAD
	return rideBigInt{V: r}, nil
=======
	return RideBigInt{V: r}, nil
>>>>>>> 5b55619e
}

func fractionBigInt(_ Environment, args ...RideType) (RideType, error) {
	a, b, c, err := threeBigIntArgs(args)
	if err != nil {
		return nil, errors.Wrap(err, "fractionBigInt")
	}
	v := big.NewInt(0).Set(a.V)
	n := big.NewInt(0).Set(b.V)
	d := big.NewInt(0).Set(c.V)
	if d.Cmp(zeroBigInt) == 0 {
		return nil, errors.New("fractionBigInt: division by zero")
	}
	r := v.Mul(v, n)
	r = r.Quo(r, d)
	if r.Cmp(math.MinBigInt) < 0 || r.Cmp(math.MaxBigInt) > 0 {
		return nil, errors.Errorf("fractionBigInt: %s result is out of range", r.String())
	}
<<<<<<< HEAD
	return rideBigInt{V: r}, nil
=======
	return RideBigInt{V: r}, nil
>>>>>>> 5b55619e
}

func fractionBigIntRounds(_ Environment, args ...RideType) (RideType, error) {
	if err := checkArgs(args, 4); err != nil {
		return nil, errors.Wrap(err, "fractionBigIntRounds")
	}
	v1, ok := args[0].(RideBigInt)
	if !ok {
		return nil, errors.Errorf("fractionBigIntRounds: unexpected argument type '%s'", args[0].instanceOf())
	}
	v := big.NewInt(0).Set(v1.V)
<<<<<<< HEAD
	v2, ok := args[1].(rideBigInt)
=======
	v2, ok := args[1].(RideBigInt)
>>>>>>> 5b55619e
	if !ok {
		return nil, errors.Errorf("fractionBigIntRounds: unexpected argument type '%s'", args[1].instanceOf())
	}
	n := big.NewInt(0).Set(v2.V)
<<<<<<< HEAD
	v3, ok := args[2].(rideBigInt)
=======
	v3, ok := args[2].(RideBigInt)
>>>>>>> 5b55619e
	if !ok {
		return nil, errors.Errorf("fractionBigIntRounds: unexpected argument type '%s'", args[2].instanceOf())
	}
	d := big.NewInt(0).Set(v3.V)
	round, err := roundingMode(args[3])
	if err != nil {
		return nil, errors.Wrap(err, "fractionBigIntRounds")
	}
	r, err := fractionBigIntLikeInScala(v, n, d, round)
	if err != nil {
		return nil, errors.Wrap(err, "fractionBigIntRounds")
	}
	if r.Cmp(math.MinBigInt) < 0 || r.Cmp(math.MaxBigInt) > 0 {
		return nil, errors.Errorf("fractionBigIntRounds: %s result is out of range", r.String())
	}
<<<<<<< HEAD
	return rideBigInt{V: r}, nil
=======
	return RideBigInt{V: r}, nil
>>>>>>> 5b55619e
}

// fractionBigIntLikeInScala the algo is fully taken from Scala implementation.
func fractionBigIntLikeInScala(v, n, d *big.Int, roundingMode decimal.RoundingMode) (*big.Int, error) {
	if d.Cmp(zeroBigInt) == 0 {
		return nil, errors.New("division by zero")
	}
	p := v.Mul(v, n)
	s := big.NewInt(int64(p.Sign() * d.Sign()))
	pa := p.Abs(p)
	da := d.Abs(d)
	r, m := pa.QuoRem(pa, da, big.NewInt(0))
	ms := big.NewInt(int64(m.Sign()))
	switch roundingMode {
	case decimal.ToZero: // Down
		r = r.Mul(r, s)
	case decimal.AwayFromZero: // Up
		r = r.Add(r, ms)
		r = r.Mul(r, s)
	case decimal.ToNearestAway: // HalfUp
		x := d.Abs(d)
		y := m.Mul(m, big.NewInt(2))
		x = x.Sub(x, y)
		switch x.Cmp(zeroBigInt) {
		case -1:
			r = r.Add(r, big.NewInt(1))
			r = r.Mul(r, s)
		case 0:
			r = r.Add(r, big.NewInt(1))
			r = r.Mul(r, s)
		case 1:
			r = r.Mul(r, s)
		}
	case decimal.ToNearestTowardZero: // RoundHalfDown
		x := d.Abs(d)
		y := m.Mul(m, big.NewInt(2))
		x = x.Sub(x, y)
		if x.Cmp(zeroBigInt) < 0 {
			r = r.Add(r, big.NewInt(1))
			r = r.Mul(r, s)
		} else {
			r = r.Mul(r, s)
		}
	case decimal.ToPositiveInf: // Ceiling
		if s.Cmp(zeroBigInt) > 0 {
			r = r.Add(r, ms)
		}
		r = r.Mul(r, s)
	case decimal.ToNegativeInf: // Floor
		if s.Cmp(zeroBigInt) < 0 {
			r = r.Add(r, ms)
		}
		r = r.Mul(r, s)
	case decimal.ToNearestEven: // HalfEven
		x := d.Abs(d)
		y := m.Mul(m, big.NewInt(2))
		x = x.Sub(x, y)
		switch x.Cmp(zeroBigInt) {
		case -1:
			r = r.Add(r, big.NewInt(1))
			r = r.Mul(r, s)
		case 1:
			r = r.Mul(r, s)
		case 0:
			r2 := big.NewInt(2)
			r2 = r2.Mod(r, r2)
			r = r.Add(r, r2)
			r = r.Mul(r, s)
		}
	default:
		return nil, errors.New("unsupported rounding mode")
	}
	return r, nil
}

func unaryMinusBigInt(_ Environment, args ...RideType) (RideType, error) {
	v, err := bigIntArg(args)
	if err != nil {
		return nil, errors.Wrap(err, "unaryMinusBigInt")
	}
	i := big.NewInt(0).Set(v.V)
<<<<<<< HEAD
	if i.Cmp(minBigInt) == 0 {
		return nil, errors.New("unaryMinusBigInt: positive BigInt overflow")
	}
	r := i.Neg(i)
	return rideBigInt{V: r}, nil
=======
	if i.Cmp(math.MinBigInt) == 0 {
		return nil, errors.New("unaryMinusBigInt: positive BigInt overflow")
	}
	r := i.Neg(i)
	return RideBigInt{V: r}, nil
>>>>>>> 5b55619e
}

func gtBigInt(_ Environment, args ...RideType) (RideType, error) {
	a, b, err := twoBigIntArgs(args)
	if err != nil {
		return nil, errors.Wrap(err, "gtBigInt")
	}
	i1 := big.NewInt(0).Set(a.V)
	i2 := big.NewInt(0).Set(b.V)
	r := i1.Cmp(i2)
	return RideBoolean(r > 0), nil
}

func geBigInt(_ Environment, args ...RideType) (RideType, error) {
	a, b, err := twoBigIntArgs(args)
	if err != nil {
		return nil, errors.Wrap(err, "geBigInt")
	}
	i1 := big.NewInt(0).Set(a.V)
	i2 := big.NewInt(0).Set(b.V)
	r := i1.Cmp(i2)
	return RideBoolean(r >= 0), nil
}

func maxListBigInt(_ Environment, args ...RideType) (RideType, error) {
	list, err := listArg(args)
	if err != nil {
		return nil, errors.Wrap(err, "maxListBigInt")
	}
	size := len(list)
	if size > maxListSize || size == 0 {
		return nil, errors.Errorf("maxListBigInt: invalid list size %d", size)
	}
	items, err := toBigIntSlice(list)
	if err != nil {
		return nil, errors.Wrap(err, "maxListBigInt")
	}
	_, max := minMaxBigInt(items)
<<<<<<< HEAD
	return rideBigInt{V: max}, nil
=======
	return RideBigInt{V: max}, nil
>>>>>>> 5b55619e
}

func minListBigInt(_ Environment, args ...RideType) (RideType, error) {
	list, err := listArg(args)
	if err != nil {
		return nil, errors.Wrap(err, "minListBigInt")
	}
	size := len(list)
	if size > maxListSize || size == 0 {
		return nil, errors.Errorf("minListBigInt: invalid list size %d", size)
	}
	items, err := toBigIntSlice(list)
	if err != nil {
		return nil, errors.Wrap(err, "minListBigInt")
	}
	min, _ := minMaxBigInt(items)
<<<<<<< HEAD
	return rideBigInt{V: min}, nil
=======
	return RideBigInt{V: min}, nil
>>>>>>> 5b55619e
}

func bigIntToBytes(_ Environment, args ...RideType) (RideType, error) {
	v, err := bigIntArg(args)
	if err != nil {
		return nil, errors.Wrap(err, "bigIntToBytes")
	}
	i := big.NewInt(0).Set(v.V)
<<<<<<< HEAD
	return rideBytes(encode2CBigInt(i)), nil
=======
	return RideBytes(encode2CBigInt(i)), nil
>>>>>>> 5b55619e
}

func bytesToBigInt(_ Environment, args ...RideType) (RideType, error) {
	bts, err := bytesArg(args)
	if err != nil {
		return nil, errors.Wrap(err, "bytesToBigInt")
	}
	if l := len(bts); l > 64 { // No more then 64 bytes can be converted to BigInt, max size of BigInt value is 512 bit.
		return nil, errors.Errorf("bytesToBigInt: bytes array is too long (%d) for a BigInt", l)
	}
	r := decode2CBigInt(bts)
	if r.Cmp(math.MinBigInt) < 0 || r.Cmp(math.MaxBigInt) > 0 {
		return nil, errors.Errorf("bytesToBigInt: %s result is out of range", r.String())
	}
<<<<<<< HEAD
	return rideBigInt{V: r}, nil
=======
	return RideBigInt{V: r}, nil
>>>>>>> 5b55619e
}

func bytesToBigIntLim(_ Environment, args ...RideType) (RideType, error) {
	if err := checkArgs(args, 3); err != nil {
		return nil, errors.Wrap(err, "bytesToBigIntLim")
	}
	bts, ok := args[0].(RideBytes)
	if !ok {
		return nil, errors.Errorf("bytesToBigIntLim: argument 1 is not of type 'ByteVector' but '%s'", args[0].instanceOf())
	}
	l := len(bts)
	offset, ok := args[1].(RideInt)
	if !ok {
		return nil, errors.Errorf("bytesToBigIntLim: argument 2 is not of type 'Int' but '%s'", args[1].instanceOf())
	}
	if offset < 0 || int(offset) >= l {
		return nil, errors.Errorf("bytesToBigIntLim: offset %d is out of range [0; %d]", offset, len(bts)-1)
	}
	size, ok := args[2].(RideInt)
	if !ok {
		return nil, errors.Errorf("bytesToBigIntLim: argument 3 is not of type 'Int' but '%s'", args[2].instanceOf())
	}
	if size <= 0 || size > 64 { // No more then 64 bytes can be converted to BigInt, max size of BigInt value is 512 bit.
		return nil, errors.Errorf("bytesToBigIntLim: size %d is out of ranger [1; 64]", size)
	}
	end := int(offset + size)
	if end > l {
		end = l
	}
	r := decode2CBigInt(bts[offset:end])
	if r.Cmp(math.MinBigInt) < 0 || r.Cmp(math.MaxBigInt) > 0 {
		return nil, errors.Errorf("bytesToBigIntLim: %s result is out of range", r.String())
	}
<<<<<<< HEAD
	return rideBigInt{V: r}, nil
=======
	return RideBigInt{V: r}, nil
>>>>>>> 5b55619e
}

func bigIntToInt(_ Environment, args ...RideType) (RideType, error) {
	v, err := bigIntArg(args)
	if err != nil {
		return nil, errors.Wrap(err, "bigIntToInt")
	}
	i := big.NewInt(0).Set(v.V)
	if !i.IsInt64() {
		return nil, errors.Errorf("bigIntToInt: value (%s) is too big for an Int", i.String())
	}
	return RideInt(i.Int64()), nil
}

func bigIntToString(_ Environment, args ...RideType) (RideType, error) {
	v, err := bigIntArg(args)
	if err != nil {
		return nil, errors.Wrap(err, "bigIntToString")
	}
	i := big.NewInt(0).Set(v.V)
<<<<<<< HEAD
	return rideString(i.String()), nil
=======
	return RideString(i.String()), nil
>>>>>>> 5b55619e
}

func stringToBigInt(_ Environment, args ...RideType) (RideType, error) {
	s, err := stringArg(args)
	if err != nil {
		return nil, errors.Wrap(err, "stringToBigInt")
	}
	if l := len(s); l > 155 { // 155 symbols is the length of math.MinBigInt value is string representation
		return nil, errors.Errorf("stringToBigInt: string is too long (%d symbols) for a BigInt", l)
	}
	r, ok := big.NewInt(0).SetString(string(s), 10)
	if !ok {
		return nil, errors.Errorf("stringToBigInt: failed to convert string '%s' to BigInt", s)
	}
	if r.Cmp(math.MinBigInt) < 0 || r.Cmp(math.MaxBigInt) > 0 {
		return nil, errors.New("stringToBigInt: value too big for a BigInt")
	}
<<<<<<< HEAD
	return rideBigInt{V: r}, nil
=======
	return RideBigInt{V: r}, nil
>>>>>>> 5b55619e
}

func stringToBigIntOpt(env Environment, args ...RideType) (RideType, error) {
	v, err := stringToBigInt(env, args...)
	if err != nil {
		return newUnit(env), nil
	}
	return v, nil
}

func medianListBigInt(_ Environment, args ...RideType) (RideType, error) {
	list, err := listArg(args)
	if err != nil {
		return nil, errors.Wrap(err, "medianListBigInt")
	}
	size := len(list)
	if size > maxListSize || size < 2 {
		return nil, errors.Errorf("medianListBigInt: invalid list size %d", size)
	}
	items, err := toBigIntSlice(list)
	if err != nil {
		return nil, errors.Wrap(err, "medianListBigInt")
	}
	sort.Sort(items)
	half := size / 2
	if size%2 == 1 {
<<<<<<< HEAD
		return rideBigInt{V: items[half]}, nil
=======
		return RideBigInt{V: items[half]}, nil
>>>>>>> 5b55619e
	}
	x := items[half-1]
	y := items[half]
	r := math.FloorDivBigInt(x.Add(x, y), big.NewInt(2))
<<<<<<< HEAD
	return rideBigInt{V: r}, nil
=======
	return RideBigInt{V: r}, nil
>>>>>>> 5b55619e
}

func minMaxBigInt(items []*big.Int) (*big.Int, *big.Int) {
	if len(items) == 0 {
		panic("empty slice")
	}
	max, min := items[0], items[0]
	for _, i := range items {
		if i.Cmp(max) > 0 {
			max = i
		}
		if i.Cmp(min) < 0 {
			min = i
		}
	}
	return min, max
}

type bigIntSlice []*big.Int

func (x bigIntSlice) Len() int           { return len(x) }
func (x bigIntSlice) Less(i, j int) bool { return x[i].Cmp(x[j]) < 0 }
func (x bigIntSlice) Swap(i, j int)      { x[i], x[j] = x[j], x[i] }

func toBigIntSlice(list RideList) (bigIntSlice, error) {
	items := make([]*big.Int, len(list))
	for i, el := range list {
		item, ok := el.(RideBigInt)
		if !ok {
			return nil, errors.Errorf("unexpected type of list element '%s'", el.instanceOf())
		}
		items[i] = big.NewInt(0).Set(item.V)
	}
	return items, nil
}

// decode2CBigInt decodes two's complement representation of BigInt from bytes slice
func decode2CBigInt(bytes []byte) *big.Int {
	r := new(big.Int)
	if len(bytes) > 0 && bytes[0]&0x80 == 0x80 { // Decode a negative number
		notBytes := make([]byte, len(bytes))
		for i := range notBytes {
			notBytes[i] = ^bytes[i]
		}
		r.SetBytes(notBytes)
		r.Add(r, math.OneBigInt)
		r.Neg(r)
		return r
	}
	r.SetBytes(bytes)
	return r
}

// encode2CBigInt encodes BigInt into a two's compliment representation
func encode2CBigInt(n *big.Int) []byte {
	if n.Sign() < 0 {
		// Convert negative number into two's complement form
		// Subtract 1 and invert
		// If the most-significant-bit isn't set then we'll need to pad the beginning with 0xff in order to keep the number negative
		nMinus1 := new(big.Int).Neg(n)
		nMinus1.Sub(nMinus1, math.OneBigInt)
		bytes := nMinus1.Bytes()
		for i := range bytes {
			bytes[i] ^= 0xff
		}
		if l := len(bytes); l == 0 || bytes[0]&0x80 == 0 {
			return padBytes(0xff, bytes)
		}
		return bytes
	} else if n.Sign() == 0 { // Zero is written as a single 0 zero rather than no bytes
		return []byte{0x00}
	} else {
		bytes := n.Bytes()
		if len(bytes) > 0 && bytes[0]&0x80 != 0 { // We'll have to pad this with 0x00 in order to stop it looking like a negative number
			return padBytes(0x00, bytes)
		}
		return bytes
	}
}

func padBytes(p byte, bytes []byte) []byte {
	r := make([]byte, len(bytes)+1)
	r[0] = p
	copy(r[1:], bytes)
	return r
}<|MERGE_RESOLUTION|>--- conflicted
+++ resolved
@@ -13,90 +13,90 @@
 	zeroBigInt = big.NewInt(0)
 )
 
-func bigIntArg(args []RideType) (RideBigInt, error) {
+func bigIntArg(args []rideType) (rideBigInt, error) {
 	if len(args) != 1 {
-		return RideBigInt{}, errors.Errorf("%d is invalid number of arguments, expected 1", len(args))
+		return rideBigInt{}, errors.Errorf("%d is invalid number of arguments, expected 1", len(args))
 	}
 	if args[0] == nil {
-		return RideBigInt{}, errors.Errorf("argument 1 is empty")
-	}
-	l, ok := args[0].(RideBigInt)
-	if !ok {
-		return RideBigInt{}, errors.Errorf("argument 1 is not of type 'BigInt' but '%s'", args[0].instanceOf())
+		return rideBigInt{}, errors.Errorf("argument 1 is empty")
+	}
+	l, ok := args[0].(rideBigInt)
+	if !ok {
+		return rideBigInt{}, errors.Errorf("argument 1 is not of type 'BigInt' but '%s'", args[0].instanceOf())
 	}
 	return l, nil
 }
 
-func twoBigIntArgs(args []RideType) (RideBigInt, RideBigInt, error) {
+func twoBigIntArgs(args []rideType) (rideBigInt, rideBigInt, error) {
 	if len(args) != 2 {
-		return RideBigInt{}, RideBigInt{}, errors.Errorf("%d is invalid number of arguments, expected 2", len(args))
+		return rideBigInt{}, rideBigInt{}, errors.Errorf("%d is invalid number of arguments, expected 2", len(args))
 	}
 	if args[0] == nil {
-		return RideBigInt{}, RideBigInt{}, errors.Errorf("argument 1 is empty")
+		return rideBigInt{}, rideBigInt{}, errors.Errorf("argument 1 is empty")
 	}
 	if args[1] == nil {
-		return RideBigInt{}, RideBigInt{}, errors.Errorf("argument 2 is empty")
-	}
-	v1, ok := args[0].(RideBigInt)
-	if !ok {
-		return RideBigInt{}, RideBigInt{}, errors.Errorf("argument 1 is not of type 'BigInt' but '%s'", args[0].instanceOf())
-	}
-	v2, ok := args[1].(RideBigInt)
-	if !ok {
-		return RideBigInt{}, RideBigInt{}, errors.Errorf("argument 2 is not of type 'BigInt' but '%s'", args[1].instanceOf())
+		return rideBigInt{}, rideBigInt{}, errors.Errorf("argument 2 is empty")
+	}
+	v1, ok := args[0].(rideBigInt)
+	if !ok {
+		return rideBigInt{}, rideBigInt{}, errors.Errorf("argument 1 is not of type 'BigInt' but '%s'", args[0].instanceOf())
+	}
+	v2, ok := args[1].(rideBigInt)
+	if !ok {
+		return rideBigInt{}, rideBigInt{}, errors.Errorf("argument 2 is not of type 'BigInt' but '%s'", args[1].instanceOf())
 	}
 	return v1, v2, nil
 }
 
-func threeBigIntArgs(args []RideType) (RideBigInt, RideBigInt, RideBigInt, error) {
+func threeBigIntArgs(args []rideType) (rideBigInt, rideBigInt, rideBigInt, error) {
 	if len(args) != 3 {
-		return RideBigInt{}, RideBigInt{}, RideBigInt{}, errors.Errorf("%d is invalid number of arguments, expected 3", len(args))
+		return rideBigInt{}, rideBigInt{}, rideBigInt{}, errors.Errorf("%d is invalid number of arguments, expected 3", len(args))
 	}
 	if args[0] == nil {
-		return RideBigInt{}, RideBigInt{}, RideBigInt{}, errors.Errorf("argument 1 is empty")
+		return rideBigInt{}, rideBigInt{}, rideBigInt{}, errors.Errorf("argument 1 is empty")
 	}
 	if args[1] == nil {
-		return RideBigInt{}, RideBigInt{}, RideBigInt{}, errors.Errorf("argument 2 is empty")
+		return rideBigInt{}, rideBigInt{}, rideBigInt{}, errors.Errorf("argument 2 is empty")
 	}
 	if args[2] == nil {
-		return RideBigInt{}, RideBigInt{}, RideBigInt{}, errors.Errorf("argument 3 is empty")
-	}
-	v1, ok := args[0].(RideBigInt)
-	if !ok {
-		return RideBigInt{}, RideBigInt{}, RideBigInt{}, errors.Errorf("argument 1 is not of type 'BigInt' but '%s'", args[0].instanceOf())
-	}
-	v2, ok := args[1].(RideBigInt)
-	if !ok {
-		return RideBigInt{}, RideBigInt{}, RideBigInt{}, errors.Errorf("argument 2 is not of type 'BigInt' but '%s'", args[1].instanceOf())
-	}
-	v3, ok := args[2].(RideBigInt)
-	if !ok {
-		return RideBigInt{}, RideBigInt{}, RideBigInt{}, errors.Errorf("argument 3 is not of type 'BigInt' but '%s'", args[2].instanceOf())
+		return rideBigInt{}, rideBigInt{}, rideBigInt{}, errors.Errorf("argument 3 is empty")
+	}
+	v1, ok := args[0].(rideBigInt)
+	if !ok {
+		return rideBigInt{}, rideBigInt{}, rideBigInt{}, errors.Errorf("argument 1 is not of type 'BigInt' but '%s'", args[0].instanceOf())
+	}
+	v2, ok := args[1].(rideBigInt)
+	if !ok {
+		return rideBigInt{}, rideBigInt{}, rideBigInt{}, errors.Errorf("argument 2 is not of type 'BigInt' but '%s'", args[1].instanceOf())
+	}
+	v3, ok := args[2].(rideBigInt)
+	if !ok {
+		return rideBigInt{}, rideBigInt{}, rideBigInt{}, errors.Errorf("argument 3 is not of type 'BigInt' but '%s'", args[2].instanceOf())
 	}
 	return v1, v2, v3, nil
 }
 
-func powBigInt(_ Environment, args ...RideType) (RideType, error) {
+func powBigInt(_ Environment, args ...rideType) (rideType, error) {
 	if err := checkArgs(args, 6); err != nil {
 		return nil, errors.Wrap(err, "powBigInt")
 	}
-	base, ok := args[0].(RideBigInt)
+	base, ok := args[0].(rideBigInt)
 	if !ok {
 		return nil, errors.Errorf("powBigInt: unexpected argument type '%s'", args[0].instanceOf())
 	}
-	bp, ok := args[1].(RideInt)
+	bp, ok := args[1].(rideInt)
 	if !ok {
 		return nil, errors.Errorf("powBigInt: unexpected argument type '%s'", args[1].instanceOf())
 	}
-	exponent, ok := args[2].(RideBigInt)
+	exponent, ok := args[2].(rideBigInt)
 	if !ok {
 		return nil, errors.Errorf("powBigInt: unexpected argument type '%s'", args[2].instanceOf())
 	}
-	ep, ok := args[3].(RideInt)
+	ep, ok := args[3].(rideInt)
 	if !ok {
 		return nil, errors.Errorf("powBigInt: unexpected argument type '%s'", args[3].instanceOf())
 	}
-	rp, ok := args[4].(RideInt)
+	rp, ok := args[4].(rideInt)
 	if !ok {
 		return nil, errors.Errorf("powBigInt: unexpected argument type '%s'", args[4].instanceOf())
 	}
@@ -113,34 +113,30 @@
 	if r.Cmp(math.MinBigInt) < 0 || r.Cmp(math.MaxBigInt) > 0 {
 		return nil, errors.New("powBigInt: result is out of range")
 	}
-<<<<<<< HEAD
-	return rideBigInt{V: r}, nil
-=======
-	return RideBigInt{V: r}, nil
->>>>>>> 5b55619e
-}
-
-func logBigInt(_ Environment, args ...RideType) (RideType, error) {
+	return rideBigInt{V: r}, nil
+}
+
+func logBigInt(_ Environment, args ...rideType) (rideType, error) {
 	if err := checkArgs(args, 6); err != nil {
 		return nil, errors.Wrap(err, "logBigInt")
 	}
-	base, ok := args[0].(RideBigInt)
+	base, ok := args[0].(rideBigInt)
 	if !ok {
 		return nil, errors.Errorf("logBigInt: unexpected argument type '%s'", args[0].instanceOf())
 	}
-	bp, ok := args[1].(RideInt)
+	bp, ok := args[1].(rideInt)
 	if !ok {
 		return nil, errors.Errorf("logBigInt: unexpected argument type '%s'", args[1].instanceOf())
 	}
-	exponent, ok := args[2].(RideBigInt)
+	exponent, ok := args[2].(rideBigInt)
 	if !ok {
 		return nil, errors.Errorf("logBigInt: unexpected argument type '%s'", args[2].instanceOf())
 	}
-	ep, ok := args[3].(RideInt)
+	ep, ok := args[3].(rideInt)
 	if !ok {
 		return nil, errors.Errorf("logBigInt: unexpected argument type '%s'", args[3].instanceOf())
 	}
-	rp, ok := args[4].(RideInt)
+	rp, ok := args[4].(rideInt)
 	if !ok {
 		return nil, errors.Errorf("logBigInt: unexpected argument type '%s'", args[4].instanceOf())
 	}
@@ -154,27 +150,19 @@
 	if err != nil {
 		return nil, errors.Wrap(err, "logBigInt")
 	}
-<<<<<<< HEAD
-	return rideBigInt{V: r}, nil
-=======
-	return RideBigInt{V: r}, nil
->>>>>>> 5b55619e
-}
-
-func toBigInt(_ Environment, args ...RideType) (RideType, error) {
+	return rideBigInt{V: r}, nil
+}
+
+func toBigInt(_ Environment, args ...rideType) (rideType, error) {
 	i, err := intArg(args)
 	if err != nil {
 		return nil, errors.Wrap(err, "toBigInt")
 	}
 	v := big.NewInt(int64(i))
-<<<<<<< HEAD
 	return rideBigInt{V: v}, nil
-=======
-	return RideBigInt{V: v}, nil
->>>>>>> 5b55619e
-}
-
-func sumBigInt(_ Environment, args ...RideType) (RideType, error) {
+}
+
+func sumBigInt(_ Environment, args ...rideType) (rideType, error) {
 	a, b, err := twoBigIntArgs(args)
 	if err != nil {
 		return nil, errors.Wrap(err, "sumBigInt")
@@ -185,14 +173,10 @@
 	if r.Cmp(math.MinBigInt) < 0 || r.Cmp(math.MaxBigInt) > 0 {
 		return nil, errors.Errorf("sumBigInt: %s result is out of range", r.String())
 	}
-<<<<<<< HEAD
-	return rideBigInt{V: r}, nil
-=======
-	return RideBigInt{V: r}, nil
->>>>>>> 5b55619e
-}
-
-func subtractBigInt(_ Environment, args ...RideType) (RideType, error) {
+	return rideBigInt{V: r}, nil
+}
+
+func subtractBigInt(_ Environment, args ...rideType) (rideType, error) {
 	a, b, err := twoBigIntArgs(args)
 	if err != nil {
 		return nil, errors.Wrap(err, "subtractBigInt")
@@ -203,14 +187,10 @@
 	if r.Cmp(math.MinBigInt) < 0 || r.Cmp(math.MaxBigInt) > 0 {
 		return nil, errors.Errorf("subtractBigInt: %s result is out of range", r.String())
 	}
-<<<<<<< HEAD
-	return rideBigInt{V: r}, nil
-=======
-	return RideBigInt{V: r}, nil
->>>>>>> 5b55619e
-}
-
-func multiplyBigInt(_ Environment, args ...RideType) (RideType, error) {
+	return rideBigInt{V: r}, nil
+}
+
+func multiplyBigInt(_ Environment, args ...rideType) (rideType, error) {
 	a, b, err := twoBigIntArgs(args)
 	if err != nil {
 		return nil, errors.Wrap(err, "multiplyBigInt")
@@ -221,14 +201,10 @@
 	if r.Cmp(math.MinBigInt) < 0 || r.Cmp(math.MaxBigInt) > 0 {
 		return nil, errors.Errorf("multiplyBigInt: %s result is out of range", r.String())
 	}
-<<<<<<< HEAD
-	return rideBigInt{V: r}, nil
-=======
-	return RideBigInt{V: r}, nil
->>>>>>> 5b55619e
-}
-
-func divideBigInt(_ Environment, args ...RideType) (RideType, error) {
+	return rideBigInt{V: r}, nil
+}
+
+func divideBigInt(_ Environment, args ...rideType) (rideType, error) {
 	a, b, err := twoBigIntArgs(args)
 	if err != nil {
 		return nil, errors.Wrap(err, "divideBigInt")
@@ -242,14 +218,10 @@
 	if r.Cmp(math.MinBigInt) < 0 || r.Cmp(math.MaxBigInt) > 0 {
 		return nil, errors.Errorf("divideBigInt: %s result is out of range", r.String())
 	}
-<<<<<<< HEAD
-	return rideBigInt{V: r}, nil
-=======
-	return RideBigInt{V: r}, nil
->>>>>>> 5b55619e
-}
-
-func moduloBigInt(_ Environment, args ...RideType) (RideType, error) {
+	return rideBigInt{V: r}, nil
+}
+
+func moduloBigInt(_ Environment, args ...rideType) (rideType, error) {
 	a, b, err := twoBigIntArgs(args)
 	if err != nil {
 		return nil, errors.Wrap(err, "moduloBigInt")
@@ -266,14 +238,10 @@
 	if r.Cmp(math.MinBigInt) < 0 || r.Cmp(math.MaxBigInt) > 0 {
 		return nil, errors.Errorf("moduloBigInt: %s result is out of range", r.String())
 	}
-<<<<<<< HEAD
-	return rideBigInt{V: r}, nil
-=======
-	return RideBigInt{V: r}, nil
->>>>>>> 5b55619e
-}
-
-func fractionBigInt(_ Environment, args ...RideType) (RideType, error) {
+	return rideBigInt{V: r}, nil
+}
+
+func fractionBigInt(_ Environment, args ...rideType) (rideType, error) {
 	a, b, c, err := threeBigIntArgs(args)
 	if err != nil {
 		return nil, errors.Wrap(err, "fractionBigInt")
@@ -289,36 +257,24 @@
 	if r.Cmp(math.MinBigInt) < 0 || r.Cmp(math.MaxBigInt) > 0 {
 		return nil, errors.Errorf("fractionBigInt: %s result is out of range", r.String())
 	}
-<<<<<<< HEAD
-	return rideBigInt{V: r}, nil
-=======
-	return RideBigInt{V: r}, nil
->>>>>>> 5b55619e
-}
-
-func fractionBigIntRounds(_ Environment, args ...RideType) (RideType, error) {
+	return rideBigInt{V: r}, nil
+}
+
+func fractionBigIntRounds(_ Environment, args ...rideType) (rideType, error) {
 	if err := checkArgs(args, 4); err != nil {
 		return nil, errors.Wrap(err, "fractionBigIntRounds")
 	}
-	v1, ok := args[0].(RideBigInt)
+	v1, ok := args[0].(rideBigInt)
 	if !ok {
 		return nil, errors.Errorf("fractionBigIntRounds: unexpected argument type '%s'", args[0].instanceOf())
 	}
 	v := big.NewInt(0).Set(v1.V)
-<<<<<<< HEAD
 	v2, ok := args[1].(rideBigInt)
-=======
-	v2, ok := args[1].(RideBigInt)
->>>>>>> 5b55619e
 	if !ok {
 		return nil, errors.Errorf("fractionBigIntRounds: unexpected argument type '%s'", args[1].instanceOf())
 	}
 	n := big.NewInt(0).Set(v2.V)
-<<<<<<< HEAD
 	v3, ok := args[2].(rideBigInt)
-=======
-	v3, ok := args[2].(RideBigInt)
->>>>>>> 5b55619e
 	if !ok {
 		return nil, errors.Errorf("fractionBigIntRounds: unexpected argument type '%s'", args[2].instanceOf())
 	}
@@ -334,11 +290,7 @@
 	if r.Cmp(math.MinBigInt) < 0 || r.Cmp(math.MaxBigInt) > 0 {
 		return nil, errors.Errorf("fractionBigIntRounds: %s result is out of range", r.String())
 	}
-<<<<<<< HEAD
-	return rideBigInt{V: r}, nil
-=======
-	return RideBigInt{V: r}, nil
->>>>>>> 5b55619e
+	return rideBigInt{V: r}, nil
 }
 
 // fractionBigIntLikeInScala the algo is fully taken from Scala implementation.
@@ -414,28 +366,20 @@
 	return r, nil
 }
 
-func unaryMinusBigInt(_ Environment, args ...RideType) (RideType, error) {
+func unaryMinusBigInt(_ Environment, args ...rideType) (rideType, error) {
 	v, err := bigIntArg(args)
 	if err != nil {
 		return nil, errors.Wrap(err, "unaryMinusBigInt")
 	}
 	i := big.NewInt(0).Set(v.V)
-<<<<<<< HEAD
-	if i.Cmp(minBigInt) == 0 {
-		return nil, errors.New("unaryMinusBigInt: positive BigInt overflow")
-	}
-	r := i.Neg(i)
-	return rideBigInt{V: r}, nil
-=======
 	if i.Cmp(math.MinBigInt) == 0 {
 		return nil, errors.New("unaryMinusBigInt: positive BigInt overflow")
 	}
 	r := i.Neg(i)
-	return RideBigInt{V: r}, nil
->>>>>>> 5b55619e
-}
-
-func gtBigInt(_ Environment, args ...RideType) (RideType, error) {
+	return rideBigInt{V: r}, nil
+}
+
+func gtBigInt(_ Environment, args ...rideType) (rideType, error) {
 	a, b, err := twoBigIntArgs(args)
 	if err != nil {
 		return nil, errors.Wrap(err, "gtBigInt")
@@ -443,10 +387,10 @@
 	i1 := big.NewInt(0).Set(a.V)
 	i2 := big.NewInt(0).Set(b.V)
 	r := i1.Cmp(i2)
-	return RideBoolean(r > 0), nil
-}
-
-func geBigInt(_ Environment, args ...RideType) (RideType, error) {
+	return rideBoolean(r > 0), nil
+}
+
+func geBigInt(_ Environment, args ...rideType) (rideType, error) {
 	a, b, err := twoBigIntArgs(args)
 	if err != nil {
 		return nil, errors.Wrap(err, "geBigInt")
@@ -454,10 +398,10 @@
 	i1 := big.NewInt(0).Set(a.V)
 	i2 := big.NewInt(0).Set(b.V)
 	r := i1.Cmp(i2)
-	return RideBoolean(r >= 0), nil
-}
-
-func maxListBigInt(_ Environment, args ...RideType) (RideType, error) {
+	return rideBoolean(r >= 0), nil
+}
+
+func maxListBigInt(_ Environment, args ...rideType) (rideType, error) {
 	list, err := listArg(args)
 	if err != nil {
 		return nil, errors.Wrap(err, "maxListBigInt")
@@ -471,14 +415,10 @@
 		return nil, errors.Wrap(err, "maxListBigInt")
 	}
 	_, max := minMaxBigInt(items)
-<<<<<<< HEAD
 	return rideBigInt{V: max}, nil
-=======
-	return RideBigInt{V: max}, nil
->>>>>>> 5b55619e
-}
-
-func minListBigInt(_ Environment, args ...RideType) (RideType, error) {
+}
+
+func minListBigInt(_ Environment, args ...rideType) (rideType, error) {
 	list, err := listArg(args)
 	if err != nil {
 		return nil, errors.Wrap(err, "minListBigInt")
@@ -492,27 +432,19 @@
 		return nil, errors.Wrap(err, "minListBigInt")
 	}
 	min, _ := minMaxBigInt(items)
-<<<<<<< HEAD
 	return rideBigInt{V: min}, nil
-=======
-	return RideBigInt{V: min}, nil
->>>>>>> 5b55619e
-}
-
-func bigIntToBytes(_ Environment, args ...RideType) (RideType, error) {
+}
+
+func bigIntToBytes(_ Environment, args ...rideType) (rideType, error) {
 	v, err := bigIntArg(args)
 	if err != nil {
 		return nil, errors.Wrap(err, "bigIntToBytes")
 	}
 	i := big.NewInt(0).Set(v.V)
-<<<<<<< HEAD
 	return rideBytes(encode2CBigInt(i)), nil
-=======
-	return RideBytes(encode2CBigInt(i)), nil
->>>>>>> 5b55619e
-}
-
-func bytesToBigInt(_ Environment, args ...RideType) (RideType, error) {
+}
+
+func bytesToBigInt(_ Environment, args ...rideType) (rideType, error) {
 	bts, err := bytesArg(args)
 	if err != nil {
 		return nil, errors.Wrap(err, "bytesToBigInt")
@@ -524,30 +456,26 @@
 	if r.Cmp(math.MinBigInt) < 0 || r.Cmp(math.MaxBigInt) > 0 {
 		return nil, errors.Errorf("bytesToBigInt: %s result is out of range", r.String())
 	}
-<<<<<<< HEAD
-	return rideBigInt{V: r}, nil
-=======
-	return RideBigInt{V: r}, nil
->>>>>>> 5b55619e
-}
-
-func bytesToBigIntLim(_ Environment, args ...RideType) (RideType, error) {
+	return rideBigInt{V: r}, nil
+}
+
+func bytesToBigIntLim(_ Environment, args ...rideType) (rideType, error) {
 	if err := checkArgs(args, 3); err != nil {
 		return nil, errors.Wrap(err, "bytesToBigIntLim")
 	}
-	bts, ok := args[0].(RideBytes)
+	bts, ok := args[0].(rideBytes)
 	if !ok {
 		return nil, errors.Errorf("bytesToBigIntLim: argument 1 is not of type 'ByteVector' but '%s'", args[0].instanceOf())
 	}
 	l := len(bts)
-	offset, ok := args[1].(RideInt)
+	offset, ok := args[1].(rideInt)
 	if !ok {
 		return nil, errors.Errorf("bytesToBigIntLim: argument 2 is not of type 'Int' but '%s'", args[1].instanceOf())
 	}
 	if offset < 0 || int(offset) >= l {
 		return nil, errors.Errorf("bytesToBigIntLim: offset %d is out of range [0; %d]", offset, len(bts)-1)
 	}
-	size, ok := args[2].(RideInt)
+	size, ok := args[2].(rideInt)
 	if !ok {
 		return nil, errors.Errorf("bytesToBigIntLim: argument 3 is not of type 'Int' but '%s'", args[2].instanceOf())
 	}
@@ -562,14 +490,10 @@
 	if r.Cmp(math.MinBigInt) < 0 || r.Cmp(math.MaxBigInt) > 0 {
 		return nil, errors.Errorf("bytesToBigIntLim: %s result is out of range", r.String())
 	}
-<<<<<<< HEAD
-	return rideBigInt{V: r}, nil
-=======
-	return RideBigInt{V: r}, nil
->>>>>>> 5b55619e
-}
-
-func bigIntToInt(_ Environment, args ...RideType) (RideType, error) {
+	return rideBigInt{V: r}, nil
+}
+
+func bigIntToInt(_ Environment, args ...rideType) (rideType, error) {
 	v, err := bigIntArg(args)
 	if err != nil {
 		return nil, errors.Wrap(err, "bigIntToInt")
@@ -578,23 +502,19 @@
 	if !i.IsInt64() {
 		return nil, errors.Errorf("bigIntToInt: value (%s) is too big for an Int", i.String())
 	}
-	return RideInt(i.Int64()), nil
-}
-
-func bigIntToString(_ Environment, args ...RideType) (RideType, error) {
+	return rideInt(i.Int64()), nil
+}
+
+func bigIntToString(_ Environment, args ...rideType) (rideType, error) {
 	v, err := bigIntArg(args)
 	if err != nil {
 		return nil, errors.Wrap(err, "bigIntToString")
 	}
 	i := big.NewInt(0).Set(v.V)
-<<<<<<< HEAD
 	return rideString(i.String()), nil
-=======
-	return RideString(i.String()), nil
->>>>>>> 5b55619e
-}
-
-func stringToBigInt(_ Environment, args ...RideType) (RideType, error) {
+}
+
+func stringToBigInt(_ Environment, args ...rideType) (rideType, error) {
 	s, err := stringArg(args)
 	if err != nil {
 		return nil, errors.Wrap(err, "stringToBigInt")
@@ -609,14 +529,10 @@
 	if r.Cmp(math.MinBigInt) < 0 || r.Cmp(math.MaxBigInt) > 0 {
 		return nil, errors.New("stringToBigInt: value too big for a BigInt")
 	}
-<<<<<<< HEAD
-	return rideBigInt{V: r}, nil
-=======
-	return RideBigInt{V: r}, nil
->>>>>>> 5b55619e
-}
-
-func stringToBigIntOpt(env Environment, args ...RideType) (RideType, error) {
+	return rideBigInt{V: r}, nil
+}
+
+func stringToBigIntOpt(env Environment, args ...rideType) (rideType, error) {
 	v, err := stringToBigInt(env, args...)
 	if err != nil {
 		return newUnit(env), nil
@@ -624,7 +540,7 @@
 	return v, nil
 }
 
-func medianListBigInt(_ Environment, args ...RideType) (RideType, error) {
+func medianListBigInt(_ Environment, args ...rideType) (rideType, error) {
 	list, err := listArg(args)
 	if err != nil {
 		return nil, errors.Wrap(err, "medianListBigInt")
@@ -640,20 +556,12 @@
 	sort.Sort(items)
 	half := size / 2
 	if size%2 == 1 {
-<<<<<<< HEAD
 		return rideBigInt{V: items[half]}, nil
-=======
-		return RideBigInt{V: items[half]}, nil
->>>>>>> 5b55619e
 	}
 	x := items[half-1]
 	y := items[half]
 	r := math.FloorDivBigInt(x.Add(x, y), big.NewInt(2))
-<<<<<<< HEAD
-	return rideBigInt{V: r}, nil
-=======
-	return RideBigInt{V: r}, nil
->>>>>>> 5b55619e
+	return rideBigInt{V: r}, nil
 }
 
 func minMaxBigInt(items []*big.Int) (*big.Int, *big.Int) {
@@ -678,10 +586,10 @@
 func (x bigIntSlice) Less(i, j int) bool { return x[i].Cmp(x[j]) < 0 }
 func (x bigIntSlice) Swap(i, j int)      { x[i], x[j] = x[j], x[i] }
 
-func toBigIntSlice(list RideList) (bigIntSlice, error) {
+func toBigIntSlice(list rideList) (bigIntSlice, error) {
 	items := make([]*big.Int, len(list))
 	for i, el := range list {
-		item, ok := el.(RideBigInt)
+		item, ok := el.(rideBigInt)
 		if !ok {
 			return nil, errors.Errorf("unexpected type of list element '%s'", el.instanceOf())
 		}
