package ride

import (
	"encoding/base64"
	"encoding/json"
	"testing"
	"time"

	"github.com/mr-tron/base58"
	"github.com/pkg/errors"
	"github.com/stretchr/testify/assert"
	"github.com/stretchr/testify/require"
	"github.com/wavesplatform/gowaves/pkg/crypto"
	"github.com/wavesplatform/gowaves/pkg/proto"
	"github.com/wavesplatform/gowaves/pkg/types"
)

//go:generate moq -pkg ride -out types_moq_test.go ../types SmartState:MockSmartState

func TestExecution(t *testing.T) {
	state := &MockSmartState{NewestTransactionByIDFunc: func(_ []byte) (proto.Transaction, error) {
		return testTransferWithProofs(), nil
	}}
	env := &MockRideEnvironment{
		transactionFunc: testTransferObject,
		stateFunc: func() types.SmartState {
			return state
		},
		schemeFunc: func() byte {
			return 'T'
		},
	}
	for _, test := range []struct {
		comment string
		source  string
		env     Environment
		res     bool
	}{
		{`V1: true`, "AQa3b8tH", nil, true},
		{`V3: let x = 1; true`, "AwQAAAABeAAAAAAAAAAAAQbtAkXn", nil, true},
		{`V3: let x = "abc"; true`, "AwQAAAABeAIAAAADYWJjBrpUkE4=", nil, true},
		{`V1: let i = 1; let s = "string"; toString(i) == s`, "AQQAAAABaQAAAAAAAAAAAQQAAAABcwIAAAAGc3RyaW5nCQAAAAAAAAIJAAGkAAAAAQUAAAABaQUAAAABcwIsH74=", nil, false},
		{`V3: let i = 12345; let s = "12345"; toString(i) == s`, "AwQAAAABaQAAAAAAAAAwOQQAAAABcwIAAAAFMTIzNDUJAAAAAAAAAgkAAaQAAAABBQAAAAFpBQAAAAFz1B1iCw==", nil, true},
		{`V3: if (true) then {let r = true; r} else {let r = false; r}`, "AwMGBAAAAAFyBgUAAAABcgQAAAABcgcFAAAAAXJ/ok0E", nil, true},
		{`V3: if (false) then {let r = true; r} else {let r = false; r}`, "AwMHBAAAAAFyBgUAAAABcgQAAAABcgcFAAAAAXI+tfo1", nil, false},
		{`V3: func abs(i:Int) = if (i >= 0) then i else -i; abs(-10) == 10`, "AwoBAAAAA2FicwAAAAEAAAABaQMJAABnAAAAAgUAAAABaQAAAAAAAAAAAAUAAAABaQkBAAAAAS0AAAABBQAAAAFpCQAAAAAAAAIJAQAAAANhYnMAAAABAP/////////2AAAAAAAAAAAKmp8BWw==", nil, true},
		{`V3: let x = 1; func add(i: Int) = i + 1; add(x) == 2`, "AwQAAAABeAAAAAAAAAAAAQoBAAAAA2FkZAAAAAEAAAABaQkAAGQAAAACBQAAAAFpAAAAAAAAAAABCQAAAAAAAAIJAQAAAANhZGQAAAABBQAAAAF4AAAAAAAAAAACfr6U6w==", nil, true},
		{`V3: let b = base16'0000000000000001'; func add(b: ByteVector) = toInt(b) + 1; add(b) == 2`, "AwQAAAABYgEAAAAIAAAAAAAAAAEKAQAAAANhZGQAAAABAAAAAWIJAABkAAAAAgkABLEAAAABBQAAAAFiAAAAAAAAAAABCQAAAAAAAAIJAQAAAANhZGQAAAABBQAAAAFiAAAAAAAAAAACX00biA==", nil, true},
		{`V3: let b = base16'0000000000000001'; func add(v: ByteVector) = toInt(v) + 1; add(b) == 2`, "AwQAAAABYgEAAAAIAAAAAAAAAAEKAQAAAANhZGQAAAABAAAAAXYJAABkAAAAAgkABLEAAAABBQAAAAF2AAAAAAAAAAABCQAAAAAAAAIJAQAAAANhZGQAAAABBQAAAAFiAAAAAAAAAAACI7gYxg==", nil, true},
		{`V3: let b = base16'0000000000000001'; func add(v: ByteVector) = toInt(b) + 1; add(b) == 2`, "AwQAAAABYgEAAAAIAAAAAAAAAAEKAQAAAANhZGQAAAABAAAAAXYJAABkAAAAAgkABLEAAAABBQAAAAFiAAAAAAAAAAABCQAAAAAAAAIJAQAAAANhZGQAAAABBQAAAAFiAAAAAAAAAAAChRvwnQ==", nil, true},
		{`V3: let data = base64'AAAAAAABhqAAAAAAAAAAAQAAAAAAAAAAAAAAAAAAAAAAAAAAAAAAAAAAAAAAAAAAWyt9GyysOW84u/u5V5Ah/SzLfef4c28UqXxowxFZS4SLiC6+XBh8D7aJDXyTTjpkPPED06ZPOzUE23V6VYCsLw=='; func getStock(data:ByteVector) = toInt(take(drop(data, 8), 8)); getStock(data) == 1`, `AwQAAAAEZGF0YQEAAABwAAAAAAABhqAAAAAAAAAAAQAAAAAAAAAAAAAAAAAAAAAAAAAAAAAAAAAAAAAAAAAAWyt9GyysOW84u/u5V5Ah/SzLfef4c28UqXxowxFZS4SLiC6+XBh8D7aJDXyTTjpkPPED06ZPOzUE23V6VYCsLwoBAAAACGdldFN0b2NrAAAAAQAAAARkYXRhCQAEsQAAAAEJAADJAAAAAgkAAMoAAAACBQAAAARkYXRhAAAAAAAAAAAIAAAAAAAAAAAICQAAAAAAAAIJAQAAAAhnZXRTdG9jawAAAAEFAAAABGRhdGEAAAAAAAAAAAFCtabi`, nil, true},
		{`V3: let ref = 999; func g(a: Int) = ref; func f(ref: Int) = g(ref); f(1) == 999`, "AwQAAAADcmVmAAAAAAAAAAPnCgEAAAABZwAAAAEAAAABYQUAAAADcmVmCgEAAAABZgAAAAEAAAADcmVmCQEAAAABZwAAAAEFAAAAA3JlZgkAAAAAAAACCQEAAAABZgAAAAEAAAAAAAAAAAEAAAAAAAAAA+fjknmW", nil, true},
		{`let x = 5; 6 > 4`, `AQQAAAABeAAAAAAAAAAABQkAAGYAAAACAAAAAAAAAAAGAAAAAAAAAAAEYSW6XA==`, nil, true},
		{`let x = 5; 6 > x`, `AQQAAAABeAAAAAAAAAAABQkAAGYAAAACAAAAAAAAAAAGBQAAAAF4Gh24hw==`, nil, true},
		{`let x = 5; 6 >= x`, `AQQAAAABeAAAAAAAAAAABQkAAGcAAAACAAAAAAAAAAAGBQAAAAF4jlxXHA==`, nil, true},
		{`false`, `AQfeYll6`, nil, false},
		{`let x =  throw(); true`, `AQQAAAABeAkBAAAABXRocm93AAAAAAa7bgf4`, nil, true},
		{`let x =  throw(); true || x`, `AQQAAAABeAkBAAAABXRocm93AAAAAAMGBgUAAAABeKRnLds=`, nil, true},
		{`tx.id == base58''`, `AQkAAAAAAAACCAUAAAACdHgAAAACaWQBAAAAAJBtD70=`, env, false},
		{`tx.id == base58'H5C8bRzbUTMePSDVVxjiNKDUwk6CKzfZGTP2Rs7aCjsV'`, `BAkAAAAAAAACCAUAAAACdHgAAAACaWQBAAAAIO7N5luRDUgN1SJ4kFmy/Ni8U2H6k7bpszok5tlLlRVgHwSHyg==`, env, true},
		{`let x = tx.id == base58'a';true`, `AQQAAAABeAkAAAAAAAACCAUAAAACdHgAAAACaWQBAAAAASEGjR0kcA==`, env, true},
		{`tx.proofs[0] != base58'' && tx.proofs[1] == base58''`, `BAMJAQAAAAIhPQAAAAIJAAGRAAAAAggFAAAAAnR4AAAABnByb29mcwAAAAAAAAAAAAEAAAAACQAAAAAAAAIJAAGRAAAAAggFAAAAAnR4AAAABnByb29mcwAAAAAAAAAAAQEAAAAAB106gzM=`, env, true},
		{`match tx {case t : TransferTransaction | MassTransferTransaction | ExchangeTransaction => true; case _ => false}`, `AQQAAAAHJG1hdGNoMAUAAAACdHgDAwkAAAEAAAACBQAAAAckbWF0Y2gwAgAAABNFeGNoYW5nZVRyYW5zYWN0aW9uBgMJAAABAAAAAgUAAAAHJG1hdGNoMAIAAAAXTWFzc1RyYW5zZmVyVHJhbnNhY3Rpb24GCQAAAQAAAAIFAAAAByRtYXRjaDACAAAAE1RyYW5zZmVyVHJhbnNhY3Rpb24EAAAAAXQFAAAAByRtYXRjaDAGB6Ilvok=`, env, true},
		{`V2: match transactionById(tx.id) {case  t: Unit => false case _ => true}`, `AgQAAAAHJG1hdGNoMAkAA+gAAAABCAUAAAACdHgAAAACaWQDCQAAAQAAAAIFAAAAByRtYXRjaDACAAAABFVuaXQEAAAAAXQFAAAAByRtYXRjaDAHBp9TFcQ=`, env, true},
		{`Up() == UP`, `AwkAAAAAAAACCQEAAAACVXAAAAAABQAAAAJVUPGUxeg=`, nil, true},
		{`HalfUp() == HALFUP`, `AwkAAAAAAAACCQEAAAAGSGFsZlVwAAAAAAUAAAAGSEFMRlVQbUfpTQ==`, nil, true},
		{`let a0 = NoAlg() == NOALG; let a1 = Md5() == MD5; let a2 = Sha1() == SHA1; let a3 = Sha224() == SHA224; let a4 = Sha256() == SHA256; let a5 = Sha384() == SHA384; let a6 = Sha512() == SHA512; let a7 = Sha3224() == SHA3224; let a8 = Sha3256() == SHA3256; let a9 = Sha3384() == SHA3384; let a10 = Sha3512() == SHA3512; a0 && a1 && a2 && a3 && a4 && a5 && a6 && a7 && a8 && a9 && a10`, `AwQAAAACYTAJAAAAAAAAAgkBAAAABU5vQWxnAAAAAAUAAAAFTk9BTEcEAAAAAmExCQAAAAAAAAIJAQAAAANNZDUAAAAABQAAAANNRDUEAAAAAmEyCQAAAAAAAAIJAQAAAARTaGExAAAAAAUAAAAEU0hBMQQAAAACYTMJAAAAAAAAAgkBAAAABlNoYTIyNAAAAAAFAAAABlNIQTIyNAQAAAACYTQJAAAAAAAAAgkBAAAABlNoYTI1NgAAAAAFAAAABlNIQTI1NgQAAAACYTUJAAAAAAAAAgkBAAAABlNoYTM4NAAAAAAFAAAABlNIQTM4NAQAAAACYTYJAAAAAAAAAgkBAAAABlNoYTUxMgAAAAAFAAAABlNIQTUxMgQAAAACYTcJAAAAAAAAAgkBAAAAB1NoYTMyMjQAAAAABQAAAAdTSEEzMjI0BAAAAAJhOAkAAAAAAAACCQEAAAAHU2hhMzI1NgAAAAAFAAAAB1NIQTMyNTYEAAAAAmE5CQAAAAAAAAIJAQAAAAdTaGEzMzg0AAAAAAUAAAAHU0hBMzM4NAQAAAADYTEwCQAAAAAAAAIJAQAAAAdTaGEzNTEyAAAAAAUAAAAHU0hBMzUxMgMDAwMDAwMDAwMFAAAAAmEwBQAAAAJhMQcFAAAAAmEyBwUAAAACYTMHBQAAAAJhNAcFAAAAAmE1BwUAAAACYTYHBQAAAAJhNwcFAAAAAmE4BwUAAAACYTkHBQAAAANhMTAHRc/wAA==`, nil, true},
		{`Unit() == unit`, `AwkAAAAAAAACCQEAAAAEVW5pdAAAAAAFAAAABHVuaXTstg1G`, nil, true},
	} {
		src, err := base64.StdEncoding.DecodeString(test.source)
		require.NoError(t, err, test.comment)

		tree, err := Parse(src)
		require.NoError(t, err, test.comment)
		assert.NotNil(t, tree, test.comment)

		script, err := Compile(tree)
		require.NoError(t, err, test.comment)
		assert.NotNil(t, script, test.comment)

		res, err := script.Run(test.env)
		require.NoError(t, err, test.comment)
		assert.NotNil(t, res, test.comment)
		r, ok := res.(ScriptResult)
		assert.True(t, ok, test.comment)
		assert.Equal(t, test.res, r.Result(), test.comment)
	}
}

func newTransferTransaction() *proto.TransferWithProofs {
	js := `{"type":4,"version":2,"id":"CqjGMbrd5bFmLAv2mUSdphEJSgVWkWa6ZtcMkKmgH2ax","proofs":["5W7hjPpgmmhxevCt4A7y9F8oNJ4V9w2g8jhQgx2qGmBTNsP1p1MpQeKF3cvZULwJ7vQthZfSx2BhL6TWkHSVLzvq"],"senderPublicKey":"14ovLL9a6xbBfftyxGNLKMdbnzGgnaFQjmgUJGdho6nY","assetId":null,"feeAssetId":null,"timestamp":1544715621,"amount":15,"fee":10000,"recipient":"3P2USE3iYK5w7jNahAUHTytNbVRccGZwQH3"}`
	tv2 := &proto.TransferWithProofs{}
	err := json.Unmarshal([]byte(js), tv2)
	if err != nil {
		panic(err)
	}
	return tv2
}

func newExchangeTransaction() *proto.ExchangeWithProofs {
	js := `{"senderPublicKey": "7kPFrHDiGw1rCm7LPszuECwWYL3dMf6iMifLRDJQZMzy","amount": 100000000,"fee": 1100000,"type": 7,"version": 2,"sellMatcherFee": 1100000,"sender": "3PJaDyprvekvPXPuAtxrapacuDJopgJRaU3","feeAssetId": null,"proofs": ["DGxkASjpPaKxu8bAv3PJpF9hJ9KAiLsB7bLBTEZXYcWmmc65pHiq5ymJNAazRM2aoLCeTLXXNda5hR9LZNayB69"],"price": 790000,  "id": "5aHKTDvWdVWmo9MPDPoYX83x6hyLJ5ji4eopmoUxELR2",  "order2": {    "version": 2,    "id": "CzBrJkpaWz2AHnT3U8baY3eTfRdymuC7dEqiGpas68tD",    "sender": "3PEjQH31dP2ipvrkouUs12ynKShpBcRQFAT",    "senderPublicKey": "BVtDAjf1MmUdPW2yRHEBiSP5yy7EnxzKgQWpajQM8FCx",    "matcherPublicKey": "7kPFrHDiGw1rCm7LPszuECwWYL3dMf6iMifLRDJQZMzy",    "assetPair": {      "amountAsset": "D796K7uVAeSPJcv29BN1KCuzrc6h7bAN1MSKPnrPPMfF",      "priceAsset": "CAWKh6suz3jKw6PhzEh5FDCWLvLFJ6BZEpmxv6oZQSzr"    },    "orderType": "sell",    "amount": 100000000,    "price": 790000,    "timestamp": 1557995955609,    "expiration": 1560501555609,    "matcherFee": 1100000,    "signature": "3Aw94WkF4PUeard435jtJTZLESRFMBuxYRYVVf3GrG48aAxLhbvcXdwsrtALLQ3LYbdNdhR1NUUzdMinU8pLiwWc",    "proofs": [      "3Aw94WkF4PUeard435jtJTZLESRFMBuxYRYVVf3GrG48aAxLhbvcXdwsrtALLQ3LYbdNdhR1NUUzdMinU8pLiwWc"    ]  },  "order1": {    "version": 2,    "id": "APLf7qDhU5puSa5h1KChNBobF8VKoy37PcP7BnhoSPvi",    "sender": "3PEyLyxu4yGJAEmuVRy3G4FvEBUYV6ykQWF",    "senderPublicKey": "28sBbJ7pHNG4VFrvNN43sNsdWYyrTFVAwd98W892mxBQ",    "matcherPublicKey": "7kPFrHDiGw1rCm7LPszuECwWYL3dMf6iMifLRDJQZMzy",    "assetPair": {      "amountAsset": "D796K7uVAeSPJcv29BN1KCuzrc6h7bAN1MSKPnrPPMfF",      "priceAsset": "CAWKh6suz3jKw6PhzEh5FDCWLvLFJ6BZEpmxv6oZQSzr"    },    "orderType": "buy",    "amount": 100000000,    "price": 790000,    "timestamp": 1557995158094,    "expiration": 1560500758093,    "matcherFee": 1100000,    "signature": "5zUuSSJyv5NU11RPa91fpQaCXR3xvR1ctjQrfxnNREFhMmbXfACzhfFgV18rdvrvm4X3p3iYK3fxS1TXwgSV5m83",    "proofs": [      "5zUuSSJyv5NU11RPa91fpQaCXR3xvR1ctjQrfxnNREFhMmbXfACzhfFgV18rdvrvm4X3p3iYK3fxS1TXwgSV5m83"    ]  },  "buyMatcherFee": 1100000,  "timestamp": 1557995955923,  "height": 1528811}`
	tx := new(proto.ExchangeWithProofs)
	err := json.Unmarshal([]byte(js), tx)
	if err != nil {
		panic(err)
	}
	return tx
}

func newDataTransaction() *proto.DataWithProofs {
	sk, pk, err := crypto.GenerateKeyPair([]byte{0xDE, 0xAD, 0xBE, 0xEF})
	if err != nil {
		panic(err)
	}
	tx := proto.NewUnsignedData(1, pk, 100000, 1568640015000)
	tx.Entries = append(tx.Entries, &proto.IntegerDataEntry{Key: "integer", Value: 100500})
	tx.Entries = append(tx.Entries, &proto.BooleanDataEntry{Key: "boolean", Value: true})
	tx.Entries = append(tx.Entries, &proto.BinaryDataEntry{Key: "binary", Value: []byte{0xCA, 0xFE, 0xBE, 0xBE, 0xDE, 0xAD, 0xBE, 0xEF}})
	tx.Entries = append(tx.Entries, &proto.StringDataEntry{Key: "string", Value: "Hello, World!"})
	tx.Entries = append(tx.Entries, &proto.IntegerDataEntry{Key: "someKey", Value: 12345})
	err = tx.Sign(proto.MainNetScheme, sk)
	if err != nil {
		panic(err)
	}
	return tx
}

func TestFunctions(t *testing.T) {
	t.SkipNow()
	d, err := crypto.NewDigestFromBase58("BXBUNddxTGTQc3G4qHYn5E67SBwMj18zLncUr871iuRD")
	transfer := newTransferTransaction()
	exchange := newExchangeTransaction()
	data := newDataTransaction()
	require.NoError(t, err)
	env := &MockRideEnvironment{
		checkMessageLengthFunc: v3check,
		schemeFunc: func() byte {
			return 'W'
		},
		heightFunc: func() rideInt {
			return 5
		},
		transactionFunc: func() rideObject {
			obj, err := transferWithProofsToObject('W', transfer)
			if err != nil {
				panic(err)
			}
			return obj
		},
		stateFunc: func() types.SmartState {
			return &MockSmartState{
				RetrieveNewestIntegerEntryFunc: func(account proto.Recipient, key string) (*proto.IntegerDataEntry, error) {
					if key == "integer" {
						return &proto.IntegerDataEntry{Key: "integer", Value: 100500}, nil
					}
					return nil, errors.New("not found")
				},
				RetrieveNewestBooleanEntryFunc: func(account proto.Recipient, key string) (*proto.BooleanDataEntry, error) {
					if key == "boolean" {
						return &proto.BooleanDataEntry{Key: "boolean", Value: true}, nil
					}
					return nil, errors.New("not found")
				},
				RetrieveNewestBinaryEntryFunc: func(account proto.Recipient, key string) (*proto.BinaryDataEntry, error) {
					if key == "binary" {
						return &proto.BinaryDataEntry{Key: "binary", Value: []byte("hello")}, nil
					}
					return nil, errors.New("not found")
				},
				RetrieveNewestStringEntryFunc: func(account proto.Recipient, key string) (*proto.StringDataEntry, error) {
					if key == "string" {
						return &proto.StringDataEntry{Key: "string", Value: "world"}, nil
					}
					return nil, errors.New("not found")
				},
<<<<<<< HEAD
				NewestAccountBalanceFunc: func(account proto.Recipient, asset *crypto.Digest) (uint64, error) {
					if isWavesDigest(asset) {
=======
				NewestAssetBalanceFunc: func(account proto.Recipient, asset []byte) (uint64, error) {
					if len(asset) == 0 {
>>>>>>> 473c4d95
						return 5, nil
					} else {
						if *asset == d {
							return 5, nil
						}
						return 0, nil
					}
				},
				NewestTransactionByIDFunc: func(id []byte) (proto.Transaction, error) {
					return transfer, nil
				},
				NewestTransactionHeightByIDFunc: func(_ []byte) (uint64, error) {
					return 0, proto.ErrNotFound
				},
				IsNotFoundFunc: func(err error) bool {
					return true
				},
			}
		},
	}
	_ /*envWithDataTX :*/ = &MockRideEnvironment{
		transactionFunc: func() rideObject {
			obj, err := dataWithProofsToObject('W', data)
			if err != nil {
				panic(err)
			}
			return obj
		},
	}
	envWithExchangeTX := &MockRideEnvironment{
		transactionFunc: func() rideObject {
			obj, err := exchangeWithProofsToObject('W', exchange)
			if err != nil {
				panic(err)
			}
			return obj
		},
	}
	for _, test := range []struct {
		name   string
		text   string
		script string
		env    Environment
		result bool
		error  bool
	}{
		//{`parseIntValue`, `parseInt("12345") == 12345`, `AwkAAAAAAAACCQAEtgAAAAECAAAABTEyMzQ1AAAAAAAAADA57cmovA==`, nil, true, false},
		//{`value`, `let c = if true then 1 else Unit(); value(c) == 1`, `AwQAAAABYwMGAAAAAAAAAAABCQEAAAAEVW5pdAAAAAAJAAAAAAAAAgkBAAAABXZhbHVlAAAAAQUAAAABYwAAAAAAAAAAARfpQ5M=`, nil, true, false},
		//{`valueOrErrorMessage`, `let c = if true then 1 else Unit(); valueOrErrorMessage(c, "ALARM!!!") == 1`, `AwQAAAABYwMGAAAAAAAAAAABCQEAAAAEVW5pdAAAAAAJAAAAAAAAAgkBAAAAE3ZhbHVlT3JFcnJvck1lc3NhZ2UAAAACBQAAAAFjAgAAAAhBTEFSTSEhIQAAAAAAAAAAAa5tVyw=`, nil, true, false},
		//{`addressFromString`, `addressFromString("12345") == unit`, `AwkAAAAAAAACCQEAAAARYWRkcmVzc0Zyb21TdHJpbmcAAAABAgAAAAUxMjM0NQUAAAAEdW5pdJEPLPE=`, env, true, false},
		//{`addressFromString`, `addressFromString("3P9DEDP5VbyXQyKtXDUt2crRPn5B7gs6ujc") == Address(base58'3P9DEDP5VbyXQyKtXDUt2crRPn5B7gs6ujc')`, `AwkAAAAAAAACCQEAAAARYWRkcmVzc0Zyb21TdHJpbmcAAAABAgAAACMzUDlERURQNVZieVhReUt0WERVdDJjclJQbjVCN2dzNnVqYwkBAAAAB0FkZHJlc3MAAAABAQAAABoBV0/fzRv7GRFL0qw2njIBPHDG0DpGJ4ecv6EI6ng=`, env, true, false},
		//{`addressFromStringValue`, `addressFromStringValue("3P9DEDP5VbyXQyKtXDUt2crRPn5B7gs6ujc") == Address(base58'3P9DEDP5VbyXQyKtXDUt2crRPn5B7gs6ujc')`, `AwkAAAAAAAACCQEAAAAcQGV4dHJVc2VyKGFkZHJlc3NGcm9tU3RyaW5nKQAAAAECAAAAIzNQOURFRFA1VmJ5WFF5S3RYRFV0MmNyUlBuNUI3Z3M2dWpjCQEAAAAHQWRkcmVzcwAAAAEBAAAAGgFXT9/NG/sZEUvSrDaeMgE8cMbQOkYnh5y/56rYHQ==`, env, true, false},
		//{`getIntegerFromState`, `let a = addressFromStringValue("3P2USE3iYK5w7jNahAUHTytNbVRccGZwQH3"); getInteger(a, "integer") == 100500`, `AwQAAAABYQkBAAAAHEBleHRyVXNlcihhZGRyZXNzRnJvbVN0cmluZykAAAABAgAAACMzUDJVU0UzaVlLNXc3ak5haEFVSFR5dE5iVlJjY0dad1FIMwkAAAAAAAACCQAEGgAAAAIFAAAAAWECAAAAB2ludGVnZXIAAAAAAAABiJTtgrwb`, env, true, false},
		//{`getIntegerValueFromState`, `let a = addressFromStringValue("3P2USE3iYK5w7jNahAUHTytNbVRccGZwQH3"); getIntegerValue(a, "integer") == 100500`, `AwQAAAABYQkBAAAAHEBleHRyVXNlcihhZGRyZXNzRnJvbVN0cmluZykAAAABAgAAACMzUDJVU0UzaVlLNXc3ak5haEFVSFR5dE5iVlJjY0dad1FIMwkAAAAAAAACCQEAAAARQGV4dHJOYXRpdmUoMTA1MCkAAAACBQAAAAFhAgAAAAdpbnRlZ2VyAAAAAAAAAYiUEnGoww==`, env, true, false},
		//{`getBooleanFromState`, `let a = addressFromStringValue("3P2USE3iYK5w7jNahAUHTytNbVRccGZwQH3"); getBoolean(a, "boolean") == true`, `AwQAAAABYQkBAAAAHEBleHRyVXNlcihhZGRyZXNzRnJvbVN0cmluZykAAAABAgAAACMzUDJVU0UzaVlLNXc3ak5haEFVSFR5dE5iVlJjY0dad1FIMwkAAAAAAAACCQAEGwAAAAIFAAAAAWECAAAAB2Jvb2xlYW4GQ1SwZw==`, env, true, false},
		//{`getBooleanValueFromState`, `let a = addressFromStringValue("3P2USE3iYK5w7jNahAUHTytNbVRccGZwQH3"); getBooleanValue(a, "boolean") == true`, `AwQAAAABYQkBAAAAHEBleHRyVXNlcihhZGRyZXNzRnJvbVN0cmluZykAAAABAgAAACMzUDJVU0UzaVlLNXc3ak5haEFVSFR5dE5iVlJjY0dad1FIMwkAAAAAAAACCQEAAAARQGV4dHJOYXRpdmUoMTA1MSkAAAACBQAAAAFhAgAAAAdib29sZWFuBiG4UlQ=`, env, true, false},
		//{`getBinaryFromState`, `let a = addressFromStringValue("3P2USE3iYK5w7jNahAUHTytNbVRccGZwQH3"); getBinary(a, "binary") == base16'68656c6c6f'`, `AwQAAAABYQkBAAAAHEBleHRyVXNlcihhZGRyZXNzRnJvbVN0cmluZykAAAABAgAAACMzUDJVU0UzaVlLNXc3ak5haEFVSFR5dE5iVlJjY0dad1FIMwkAAAAAAAACCQAEHAAAAAIFAAAAAWECAAAABmJpbmFyeQEAAAAFaGVsbG8AbKgo`, env, true, false},
		//{`getBinaryValueFromState`, `let a = addressFromStringValue("3P2USE3iYK5w7jNahAUHTytNbVRccGZwQH3"); getBinaryValue(a, "binary") == base16'68656c6c6f'`, `AwQAAAABYQkBAAAAHEBleHRyVXNlcihhZGRyZXNzRnJvbVN0cmluZykAAAABAgAAACMzUDJVU0UzaVlLNXc3ak5haEFVSFR5dE5iVlJjY0dad1FIMwkAAAAAAAACCQEAAAARQGV4dHJOYXRpdmUoMTA1MikAAAACBQAAAAFhAgAAAAZiaW5hcnkBAAAABWhlbGxvJ1b3yw==`, env, true, false},
		//{`getStringFromState`, `let a = addressFromStringValue("3P2USE3iYK5w7jNahAUHTytNbVRccGZwQH3"); getString(a, "string") == "world"`, `AwQAAAABYQkBAAAAHEBleHRyVXNlcihhZGRyZXNzRnJvbVN0cmluZykAAAABAgAAACMzUDJVU0UzaVlLNXc3ak5haEFVSFR5dE5iVlJjY0dad1FIMwkAAAAAAAACCQEAAAARQGV4dHJOYXRpdmUoMTA1MikAAAACBQAAAAFhAgAAAAZiaW5hcnkBAAAABWhlbGxvJ1b3yw==`, env, true, false},
		//{`getStringValueFromState`, `let a = addressFromStringValue("3P2USE3iYK5w7jNahAUHTytNbVRccGZwQH3"); getStringValue(a, "string") == "world"`, `AwQAAAABYQkBAAAAHEBleHRyVXNlcihhZGRyZXNzRnJvbVN0cmluZykAAAABAgAAACMzUDJVU0UzaVlLNXc3ak5haEFVSFR5dE5iVlJjY0dad1FIMwkAAAAAAAACCQAEHQAAAAIFAAAAAWECAAAABnN0cmluZwIAAAAFd29ybGSFdQnb`, env, true, false},
		//{`getIntegerFromArrayByKey`, `let d = [DataEntry("integer", 100500), DataEntry("boolean", true), DataEntry("binary", base16'68656c6c6f'), DataEntry("string", "world")]; getInteger(d, "integer") == 100500`, `AwQAAAABZAkABEwAAAACCQEAAAAJRGF0YUVudHJ5AAAAAgIAAAAHaW50ZWdlcgAAAAAAAAGIlAkABEwAAAACCQEAAAAJRGF0YUVudHJ5AAAAAgIAAAAHYm9vbGVhbgYJAARMAAAAAgkBAAAACURhdGFFbnRyeQAAAAICAAAABmJpbmFyeQEAAAAFaGVsbG8JAARMAAAAAgkBAAAACURhdGFFbnRyeQAAAAICAAAABnN0cmluZwIAAAAFd29ybGQFAAAAA25pbAkAAAAAAAACCQAEEAAAAAIFAAAAAWQCAAAAB2ludGVnZXIAAAAAAAABiJSeStXa`, env, true, false},
		//{`getIntegerValueFromArrayByKey`, `let d = [DataEntry("integer",100500), DataEntry("boolean", true), DataEntry("binary", base16'68656c6c6f'), DataEntry("string", "world")]; getIntegerValue(d, "integer") == 100500`, `AwQAAAABZAkABEwAAAACCQEAAAAJRGF0YUVudHJ5AAAAAgIAAAAHaW50ZWdlcgAAAAAAAAGIlAkABEwAAAACCQEAAAAJRGF0YUVudHJ5AAAAAgIAAAAHYm9vbGVhbgYJAARMAAAAAgkBAAAACURhdGFFbnRyeQAAAAICAAAABmJpbmFyeQEAAAAFaGVsbG8JAARMAAAAAgkBAAAACURhdGFFbnRyeQAAAAICAAAABnN0cmluZwIAAAAFd29ybGQFAAAAA25pbAkAAAAAAAACCQEAAAARQGV4dHJOYXRpdmUoMTA0MCkAAAACBQAAAAFkAgAAAAdpbnRlZ2VyAAAAAAAAAYiUmn7ujg==`, env, true, false},
		//{`getBooleanFromArrayByKey`, `let d = [DataEntry("integer",100500), DataEntry("boolean", true), DataEntry("binary", base16'68656c6c6f'), DataEntry("string", "world")]; getBoolean(d, "boolean") == true`, `AwQAAAABZAkABEwAAAACCQEAAAAJRGF0YUVudHJ5AAAAAgIAAAAHaW50ZWdlcgAAAAAAAAGIlAkABEwAAAACCQEAAAAJRGF0YUVudHJ5AAAAAgIAAAAHYm9vbGVhbgYJAARMAAAAAgkBAAAACURhdGFFbnRyeQAAAAICAAAABmJpbmFyeQEAAAAFaGVsbG8JAARMAAAAAgkBAAAACURhdGFFbnRyeQAAAAICAAAABnN0cmluZwIAAAAFd29ybGQFAAAAA25pbAkAAAAAAAACCQAEEQAAAAIFAAAAAWQCAAAAB2Jvb2xlYW4GaWuehg==`, env, true, false},
		//{`getBooleanValueFromArrayByKey`, `let d = [DataEntry("integer",100500), DataEntry("boolean", true), DataEntry("binary", base16'68656c6c6f'), DataEntry("string", "world")]; getBooleanValue(d, "boolean") == true`, `AwQAAAABZAkABEwAAAACCQEAAAAJRGF0YUVudHJ5AAAAAgIAAAAHaW50ZWdlcgAAAAAAAAGIlAkABEwAAAACCQEAAAAJRGF0YUVudHJ5AAAAAgIAAAAHYm9vbGVhbgYJAARMAAAAAgkBAAAACURhdGFFbnRyeQAAAAICAAAABmJpbmFyeQEAAAAFaGVsbG8JAARMAAAAAgkBAAAACURhdGFFbnRyeQAAAAICAAAABnN0cmluZwIAAAAFd29ybGQFAAAAA25pbAkAAAAAAAACCQEAAAARQGV4dHJOYXRpdmUoMTA0MSkAAAACBQAAAAFkAgAAAAdib29sZWFuBt3vwJY=`, env, true, false},
		//{`getBinaryFromArrayByKey`, `let d = [DataEntry("integer",100500), DataEntry("boolean", true), DataEntry("binary", base16'68656c6c6f'), DataEntry("string", "world")]; getBinary(d, "binary") == base16'68656c6c6f'`, `AwQAAAABZAkABEwAAAACCQEAAAAJRGF0YUVudHJ5AAAAAgIAAAAHaW50ZWdlcgAAAAAAAAGIlAkABEwAAAACCQEAAAAJRGF0YUVudHJ5AAAAAgIAAAAHYm9vbGVhbgYJAARMAAAAAgkBAAAACURhdGFFbnRyeQAAAAICAAAABmJpbmFyeQEAAAAFaGVsbG8JAARMAAAAAgkBAAAACURhdGFFbnRyeQAAAAICAAAABnN0cmluZwIAAAAFd29ybGQFAAAAA25pbAkAAAAAAAACCQAEEgAAAAIFAAAAAWQCAAAABmJpbmFyeQEAAAAFaGVsbG+so7oZ`, env, true, false},
		//{`getBinaryValueFromArrayByKey`, `let d = [DataEntry("integer",100500), DataEntry("boolean", true), DataEntry("binary", base16'68656c6c6f'), DataEntry("string", "world")]; getBinaryValue(d, "binary") == base16'68656c6c6f'`, `AwQAAAABZAkABEwAAAACCQEAAAAJRGF0YUVudHJ5AAAAAgIAAAAHaW50ZWdlcgAAAAAAAAGIlAkABEwAAAACCQEAAAAJRGF0YUVudHJ5AAAAAgIAAAAHYm9vbGVhbgYJAARMAAAAAgkBAAAACURhdGFFbnRyeQAAAAICAAAABmJpbmFyeQEAAAAFaGVsbG8JAARMAAAAAgkBAAAACURhdGFFbnRyeQAAAAICAAAABnN0cmluZwIAAAAFd29ybGQFAAAAA25pbAkAAAAAAAACCQEAAAARQGV4dHJOYXRpdmUoMTA0MikAAAACBQAAAAFkAgAAAAZiaW5hcnkBAAAABWhlbGxvpcldYg==`, env, true, false},
		//{`getStringFromArrayByKey`, `let d = [DataEntry("integer",100500), DataEntry("boolean", true), DataEntry("binary", base16'68656c6c6f'), DataEntry("string", "world")]; getString(d, "string") == "world"`, `AwQAAAABZAkABEwAAAACCQEAAAAJRGF0YUVudHJ5AAAAAgIAAAAHaW50ZWdlcgAAAAAAAAGIlAkABEwAAAACCQEAAAAJRGF0YUVudHJ5AAAAAgIAAAAHYm9vbGVhbgYJAARMAAAAAgkBAAAACURhdGFFbnRyeQAAAAICAAAABmJpbmFyeQEAAAAFaGVsbG8JAARMAAAAAgkBAAAACURhdGFFbnRyeQAAAAICAAAABnN0cmluZwIAAAAFd29ybGQFAAAAA25pbAkAAAAAAAACCQAEEwAAAAIFAAAAAWQCAAAABnN0cmluZwIAAAAFd29ybGRFTMLs`, env, true, false},
		//{`getStringValueFromArrayByKey`, `let d = [DataEntry("integer",100500), DataEntry("boolean", true), DataEntry("binary", base16'68656c6c6f'), DataEntry("string", "world")]; getStringValue(d, "string") == "world"`, `AwQAAAABZAkABEwAAAACCQEAAAAJRGF0YUVudHJ5AAAAAgIAAAAHaW50ZWdlcgAAAAAAAAGIlAkABEwAAAACCQEAAAAJRGF0YUVudHJ5AAAAAgIAAAAHYm9vbGVhbgYJAARMAAAAAgkBAAAACURhdGFFbnRyeQAAAAICAAAABmJpbmFyeQEAAAAFaGVsbG8JAARMAAAAAgkBAAAACURhdGFFbnRyeQAAAAICAAAABnN0cmluZwIAAAAFd29ybGQFAAAAA25pbAkAAAAAAAACCQEAAAARQGV4dHJOYXRpdmUoMTA0MykAAAACBQAAAAFkAgAAAAZzdHJpbmcCAAAABXdvcmxkCbSDLQ==`, env, true, false},
		//{`getIntegerFromArrayByIndex`, `let d = [DataEntry("integer", 100500), DataEntry("boolean", true), DataEntry("binary", base16'68656c6c6f'), DataEntry("string", "world")]; getInteger(d, 0) == 100500`, `AwQAAAABZAkABEwAAAACCQEAAAAJRGF0YUVudHJ5AAAAAgIAAAAHaW50ZWdlcgAAAAAAAAGIlAkABEwAAAACCQEAAAAJRGF0YUVudHJ5AAAAAgIAAAAHYm9vbGVhbgYJAARMAAAAAgkBAAAACURhdGFFbnRyeQAAAAICAAAABmJpbmFyeQEAAAAFaGVsbG8JAARMAAAAAgkBAAAACURhdGFFbnRyeQAAAAICAAAABnN0cmluZwIAAAAFd29ybGQFAAAAA25pbAkAAAAAAAACCQEAAAAKZ2V0SW50ZWdlcgAAAAIFAAAAAWQAAAAAAAAAAAAAAAAAAAABiJTdCjRc`, env, true, false},
		//{`getIntegerValueFromArrayByIndex`, `let d = [DataEntry("integer", 100500), DataEntry("boolean", true), DataEntry("binary", base16'68656c6c6f'), DataEntry("string", "world")]; getIntegerValue(d, 0) == 100500`, `AwQAAAABZAkABEwAAAACCQEAAAAJRGF0YUVudHJ5AAAAAgIAAAAHaW50ZWdlcgAAAAAAAAGIlAkABEwAAAACCQEAAAAJRGF0YUVudHJ5AAAAAgIAAAAHYm9vbGVhbgYJAARMAAAAAgkBAAAACURhdGFFbnRyeQAAAAICAAAABmJpbmFyeQEAAAAFaGVsbG8JAARMAAAAAgkBAAAACURhdGFFbnRyeQAAAAICAAAABnN0cmluZwIAAAAFd29ybGQFAAAAA25pbAkAAAAAAAACCQEAAAAVQGV4dHJVc2VyKGdldEludGVnZXIpAAAAAgUAAAABZAAAAAAAAAAAAAAAAAAAAAGIlOyDHCY=`, env, true, false},
		//{`getBooleanFromArrayByIndex`, `let d = [DataEntry("integer",100500), DataEntry("boolean", true), DataEntry("binary", base16'68656c6c6f'), DataEntry("string", "world")]; getBoolean(d, 1) == true`, `AwQAAAABZAkABEwAAAACCQEAAAAJRGF0YUVudHJ5AAAAAgIAAAAHaW50ZWdlcgAAAAAAAAGIlAkABEwAAAACCQEAAAAJRGF0YUVudHJ5AAAAAgIAAAAHYm9vbGVhbgYJAARMAAAAAgkBAAAACURhdGFFbnRyeQAAAAICAAAABmJpbmFyeQEAAAAFaGVsbG8JAARMAAAAAgkBAAAACURhdGFFbnRyeQAAAAICAAAABnN0cmluZwIAAAAFd29ybGQFAAAAA25pbAkAAAAAAAACCQEAAAAKZ2V0Qm9vbGVhbgAAAAIFAAAAAWQAAAAAAAAAAAEGlS0yug==`, env, true, false},
		//{`getBooleanValueFromArrayByIndex`, `let d = [DataEntry("integer",100500), DataEntry("boolean", true), DataEntry("binary", base16'68656c6c6f'), DataEntry("string", "world")]; getBooleanValue(d, 1) == true`, `AwQAAAABZAkABEwAAAACCQEAAAAJRGF0YUVudHJ5AAAAAgIAAAAHaW50ZWdlcgAAAAAAAAGIlAkABEwAAAACCQEAAAAJRGF0YUVudHJ5AAAAAgIAAAAHYm9vbGVhbgYJAARMAAAAAgkBAAAACURhdGFFbnRyeQAAAAICAAAABmJpbmFyeQEAAAAFaGVsbG8JAARMAAAAAgkBAAAACURhdGFFbnRyeQAAAAICAAAABnN0cmluZwIAAAAFd29ybGQFAAAAA25pbAkAAAAAAAACCQEAAAAVQGV4dHJVc2VyKGdldEJvb2xlYW4pAAAAAgUAAAABZAAAAAAAAAAAAQY8zZ6Y`, env, true, false},
		//{`getBinaryFromArrayByIndex`, `let d = [DataEntry("integer",100500), DataEntry("boolean", true), DataEntry("binary", base16'68656c6c6f'), DataEntry("string", "world")]; getBinary(d, 2) == base16'68656c6c6f'`, `AwQAAAABZAkABEwAAAACCQEAAAAJRGF0YUVudHJ5AAAAAgIAAAAHaW50ZWdlcgAAAAAAAAGIlAkABEwAAAACCQEAAAAJRGF0YUVudHJ5AAAAAgIAAAAHYm9vbGVhbgYJAARMAAAAAgkBAAAACURhdGFFbnRyeQAAAAICAAAABmJpbmFyeQEAAAAFaGVsbG8JAARMAAAAAgkBAAAACURhdGFFbnRyeQAAAAICAAAABnN0cmluZwIAAAAFd29ybGQFAAAAA25pbAkAAAAAAAACCQEAAAAJZ2V0QmluYXJ5AAAAAgUAAAABZAAAAAAAAAAAAgEAAAAFaGVsbG/jc7GJ`, env, true, false},
		//{`getBinaryValueFromArrayByIndex`, `let d = [DataEntry("integer",100500), DataEntry("boolean", true), DataEntry("binary", base16'68656c6c6f'), DataEntry("string", "world")]; getBinaryValue(d, 2) == base16'68656c6c6f'`, `AwQAAAABZAkABEwAAAACCQEAAAAJRGF0YUVudHJ5AAAAAgIAAAAHaW50ZWdlcgAAAAAAAAGIlAkABEwAAAACCQEAAAAJRGF0YUVudHJ5AAAAAgIAAAAHYm9vbGVhbgYJAARMAAAAAgkBAAAACURhdGFFbnRyeQAAAAICAAAABmJpbmFyeQEAAAAFaGVsbG8JAARMAAAAAgkBAAAACURhdGFFbnRyeQAAAAICAAAABnN0cmluZwIAAAAFd29ybGQFAAAAA25pbAkAAAAAAAACCQEAAAAUQGV4dHJVc2VyKGdldEJpbmFyeSkAAAACBQAAAAFkAAAAAAAAAAACAQAAAAVoZWxsbwxEPw4=`, env, true, false},
		//{`getStringFromArrayByIndex`, `let d = [DataEntry("integer",100500), DataEntry("boolean", true), DataEntry("binary", base16'68656c6c6f'), DataEntry("string", "world")]; getString(d, 3) == "world"`, `AwQAAAABZAkABEwAAAACCQEAAAAJRGF0YUVudHJ5AAAAAgIAAAAHaW50ZWdlcgAAAAAAAAGIlAkABEwAAAACCQEAAAAJRGF0YUVudHJ5AAAAAgIAAAAHYm9vbGVhbgYJAARMAAAAAgkBAAAACURhdGFFbnRyeQAAAAICAAAABmJpbmFyeQEAAAAFaGVsbG8JAARMAAAAAgkBAAAACURhdGFFbnRyeQAAAAICAAAABnN0cmluZwIAAAAFd29ybGQFAAAAA25pbAkAAAAAAAACCQEAAAAJZ2V0U3RyaW5nAAAAAgUAAAABZAAAAAAAAAAAAwIAAAAFd29ybGTcG8rI`, env, true, false},
		//{`getStringValueFromArrayByIndex`, `let d = [DataEntry("integer",100500), DataEntry("boolean", true), DataEntry("binary", base16'68656c6c6f'), DataEntry("string", "world")]; getStringValue(d, 3) == "world"`, `AwQAAAABZAkABEwAAAACCQEAAAAJRGF0YUVudHJ5AAAAAgIAAAAHaW50ZWdlcgAAAAAAAAGIlAkABEwAAAACCQEAAAAJRGF0YUVudHJ5AAAAAgIAAAAHYm9vbGVhbgYJAARMAAAAAgkBAAAACURhdGFFbnRyeQAAAAICAAAABmJpbmFyeQEAAAAFaGVsbG8JAARMAAAAAgkBAAAACURhdGFFbnRyeQAAAAICAAAABnN0cmluZwIAAAAFd29ybGQFAAAAA25pbAkAAAAAAAACCQEAAAAUQGV4dHJVc2VyKGdldFN0cmluZykAAAACBQAAAAFkAAAAAAAAAAADAgAAAAV3b3JsZOGBO8c=`, env, true, false},
		//{`compare Recipient with Address`, `let a = Address(base58'3PKpKgcwArHQVmYWUg6Ljxx31VueBStUKBR'); match tx {case tt: TransferTransaction => tt.recipient == a case _ => false}`, `AwQAAAABYQkBAAAAB0FkZHJlc3MAAAABAQAAABoBV8Q0LvvkEO83LtpdRUhgK760itMpcq1W7AQAAAAHJG1hdGNoMAUAAAACdHgDCQAAAQAAAAIFAAAAByRtYXRjaDACAAAAE1RyYW5zZmVyVHJhbnNhY3Rpb24EAAAAAnR0BQAAAAckbWF0Y2gwCQAAAAAAAAIIBQAAAAJ0dAAAAAlyZWNpcGllbnQFAAAAAWEHQOLkRA==`, env, false, false},
		//{`compare Recipient with Address`, `let a = Address(base58'3P2USE3iYK5w7jNahAUHTytNbVRccGZwQH3'); match tx {case tt: TransferTransaction => tt.recipient == a case _ => false}`, `AwQAAAABYQkBAAAAB0FkZHJlc3MAAAABAQAAABoBVwX3L9Q7Ao0/8ZNhoE70/41bHPBwqbd27gQAAAAHJG1hdGNoMAUAAAACdHgDCQAAAQAAAAIFAAAAByRtYXRjaDACAAAAE1RyYW5zZmVyVHJhbnNhY3Rpb24EAAAAAnR0BQAAAAckbWF0Y2gwCQAAAAAAAAIIBQAAAAJ0dAAAAAlyZWNpcGllbnQFAAAAAWEHd9vYmA==`, env, true, false},
		//{`compare Address with Recipient`, `let a = Address(base58'3PKpKgcwArHQVmYWUg6Ljxx31VueBStUKBR'); match tx {case tt: TransferTransaction => a == tt.recipient case _ => false}`, `AwQAAAABYQkBAAAAB0FkZHJlc3MAAAABAQAAABoBV8Q0LvvkEO83LtpdRUhgK760itMpcq1W7AQAAAAHJG1hdGNoMAUAAAACdHgDCQAAAQAAAAIFAAAAByRtYXRjaDACAAAAE1RyYW5zZmVyVHJhbnNhY3Rpb24EAAAAAnR0BQAAAAckbWF0Y2gwCQAAAAAAAAIFAAAAAWEIBQAAAAJ0dAAAAAlyZWNpcGllbnQHG1tX4w==`, env, false, false},
		//{`compare Address with Recipient`, `let a = Address(base58'3P2USE3iYK5w7jNahAUHTytNbVRccGZwQH3'); match tx {case tt: TransferTransaction => a == tt.recipient case _ => false}`, `AwQAAAABYQkBAAAAB0FkZHJlc3MAAAABAQAAABoBVwX3L9Q7Ao0/8ZNhoE70/41bHPBwqbd27gQAAAAHJG1hdGNoMAUAAAACdHgDCQAAAQAAAAIFAAAAByRtYXRjaDACAAAAE1RyYW5zZmVyVHJhbnNhY3Rpb24EAAAAAnR0BQAAAAckbWF0Y2gwCQAAAAAAAAIFAAAAAWEIBQAAAAJ0dAAAAAlyZWNpcGllbnQHw8RWfw==`, env, true, false},
		//
		//{`getIntegerFromDataTransactionByKey`, `match tx {case d: DataTransaction => extract(getInteger(d.data, "integer")) == 100500 case _ => false}`, `AQQAAAAHJG1hdGNoMAUAAAACdHgDCQAAAQAAAAIFAAAAByRtYXRjaDACAAAAD0RhdGFUcmFuc2FjdGlvbgQAAAABZAUAAAAHJG1hdGNoMAkAAAAAAAACCQEAAAAHZXh0cmFjdAAAAAEJAAQQAAAAAggFAAAAAWQAAAAEZGF0YQIAAAAHaW50ZWdlcgAAAAAAAAGIlAfN4Sfl`, envWithDataTX, true, false},
		//{`getIntegerFromDataTransactionByKey`, `match tx {case dt: DataTransaction => let a = match getInteger(dt.data, "someKey") {case v: Int => v case _ => -1}; a >= 0 case _ => false}`, `AQQAAAAHJG1hdGNoMAUAAAACdHgDCQAAAQAAAAIFAAAAByRtYXRjaDACAAAAD0RhdGFUcmFuc2FjdGlvbgQAAAACZHQFAAAAByRtYXRjaDAEAAAAAWEEAAAAByRtYXRjaDEJAAQQAAAAAggFAAAAAmR0AAAABGRhdGECAAAAB3NvbWVLZXkDCQAAAQAAAAIFAAAAByRtYXRjaDECAAAAA0ludAQAAAABdgUAAAAHJG1hdGNoMQUAAAABdgD//////////wkAAGcAAAACBQAAAAFhAAAAAAAAAAAAB1mStww=`, envWithDataTX, true, false},
		//{`getIntegerFromDataTransactionByKey`, `match tx {case dt: DataTransaction => let x = match getInteger(dt.data, "someKey") {case i: Int => true case _ => false};let y = match getInteger(dt.data, "someKey") {case v: Int => v case _ => -1}; x && y >= 0 case _ => false}`, `AQQAAAAHJG1hdGNoMAUAAAACdHgDCQAAAQAAAAIFAAAAByRtYXRjaDACAAAAD0RhdGFUcmFuc2FjdGlvbgQAAAACZHQFAAAAByRtYXRjaDAEAAAAAXgEAAAAByRtYXRjaDEJAAQQAAAAAggFAAAAAmR0AAAABGRhdGECAAAAB3NvbWVLZXkDCQAAAQAAAAIFAAAAByRtYXRjaDECAAAAA0ludAQAAAABaQUAAAAHJG1hdGNoMQYHBAAAAAF5BAAAAAckbWF0Y2gxCQAEEAAAAAIIBQAAAAJkdAAAAARkYXRhAgAAAAdzb21lS2V5AwkAAAEAAAACBQAAAAckbWF0Y2gxAgAAAANJbnQEAAAAAXYFAAAAByRtYXRjaDEFAAAAAXYA//////////8DBQAAAAF4CQAAZwAAAAIFAAAAAXkAAAAAAAAAAAAHB5sznFY=`, envWithDataTX, true, false},
		//{`matchIntegerFromDataTransactionByKey`, `let x = match tx {case d: DataTransaction => match getInteger(d.data, "integer") {case i: Int => i case _ => 0}case _ => 0}; x == 100500`, `AQQAAAABeAQAAAAHJG1hdGNoMAUAAAACdHgDCQAAAQAAAAIFAAAAByRtYXRjaDACAAAAD0RhdGFUcmFuc2FjdGlvbgQAAAABZAUAAAAHJG1hdGNoMAQAAAAHJG1hdGNoMQkABBAAAAACCAUAAAABZAAAAARkYXRhAgAAAAdpbnRlZ2VyAwkAAAEAAAACBQAAAAckbWF0Y2gxAgAAAANJbnQEAAAAAWkFAAAAByRtYXRjaDEFAAAAAWkAAAAAAAAAAAAAAAAAAAAAAAAJAAAAAAAAAgUAAAABeAAAAAAAAAGIlApOoB4=`, envWithDataTX, true, false},
		//{`matchIntegerFromState`, `let a = addressFromStringValue("3P2USE3iYK5w7jNahAUHTytNbVRccGZwQH3"); let i = getInteger(a, "integer"); let x = match i {case i: Int => i case _ => 0}; x == 100500`, `AwQAAAABYQkBAAAAHEBleHRyVXNlcihhZGRyZXNzRnJvbVN0cmluZykAAAABAgAAACMzUDJVU0UzaVlLNXc3ak5haEFVSFR5dE5iVlJjY0dad1FIMwQAAAABaQkABBoAAAACBQAAAAFhAgAAAAdpbnRlZ2VyBAAAAAF4BAAAAAckbWF0Y2gwBQAAAAFpAwkAAAEAAAACBQAAAAckbWF0Y2gwAgAAAANJbnQEAAAAAWkFAAAAByRtYXRjaDAFAAAAAWkAAAAAAAAAAAAJAAAAAAAAAgUAAAABeAAAAAAAAAGIlKWtlDk=`, env, true, false},
		//{`ifIntegerFromState`, `let a = addressFromStringValue("3P2USE3iYK5w7jNahAUHTytNbVRccGZwQH3"); let i = getInteger(a, "integer"); let x = if i != 0 then i else 0; x == 100500`, `AwQAAAABYQkBAAAAHEBleHRyVXNlcihhZGRyZXNzRnJvbVN0cmluZykAAAABAgAAACMzUDJVU0UzaVlLNXc3ak5haEFVSFR5dE5iVlJjY0dad1FIMwQAAAABaQkABBoAAAACBQAAAAFhAgAAAAdpbnRlZ2VyBAAAAAF4AwkBAAAAAiE9AAAAAgUAAAABaQAAAAAAAAAAAAUAAAABaQAAAAAAAAAAAAkAAAAAAAACBQAAAAF4AAAAAAAAAYiU1cZgMA==`, env, true, false},
		//
		//{`string concatenation`, `let a = base16'cafe'; let b = base16'bebe'; toBase58String(a) + "/" + toBase58String(b) == "GSy/FWu"`, `AwQAAAABYQEAAAACyv4EAAAAAWIBAAAAAr6+CQAAAAAAAAIJAAEsAAAAAgkAASwAAAACCQACWAAAAAEFAAAAAWECAAAAAS8JAAJYAAAAAQUAAAABYgIAAAAHR1N5L0ZXdc2NqKQ=`, env, true, false},
		//{`match on ByteVector`, `match tx {case etx: ExchangeTransaction => match etx.sellOrder.assetPair.amountAsset {case ByteVector => true case _ => false} case _ => false}`, `AwQAAAAHJG1hdGNoMAUAAAACdHgDCQAAAQAAAAIFAAAAByRtYXRjaDACAAAAE0V4Y2hhbmdlVHJhbnNhY3Rpb24EAAAAA2V0eAUAAAAHJG1hdGNoMAQAAAAHJG1hdGNoMQgICAUAAAADZXR4AAAACXNlbGxPcmRlcgAAAAlhc3NldFBhaXIAAAALYW1vdW50QXNzZXQEAAAACkJ5dGVWZWN0b3IFAAAAByRtYXRjaDEGB76y+jI=`, envWithExchangeTX, true, false},
		//
		{`3P8M8XGF2uzDazV5fzdKNxrbC3YqCWScKxw`, ``, `AwoBAAAAGVJlbW92ZVVuZGVyc2NvcmVJZlByZXNlbnQAAAABAAAACXJlbWFpbmluZwMJAABmAAAAAgkAATEAAAABBQAAAAlyZW1haW5pbmcAAAAAAAAAAAAJAAEwAAAAAgUAAAAJcmVtYWluaW5nAAAAAAAAAAABBQAAAAlyZW1haW5pbmcKAQAAABJQYXJzZU5leHRBdHRyaWJ1dGUAAAABAAAACXJlbWFpbmluZwQAAAABcwkAATEAAAABBQAAAAlyZW1haW5pbmcDCQAAZgAAAAIFAAAAAXMAAAAAAAAAAAAEAAAAAm5uCQEAAAANcGFyc2VJbnRWYWx1ZQAAAAEJAAEvAAAAAgUAAAAJcmVtYWluaW5nAAAAAAAAAAACBAAAAAF2CQABLwAAAAIJAAEwAAAAAgUAAAAJcmVtYWluaW5nAAAAAAAAAAACBQAAAAJubgQAAAAMdG1wUmVtYWluaW5nCQABMAAAAAIFAAAACXJlbWFpbmluZwkAAGQAAAACBQAAAAJubgAAAAAAAAAAAgQAAAAOcmVtYWluaW5nU3RhdGUJAQAAABlSZW1vdmVVbmRlcnNjb3JlSWZQcmVzZW50AAAAAQUAAAAMdG1wUmVtYWluaW5nCQAETAAAAAIFAAAAAXYJAARMAAAAAgUAAAAOcmVtYWluaW5nU3RhdGUFAAAAA25pbAkAAAIAAAABAgAAADRFbXB0eSBzdHJpbmcgd2FzIHBhc3NlZCBpbnRvIHBhcnNlTmV4dEF0dHJpYnV0ZSBmdW5jCgEAAAATUGFyc2VHYW1lUmF3RGF0YVN0cgAAAAEAAAALcmF3U3RhdGVTdHIEAAAACWdhbWVTdGF0ZQkBAAAAElBhcnNlTmV4dEF0dHJpYnV0ZQAAAAEFAAAAC3Jhd1N0YXRlU3RyBAAAAAxwbGF5ZXJDaG9pY2UJAQAAABJQYXJzZU5leHRBdHRyaWJ1dGUAAAABCQABkQAAAAIFAAAACWdhbWVTdGF0ZQAAAAAAAAAAAQQAAAAOcGxheWVyUHViS2V5NTgJAQAAABJQYXJzZU5leHRBdHRyaWJ1dGUAAAABCQABkQAAAAIFAAAADHBsYXllckNob2ljZQAAAAAAAAAAAQQAAAANc3RhcnRlZEhlaWdodAkBAAAAElBhcnNlTmV4dEF0dHJpYnV0ZQAAAAEJAAGRAAAAAgUAAAAOcGxheWVyUHViS2V5NTgAAAAAAAAAAAEEAAAABndpbkFtdAkBAAAAElBhcnNlTmV4dEF0dHJpYnV0ZQAAAAEJAAGRAAAAAgUAAAANc3RhcnRlZEhlaWdodAAAAAAAAAAAAQkABEwAAAACCQABkQAAAAIFAAAACWdhbWVTdGF0ZQAAAAAAAAAAAAkABEwAAAACCQABkQAAAAIFAAAADHBsYXllckNob2ljZQAAAAAAAAAAAAkABEwAAAACCQABkQAAAAIFAAAADnBsYXllclB1YktleTU4AAAAAAAAAAAACQAETAAAAAIJAAGRAAAAAgUAAAANc3RhcnRlZEhlaWdodAAAAAAAAAAAAAkABEwAAAACCQABkQAAAAIFAAAABndpbkFtdAAAAAAAAAAAAAUAAAADbmlsCQAAAAAAAAIJAQAAABNQYXJzZUdhbWVSYXdEYXRhU3RyAAAAAQIAAABWMDNXT05fMDUzNTY0Ml80NDM4OXBhNmlOaHgxaEZEcU5abVNBVEp1ZldaMUVMbUtkOUh4eXpQUUtIdWMzXzA3MTYxMDU1N18wOTExNDAwMDAwMF8wMTYJAARMAAAAAgIAAAADV09OCQAETAAAAAICAAAABTM1NjQyCQAETAAAAAICAAAALDM4OXBhNmlOaHgxaEZEcU5abVNBVEp1ZldaMUVMbUtkOUh4eXpQUUtIdWMzCQAETAAAAAICAAAABzE2MTA1NTcJAARMAAAAAgIAAAAJMTE0MDAwMDAwBQAAAANuaWyuDQ4Y`, envWithExchangeTX, true, false},

		//{"EQ", `5 == 5`, `AQkAAAAAAAACAAAAAAAAAAAFAAAAAAAAAAAFqWG0Fw==`, env, true, false},
		//{"ISINSTANCEOF", `match tx {case t : TransferTransaction => true case _  => false}`, `AQQAAAAHJG1hdGNoMAUAAAACdHgDCQAAAQAAAAIFAAAAByRtYXRjaDACAAAAE1RyYW5zZmVyVHJhbnNhY3Rpb24EAAAAAXQFAAAAByRtYXRjaDAGB5yQ/+k=`, env, true, false},
		//{`THROW`, `true && throw("mess")`, `AQMGCQAAAgAAAAECAAAABG1lc3MH7PDwAQ==`, env, false, true},
		//{`SUM_LONG`, `1 + 1 > 0`, `AQkAAGYAAAACCQAAZAAAAAIAAAAAAAAAAAEAAAAAAAAAAAEAAAAAAAAAAABiJjSk`, env, true, false},
		//{`SUB_LONG`, `2 - 1 > 0`, `AQkAAGYAAAACCQAAZQAAAAIAAAAAAAAAAAIAAAAAAAAAAAEAAAAAAAAAAABqsps1`, env, true, false},
		//{`GT_LONG`, `1 > 0`, `AQkAAGYAAAACAAAAAAAAAAABAAAAAAAAAAAAyAIM4w==`, env, true, false},
		//{`GE_LONG`, `1 >= 0`, `AQkAAGcAAAACAAAAAAAAAAABAAAAAAAAAAAAm30DnQ==`, env, true, false},
		//{`MUL_LONG`, `2 * 2>0`, `AQkAAGYAAAACCQAAaAAAAAIAAAAAAAAAAAIAAAAAAAAAAAIAAAAAAAAAAABCMM5o`, env, true, false},
		//{`DIV_LONG`, `4 / 2>0`, `AQkAAGYAAAACCQAAaQAAAAIAAAAAAAAAAAQAAAAAAAAAAAIAAAAAAAAAAAAadVma`, env, true, false},
		//{`DIV_LONG`, `10000 / (27+121) == 67`, `AwkAAAAAAAACCQAAaQAAAAIAAAAAAAAAJxAJAABkAAAAAgAAAAAAAAAAGwAAAAAAAAAAeQAAAAAAAAAAQ1vSVaQ=`, env, true, false},
		//{`DIV_LONG`, `((98750005 * (100 - 4)) / 100) == 94800004`, `AwkAAAAAAAACCQAAaQAAAAIJAABoAAAAAgAAAAAABeLONQkAAGUAAAACAAAAAAAAAABkAAAAAAAAAAAEAAAAAAAAAABkAAAAAAAFpoiEGMUZcA==`, env, true, false},
		//{`MOD_LONG`, `-10 % 6>0`, `AQkAAGYAAAACCQAAagAAAAIA//////////YAAAAAAAAAAAYAAAAAAAAAAAB5rBSH`, env, true, false},
		//{`MOD_LONG`, `10000 % 100 == 0`, `AwkAAAAAAAACCQAAagAAAAIAAAAAAAAAJxAAAAAAAAAAAGQAAAAAAAAAAAAmFt9K`, env, true, false},
		//{`FRACTION`, `fraction(10, 5, 2)>0`, `AQkAAGYAAAACCQAAawAAAAMAAAAAAAAAAAoAAAAAAAAAAAUAAAAAAAAAAAIAAAAAAAAAAACRyFu2`, env, true, false},
		//{`POW`, `pow(12, 1, 3456, 3, 2, Down()) == 187`, `AwkAAAAAAAACCQAAbAAAAAYAAAAAAAAAAAwAAAAAAAAAAAEAAAAAAAAADYAAAAAAAAAAAAMAAAAAAAAAAAIJAQAAAAREb3duAAAAAAAAAAAAAAAAu9llw2M=`, env, true, false},
		//{`POW`, `pow(12, 1, 3456, 3, 2, UP) == 188`, `AwkAAAAAAAACCQAAbAAAAAYAAAAAAAAAAAwAAAAAAAAAAAEAAAAAAAAADYAAAAAAAAAAAAMAAAAAAAAAAAIFAAAAAlVQAAAAAAAAAAC8evjDQQ==`, env, true, false},
		//{`POW`, `pow(12, 1, 3456, 3, 2, UP) == 187`, `AwkAAAAAAAACCQAAbAAAAAYAAAAAAAAAAAwAAAAAAAAAAAEAAAAAAAAADYAAAAAAAAAAAAMAAAAAAAAAAAIFAAAAAlVQAAAAAAAAAAC7FUMwCQ==`, env, false, false},
		//{`LOG`, `log(16, 0, 2, 0, 0, CEILING) == 4`, `AwkAAAAAAAACCQAAbQAAAAYAAAAAAAAAABAAAAAAAAAAAAAAAAAAAAAAAAIAAAAAAAAAAAAAAAAAAAAAAAAFAAAAB0NFSUxJTkcAAAAAAAAAAARh6Dy6`, env, true, false},
		//{`LOG`, `log(100, 0, 10, 0, 0, CEILING) == 2`, `AwkAAAAAAAACCQAAbQAAAAYAAAAAAAAAAGQAAAAAAAAAAAAAAAAAAAAAAAoAAAAAAAAAAAAAAAAAAAAAAAAFAAAAB0NFSUxJTkcAAAAAAAAAAAJ7Op42`, env, true, false},
		//
		//{`SIZE_BYTES`, `size(base58'abcd') > 0`, `AQkAAGYAAAACCQAAyAAAAAEBAAAAA2QGAgAAAAAAAAAAACMcdM4=`, env, true, false},
		//{`TAKE_BYTES`, `size(take(base58'abcd', 2)) == 2`, `AQkAAAAAAAACCQAAyAAAAAEJAADJAAAAAgEAAAADZAYCAAAAAAAAAAACAAAAAAAAAAACccrCZg==`, env, true, false},
		//{`DROP_BYTES`, `size(drop(base58'abcd', 2)) > 0`, `AQkAAGYAAAACCQAAyAAAAAEJAADKAAAAAgEAAAADZAYCAAAAAAAAAAACAAAAAAAAAAAA+srbUQ==`, env, true, false},
		{`DROP_BYTES`, `let data = base64'AAAAAAABhqAAAAAAAAAAAQAAAAAAAAAAAAAAAAAAAAAAAAAAAAAAAAAAAAAAAAAAWyt9GyysOW84u/u5V5Ah/SzLfef4c28UqXxowxFZS4SLiC6+XBh8D7aJDXyTTjpkPPED06ZPOzUE23V6VYCsLw=='; func getStock(data:ByteVector) = toInt(take(drop(data, 8), 8)); getStock(data) == 1`, `AwQAAAAEZGF0YQEAAABwAAAAAAABhqAAAAAAAAAAAQAAAAAAAAAAAAAAAAAAAAAAAAAAAAAAAAAAAAAAAAAAWyt9GyysOW84u/u5V5Ah/SzLfef4c28UqXxowxFZS4SLiC6+XBh8D7aJDXyTTjpkPPED06ZPOzUE23V6VYCsLwoBAAAACGdldFN0b2NrAAAAAQAAAARkYXRhCQAEsQAAAAEJAADJAAAAAgkAAMoAAAACBQAAAARkYXRhAAAAAAAAAAAIAAAAAAAAAAAICQAAAAAAAAIJAQAAAAhnZXRTdG9jawAAAAEFAAAABGRhdGEAAAAAAAAAAAFCtabi`, env, true, false},
		//{`SUM_BYTES`, `size(base58'ab' + base58'cd') > 0`, `AQkAAGYAAAACCQAAyAAAAAEJAADLAAAAAgEAAAACB5wBAAAAAggSAAAAAAAAAAAAo+LRIA==`, env, true, false},
		//
		//{`SUM_STRING`, `"ab"+"cd" == "abcd"`, `AQkAAAAAAAACCQABLAAAAAICAAAAAmFiAgAAAAJjZAIAAAAEYWJjZMBJvls=`, env, true, false},
		//{`TAKE_STRING`, `take("abcd", 2) == "ab"`, `AQkAAAAAAAACCQABLwAAAAICAAAABGFiY2QAAAAAAAAAAAICAAAAAmFiiXc+oQ==`, env, true, false},
		//{`TAKE_STRING`, `take("", 1) == ""`, `AwkAAAAAAAACCQABLwAAAAICAAAAAAAAAAAAAAAAAQIAAAAAmz5yjQ==`, env, true, false},
		//{`DROP_STRING`, `drop("abcd", 2) == "cd"`, `AQkAAAAAAAACCQABMAAAAAICAAAABGFiY2QAAAAAAAAAAAICAAAAAmNkZQdjWQ==`, env, true, false},
		//{`SIZE_STRING`, `size("abcd") == 4`, `AQkAAAAAAAACCQABMQAAAAECAAAABGFiY2QAAAAAAAAAAAScZzsq`, env, true, false},
		//
		//{`SIZE_LIST`, `size(tx.proofs) == 8`, `AwkAAAAAAAACCQABkAAAAAEIBQAAAAJ0eAAAAAZwcm9vZnMAAAAAAAAAAAgEd23x`, env, true, false},
		//{`GET_LIST`, `size(tx.proofs[0]) > 0`, `AQkAAGYAAAACCQAAyAAAAAEJAAGRAAAAAggFAAAAAnR4AAAABnByb29mcwAAAAAAAAAAAAAAAAAAAAAAAFF6iVo=`, env, true, false},
		//{`LONG_TO_BYTES`, `toBytes(1) == base58'11111112'`, `AQkAAAAAAAACCQABmgAAAAEAAAAAAAAAAAEBAAAACAAAAAAAAAABm8cc1g==`, env, true, false},
		//{`STRING_TO_BYTES`, `toBytes("привет") == base58'4wUjatAwfVDjaHQVX'`, `AQkAAAAAAAACCQABmwAAAAECAAAADNC/0YDQuNCy0LXRggEAAAAM0L/RgNC40LLQtdGCuUGFxw==`, env, true, false},
		//{`BOOLEAN_TO_BYTES`, `toBytes(true) == base58'2'`, `AQkAAAAAAAACCQABnAAAAAEGAQAAAAEBJRrQbw==`, env, true, false},
		//{`LONG_TO_STRING`, `toString(5) == "5"`, `AQkAAAAAAAACCQABpAAAAAEAAAAAAAAAAAUCAAAAATXPb5tR`, env, true, false},
		//{`BOOLEAN_TO_STRING`, `toString(true) == "true"`, `AQkAAAAAAAACCQABpQAAAAEGAgAAAAR0cnVlL6ZrWg==`, env, true, false},
		//
		//{`SIGVERIFY`, `sigVerify(tx.bodyBytes, tx.proofs[0], base58'14ovLL9a6xbBfftyxGNLKMdbnzGgnaFQjmgUJGdho6nY')`, `AQkAAfQAAAADCAUAAAACdHgAAAAJYm9keUJ5dGVzCQABkQAAAAIIBQAAAAJ0eAAAAAZwcm9vZnMAAAAAAAAAAAABAAAAIAD5y2Wf7zxfv7l+9tcWxyLAbktd9nCbdvFMnxmREqV1igWi3A==`, env, true, false},
		//{`KECCAK256`, `keccak256(base58'a') != base58'a'`, `AQkBAAAAAiE9AAAAAgkAAfUAAAABAQAAAAEhAQAAAAEhKeR77g==`, env, true, false},
		//{`BLAKE256`, `blake2b256(base58'a') != base58'a'`, `AQkBAAAAAiE9AAAAAgkAAfYAAAABAQAAAAEhAQAAAAEh50D2WA==`, env, true, false},
		//{`SHA256`, `sha256(base58'a') != base58'a'`, `AQkBAAAAAiE9AAAAAgkAAfcAAAABAQAAAAEhAQAAAAEhVojmeg==`, env, true, false},
		//{`RSAVERIFY`, `let pk = fromBase64String("MIIBIjANBgkqhkiG9w0BAQEFAAOCAQ8AMIIBCgKCAQEAkDg8m0bCDX7fTbBlHZm+BZIHVOfC2I4klRbjSqwFi/eCdfhGjYRYvu/frpSO0LIm0beKOUvwat6DY4dEhNt2PW3UeQvT2udRQ9VBcpwaJlLreCr837sn4fa9UG9FQFaGofSww1O9eBBjwMXeZr1jOzR9RBIwoL1TQkIkZGaDXRltEaMxtNnzotPfF3vGIZZuZX4CjiitHaSC0zlmQrEL3BDqqoLwo3jq8U3Zz8XUMyQElwufGRbZqdFCeiIs/EoHiJm8q8CVExRoxB0H/vE2uDFK/OXLGTgfwnDlrCa/qGt9Zsb8raUSz9IIHx72XB+kOXTt/GOuW7x2dJvTJIqKTwIDAQAB"); let msg = fromBase64String("REIiN2hDQUxIJVQzdk1zQSpXclRRelExVWd+YGQoOyx0KHduPzFmcU8zUWosWiA7aFloOWplclAxPCU="); let sig = fromBase64String("OXVKJwtSoenRmwizPtpjh3sCNmOpU1tnXUnyzl+PEI1P9Rx20GkxkIXlysFT2WdbPn/HsfGMwGJW7YhrVkDXy4uAQxUxSgQouvfZoqGSPp1NtM8iVJOGyKiepgB3GxRzQsev2G8Ik47eNkEDVQa47ct9j198Wvnkf88yjSkK0KxR057MWAi20ipNLirW4ZHDAf1giv68mniKfKxsPWahOA/7JYkv18sxcsISQqRXM8nGI1UuSLt9ER7kIzyAk2mgPCiVlj0hoPGUytmbiUqvEM4QaJfCpR0wVO4f/fob6jwKkGT6wbtia+5xCD7bESIHH8ISDrdexZ01QyNP2r4enw=="); rsaVerify(SHA3256, msg, sig, pk)`, `AwQAAAACcGsJAAJbAAAAAQIAAAGITUlJQklqQU5CZ2txaGtpRzl3MEJBUUVGQUFPQ0FROEFNSUlCQ2dLQ0FRRUFrRGc4bTBiQ0RYN2ZUYkJsSFptK0JaSUhWT2ZDMkk0a2xSYmpTcXdGaS9lQ2RmaEdqWVJZdnUvZnJwU08wTEltMGJlS09VdndhdDZEWTRkRWhOdDJQVzNVZVF2VDJ1ZFJROVZCY3B3YUpsTHJlQ3I4MzdzbjRmYTlVRzlGUUZhR29mU3d3MU85ZUJCandNWGVacjFqT3pSOVJCSXdvTDFUUWtJa1pHYURYUmx0RWFNeHRObnpvdFBmRjN2R0laWnVaWDRDamlpdEhhU0MwemxtUXJFTDNCRHFxb0x3bzNqcThVM1p6OFhVTXlRRWx3dWZHUmJacWRGQ2VpSXMvRW9IaUptOHE4Q1ZFeFJveEIwSC92RTJ1REZLL09YTEdUZ2Z3bkRsckNhL3FHdDlac2I4cmFVU3o5SUlIeDcyWEIra09YVHQvR091Vzd4MmRKdlRKSXFLVHdJREFRQUIEAAAAA21zZwkAAlsAAAABAgAAAFBSRUlpTjJoRFFVeElKVlF6ZGsxelFTcFhjbFJSZWxFeFZXZCtZR1FvT3l4MEtIZHVQekZtY1U4elVXb3NXaUE3YUZsb09XcGxjbEF4UENVPQQAAAADc2lnCQACWwAAAAECAAABWE9YVktKd3RTb2VuUm13aXpQdHBqaDNzQ05tT3BVMXRuWFVueXpsK1BFSTFQOVJ4MjBHa3hrSVhseXNGVDJXZGJQbi9Ic2ZHTXdHSlc3WWhyVmtEWHk0dUFReFV4U2dRb3V2ZlpvcUdTUHAxTnRNOGlWSk9HeUtpZXBnQjNHeFJ6UXNldjJHOElrNDdlTmtFRFZRYTQ3Y3Q5ajE5OFd2bmtmODh5alNrSzBLeFIwNTdNV0FpMjBpcE5MaXJXNFpIREFmMWdpdjY4bW5pS2ZLeHNQV2FoT0EvN0pZa3YxOHN4Y3NJU1FxUlhNOG5HSTFVdVNMdDlFUjdrSXp5QWsybWdQQ2lWbGowaG9QR1V5dG1iaVVxdkVNNFFhSmZDcFIwd1ZPNGYvZm9iNmp3S2tHVDZ3YnRpYSs1eENEN2JFU0lISDhJU0RyZGV4WjAxUXlOUDJyNGVudz09CQAB+AAAAAQFAAAAB1NIQTMyNTYFAAAAA21zZwUAAAADc2lnBQAAAAJwa8wcz28=`, env, true, false},
		//
		//{`TOBASE58`, `toBase58String(base58'a') == "a"`, `AQkAAAAAAAACCQACWAAAAAEBAAAAASECAAAAAWFcT4nY`, env, true, false},
		//{`FROMBASE58`, `fromBase58String("a") == base58'a'`, `AQkAAAAAAAACCQACWQAAAAECAAAAAWEBAAAAASEB1Qmd`, env, true, false},
		//{`FROMBASE58`, `fromBase58String(extract("")) == base58''`, `AwkAAAAAAAACCQACWQAAAAEJAQAAAAdleHRyYWN0AAAAAQIAAAAAAQAAAAAt2xTN`, env, true, false},
		//{`TOBASE64`, `toBase64String(base16'544553547465737454455354') == "VEVTVHRlc3RURVNU"`, `AwkAAAAAAAACCQACWgAAAAEBAAAADFRFU1R0ZXN0VEVTVAIAAAAQVkVWVFZIUmxjM1JVUlZOVd6DVfc=`, env, true, false},
		//{`FROMBASE64`, `base16'544553547465737454455354' == fromBase64String("VEVTVHRlc3RURVNU")`, `AwkAAAAAAAACAQAAAAxURVNUdGVzdFRFU1QJAAJbAAAAAQIAAAAQVkVWVFZIUmxjM1JVUlZOVV+c29Q=`, env, true, false},
		//{`TOBASE16`, `toBase16String(base64'VEVTVHRlc3RURVNU') == "544553547465737454455354"`, `AwkAAAAAAAACCQACXAAAAAEBAAAADFRFU1R0ZXN0VEVTVAIAAAAYNTQ0NTUzNTQ3NDY1NzM3NDU0NDU1MzU07NMrMQ==`, env, true, false},
		//{`FROMBASE16`, `fromBase16String("544553547465737454455354") == base64'VEVTVHRlc3RURVNU'`, `AwkAAAAAAAACCQACXQAAAAECAAAAGDU0NDU1MzU0NzQ2NTczNzQ1NDQ1NTM1NAEAAAAMVEVTVHRlc3RURVNUFBEa5A==`, env, true, false},
		//
		//{`CHECKMERKLEPROOF`, `let rootHash = base64'eh9fm3HeHZ3XA/UfMpC9HSwLVMyBLgkAJL0MIVBIoYk='; let leafData = base64'AAAm+w=='; let merkleProof = base64'ACBSs2di6rY+9N3mrpQVRNZLGAdRX2WBD6XkrOXuhh42XwEgKhB3Aiij6jqLRuQhrwqv6e05kr89tyxkuFYwUuMCQB8AIKLhp/AFQkokTe/NMQnKFL5eTMvDlFejApmJxPY6Rp8XACAWrdgB8DwvPA8D04E9HgUjhKghAn5aqtZnuKcmpLHztQAgd2OG15WYz90r1WipgXwjdq9WhvMIAtvGlm6E3WYY12oAIJXPPVIdbwOTdUJvCgMI4iape2gvR55vsrO2OmJJtZUNASAya23YyBl+EpKytL9+7cPdkeMMWSjk0Bc0GNnqIisofQ=='; checkMerkleProof(rootHash, merkleProof, leafData)`, `AwQAAAAIcm9vdEhhc2gBAAAAIHofX5tx3h2d1wP1HzKQvR0sC1TMgS4JACS9DCFQSKGJBAAAAAhsZWFmRGF0YQEAAAAEAAAm+wQAAAALbWVya2xlUHJvb2YBAAAA7gAgUrNnYuq2PvTd5q6UFUTWSxgHUV9lgQ+l5Kzl7oYeNl8BICoQdwIoo+o6i0bkIa8Kr+ntOZK/PbcsZLhWMFLjAkAfACCi4afwBUJKJE3vzTEJyhS+XkzLw5RXowKZicT2OkafFwAgFq3YAfA8LzwPA9OBPR4FI4SoIQJ+WqrWZ7inJqSx87UAIHdjhteVmM/dK9VoqYF8I3avVobzCALbxpZuhN1mGNdqACCVzz1SHW8Dk3VCbwoDCOImqXtoL0eeb7KztjpiSbWVDQEgMmtt2MgZfhKSsrS/fu3D3ZHjDFko5NAXNBjZ6iIrKH0JAAK8AAAAAwUAAAAIcm9vdEhhc2gFAAAAC21lcmtsZVByb29mBQAAAAhsZWFmRGF0YXe8Icg=`, env, true, false},
		//
		//{`GETTRANSACTIONBYID`, `V2: match transactionById(tx.id) {case _: TransferTransaction => true; case _ => false}`, `AgQAAAAHJG1hdGNoMAkAA+gAAAABCAUAAAACdHgAAAACaWQDCQAAAQAAAAIFAAAAByRtYXRjaDACAAAAE1RyYW5zZmVyVHJhbnNhY3Rpb24GB9Sc8FA=`, env, true, false},
		//{`TRANSACTIONHEIGHTBYID`, `transactionHeightById(base58'aaaa') == 5`, `AQkAAAAAAAACCQAD6QAAAAEBAAAAA2P4ZwAAAAAAAAAABSLhRM4=`, env, false, false},
		//{`ACCOUNTASSETBALANCE`, `assetBalance(tx.sender, base58'BXBUNddxTGTQc3G4qHYn5E67SBwMj18zLncUr871iuRD') == 5`, `AQkAAAAAAAACCQAD6wAAAAIIBQAAAAJ0eAAAAAZzZW5kZXIBAAAAIJxQIls8iGUc1935JolBz6bYc37eoPDtScOAM0lTNhY0AAAAAAAAAAAFjp6PBg==`, env, true, false},
		//{`ADDRESSTOSTRING`, `toString(Address(base58'3P3336rNSSU8bDAqDb6S5jNs8DJb2bfNmpg')) == "3P3336rNSSU8bDAqDb6S5jNs8DJb2bfNmpg"`, `AwkAAAAAAAACCQAEJQAAAAEJAQAAAAdBZGRyZXNzAAAAAQEAAAAaAVcMIZxOsk2Gw5Avd0ztqi+phtb1Bb83MiUCAAAAIzNQMzMzNnJOU1NVOGJEQXFEYjZTNWpOczhESmIyYmZObXBnkXj7Cg==`, env, true, false},
		//{`ADDRESSTOSTRING`, `toString(Address(base58'3P3336rNSSU8bDAqDb6S5jNs8DJb2bfNmpg')) == "3P3336rNSSU8bDAqDb6S5jNs8DJb2bfNmpf"`, `AwkAAAAAAAACCQAEJQAAAAEJAQAAAAdBZGRyZXNzAAAAAQEAAAAaAVcMIZxOsk2Gw5Avd0ztqi+phtb1Bb83MiUCAAAAIzNQMzMzNnJOU1NVOGJEQXFEYjZTNWpOczhESmIyYmZObXBmb/6mcg==`, env, false, false},
		//{`CONS`, `size([1, "2"]) == 2`, `AwkAAAAAAAACCQABkAAAAAEJAARMAAAAAgAAAAAAAAAAAQkABEwAAAACAgAAAAEyBQAAAANuaWwAAAAAAAAAAAKuUcc0`, env, true, false},
		//{`CONS`, `size(cons(1, nil)) == 1`, `AwkAAAAAAAACCQABkAAAAAEJAARMAAAAAgAAAAAAAAAAAQUAAAADbmlsAAAAAAAAAAABX96esw==`, env, true, false},
		//{`CONS`, `[1, 2, 3, 4, 5][4] == 5`, `AwkAAAAAAAACCQABkQAAAAIJAARMAAAAAgAAAAAAAAAAAQkABEwAAAACAAAAAAAAAAACCQAETAAAAAIAAAAAAAAAAAMJAARMAAAAAgAAAAAAAAAABAkABEwAAAACAAAAAAAAAAAFBQAAAANuaWwAAAAAAAAAAAQAAAAAAAAAAAVrPjYC`, env, true, false},
		//{`CONS`, `[1, 2, 3, 4, 5][4] == 4`, `AwkAAAAAAAACCQABkQAAAAIJAARMAAAAAgAAAAAAAAAAAQkABEwAAAACAAAAAAAAAAACCQAETAAAAAIAAAAAAAAAAAMJAARMAAAAAgAAAAAAAAAABAkABEwAAAACAAAAAAAAAAAFBQAAAANuaWwAAAAAAAAAAAQAAAAAAAAAAASbi8eN`, env, false, false},
		//{`UTF8STR`, `toUtf8String(base16'536f6d65207465737420737472696e67') == "Some test string"`, `AwkAAAAAAAACCQAEsAAAAAEBAAAAEFNvbWUgdGVzdCBzdHJpbmcCAAAAEFNvbWUgdGVzdCBzdHJpbme0Wj5y`, env, true, false},
		//{`UTF8STR`, `toUtf8String(base16'536f6d65207465737420737472696e67') == "blah-blah-blah"`, `AwkAAAAAAAACCQAEsAAAAAEBAAAAEFNvbWUgdGVzdCBzdHJpbmcCAAAADmJsYWgtYmxhaC1ibGFojpjG3g==`, env, false, false},
		//{`TOINT`, `toInt(base16'0000000000003039') == 12345`, `AwkAAAAAAAACCQAEsQAAAAEBAAAACAAAAAAAADA5AAAAAAAAADA5WVzTeQ==`, env, true, false},
		//{`TOINT`, `toInt(base16'3930000000000000') == 12345`, `AwkAAAAAAAACCQAEsQAAAAEBAAAACDkwAAAAAAAAAAAAAAAAADA5Vq02Hg==`, env, false, false},
		//{`TOINT_OFF`, `toInt(base16'ffffff0000000000003039', 3) == 12345`, `AwkAAAAAAAACCQAEsgAAAAIBAAAAC////wAAAAAAADA5AAAAAAAAAAADAAAAAAAAADA5pGJt2g==`, env, true, false},
		//{`TOINT_OFF`, `toInt(base16'ffffff0000000000003039', 2) == 12345`, `AwkAAAAAAAACCQAEsgAAAAIBAAAAC////wAAAAAAADA5AAAAAAAAAAACAAAAAAAAADA57UQA4Q==`, env, false, false},
		//{`INDEXOF`, `indexOf("cafe bebe dead beef cafe bebe", "bebe") == 5`, `AwkAAAAAAAACCQAEswAAAAICAAAAHWNhZmUgYmViZSBkZWFkIGJlZWYgY2FmZSBiZWJlAgAAAARiZWJlAAAAAAAAAAAFyqpjwQ==`, env, true, false},
		//{`INDEXOF`, `indexOf("cafe bebe dead beef cafe bebe", "fox") == unit`, `AwkAAAAAAAACCQAEswAAAAICAAAAHWNhZmUgYmViZSBkZWFkIGJlZWYgY2FmZSBiZWJlAgAAAANmb3gFAAAABHVuaXS7twzl`, env, true, false},
		//{`INDEXOF`, `indexOf("世界}}世界", "}}") == 2`, `AwkAAAAAAAACCQAEswAAAAICAAAADuS4lueVjH195LiW55WMAgAAAAJ9fQAAAAAAAAAAAjCgf3g=`, env, true, false},
		//{`INDEXOFN`, `indexOf("cafe bebe dead beef cafe bebe", "bebe", 0) == 5`, `AwkAAAAAAAACCQAEtAAAAAMCAAAAHWNhZmUgYmViZSBkZWFkIGJlZWYgY2FmZSBiZWJlAgAAAARiZWJlAAAAAAAAAAAAAAAAAAAAAAAFFBPTAA==`, env, true, false},
		//{`INDEXOFN`, `indexOf("cafe bebe dead beef cafe bebe", "bebe", 10) == 25`, `AwkAAAAAAAACCQAEtAAAAAMCAAAAHWNhZmUgYmViZSBkZWFkIGJlZWYgY2FmZSBiZWJlAgAAAARiZWJlAAAAAAAAAAAKAAAAAAAAAAAZVBpWMw==`, env, true, false},
		//{`INDEXOFN`, `indexOf("cafe bebe dead beef cafe bebe", "dead", 10) == 10`, `AwkAAAAAAAACCQAEtAAAAAMCAAAAHWNhZmUgYmViZSBkZWFkIGJlZWYgY2FmZSBiZWJlAgAAAARkZWFkAAAAAAAAAAAKAAAAAAAAAAAKstuWEQ==`, env, true, false},
		//{`INDEXOFN`, `indexOf("cafe bebe dead beef cafe bebe", "dead", 11) == unit`, `AwkAAAAAAAACCQAEtAAAAAMCAAAAHWNhZmUgYmViZSBkZWFkIGJlZWYgY2FmZSBiZWJlAgAAAARkZWFkAAAAAAAAAAALBQAAAAR1bml0f2q2UQ==`, env, true, false},
		//{`SPLIT`, `split("abcd", "") == ["a", "b", "c", "d"]`, `AwkAAAAAAAACCQAEtQAAAAICAAAABGFiY2QCAAAAAAkABEwAAAACAgAAAAFhCQAETAAAAAICAAAAAWIJAARMAAAAAgIAAAABYwkABEwAAAACAgAAAAFkBQAAAANuaWwrnSMu`, env, true, false},
		//{`SPLIT`, `split("one two three", " ") == ["one", "two", "three"]`, `AwkAAAAAAAACCQAEtQAAAAICAAAADW9uZSB0d28gdGhyZWUCAAAAASAJAARMAAAAAgIAAAADb25lCQAETAAAAAICAAAAA3R3bwkABEwAAAACAgAAAAV0aHJlZQUAAAADbmlsdBcUog==`, env, true, false},
		//{`PARSEINT`, `parseInt("12345") == 12345`, `AwkAAAAAAAACCQAEtgAAAAECAAAABTEyMzQ1AAAAAAAAADA57cmovA==`, env, true, false},
		//{`PARSEINT`, `parseInt("0x12345") == unit`, `AwkAAAAAAAACCQAEtgAAAAECAAAABzB4MTIzNDUFAAAABHVuaXQvncQM`, env, true, false},
		//{`LASTINDEXOF`, `lastIndexOf("cafe bebe dead beef cafe bebe", "bebe") == 25`, `AwkAAAAAAAACCQAEtwAAAAICAAAAHWNhZmUgYmViZSBkZWFkIGJlZWYgY2FmZSBiZWJlAgAAAARiZWJlAAAAAAAAAAAZDUvNng==`, env, true, false},
		//{`LASTINDEXOF`, `lastIndexOf("cafe bebe dead beef cafe bebe", "fox") == unit`, `AwkAAAAAAAACCQAEtwAAAAICAAAAHWNhZmUgYmViZSBkZWFkIGJlZWYgY2FmZSBiZWJlAgAAAANmb3gFAAAABHVuaXSK8YYp`, env, true, false},
		//{`LASTINDEXOFN`, `lastIndexOf("cafe bebe dead beef cafe bebe", "bebe", 30) == 25`, `AwkAAAAAAAACCQAEuAAAAAMCAAAAHWNhZmUgYmViZSBkZWFkIGJlZWYgY2FmZSBiZWJlAgAAAARiZWJlAAAAAAAAAAAeAAAAAAAAAAAZus4/9A==`, env, true, false},
		//{`LASTINDEXOFN`, `lastIndexOf("cafe bebe dead beef cafe bebe", "bebe", 10) == 5`, `AwkAAAAAAAACCQAEuAAAAAMCAAAAHWNhZmUgYmViZSBkZWFkIGJlZWYgY2FmZSBiZWJlAgAAAARiZWJlAAAAAAAAAAAKAAAAAAAAAAAFrGUCxA==`, env, true, false},
		//{`LASTINDEXOFN`, `lastIndexOf("cafe bebe dead beef cafe bebe", "dead", 13) == 10`, `AwkAAAAAAAACCQAEuAAAAAMCAAAAHWNhZmUgYmViZSBkZWFkIGJlZWYgY2FmZSBiZWJlAgAAAARkZWFkAAAAAAAAAAANAAAAAAAAAAAKepNV2A==`, env, true, false},
		//{`LASTINDEXOFN`, `lastIndexOf("cafe bebe dead beef cafe bebe", "dead", 11) == 10`, `AwkAAAAAAAACCQAEuAAAAAMCAAAAHWNhZmUgYmViZSBkZWFkIGJlZWYgY2FmZSBiZWJlAgAAAARkZWFkAAAAAAAAAAALAAAAAAAAAAAKcxKwfA==`, env, true, false},
	} {
		src, err := base64.StdEncoding.DecodeString(test.script)
		require.NoError(t, err, test.name)

		tree, err := Parse(src)
		require.NoError(t, err, test.name)
		assert.NotNil(t, tree, test.name)

		script, err := Compile(tree)
		require.NoError(t, err, test.name)
		assert.NotNil(t, script, test.name)

		res, err := script.Run(test.env)
		if test.error {
			assert.Error(t, err, "No error in "+test.name)
		} else {
			require.NoError(t, err, "Unexpected error in: "+test.name)
			assert.NotNil(t, res, test.name)
			r, ok := res.(ScriptResult)
			assert.True(t, ok, test.name)
			assert.Equal(t, test.result, r.Result(), test.name)
		}
	}
}

func BenchmarkSimplestScript(b *testing.B) {
	b.ReportAllocs()
	for i := 0; i < b.N; i++ {
		src, err := base64.StdEncoding.DecodeString("AwZd0cYf") // V3: true
		require.NoError(b, err)
		tree, err := Parse(src)
		require.NoError(b, err)
		prg, err := Compile(tree)
		require.NoError(b, err)
		assert.NotNil(b, prg)
		res, err := prg.Run(nil)
		require.NoError(b, err)
		r := res.(ScriptResult)
		assert.True(b, r.Result())
	}
}

func BenchmarkEval(b *testing.B) {
	//let x = addressFromString("3PJaDyprvekvPXPuAtxrapacuDJopgJRaU3")
	//
	//let a = x
	//let b = a
	//let c = b
	//let d = c
	//let e = d
	//let f = e
	//
	//f == e

	code := "AQQAAAABeAkBAAAAEWFkZHJlc3NGcm9tU3RyaW5nAAAAAQIAAAAjM1BKYUR5cHJ2ZWt2UFhQdUF0eHJhcGFjdURKb3BnSlJhVTMEAAAAAWEFAAAAAXgEAAAAAWIFAAAAAWEEAAAAAWMFAAAAAWIEAAAAAWQFAAAAAWMEAAAAAWUFAAAAAWQEAAAAAWYFAAAAAWUJAAAAAAAAAgUAAAABZgUAAAABZS5FHzs="
	b.ReportAllocs()
	src, err := base64.StdEncoding.DecodeString(code)
	require.NoError(b, err)
	tree, err := Parse(src)
	require.NoError(b, err)
	prg, err := Compile(tree)
	require.NoError(b, err)
	assert.NotNil(b, prg)
	b.ResetTimer()
	for i := 0; i < b.N; i++ {
		res, err := prg.Run(nil) //TODO: pass real value
		require.NoError(b, err)
		r := res.(ScriptResult)
		assert.True(b, r.Result())
	}
}

func testTransferWithProofs() *proto.TransferWithProofs {
	var scheme byte = 'T'
	seed, err := base58.Decode("3TUPTbbpiM5UmZDhMmzdsKKNgMvyHwZQncKWfJrxk3bc")
	if err != nil {
		panic(err)
	}
	sk, pk, err := crypto.GenerateKeyPair(seed)
	if err != nil {
		panic(err)
	}
	tm, err := time.Parse(time.RFC3339, "2020-10-01T00:00:00+00:00")
	if err != nil {
		panic(err)
	}
	ts := uint64(tm.UnixNano() / 1000000)
	addr, err := proto.NewAddressFromPublicKey(scheme, pk)
	if err != nil {
		panic(err)
	}
	rcp := proto.NewRecipientFromAddress(addr)
	att := []byte("some attachment")
	tx := proto.NewUnsignedTransferWithProofs(3, pk, proto.OptionalAsset{}, proto.OptionalAsset{}, ts, 1234500000000, 100000, rcp, att)
	err = tx.GenerateID(scheme)
	if err != nil {
		panic(err)
	}
	err = tx.Sign(scheme, sk)
	if err != nil {
		panic(err)
	}
	return tx
}

func testTransferObject() rideObject {
	obj, err := transferWithProofsToObject('T', testTransferWithProofs())
	if err != nil {
		panic(err)
	}
	return obj
}<|MERGE_RESOLUTION|>--- conflicted
+++ resolved
@@ -15,7 +15,7 @@
 	"github.com/wavesplatform/gowaves/pkg/types"
 )
 
-//go:generate moq -pkg ride -out types_moq_test.go ../types SmartState:MockSmartState
+//go:generate moq -pkg ride -out smart_state_moq_test.go ../types SmartState:MockSmartState
 
 func TestExecution(t *testing.T) {
 	state := &MockSmartState{NewestTransactionByIDFunc: func(_ []byte) (proto.Transaction, error) {
@@ -173,20 +173,14 @@
 					}
 					return nil, errors.New("not found")
 				},
-<<<<<<< HEAD
-				NewestAccountBalanceFunc: func(account proto.Recipient, asset *crypto.Digest) (uint64, error) {
-					if isWavesDigest(asset) {
-=======
-				NewestAssetBalanceFunc: func(account proto.Recipient, asset []byte) (uint64, error) {
-					if len(asset) == 0 {
->>>>>>> 473c4d95
+				NewestWavesBalanceFunc: func(account proto.Recipient) (uint64, error) {
+					return 5, nil
+				},
+				NewestAssetBalanceFunc: func(account proto.Recipient, assetID crypto.Digest) (uint64, error) {
+					if assetID == d {
 						return 5, nil
-					} else {
-						if *asset == d {
-							return 5, nil
-						}
-						return 0, nil
 					}
+					return 0, nil
 				},
 				NewestTransactionByIDFunc: func(id []byte) (proto.Transaction, error) {
 					return transfer, nil
