--- conflicted
+++ resolved
@@ -490,15 +490,12 @@
 	m["425"] = "medianListBigInt"
 	m["1009"] = "hashScriptAtAddress"
 	m["1020"] = "invoke"
-<<<<<<< HEAD
 	m["1021"] = "reentrantInvoke"
-=======
 	m["1054"] = "isDataStorageUntouched"
 	m["1055"] = "intFromSelfState"
 	m["1056"] = "booleanFromSelfState"
 	m["1057"] = "bytesFromSelfState"
 	m["1058"] = "stringFromSelfState"
->>>>>>> 50b6c2f7
 	m["1081"] = "calculateLeaseID"
 	m["1092"] = "simplifiedLease"
 	m["1093"] = "fullLease"
@@ -537,15 +534,12 @@
 	m["425"] = 160
 	m["1009"] = 200
 	m["1020"] = 75
-<<<<<<< HEAD
 	m["1021"] = 75
-=======
 	m["1054"] = 10
 	m["1055"] = 10
 	m["1056"] = 10
 	m["1057"] = 10
 	m["1058"] = 10
->>>>>>> 50b6c2f7
 	m["1081"] = 1
 	m["1092"] = 1
 	m["1093"] = 1
