--- conflicted
+++ resolved
@@ -943,27 +943,6 @@
 	return m
 }
 
-<<<<<<< HEAD
-func functionsV8() map[string]string {
-	m := functionsV7()
-	constructorsFunctions(ast.LibV8, m)
-	return m
-}
-
-func catalogueV8() map[string]int {
-	m := catalogueV7()
-	constructorsCatalogue(ast.LibV8, m)
-	return m
-}
-
-func evaluationCatalogueV8EvaluatorV1() map[string]int {
-	m := evaluationCatalogueV7EvaluatorV1()
-	constructorsEvaluationCatalogueEvaluatorV1(ast.LibV8, m)
-	return m
-}
-
-=======
->>>>>>> a3753743
 func evaluationCatalogueV8EvaluatorV2() map[string]int {
 	m := evaluationCatalogueV7EvaluatorV2()
 	constructorsEvaluationCatalogueEvaluatorV2(ast.LibV8, m)
