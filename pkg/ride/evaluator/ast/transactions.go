package ast

import (
	"github.com/pkg/errors"
	"github.com/wavesplatform/gowaves/pkg/crypto"
	"github.com/wavesplatform/gowaves/pkg/proto"
	"github.com/wavesplatform/gowaves/pkg/util"
)

func NewVariablesFromScriptTransfer(tx *proto.FullScriptTransfer) (map[string]Expr, error) {
	out := make(map[string]Expr)
	out["amount"] = NewLong(int64(tx.Amount))
	out["assetId"] = makeOptionalAsset(tx.Asset)
	out["recipient"] = NewRecipientFromProtoRecipient(tx.Recipient)
	out["id"] = NewBytes(util.Dup(tx.ID.Bytes()))
	out["timestamp"] = NewLong(int64(tx.Timestamp))
	out["sender"] = NewAddressFromProtoAddress(tx.Sender)
	out[InstanceFieldName] = NewString("TransferTransaction")

	out["senderPublicKey"] = NewUnit()
	out["feeAssetId"] = NewUnit()
	out["attachment"] = NewUnit()
	out["fee"] = NewUnit()
	out["version"] = NewUnit()
	out["bodyBytes"] = NewUnit()
	out["proofs"] = NewUnit()

	return out, nil
}

func NewVariablesFromTransaction(scheme byte, t proto.Transaction) (map[string]Expr, error) {
	switch tx := t.(type) {
	case *proto.Genesis:
		return newVariableFromGenesis(scheme, tx)
	case *proto.Payment:
		return newVariablesFromPayment(scheme, tx)
	case *proto.TransferWithSig:
		return newVariablesFromTransferWithSig(scheme, tx)
	case *proto.TransferWithProofs:
		return newVariablesFromTransferWithProofs(scheme, tx)
	case *proto.ReissueWithSig:
		return newVariablesFromReissueWithSig(scheme, tx)
	case *proto.ReissueWithProofs:
		return newVariablesFromReissueWithProofs(scheme, tx)
	case *proto.BurnWithSig:
		return newVariablesFromBurnWithSig(scheme, tx)
	case *proto.BurnWithProofs:
		return newVariablesFromBurnWithProofs(scheme, tx)
	case *proto.MassTransferWithProofs:
		return newVariablesFromMassTransferWithProofs(scheme, tx)
	case *proto.ExchangeWithSig:
		return newVariablesFromExchangeWithSig(scheme, tx)
	case *proto.ExchangeWithProofs:
		return newVariablesFromExchangeWithProofs(scheme, tx)
	case *proto.SetAssetScriptWithProofs:
		return newVariablesFromSetAssetScriptWithProofs(scheme, tx)
	case *proto.InvokeScriptWithProofs:
		return newVariablesFromInvokeScriptWithProofs(scheme, tx)
	case *proto.IssueWithSig:
		return newVariablesFromIssueWithSig(scheme, tx)
	case *proto.IssueWithProofs:
		return newVariablesFromIssueWithProofs(scheme, tx)
	case *proto.LeaseWithSig:
		return newVariablesFromLeaseWithSig(scheme, tx)
	case *proto.LeaseWithProofs:
		return newVariablesFromLeaseWithProofs(scheme, tx)
	case *proto.LeaseCancelWithSig:
		return newVariablesFromLeaseCancelWithSig(scheme, tx)
	case *proto.LeaseCancelWithProofs:
		return newVariablesFromLeaseCancelWithProofs(scheme, tx)
	case *proto.DataWithProofs:
		return newVariablesFromDataWithProofs(scheme, tx)
	case *proto.SponsorshipWithProofs:
		return newVariablesFromSponsorshipWithProofs(scheme, tx)
	case *proto.CreateAliasWithSig:
		return newVariablesFromCreateAliasWithSig(scheme, tx)
	case *proto.CreateAliasWithProofs:
		return newVariablesFromCreateAliasWithProofs(scheme, tx)
	case *proto.SetScriptWithProofs:
		return newVariablesFromSetScriptWithProofs(scheme, tx)
	default:
		return nil, errors.Errorf("NewVariablesFromTransaction not implemented for %T", tx)
	}
}

func NewVariablesFromScriptAction(scheme proto.Scheme, action proto.ScriptAction, invokerPK crypto.PublicKey, txID crypto.Digest, txTimestamp uint64) (map[string]Expr, error) {
	out := make(map[string]Expr)
	switch a := action.(type) {
	case proto.ReissueScriptAction:
		out["quantity"] = NewLong(a.Quantity)
		out["assetId"] = NewBytes(a.AssetID.Bytes())
		out["reissuable"] = NewBoolean(a.Reissuable)
		out["id"] = NewBytes(txID.Bytes())
		out["fee"] = NewLong(0)
		out["timestamp"] = NewLong(int64(txTimestamp))
		out["version"] = NewLong(0)
		addr, err := proto.NewAddressFromPublicKey(scheme, invokerPK)
		if err != nil {
			return nil, errors.Wrap(err, "failed to convert action to object")
		}
		out["sender"] = NewAddressFromProtoAddress(addr)
		out["senderPublicKey"] = NewBytes(util.Dup(invokerPK.Bytes()))
		out["bodyBytes"] = NewUnit()
		out["proofs"] = NewUnit()
		out[InstanceFieldName] = NewString("ReissueTransaction")
	case proto.BurnScriptAction:
		out["quantity"] = NewLong(a.Quantity)
		out["assetId"] = NewBytes(a.AssetID.Bytes())
		out["id"] = NewBytes(txID.Bytes())
		out["fee"] = NewLong(0)
		out["timestamp"] = NewLong(int64(txTimestamp))
		out["version"] = NewLong(0)
		addr, err := proto.NewAddressFromPublicKey(scheme, invokerPK)
		if err != nil {
			return nil, errors.Wrap(err, "failed to convert action to object")
		}
		out["sender"] = NewAddressFromProtoAddress(addr)
		out["senderPublicKey"] = NewBytes(util.Dup(invokerPK.Bytes()))
		out["bodyBytes"] = NewUnit()
		out["proofs"] = NewUnit()
		out[InstanceFieldName] = NewString("BurnTransaction")
		return out, nil
	default:
		return nil, errors.New("unsupported script action")
	}
	return out, nil
}

func NewVariablesFromOrder(scheme proto.Scheme, tx proto.Order) (map[string]Expr, error) {
	funcName := "newVariablesFromOrder"
	out := make(map[string]Expr)

	id, err := tx.GetID()
	if err != nil {
		return nil, errors.Wrap(err, funcName)
	}
	out["id"] = NewBytes(util.Dup(id))
	matcherPk := tx.GetMatcherPK()
	out["matcherPublicKey"] = NewBytes(util.Dup(matcherPk.Bytes()))
	pair := tx.GetAssetPair()
	out["assetPair"] = NewAssetPair(makeOptionalAsset(pair.AmountAsset), makeOptionalAsset(pair.PriceAsset))
	out["orderType"] = makeOrderType(tx.GetOrderType())
	out["price"] = NewLong(int64(tx.GetPrice()))
	out["amount"] = NewLong(int64(tx.GetAmount()))
	out["timestamp"] = NewLong(int64(tx.GetTimestamp()))
	out["expiration"] = NewLong(int64(tx.GetExpiration()))
	out["matcherFee"] = NewLong(int64(tx.GetMatcherFee()))
	out["matcherFeeAssetId"] = makeOptionalAsset(tx.GetMatcherFeeAsset())
	addr, err := proto.NewAddressFromPublicKey(scheme, tx.GetSenderPK())
	if err != nil {
		return nil, errors.Wrap(err, funcName)
	}
	out["sender"] = NewAddressFromProtoAddress(addr)
	pk := tx.GetSenderPK()
	out["senderPublicKey"] = NewBytes(util.Dup(pk.Bytes()))
	bts, err := proto.MarshalOrderBody(scheme, tx)
	if err != nil {
		return nil, errors.Wrap(err, funcName)
	}
	out["bodyBytes"] = NewBytes(bts)
	proofs, err := tx.GetProofs()
	if err != nil {
		return nil, errors.Wrap(err, funcName)
	}
	out["proofs"] = makeProofs(proofs)
	out[InstanceFieldName] = NewString("Order")

	return out, nil
}

func NewObjectFromBlockInfo(info proto.BlockInfo) Expr {
	m := make(map[string]Expr)
	m["timestamp"] = NewLong(int64(info.Timestamp))
	m["height"] = NewLong(int64(info.Height))
	m["baseTarget"] = NewLong(int64(info.BaseTarget))
	m["generationSignature"] = NewBytes(info.GenerationSignature.Bytes())
	m["generator"] = NewBytes(util.Dup(info.Generator.Bytes()))
	m["generatorPublicKey"] = NewBytes(util.Dup(info.GeneratorPublicKey.Bytes()))
	//TODO: m["vrf"]=NewBytes(util.Dup(info.VRF.Bytes()))
	return NewObject(m)
}

func newMapAssetInfo(info proto.AssetInfo) object {
	obj := newObject()
	obj["id"] = NewBytes(info.ID.Bytes())
	obj["quantity"] = NewLong(int64(info.Quantity))
	obj["decimals"] = NewLong(int64(info.Decimals))
	obj["issuer"] = NewAddressFromProtoAddress(info.Issuer)
	obj["issuerPublicKey"] = NewBytes(util.Dup(info.IssuerPublicKey.Bytes()))
	obj["reissuable"] = NewBoolean(info.Reissuable)
	obj["scripted"] = NewBoolean(info.Scripted)
	obj["sponsored"] = NewBoolean(info.Sponsored)
	return obj
}

func NewObjectFromAssetInfo(info proto.AssetInfo) Expr {
	return NewObject(newMapAssetInfo(info))
}

func makeProofsFromSignature(sig *crypto.Signature) Exprs {
	out := make([]Expr, 8)
	for i := 0; i < 8; i++ {
		if i == 0 && sig != nil {
			out[i] = NewBytes(sig.Bytes()) //already a copy of bytes of signature
			continue
		}
		out[i] = NewBytes(nil)
	}
	return out
}

func makeProofs(proofs *proto.ProofsV1) Exprs {
	out := make([]Expr, 8)
	pl := len(proofs.Proofs)
	for i := 0; i < 8; i++ {
		if i < pl {
			out[i] = NewBytes(util.Dup(proofs.Proofs[i].Bytes()))
			continue
		}
		out[i] = NewBytes(nil)
	}
	return out
}

func makeOptionalAsset(o proto.OptionalAsset) Expr {
	if o.Present {
		return NewBytes(o.ID.Bytes())
	}
	return NewUnit()
}

func newVariableFromGenesis(scheme proto.Scheme, tx *proto.Genesis) (map[string]Expr, error) {
	funcName := "newVariableFromGenesis"

	out := make(map[string]Expr)
	out["amount"] = NewLong(int64(tx.Amount))
	out["recipient"] = NewRecipientFromProtoRecipient(proto.NewRecipientFromAddress(tx.Recipient))
	id, err := tx.GetID(scheme)
	if err != nil {
		return nil, errors.Wrap(err, funcName)
	}
	out["id"] = NewBytes(id)
	out["fee"] = NewLong(0)
	out["timestamp"] = NewLong(int64(tx.Timestamp))
	out["version"] = NewLong(int64(tx.Version))
	return out, nil
}

func newVariablesFromPayment(scheme proto.Scheme, tx *proto.Payment) (map[string]Expr, error) {
	funcName := "newVariablesFromPayment"

	out := make(map[string]Expr)
	out["amount"] = NewLong(int64(tx.Amount))
	out["recipient"] = NewRecipientFromProtoRecipient(proto.NewRecipientFromAddress(tx.Recipient))
	out["id"] = NewBytes(util.Dup(tx.ID.Bytes()))
	out["fee"] = NewLong(int64(tx.Fee))
	out["timestamp"] = NewLong(int64(tx.Timestamp))
	out["version"] = NewLong(int64(tx.Version))
	addr, err := proto.NewAddressFromPublicKey(scheme, tx.SenderPK)
	if err != nil {
		return nil, errors.Wrap(err, funcName)
	}
	out["sender"] = NewAddressFromProtoAddress(addr)
	out["senderPublicKey"] = NewBytes(util.Dup(tx.SenderPK.Bytes()))
	bts, err := tx.BodyMarshalBinary()
	if err != nil {
		return nil, errors.Wrap(err, funcName)
	}
	out["bodyBytes"] = NewBytes(bts)
	out["proofs"] = makeProofsFromSignature(tx.Signature)
	out[InstanceFieldName] = NewString("PaymentTransaction")
	return out, nil
}

func newVariablesFromTransferWithSig(scheme byte, tx *proto.TransferWithSig) (map[string]Expr, error) {
	funcName := "newVariablesFromTransferWithSig"

	out := make(map[string]Expr)
	out["feeAssetId"] = makeOptionalAsset(tx.FeeAsset)
	out["amount"] = NewLong(int64(tx.Amount))
	out["assetId"] = makeOptionalAsset(tx.AmountAsset)
	out["recipient"] = NewRecipientFromProtoRecipient(tx.Recipient)
	attachmentBytes, err := tx.Attachment.Bytes()
	if err != nil {
		return nil, errors.Wrap(err, funcName)
	}
	out["attachment"] = NewBytes(attachmentBytes)
	out["id"] = NewBytes(util.Dup(tx.ID.Bytes()))
	out["fee"] = NewLong(int64(tx.Fee))
	out["timestamp"] = NewLong(int64(tx.Timestamp))
	out["version"] = NewLong(int64(tx.Version))

	addr, err := proto.NewAddressFromPublicKey(scheme, tx.SenderPK)
	if err != nil {
		return nil, errors.Wrap(err, funcName)
	}
	out["sender"] = NewAddressFromProtoAddress(addr)
	out["senderPublicKey"] = NewBytes(util.Dup(tx.SenderPK.Bytes()))

	bts, err := tx.BodyMarshalBinary()
	if err != nil {
		return nil, errors.Wrap(err, funcName)
	}
	out["bodyBytes"] = NewBytes(bts)
	out["proofs"] = makeProofsFromSignature(tx.Signature)
	out[InstanceFieldName] = NewString("TransferTransaction")
	return out, nil
}

func newVariablesFromTransferWithProofs(scheme byte, tx *proto.TransferWithProofs) (map[string]Expr, error) {
	funcName := "newVariablesFromTransferWithProofs"

	out := make(map[string]Expr)

	out["feeAssetId"] = makeOptionalAsset(tx.FeeAsset)
	out["amount"] = NewLong(int64(tx.Amount))
	out["assetId"] = makeOptionalAsset(tx.AmountAsset)
	out["recipient"] = NewRecipientFromProtoRecipient(tx.Recipient)
	attachmentBytes, err := tx.Attachment.Bytes()
	if err != nil {
		return nil, errors.Wrap(err, funcName)
	}
	out["attachment"] = NewBytes(attachmentBytes)
	out["id"] = NewBytes(util.Dup(tx.ID.Bytes()))
	out["fee"] = NewLong(int64(tx.Fee))
	out["timestamp"] = NewLong(int64(tx.Timestamp))
	out["version"] = NewLong(int64(tx.Version))

	addr, err := proto.NewAddressFromPublicKey(scheme, tx.SenderPK)
	if err != nil {
		return nil, errors.Wrap(err, funcName)
	}
	out["sender"] = NewAddressFromProtoAddress(addr)
	out["senderPublicKey"] = NewBytes(util.Dup(tx.SenderPK.Bytes()))

	bts, err := tx.BodyMarshalBinary()
	if err != nil {
		return nil, errors.Wrap(err, funcName)
	}
	out["bodyBytes"] = NewBytes(bts)
	out["proofs"] = makeProofs(tx.Proofs)
	out[InstanceFieldName] = NewString("TransferTransaction")
	return out, nil
}

func newVariablesFromReissueWithSig(scheme proto.Scheme, tx *proto.ReissueWithSig) (map[string]Expr, error) {
	funcName := "newVariablesFromReissueWithSig"

	out := make(map[string]Expr)

	out["quantity"] = NewLong(int64(tx.Quantity))
	out["assetId"] = NewBytes(tx.AssetID.Bytes())
	out["reissuable"] = NewBoolean(tx.Reissuable)
	id, err := tx.GetID(scheme)
	if err != nil {
		return nil, errors.Wrap(err, funcName)
	}
	out["id"] = NewBytes(util.Dup(id))
	out["fee"] = NewLong(int64(tx.Fee))
	out["timestamp"] = NewLong(int64(tx.Timestamp))
	out["version"] = NewLong(int64(tx.Version))

	addr, err := proto.NewAddressFromPublicKey(scheme, tx.SenderPK)
	if err != nil {
		return nil, errors.Wrap(err, funcName)
	}
	out["sender"] = NewAddressFromProtoAddress(addr)
	out["senderPublicKey"] = NewBytes(util.Dup(tx.SenderPK.Bytes()))
	bts, err := tx.BodyMarshalBinary()
	if err != nil {
		return nil, errors.Wrap(err, funcName)
	}
	out["bodyBytes"] = NewBytes(bts)
	out["proofs"] = makeProofsFromSignature(tx.Signature)
	out[InstanceFieldName] = NewString("ReissueTransaction")
	return out, nil
}

func newVariablesFromReissueWithProofs(scheme proto.Scheme, tx *proto.ReissueWithProofs) (map[string]Expr, error) {
	funcName := "newVariablesFromReissueWithSig"
	out := make(map[string]Expr)
	out["quantity"] = NewLong(int64(tx.Quantity))
	out["assetId"] = NewBytes(tx.AssetID.Bytes())
	out["reissuable"] = NewBoolean(tx.Reissuable)
	id, err := tx.GetID(scheme)
	if err != nil {
		return nil, errors.Wrap(err, funcName)
	}
	out["id"] = NewBytes(util.Dup(id))
	out["fee"] = NewLong(int64(tx.Fee))
	out["timestamp"] = NewLong(int64(tx.Timestamp))
	out["version"] = NewLong(int64(tx.Version))

	addr, err := proto.NewAddressFromPublicKey(scheme, tx.SenderPK)
	if err != nil {
		return nil, errors.Wrap(err, funcName)
	}
	out["sender"] = NewAddressFromProtoAddress(addr)
	out["senderPublicKey"] = NewBytes(util.Dup(tx.SenderPK.Bytes()))
	bts, err := tx.BodyMarshalBinary()
	if err != nil {
		return nil, errors.Wrap(err, funcName)
	}
	out["bodyBytes"] = NewBytes(bts)
	out["proofs"] = makeProofs(tx.Proofs)
	out[InstanceFieldName] = NewString("ReissueTransaction")
	return out, nil
}

func newVariablesFromBurnWithSig(scheme proto.Scheme, tx *proto.BurnWithSig) (map[string]Expr, error) {
	funcName := "newVariablesFromBurnWithSig"

	out := make(map[string]Expr)

	out["quantity"] = NewLong(int64(tx.Amount))
<<<<<<< HEAD
	out["assetId"] = NewBytes(tx.AssetID.Bytes())
	id, err := tx.GetID()
=======
	out["assetId"] = NewBytes(util.Dup(tx.AssetID.Bytes()))
	id, err := tx.GetID(scheme)
>>>>>>> ebb4217e
	if err != nil {
		return nil, errors.Wrap(err, funcName)
	}
	out["id"] = NewBytes(util.Dup(id))
	out["fee"] = NewLong(int64(tx.Fee))
	out["timestamp"] = NewLong(int64(tx.Timestamp))
	out["version"] = NewLong(int64(tx.Version))
	addr, err := proto.NewAddressFromPublicKey(scheme, tx.SenderPK)
	if err != nil {
		return nil, errors.Wrap(err, funcName)
	}
	out["sender"] = NewAddressFromProtoAddress(addr)
	out["senderPublicKey"] = NewBytes(util.Dup(tx.SenderPK.Bytes()))
	bts, err := tx.BodyMarshalBinary()
	if err != nil {
		return nil, errors.Wrap(err, funcName)
	}
	out["bodyBytes"] = NewBytes(bts)
	out["proofs"] = makeProofsFromSignature(tx.Signature)
	out[InstanceFieldName] = NewString("BurnTransaction")
	return out, nil
}

func newVariablesFromBurnWithProofs(scheme proto.Scheme, tx *proto.BurnWithProofs) (map[string]Expr, error) {
	funcName := "newVariablesFromBurnWithProofs"

	out := make(map[string]Expr)

	out["quantity"] = NewLong(int64(tx.Amount))
<<<<<<< HEAD
	out["assetId"] = NewBytes(tx.AssetID.Bytes())
	id, err := tx.GetID()
=======
	out["assetId"] = NewBytes(util.Dup(tx.AssetID.Bytes()))
	id, err := tx.GetID(scheme)
>>>>>>> ebb4217e
	if err != nil {
		return nil, errors.Wrap(err, funcName)
	}
	out["id"] = NewBytes(util.Dup(id))
	out["fee"] = NewLong(int64(tx.Fee))
	out["timestamp"] = NewLong(int64(tx.Timestamp))
	out["version"] = NewLong(int64(tx.Version))
	addr, err := proto.NewAddressFromPublicKey(scheme, tx.SenderPK)
	if err != nil {
		return nil, errors.Wrap(err, funcName)
	}
	out["sender"] = NewAddressFromProtoAddress(addr)
	out["senderPublicKey"] = NewBytes(util.Dup(tx.SenderPK.Bytes()))
	bts, err := tx.BodyMarshalBinary()
	if err != nil {
		return nil, errors.Wrap(err, funcName)
	}
	out["bodyBytes"] = NewBytes(bts)
	out["proofs"] = makeProofs(tx.Proofs)
	out[InstanceFieldName] = NewString("BurnTransaction")
	return out, nil
}

func newVariablesFromMassTransferWithProofs(scheme proto.Scheme, tx *proto.MassTransferWithProofs) (map[string]Expr, error) {
	funcName := "newVariablesFromMassTransferWithProofs"
	out := make(map[string]Expr)
	out["assetId"] = makeOptionalAsset(tx.Asset)
	var total uint64
	for _, t := range tx.Transfers {
		total += t.Amount
	}
	out["totalAmount"] = NewLong(int64(total))

	transfers := Exprs{}
	for _, transfer := range tx.Transfers {
		m := make(map[string]Expr)
		m["recipient"] = NewRecipientFromProtoRecipient(transfer.Recipient)
		m["amount"] = NewLong(int64(transfer.Amount))
		transfers = append(transfers, NewObject(m))
	}
	out["transfers"] = transfers
	out["transferCount"] = NewLong(int64(len(tx.Transfers)))
	attachmentBytes, err := tx.Attachment.Bytes()
	if err != nil {
		return nil, errors.Wrap(err, funcName)
	}
	out["attachment"] = NewBytes(attachmentBytes)
	id, err := tx.GetID(scheme)
	if err != nil {
		return nil, errors.Wrap(err, funcName)
	}
	out["id"] = NewBytes(util.Dup(id))
	out["fee"] = NewLong(int64(tx.Fee))
	out["timestamp"] = NewLong(int64(tx.Timestamp))
	out["version"] = NewLong(int64(tx.Version))

	addr, err := proto.NewAddressFromPublicKey(scheme, tx.SenderPK)
	if err != nil {
		return nil, errors.Wrap(err, funcName)
	}
	out["sender"] = NewAddressFromProtoAddress(addr)
	out["senderPublicKey"] = NewBytes(util.Dup(tx.SenderPK.Bytes()))

	bts, err := tx.BodyMarshalBinary()
	if err != nil {
		return nil, errors.Wrap(err, funcName)
	}
	out["bodyBytes"] = NewBytes(bts)
	out["proofs"] = makeProofs(tx.Proofs)
	out[InstanceFieldName] = NewString("MassTransferTransaction")

	return out, nil
}

func newVariablesFromExchangeWithSig(scheme proto.Scheme, tx *proto.ExchangeWithSig) (map[string]Expr, error) {
	funcName := "newVariablesFromExchangeWithSig"
	out := make(map[string]Expr)
	buy, err := NewVariablesFromOrder(scheme, tx.BuyOrder)
	if err != nil {
		return nil, errors.Wrap(err, funcName)
	}
	out["buyOrder"] = NewObject(buy)

	sell, err := NewVariablesFromOrder(scheme, tx.SellOrder)
	if err != nil {
		return nil, errors.Wrap(err, funcName)
	}
	out["sellOrder"] = NewObject(sell)
	out["price"] = NewLong(int64(tx.Price))
	out["amount"] = NewLong(int64(tx.Amount))
	out["buyMatcherFee"] = NewLong(int64(tx.BuyMatcherFee))
	out["sellMatcherFee"] = NewLong(int64(tx.SellMatcherFee))

	id, err := tx.GetID(scheme)
	if err != nil {
		return nil, errors.Wrap(err, funcName)
	}
	out["id"] = NewBytes(util.Dup(id))
	out["fee"] = NewLong(int64(tx.Fee))
	out["timestamp"] = NewLong(int64(tx.Timestamp))
	out["version"] = NewLong(int64(tx.Version))

	addr, err := proto.NewAddressFromPublicKey(scheme, tx.SenderPK)
	if err != nil {
		return nil, errors.Wrap(err, funcName)
	}
	out["sender"] = NewAddressFromProtoAddress(addr)
	out["senderPublicKey"] = NewBytes(util.Dup(tx.SenderPK.Bytes()))
	bts, err := tx.BodyMarshalBinary()
	if err != nil {
		return nil, errors.Wrap(err, funcName)
	}
	out["bodyBytes"] = NewBytes(bts)
	out["proofs"] = makeProofsFromSignature(tx.Signature)
	out[InstanceFieldName] = NewString("ExchangeTransaction")
	return out, nil
}

func newVariablesFromExchangeWithProofs(scheme proto.Scheme, tx *proto.ExchangeWithProofs) (map[string]Expr, error) {
	funcName := "newVariablesFromExchangeWithProofs"
	out := make(map[string]Expr)

	buy, err := NewVariablesFromOrder(scheme, tx.BuyOrder)
	if err != nil {
		return nil, errors.Wrap(err, funcName)
	}
	out["buyOrder"] = NewObject(buy)

	sell, err := NewVariablesFromOrder(scheme, tx.SellOrder)
	if err != nil {
		return nil, errors.Wrap(err, funcName)
	}
	out["sellOrder"] = NewObject(sell)

	out["price"] = NewLong(int64(tx.Price))
	out["amount"] = NewLong(int64(tx.Amount))

	out["buyMatcherFee"] = NewLong(int64(tx.BuyMatcherFee))
	out["sellMatcherFee"] = NewLong(int64(tx.SellMatcherFee))

	id, err := tx.GetID(scheme)
	if err != nil {
		return nil, errors.Wrap(err, funcName)
	}
	out["id"] = NewBytes(util.Dup(id))
	out["fee"] = NewLong(int64(tx.Fee))
	out["timestamp"] = NewLong(int64(tx.Timestamp))
	out["version"] = NewLong(int64(tx.Version))

	addr, err := proto.NewAddressFromPublicKey(scheme, tx.SenderPK)
	if err != nil {
		return nil, errors.Wrap(err, funcName)
	}
	out["sender"] = NewAddressFromProtoAddress(addr)
	out["senderPublicKey"] = NewBytes(util.Dup(tx.SenderPK.Bytes()))
	bts, err := tx.BodyMarshalBinary()
	if err != nil {
		return nil, errors.Wrap(err, funcName)
	}
	out["bodyBytes"] = NewBytes(bts)
	out["proofs"] = makeProofs(tx.Proofs)
	out[InstanceFieldName] = NewString("ExchangeTransaction")
	return out, nil
}

func makeOrderType(orderType proto.OrderType) Expr {
	if orderType == proto.Buy {
		return &BuyExpr{}
	}
	if orderType == proto.Sell {
		return &SellExpr{}
	}
	panic("invalid orderType")
}

func newVariablesFromSetAssetScriptWithProofs(scheme proto.Scheme, tx *proto.SetAssetScriptWithProofs) (map[string]Expr, error) {
	funcName := "newVariablesFromSetAssetScriptWithProofs"

	out := make(map[string]Expr)

	out["script"] = NewBytes(util.Dup(tx.Script))
<<<<<<< HEAD
	out["assetId"] = NewBytes(tx.AssetID.Bytes())
	id, err := tx.GetID()
=======
	out["assetId"] = NewBytes(util.Dup(tx.AssetID.Bytes()))
	id, err := tx.GetID(scheme)
>>>>>>> ebb4217e
	if err != nil {
		return nil, errors.Wrap(err, funcName)
	}
	out["id"] = NewBytes(util.Dup(id))
	out["fee"] = NewLong(int64(tx.Fee))
	out["timestamp"] = NewLong(int64(tx.Timestamp))
	out["version"] = NewLong(int64(tx.Version))
	addr, err := proto.NewAddressFromPublicKey(scheme, tx.SenderPK)
	if err != nil {
		return nil, errors.Wrap(err, funcName)
	}
	out["sender"] = NewAddressFromProtoAddress(addr)
	out["senderPublicKey"] = NewBytes(util.Dup(tx.SenderPK.Bytes()))
	bts, err := tx.BodyMarshalBinary()
	if err != nil {
		return nil, errors.Wrap(err, funcName)
	}
	out["bodyBytes"] = NewBytes(bts)
	out["proofs"] = makeProofs(tx.Proofs)
	out[InstanceFieldName] = NewString("SetAssetScriptTransaction")
	return out, nil
}

func newVariablesFromInvokeScriptWithProofs(scheme proto.Scheme, tx *proto.InvokeScriptWithProofs) (map[string]Expr, error) {
	funcName := "newVariablesFromInvokeScriptWithProofs"

	out := make(map[string]Expr)

	out["dApp"] = NewRecipientFromProtoRecipient(tx.ScriptRecipient)
	out["payment"] = NewUnit()
	if len(tx.Payments) > 0 {
		out["payment"] = NewAttachedPaymentExpr(
			makeOptionalAsset(tx.Payments[0].Asset),
			NewLong(int64(tx.Payments[0].Amount)),
		)
	}
	out["feeAssetId"] = makeOptionalAsset(tx.FeeAsset)
	out["function"] = NewString(tx.FunctionCall.Name)

	var args Exprs
	for _, arg := range tx.FunctionCall.Arguments {
		switch t := arg.(type) {
		case *proto.BooleanArgument:
			args = append(args, NewBoolean(t.Value))
		case *proto.IntegerArgument:
			args = append(args, NewLong(t.Value))
		case *proto.StringArgument:
			args = append(args, NewString(t.Value))
		case *proto.BinaryArgument:
			args = append(args, NewBytes(util.Dup(t.Value)))
		default:
			return nil, errors.Errorf("%s: invalid argument type %T", funcName, arg)
		}
	}
	out["args"] = args
	id, err := tx.GetID(scheme)
	if err != nil {
		return nil, errors.Wrap(err, funcName)
	}
	out["id"] = NewBytes(util.Dup(id))
	out["fee"] = NewLong(int64(tx.Fee))
	out["timestamp"] = NewLong(int64(tx.Timestamp))
	out["version"] = NewLong(int64(tx.Version))
	addr, err := proto.NewAddressFromPublicKey(scheme, tx.SenderPK)
	if err != nil {
		return nil, errors.Wrap(err, funcName)
	}
	out["sender"] = NewAddressFromProtoAddress(addr)
	out["senderPublicKey"] = NewBytes(util.Dup(tx.SenderPK.Bytes()))
	bts, err := tx.BodyMarshalBinary()
	if err != nil {
		return nil, errors.Wrap(err, funcName)
	}
	out["bodyBytes"] = NewBytes(bts)
	out["proofs"] = makeProofs(tx.Proofs)
	out[InstanceFieldName] = NewString("InvokeScriptTransaction")
	return out, nil
}

func newVariablesFromIssueWithSig(scheme proto.Scheme, tx *proto.IssueWithSig) (map[string]Expr, error) {
	funcName := "newVariablesFromReissueWithSig"

	out := make(map[string]Expr)

	out["quantity"] = NewLong(int64(tx.Quantity))
	out["name"] = NewString(tx.Name)
	out["description"] = NewString(tx.Description)
	out["reissuable"] = NewBoolean(tx.Reissuable)
	out["decimals"] = NewLong(int64(tx.Decimals))
	out["script"] = NewUnit()
	id, err := tx.GetID(scheme)
	if err != nil {
		return nil, errors.Wrap(err, funcName)
	}
	out["id"] = NewBytes(util.Dup(id))
	out["fee"] = NewLong(int64(tx.Fee))
	out["timestamp"] = NewLong(int64(tx.Timestamp))
	out["version"] = NewLong(int64(tx.Version))

	addr, err := proto.NewAddressFromPublicKey(scheme, tx.SenderPK)
	if err != nil {
		return nil, errors.Wrap(err, funcName)
	}
	out["sender"] = NewAddressFromProtoAddress(addr)
	out["senderPublicKey"] = NewBytes(util.Dup(tx.SenderPK.Bytes()))
	bts, err := tx.BodyMarshalBinary()
	if err != nil {
		return nil, errors.Wrap(err, funcName)
	}
	out["bodyBytes"] = NewBytes(bts)
	out["proofs"] = makeProofsFromSignature(tx.Signature)
	out[InstanceFieldName] = NewString("IssueTransaction")
	return out, nil
}

func newVariablesFromIssueWithProofs(scheme proto.Scheme, tx *proto.IssueWithProofs) (map[string]Expr, error) {
	funcName := "newVariablesFromReissueWithSig"

	out := make(map[string]Expr)

	out["quantity"] = NewLong(int64(tx.Quantity))
	out["name"] = NewString(tx.Name)
	out["description"] = NewString(tx.Description)
	out["reissuable"] = NewBoolean(tx.Reissuable)
	out["decimals"] = NewLong(int64(tx.Decimals))
	out["script"] = NewUnit()
	if tx.NonEmptyScript() {
		out["script"] = NewBytes(util.Dup(tx.Script))
	}
	id, err := tx.GetID(scheme)
	if err != nil {
		return nil, errors.Wrap(err, funcName)
	}
	out["id"] = NewBytes(util.Dup(id))
	out["fee"] = NewLong(int64(tx.Fee))
	out["timestamp"] = NewLong(int64(tx.Timestamp))
	out["version"] = NewLong(int64(tx.Version))

	addr, err := proto.NewAddressFromPublicKey(scheme, tx.SenderPK)
	if err != nil {
		return nil, errors.Wrap(err, funcName)
	}
	out["sender"] = NewAddressFromProtoAddress(addr)
	out["senderPublicKey"] = NewBytes(util.Dup(tx.SenderPK.Bytes()))
	bts, err := tx.BodyMarshalBinary()
	if err != nil {
		return nil, errors.Wrap(err, funcName)
	}
	out["bodyBytes"] = NewBytes(bts)
	out["proofs"] = makeProofs(tx.Proofs)
	out[InstanceFieldName] = NewString("IssueTransaction")
	return out, nil
}

func newVariablesFromLeaseWithSig(scheme proto.Scheme, tx *proto.LeaseWithSig) (map[string]Expr, error) {
	funcName := "newVariablesFromLeaseWithSig"

	out := make(map[string]Expr)

	out["amount"] = NewLong(int64(tx.Amount))
	out["recipient"] = NewRecipientFromProtoRecipient(tx.Recipient)
	id, err := tx.GetID(scheme)
	if err != nil {
		return nil, errors.Wrap(err, funcName)
	}
	out["id"] = NewBytes(util.Dup(id))
	out["fee"] = NewLong(int64(tx.Fee))
	out["timestamp"] = NewLong(int64(tx.Timestamp))
	out["version"] = NewLong(int64(tx.Version))

	addr, err := proto.NewAddressFromPublicKey(scheme, tx.SenderPK)
	if err != nil {
		return nil, errors.Wrap(err, funcName)
	}
	out["sender"] = NewAddressFromProtoAddress(addr)
	out["senderPublicKey"] = NewBytes(util.Dup(tx.SenderPK.Bytes()))
	bts, err := tx.BodyMarshalBinary()
	if err != nil {
		return nil, errors.Wrap(err, funcName)
	}
	out["bodyBytes"] = NewBytes(bts)
	out["proofs"] = makeProofsFromSignature(tx.Signature)
	out[InstanceFieldName] = NewString("LeaseTransaction")
	return out, nil
}

func newVariablesFromLeaseWithProofs(scheme proto.Scheme, tx *proto.LeaseWithProofs) (map[string]Expr, error) {
	funcName := "newVariablesFromLeaseWithProofs"

	out := make(map[string]Expr)

	out["amount"] = NewLong(int64(tx.Amount))
	out["recipient"] = NewRecipientFromProtoRecipient(tx.Recipient)
	id, err := tx.GetID(scheme)
	if err != nil {
		return nil, errors.Wrap(err, funcName)
	}
	out["id"] = NewBytes(util.Dup(id))
	out["fee"] = NewLong(int64(tx.Fee))
	out["timestamp"] = NewLong(int64(tx.Timestamp))
	out["version"] = NewLong(int64(tx.Version))

	addr, err := proto.NewAddressFromPublicKey(scheme, tx.SenderPK)
	if err != nil {
		return nil, errors.Wrap(err, funcName)
	}
	out["sender"] = NewAddressFromProtoAddress(addr)
	out["senderPublicKey"] = NewBytes(util.Dup(tx.SenderPK.Bytes()))
	bts, err := tx.BodyMarshalBinary()
	if err != nil {
		return nil, errors.Wrap(err, funcName)
	}
	out["bodyBytes"] = NewBytes(bts)
	out["proofs"] = makeProofs(tx.Proofs)
	out[InstanceFieldName] = NewString("LeaseTransaction")
	return out, nil
}

func newVariablesFromLeaseCancelWithSig(scheme proto.Scheme, tx *proto.LeaseCancelWithSig) (map[string]Expr, error) {
	funcName := "newVariablesFromLeaseCancelWithSig"

	out := make(map[string]Expr)
	out["leaseId"] = NewBytes(util.Dup(tx.LeaseID.Bytes()))
	id, err := tx.GetID(scheme)
	if err != nil {
		return nil, errors.Wrap(err, funcName)
	}
	out["id"] = NewBytes(util.Dup(id))
	out["fee"] = NewLong(int64(tx.Fee))
	out["timestamp"] = NewLong(int64(tx.Timestamp))
	out["version"] = NewLong(int64(tx.Version))

	addr, err := proto.NewAddressFromPublicKey(scheme, tx.SenderPK)
	if err != nil {
		return nil, errors.Wrap(err, funcName)
	}
	out["sender"] = NewAddressFromProtoAddress(addr)
	out["senderPublicKey"] = NewBytes(util.Dup(tx.SenderPK.Bytes()))
	bts, err := tx.BodyMarshalBinary()
	if err != nil {
		return nil, errors.Wrap(err, funcName)
	}
	out["bodyBytes"] = NewBytes(bts)
	out["proofs"] = makeProofsFromSignature(tx.Signature)
	out[InstanceFieldName] = NewString("LeaseCancelTransaction")
	return out, nil
}

func newVariablesFromLeaseCancelWithProofs(scheme proto.Scheme, tx *proto.LeaseCancelWithProofs) (map[string]Expr, error) {
	funcName := "newVariablesFromLeaseCancelWithProofs"

	out := make(map[string]Expr)
	out["leaseId"] = NewBytes(util.Dup(tx.LeaseID.Bytes()))
	id, err := tx.GetID(scheme)
	if err != nil {
		return nil, errors.Wrap(err, funcName)
	}
	out["id"] = NewBytes(util.Dup(id))
	out["fee"] = NewLong(int64(tx.Fee))
	out["timestamp"] = NewLong(int64(tx.Timestamp))
	out["version"] = NewLong(int64(tx.Version))

	addr, err := proto.NewAddressFromPublicKey(scheme, tx.SenderPK)
	if err != nil {
		return nil, errors.Wrap(err, funcName)
	}
	out["sender"] = NewAddressFromProtoAddress(addr)
	out["senderPublicKey"] = NewBytes(util.Dup(tx.SenderPK.Bytes()))
	bts, err := tx.BodyMarshalBinary()
	if err != nil {
		return nil, errors.Wrap(err, funcName)
	}
	out["bodyBytes"] = NewBytes(bts)
	out["proofs"] = makeProofs(tx.Proofs)
	out[InstanceFieldName] = NewString("LeaseCancelTransaction")
	return out, nil
}

func newVariablesFromDataWithProofs(scheme proto.Scheme, tx *proto.DataWithProofs) (map[string]Expr, error) {
	funcName := "newVariablesFromDataWithProofs"

	out := make(map[string]Expr)

	out["data"] = NewDataEntryList(tx.Entries)

	id, err := tx.GetID(scheme)
	if err != nil {
		return nil, errors.Wrap(err, funcName)
	}
	out["id"] = NewBytes(util.Dup(id))
	out["fee"] = NewLong(int64(tx.Fee))
	out["timestamp"] = NewLong(int64(tx.Timestamp))
	out["version"] = NewLong(int64(tx.Version))

	addr, err := proto.NewAddressFromPublicKey(scheme, tx.SenderPK)
	if err != nil {
		return nil, errors.Wrap(err, funcName)
	}
	out["sender"] = NewAddressFromProtoAddress(addr)
	out["senderPublicKey"] = NewBytes(util.Dup(tx.SenderPK.Bytes()))
	bts, err := tx.BodyMarshalBinary()
	if err != nil {
		return nil, errors.Wrap(err, funcName)
	}
	out["bodyBytes"] = NewBytes(bts)
	out["proofs"] = makeProofs(tx.Proofs)
	out[InstanceFieldName] = NewString("DataTransaction")
	return out, nil
}

func newVariablesFromSponsorshipWithProofs(scheme proto.Scheme, tx *proto.SponsorshipWithProofs) (map[string]Expr, error) {
	funcName := "newVariablesFromSponsorshipWithProofs"

	out := make(map[string]Expr)

	out["assetId"] = NewBytes(tx.AssetID.Bytes())
	out["minSponsoredAssetFee"] = NewUnit()
	if tx.MinAssetFee > 0 {
		out["minSponsoredAssetFee"] = NewLong(int64(tx.MinAssetFee))
	}

	id, err := tx.GetID(scheme)
	if err != nil {
		return nil, errors.Wrap(err, funcName)
	}
	out["id"] = NewBytes(util.Dup(id))
	out["fee"] = NewLong(int64(tx.Fee))
	out["timestamp"] = NewLong(int64(tx.Timestamp))
	out["version"] = NewLong(int64(tx.Version))

	addr, err := proto.NewAddressFromPublicKey(scheme, tx.SenderPK)
	if err != nil {
		return nil, errors.Wrap(err, funcName)
	}
	out["sender"] = NewAddressFromProtoAddress(addr)
	out["senderPublicKey"] = NewBytes(util.Dup(tx.SenderPK.Bytes()))
	bts, err := tx.BodyMarshalBinary()
	if err != nil {
		return nil, errors.Wrap(err, funcName)
	}
	out["bodyBytes"] = NewBytes(bts)
	out["proofs"] = makeProofs(tx.Proofs)
	out[InstanceFieldName] = NewString("SponsorFeeTransaction")
	return out, nil
}

func newVariablesFromCreateAliasWithSig(scheme proto.Scheme, tx *proto.CreateAliasWithSig) (map[string]Expr, error) {
	funcName := "newVariablesFromCreateAliasWithSig"

	out := make(map[string]Expr)

	out["alias"] = NewString(tx.Alias.String())

	id, err := tx.GetID(scheme)
	if err != nil {
		return nil, errors.Wrap(err, funcName)
	}
	out["id"] = NewBytes(util.Dup(id))
	out["fee"] = NewLong(int64(tx.Fee))
	out["timestamp"] = NewLong(int64(tx.Timestamp))
	out["version"] = NewLong(int64(tx.Version))

	addr, err := proto.NewAddressFromPublicKey(scheme, tx.SenderPK)
	if err != nil {
		return nil, errors.Wrap(err, funcName)
	}
	out["sender"] = NewAddressFromProtoAddress(addr)
	out["senderPublicKey"] = NewBytes(util.Dup(tx.SenderPK.Bytes()))
	bts, err := tx.BodyMarshalBinary()
	if err != nil {
		return nil, errors.Wrap(err, funcName)
	}
	out["bodyBytes"] = NewBytes(bts)
	out["proofs"] = makeProofsFromSignature(tx.Signature)
	out[InstanceFieldName] = NewString("CreateAliasTransaction")
	return out, nil
}

func newVariablesFromCreateAliasWithProofs(scheme proto.Scheme, tx *proto.CreateAliasWithProofs) (map[string]Expr, error) {
	funcName := "newVariablesFromCreateAliasWithSig"

	out := make(map[string]Expr)

	out["alias"] = NewString(tx.Alias.String())

	id, err := tx.GetID(scheme)
	if err != nil {
		return nil, errors.Wrap(err, funcName)
	}
	out["id"] = NewBytes(util.Dup(id))
	out["fee"] = NewLong(int64(tx.Fee))
	out["timestamp"] = NewLong(int64(tx.Timestamp))
	out["version"] = NewLong(int64(tx.Version))

	addr, err := proto.NewAddressFromPublicKey(scheme, tx.SenderPK)
	if err != nil {
		return nil, errors.Wrap(err, funcName)
	}
	out["sender"] = NewAddressFromProtoAddress(addr)
	out["senderPublicKey"] = NewBytes(util.Dup(tx.SenderPK.Bytes()))
	bts, err := tx.BodyMarshalBinary()
	if err != nil {
		return nil, errors.Wrap(err, funcName)
	}
	out["bodyBytes"] = NewBytes(bts)
	out["proofs"] = makeProofs(tx.Proofs)
	out[InstanceFieldName] = NewString("CreateAliasTransaction")
	return out, nil
}

func newVariablesFromSetScriptWithProofs(scheme proto.Scheme, tx *proto.SetScriptWithProofs) (map[string]Expr, error) {
	funcName := "newVariablesFromSetScriptWithProofs"

	out := make(map[string]Expr)

	if len(tx.Script) == 0 {
		out["script"] = NewUnit()
	} else {
		out["script"] = NewBytes(tx.Script)
	}

	id, err := tx.GetID(scheme)
	if err != nil {
		return nil, errors.Wrap(err, funcName)
	}
	out["id"] = NewBytes(util.Dup(id))
	out["fee"] = NewLong(int64(tx.Fee))
	out["timestamp"] = NewLong(int64(tx.Timestamp))
	out["version"] = NewLong(int64(tx.Version))

	addr, err := proto.NewAddressFromPublicKey(scheme, tx.SenderPK)
	if err != nil {
		return nil, errors.Wrap(err, funcName)
	}
	out["sender"] = NewAddressFromProtoAddress(addr)
	out["senderPublicKey"] = NewBytes(util.Dup(tx.SenderPK.Bytes()))
	bts, err := tx.BodyMarshalBinary()
	if err != nil {
		return nil, errors.Wrap(err, funcName)
	}
	out["bodyBytes"] = NewBytes(bts)
	out["proofs"] = makeProofs(tx.Proofs)
	out[InstanceFieldName] = NewString("SetScriptTransaction")
	return out, nil
}<|MERGE_RESOLUTION|>--- conflicted
+++ resolved
@@ -413,13 +413,8 @@
 	out := make(map[string]Expr)
 
 	out["quantity"] = NewLong(int64(tx.Amount))
-<<<<<<< HEAD
 	out["assetId"] = NewBytes(tx.AssetID.Bytes())
-	id, err := tx.GetID()
-=======
-	out["assetId"] = NewBytes(util.Dup(tx.AssetID.Bytes()))
-	id, err := tx.GetID(scheme)
->>>>>>> ebb4217e
+	id, err := tx.GetID(scheme)
 	if err != nil {
 		return nil, errors.Wrap(err, funcName)
 	}
@@ -449,13 +444,8 @@
 	out := make(map[string]Expr)
 
 	out["quantity"] = NewLong(int64(tx.Amount))
-<<<<<<< HEAD
 	out["assetId"] = NewBytes(tx.AssetID.Bytes())
-	id, err := tx.GetID()
-=======
-	out["assetId"] = NewBytes(util.Dup(tx.AssetID.Bytes()))
-	id, err := tx.GetID(scheme)
->>>>>>> ebb4217e
+	id, err := tx.GetID(scheme)
 	if err != nil {
 		return nil, errors.Wrap(err, funcName)
 	}
@@ -637,13 +627,8 @@
 	out := make(map[string]Expr)
 
 	out["script"] = NewBytes(util.Dup(tx.Script))
-<<<<<<< HEAD
 	out["assetId"] = NewBytes(tx.AssetID.Bytes())
-	id, err := tx.GetID()
-=======
-	out["assetId"] = NewBytes(util.Dup(tx.AssetID.Bytes()))
-	id, err := tx.GetID(scheme)
->>>>>>> ebb4217e
+	id, err := tx.GetID(scheme)
 	if err != nil {
 		return nil, errors.Wrap(err, funcName)
 	}
