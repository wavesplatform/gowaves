--- conflicted
+++ resolved
@@ -99,7 +99,7 @@
 			return nil, errors.Wrap(err, "failed to convert action to object")
 		}
 		out["sender"] = NewAddressFromProtoAddress(addr)
-		out["senderPublicKey"] = NewBytes(util.Dup(invokerPK.Bytes()))
+		out["senderPublicKey"] = NewBytes(common.Dup(invokerPK.Bytes()))
 		out["bodyBytes"] = NewUnit()
 		out["proofs"] = NewUnit()
 		out[InstanceFieldName] = NewString("ReissueTransaction")
@@ -115,7 +115,7 @@
 			return nil, errors.Wrap(err, "failed to convert action to object")
 		}
 		out["sender"] = NewAddressFromProtoAddress(addr)
-		out["senderPublicKey"] = NewBytes(util.Dup(invokerPK.Bytes()))
+		out["senderPublicKey"] = NewBytes(common.Dup(invokerPK.Bytes()))
 		out["bodyBytes"] = NewUnit()
 		out["proofs"] = NewUnit()
 		out[InstanceFieldName] = NewString("BurnTransaction")
@@ -174,17 +174,12 @@
 	m["height"] = NewLong(int64(info.Height))
 	m["baseTarget"] = NewLong(int64(info.BaseTarget))
 	m["generationSignature"] = NewBytes(info.GenerationSignature.Bytes())
-<<<<<<< HEAD
-	m["generator"] = NewBytes(util.Dup(info.Generator.Bytes()))
-	m["generatorPublicKey"] = NewBytes(util.Dup(info.GeneratorPublicKey.Bytes()))
+	m["generator"] = NewBytes(common.Dup(info.Generator.Bytes()))
+	m["generatorPublicKey"] = NewBytes(common.Dup(info.GeneratorPublicKey.Bytes()))
 	m["vfr"] = NewUnit()
 	if len(info.VRF) > 0 {
-		m["vrf"] = NewBytes(util.Dup(info.VRF.Bytes()))
-	}
-=======
-	m["generator"] = NewBytes(common.Dup(info.Generator.Bytes()))
-	m["generatorPublicKey"] = NewBytes(common.Dup(info.GeneratorPublicKey.Bytes()))
->>>>>>> 00b18e8a
+		m["vrf"] = NewBytes(common.Dup(info.VRF.Bytes()))
+	}
 	return NewObject(m)
 }
 
@@ -269,13 +264,8 @@
 		return nil, errors.Wrap(err, funcName)
 	}
 	out["sender"] = NewAddressFromProtoAddress(addr)
-<<<<<<< HEAD
-	out["senderPublicKey"] = NewBytes(util.Dup(tx.SenderPK.Bytes()))
-	bts, err := proto.MarshalTxBody(scheme, tx)
-=======
-	out["senderPublicKey"] = NewBytes(common.Dup(tx.SenderPK.Bytes()))
-	bts, err := tx.BodyMarshalBinary()
->>>>>>> 00b18e8a
+	out["senderPublicKey"] = NewBytes(common.Dup(tx.SenderPK.Bytes()))
+	bts, err := proto.MarshalTxBody(scheme, tx)
 	if err != nil {
 		return nil, errors.Wrap(err, funcName)
 	}
@@ -362,11 +352,7 @@
 	out := make(map[string]Expr)
 
 	out["quantity"] = NewLong(int64(tx.Quantity))
-<<<<<<< HEAD
 	out["assetId"] = NewBytes(tx.AssetID.Bytes())
-=======
-	out["assetId"] = NewBytes(common.Dup(tx.AssetID.Bytes()))
->>>>>>> 00b18e8a
 	out["reissuable"] = NewBoolean(tx.Reissuable)
 	id, err := tx.GetID(scheme)
 	if err != nil {
@@ -382,13 +368,8 @@
 		return nil, errors.Wrap(err, funcName)
 	}
 	out["sender"] = NewAddressFromProtoAddress(addr)
-<<<<<<< HEAD
-	out["senderPublicKey"] = NewBytes(util.Dup(tx.SenderPK.Bytes()))
-	bts, err := proto.MarshalTxBody(scheme, tx)
-=======
-	out["senderPublicKey"] = NewBytes(common.Dup(tx.SenderPK.Bytes()))
-	bts, err := tx.BodyMarshalBinary()
->>>>>>> 00b18e8a
+	out["senderPublicKey"] = NewBytes(common.Dup(tx.SenderPK.Bytes()))
+	bts, err := proto.MarshalTxBody(scheme, tx)
 	if err != nil {
 		return nil, errors.Wrap(err, funcName)
 	}
@@ -402,11 +383,7 @@
 	funcName := "newVariablesFromReissueWithSig"
 	out := make(map[string]Expr)
 	out["quantity"] = NewLong(int64(tx.Quantity))
-<<<<<<< HEAD
 	out["assetId"] = NewBytes(tx.AssetID.Bytes())
-=======
-	out["assetId"] = NewBytes(common.Dup(tx.AssetID.Bytes()))
->>>>>>> 00b18e8a
 	out["reissuable"] = NewBoolean(tx.Reissuable)
 	id, err := tx.GetID(scheme)
 	if err != nil {
@@ -422,13 +399,8 @@
 		return nil, errors.Wrap(err, funcName)
 	}
 	out["sender"] = NewAddressFromProtoAddress(addr)
-<<<<<<< HEAD
-	out["senderPublicKey"] = NewBytes(util.Dup(tx.SenderPK.Bytes()))
-	bts, err := proto.MarshalTxBody(scheme, tx)
-=======
-	out["senderPublicKey"] = NewBytes(common.Dup(tx.SenderPK.Bytes()))
-	bts, err := tx.BodyMarshalBinary()
->>>>>>> 00b18e8a
+	out["senderPublicKey"] = NewBytes(common.Dup(tx.SenderPK.Bytes()))
+	bts, err := proto.MarshalTxBody(scheme, tx)
 	if err != nil {
 		return nil, errors.Wrap(err, funcName)
 	}
@@ -444,31 +416,22 @@
 	out := make(map[string]Expr)
 
 	out["quantity"] = NewLong(int64(tx.Amount))
-<<<<<<< HEAD
 	out["assetId"] = NewBytes(tx.AssetID.Bytes())
-=======
-	out["assetId"] = NewBytes(common.Dup(tx.AssetID.Bytes()))
->>>>>>> 00b18e8a
-	id, err := tx.GetID(scheme)
-	if err != nil {
-		return nil, errors.Wrap(err, funcName)
-	}
-	out["id"] = NewBytes(common.Dup(id))
-	out["fee"] = NewLong(int64(tx.Fee))
-	out["timestamp"] = NewLong(int64(tx.Timestamp))
-	out["version"] = NewLong(int64(tx.Version))
-	addr, err := proto.NewAddressFromPublicKey(scheme, tx.SenderPK)
-	if err != nil {
-		return nil, errors.Wrap(err, funcName)
-	}
-	out["sender"] = NewAddressFromProtoAddress(addr)
-<<<<<<< HEAD
-	out["senderPublicKey"] = NewBytes(util.Dup(tx.SenderPK.Bytes()))
-	bts, err := proto.MarshalTxBody(scheme, tx)
-=======
-	out["senderPublicKey"] = NewBytes(common.Dup(tx.SenderPK.Bytes()))
-	bts, err := tx.BodyMarshalBinary()
->>>>>>> 00b18e8a
+	id, err := tx.GetID(scheme)
+	if err != nil {
+		return nil, errors.Wrap(err, funcName)
+	}
+	out["id"] = NewBytes(common.Dup(id))
+	out["fee"] = NewLong(int64(tx.Fee))
+	out["timestamp"] = NewLong(int64(tx.Timestamp))
+	out["version"] = NewLong(int64(tx.Version))
+	addr, err := proto.NewAddressFromPublicKey(scheme, tx.SenderPK)
+	if err != nil {
+		return nil, errors.Wrap(err, funcName)
+	}
+	out["sender"] = NewAddressFromProtoAddress(addr)
+	out["senderPublicKey"] = NewBytes(common.Dup(tx.SenderPK.Bytes()))
+	bts, err := proto.MarshalTxBody(scheme, tx)
 	if err != nil {
 		return nil, errors.Wrap(err, funcName)
 	}
@@ -484,31 +447,22 @@
 	out := make(map[string]Expr)
 
 	out["quantity"] = NewLong(int64(tx.Amount))
-<<<<<<< HEAD
 	out["assetId"] = NewBytes(tx.AssetID.Bytes())
-=======
-	out["assetId"] = NewBytes(common.Dup(tx.AssetID.Bytes()))
->>>>>>> 00b18e8a
-	id, err := tx.GetID(scheme)
-	if err != nil {
-		return nil, errors.Wrap(err, funcName)
-	}
-	out["id"] = NewBytes(common.Dup(id))
-	out["fee"] = NewLong(int64(tx.Fee))
-	out["timestamp"] = NewLong(int64(tx.Timestamp))
-	out["version"] = NewLong(int64(tx.Version))
-	addr, err := proto.NewAddressFromPublicKey(scheme, tx.SenderPK)
-	if err != nil {
-		return nil, errors.Wrap(err, funcName)
-	}
-	out["sender"] = NewAddressFromProtoAddress(addr)
-<<<<<<< HEAD
-	out["senderPublicKey"] = NewBytes(util.Dup(tx.SenderPK.Bytes()))
-	bts, err := proto.MarshalTxBody(scheme, tx)
-=======
-	out["senderPublicKey"] = NewBytes(common.Dup(tx.SenderPK.Bytes()))
-	bts, err := tx.BodyMarshalBinary()
->>>>>>> 00b18e8a
+	id, err := tx.GetID(scheme)
+	if err != nil {
+		return nil, errors.Wrap(err, funcName)
+	}
+	out["id"] = NewBytes(common.Dup(id))
+	out["fee"] = NewLong(int64(tx.Fee))
+	out["timestamp"] = NewLong(int64(tx.Timestamp))
+	out["version"] = NewLong(int64(tx.Version))
+	addr, err := proto.NewAddressFromPublicKey(scheme, tx.SenderPK)
+	if err != nil {
+		return nil, errors.Wrap(err, funcName)
+	}
+	out["sender"] = NewAddressFromProtoAddress(addr)
+	out["senderPublicKey"] = NewBytes(common.Dup(tx.SenderPK.Bytes()))
+	bts, err := proto.MarshalTxBody(scheme, tx)
 	if err != nil {
 		return nil, errors.Wrap(err, funcName)
 	}
@@ -602,13 +556,8 @@
 		return nil, errors.Wrap(err, funcName)
 	}
 	out["sender"] = NewAddressFromProtoAddress(addr)
-<<<<<<< HEAD
-	out["senderPublicKey"] = NewBytes(util.Dup(tx.SenderPK.Bytes()))
-	bts, err := proto.MarshalTxBody(scheme, tx)
-=======
-	out["senderPublicKey"] = NewBytes(common.Dup(tx.SenderPK.Bytes()))
-	bts, err := tx.BodyMarshalBinary()
->>>>>>> 00b18e8a
+	out["senderPublicKey"] = NewBytes(common.Dup(tx.SenderPK.Bytes()))
+	bts, err := proto.MarshalTxBody(scheme, tx)
 	if err != nil {
 		return nil, errors.Wrap(err, funcName)
 	}
@@ -654,13 +603,8 @@
 		return nil, errors.Wrap(err, funcName)
 	}
 	out["sender"] = NewAddressFromProtoAddress(addr)
-<<<<<<< HEAD
-	out["senderPublicKey"] = NewBytes(util.Dup(tx.SenderPK.Bytes()))
-	bts, err := proto.MarshalTxBody(scheme, tx)
-=======
-	out["senderPublicKey"] = NewBytes(common.Dup(tx.SenderPK.Bytes()))
-	bts, err := tx.BodyMarshalBinary()
->>>>>>> 00b18e8a
+	out["senderPublicKey"] = NewBytes(common.Dup(tx.SenderPK.Bytes()))
+	bts, err := proto.MarshalTxBody(scheme, tx)
 	if err != nil {
 		return nil, errors.Wrap(err, funcName)
 	}
@@ -685,33 +629,23 @@
 
 	out := make(map[string]Expr)
 
-<<<<<<< HEAD
-	out["script"] = NewBytes(util.Dup(tx.Script))
+	out["script"] = NewBytes(common.Dup(tx.Script))
 	out["assetId"] = NewBytes(tx.AssetID.Bytes())
-=======
-	out["script"] = NewBytes(common.Dup(tx.Script))
-	out["assetId"] = NewBytes(common.Dup(tx.AssetID.Bytes()))
->>>>>>> 00b18e8a
-	id, err := tx.GetID(scheme)
-	if err != nil {
-		return nil, errors.Wrap(err, funcName)
-	}
-	out["id"] = NewBytes(common.Dup(id))
-	out["fee"] = NewLong(int64(tx.Fee))
-	out["timestamp"] = NewLong(int64(tx.Timestamp))
-	out["version"] = NewLong(int64(tx.Version))
-	addr, err := proto.NewAddressFromPublicKey(scheme, tx.SenderPK)
-	if err != nil {
-		return nil, errors.Wrap(err, funcName)
-	}
-	out["sender"] = NewAddressFromProtoAddress(addr)
-<<<<<<< HEAD
-	out["senderPublicKey"] = NewBytes(util.Dup(tx.SenderPK.Bytes()))
-	bts, err := proto.MarshalTxBody(scheme, tx)
-=======
-	out["senderPublicKey"] = NewBytes(common.Dup(tx.SenderPK.Bytes()))
-	bts, err := tx.BodyMarshalBinary()
->>>>>>> 00b18e8a
+	id, err := tx.GetID(scheme)
+	if err != nil {
+		return nil, errors.Wrap(err, funcName)
+	}
+	out["id"] = NewBytes(common.Dup(id))
+	out["fee"] = NewLong(int64(tx.Fee))
+	out["timestamp"] = NewLong(int64(tx.Timestamp))
+	out["version"] = NewLong(int64(tx.Version))
+	addr, err := proto.NewAddressFromPublicKey(scheme, tx.SenderPK)
+	if err != nil {
+		return nil, errors.Wrap(err, funcName)
+	}
+	out["sender"] = NewAddressFromProtoAddress(addr)
+	out["senderPublicKey"] = NewBytes(common.Dup(tx.SenderPK.Bytes()))
+	bts, err := proto.MarshalTxBody(scheme, tx)
 	if err != nil {
 		return nil, errors.Wrap(err, funcName)
 	}
@@ -766,13 +700,8 @@
 		return nil, errors.Wrap(err, funcName)
 	}
 	out["sender"] = NewAddressFromProtoAddress(addr)
-<<<<<<< HEAD
-	out["senderPublicKey"] = NewBytes(util.Dup(tx.SenderPK.Bytes()))
-	bts, err := proto.MarshalTxBody(scheme, tx)
-=======
-	out["senderPublicKey"] = NewBytes(common.Dup(tx.SenderPK.Bytes()))
-	bts, err := tx.BodyMarshalBinary()
->>>>>>> 00b18e8a
+	out["senderPublicKey"] = NewBytes(common.Dup(tx.SenderPK.Bytes()))
+	bts, err := proto.MarshalTxBody(scheme, tx)
 	if err != nil {
 		return nil, errors.Wrap(err, funcName)
 	}
@@ -807,13 +736,8 @@
 		return nil, errors.Wrap(err, funcName)
 	}
 	out["sender"] = NewAddressFromProtoAddress(addr)
-<<<<<<< HEAD
-	out["senderPublicKey"] = NewBytes(util.Dup(tx.SenderPK.Bytes()))
-	bts, err := proto.MarshalTxBody(scheme, tx)
-=======
-	out["senderPublicKey"] = NewBytes(common.Dup(tx.SenderPK.Bytes()))
-	bts, err := tx.BodyMarshalBinary()
->>>>>>> 00b18e8a
+	out["senderPublicKey"] = NewBytes(common.Dup(tx.SenderPK.Bytes()))
+	bts, err := proto.MarshalTxBody(scheme, tx)
 	if err != nil {
 		return nil, errors.Wrap(err, funcName)
 	}
@@ -851,13 +775,8 @@
 		return nil, errors.Wrap(err, funcName)
 	}
 	out["sender"] = NewAddressFromProtoAddress(addr)
-<<<<<<< HEAD
-	out["senderPublicKey"] = NewBytes(util.Dup(tx.SenderPK.Bytes()))
-	bts, err := proto.MarshalTxBody(scheme, tx)
-=======
-	out["senderPublicKey"] = NewBytes(common.Dup(tx.SenderPK.Bytes()))
-	bts, err := tx.BodyMarshalBinary()
->>>>>>> 00b18e8a
+	out["senderPublicKey"] = NewBytes(common.Dup(tx.SenderPK.Bytes()))
+	bts, err := proto.MarshalTxBody(scheme, tx)
 	if err != nil {
 		return nil, errors.Wrap(err, funcName)
 	}
@@ -888,13 +807,8 @@
 		return nil, errors.Wrap(err, funcName)
 	}
 	out["sender"] = NewAddressFromProtoAddress(addr)
-<<<<<<< HEAD
-	out["senderPublicKey"] = NewBytes(util.Dup(tx.SenderPK.Bytes()))
-	bts, err := proto.MarshalTxBody(scheme, tx)
-=======
-	out["senderPublicKey"] = NewBytes(common.Dup(tx.SenderPK.Bytes()))
-	bts, err := tx.BodyMarshalBinary()
->>>>>>> 00b18e8a
+	out["senderPublicKey"] = NewBytes(common.Dup(tx.SenderPK.Bytes()))
+	bts, err := proto.MarshalTxBody(scheme, tx)
 	if err != nil {
 		return nil, errors.Wrap(err, funcName)
 	}
@@ -925,13 +839,8 @@
 		return nil, errors.Wrap(err, funcName)
 	}
 	out["sender"] = NewAddressFromProtoAddress(addr)
-<<<<<<< HEAD
-	out["senderPublicKey"] = NewBytes(util.Dup(tx.SenderPK.Bytes()))
-	bts, err := proto.MarshalTxBody(scheme, tx)
-=======
-	out["senderPublicKey"] = NewBytes(common.Dup(tx.SenderPK.Bytes()))
-	bts, err := tx.BodyMarshalBinary()
->>>>>>> 00b18e8a
+	out["senderPublicKey"] = NewBytes(common.Dup(tx.SenderPK.Bytes()))
+	bts, err := proto.MarshalTxBody(scheme, tx)
 	if err != nil {
 		return nil, errors.Wrap(err, funcName)
 	}
@@ -960,13 +869,8 @@
 		return nil, errors.Wrap(err, funcName)
 	}
 	out["sender"] = NewAddressFromProtoAddress(addr)
-<<<<<<< HEAD
-	out["senderPublicKey"] = NewBytes(util.Dup(tx.SenderPK.Bytes()))
-	bts, err := proto.MarshalTxBody(scheme, tx)
-=======
-	out["senderPublicKey"] = NewBytes(common.Dup(tx.SenderPK.Bytes()))
-	bts, err := tx.BodyMarshalBinary()
->>>>>>> 00b18e8a
+	out["senderPublicKey"] = NewBytes(common.Dup(tx.SenderPK.Bytes()))
+	bts, err := proto.MarshalTxBody(scheme, tx)
 	if err != nil {
 		return nil, errors.Wrap(err, funcName)
 	}
@@ -995,13 +899,8 @@
 		return nil, errors.Wrap(err, funcName)
 	}
 	out["sender"] = NewAddressFromProtoAddress(addr)
-<<<<<<< HEAD
-	out["senderPublicKey"] = NewBytes(util.Dup(tx.SenderPK.Bytes()))
-	bts, err := proto.MarshalTxBody(scheme, tx)
-=======
-	out["senderPublicKey"] = NewBytes(common.Dup(tx.SenderPK.Bytes()))
-	bts, err := tx.BodyMarshalBinary()
->>>>>>> 00b18e8a
+	out["senderPublicKey"] = NewBytes(common.Dup(tx.SenderPK.Bytes()))
+	bts, err := proto.MarshalTxBody(scheme, tx)
 	if err != nil {
 		return nil, errors.Wrap(err, funcName)
 	}
@@ -1032,13 +931,8 @@
 		return nil, errors.Wrap(err, funcName)
 	}
 	out["sender"] = NewAddressFromProtoAddress(addr)
-<<<<<<< HEAD
-	out["senderPublicKey"] = NewBytes(util.Dup(tx.SenderPK.Bytes()))
-	bts, err := proto.MarshalTxBody(scheme, tx)
-=======
-	out["senderPublicKey"] = NewBytes(common.Dup(tx.SenderPK.Bytes()))
-	bts, err := tx.BodyMarshalBinary()
->>>>>>> 00b18e8a
+	out["senderPublicKey"] = NewBytes(common.Dup(tx.SenderPK.Bytes()))
+	bts, err := proto.MarshalTxBody(scheme, tx)
 	if err != nil {
 		return nil, errors.Wrap(err, funcName)
 	}
@@ -1053,11 +947,7 @@
 
 	out := make(map[string]Expr)
 
-<<<<<<< HEAD
 	out["assetId"] = NewBytes(tx.AssetID.Bytes())
-=======
-	out["assetId"] = NewBytes(common.Dup(tx.AssetID.Bytes()))
->>>>>>> 00b18e8a
 	out["minSponsoredAssetFee"] = NewUnit()
 	if tx.MinAssetFee > 0 {
 		out["minSponsoredAssetFee"] = NewLong(int64(tx.MinAssetFee))
@@ -1077,13 +967,8 @@
 		return nil, errors.Wrap(err, funcName)
 	}
 	out["sender"] = NewAddressFromProtoAddress(addr)
-<<<<<<< HEAD
-	out["senderPublicKey"] = NewBytes(util.Dup(tx.SenderPK.Bytes()))
-	bts, err := proto.MarshalTxBody(scheme, tx)
-=======
-	out["senderPublicKey"] = NewBytes(common.Dup(tx.SenderPK.Bytes()))
-	bts, err := tx.BodyMarshalBinary()
->>>>>>> 00b18e8a
+	out["senderPublicKey"] = NewBytes(common.Dup(tx.SenderPK.Bytes()))
+	bts, err := proto.MarshalTxBody(scheme, tx)
 	if err != nil {
 		return nil, errors.Wrap(err, funcName)
 	}
@@ -1114,13 +999,8 @@
 		return nil, errors.Wrap(err, funcName)
 	}
 	out["sender"] = NewAddressFromProtoAddress(addr)
-<<<<<<< HEAD
-	out["senderPublicKey"] = NewBytes(util.Dup(tx.SenderPK.Bytes()))
-	bts, err := proto.MarshalTxBody(scheme, tx)
-=======
-	out["senderPublicKey"] = NewBytes(common.Dup(tx.SenderPK.Bytes()))
-	bts, err := tx.BodyMarshalBinary()
->>>>>>> 00b18e8a
+	out["senderPublicKey"] = NewBytes(common.Dup(tx.SenderPK.Bytes()))
+	bts, err := proto.MarshalTxBody(scheme, tx)
 	if err != nil {
 		return nil, errors.Wrap(err, funcName)
 	}
@@ -1151,13 +1031,8 @@
 		return nil, errors.Wrap(err, funcName)
 	}
 	out["sender"] = NewAddressFromProtoAddress(addr)
-<<<<<<< HEAD
-	out["senderPublicKey"] = NewBytes(util.Dup(tx.SenderPK.Bytes()))
-	bts, err := proto.MarshalTxBody(scheme, tx)
-=======
-	out["senderPublicKey"] = NewBytes(common.Dup(tx.SenderPK.Bytes()))
-	bts, err := tx.BodyMarshalBinary()
->>>>>>> 00b18e8a
+	out["senderPublicKey"] = NewBytes(common.Dup(tx.SenderPK.Bytes()))
+	bts, err := proto.MarshalTxBody(scheme, tx)
 	if err != nil {
 		return nil, errors.Wrap(err, funcName)
 	}
@@ -1192,13 +1067,8 @@
 		return nil, errors.Wrap(err, funcName)
 	}
 	out["sender"] = NewAddressFromProtoAddress(addr)
-<<<<<<< HEAD
-	out["senderPublicKey"] = NewBytes(util.Dup(tx.SenderPK.Bytes()))
-	bts, err := proto.MarshalTxBody(scheme, tx)
-=======
-	out["senderPublicKey"] = NewBytes(common.Dup(tx.SenderPK.Bytes()))
-	bts, err := tx.BodyMarshalBinary()
->>>>>>> 00b18e8a
+	out["senderPublicKey"] = NewBytes(common.Dup(tx.SenderPK.Bytes()))
+	bts, err := proto.MarshalTxBody(scheme, tx)
 	if err != nil {
 		return nil, errors.Wrap(err, funcName)
 	}
