--- conflicted
+++ resolved
@@ -18,30 +18,14 @@
 	State() types.SmartState
 	Scheme() byte
 	Initial() Scope
-<<<<<<< HEAD
-}
-
-type ScopeImpl struct {
-	parent    Scope
-	variables map[string]Expr
-	state     types.SmartState
-	scheme    byte
-}
-
-type Callable func(Scope, Exprs) (Expr, error)
-
-func NewScope(scheme byte, state types.SmartState, variables map[string]Expr) *ScopeImpl {
-	return &ScopeImpl{
-		variables: variables,
-		state:     state,
-		scheme:    scheme,
-=======
 	SetTransaction(transaction map[string]Expr)
 	SetHeight(height uint64)
 	evaluation(string) (evaluation, bool)
 	setEvaluation(string, evaluation)
 	validMessageLength(len int) bool
 }
+
+type Functions map[string]Expr
 
 type ScopeImpl struct {
 	parent           Scope
@@ -79,21 +63,11 @@
 		scheme:           scheme,
 		evaluations:      make(map[string]evaluation),
 		msgLenValidation: v,
->>>>>>> 466ee162
 	}
 }
 
 func (a *ScopeImpl) Clone() Scope {
 	return &ScopeImpl{
-<<<<<<< HEAD
-		parent: a,
-		state:  a.state,
-		scheme: a.scheme,
-	}
-}
-
-// clone scope with only predefined variables
-=======
 		parent:           a,
 		state:            a.state,
 		scheme:           a.scheme,
@@ -102,7 +76,6 @@
 }
 
 // clone scope with only predefined expressions
->>>>>>> 466ee162
 func (a *ScopeImpl) Initial() Scope {
 	if a.parent != nil {
 		return a.parent.Initial()
@@ -128,7 +101,6 @@
 			return v, true
 		}
 	}
-
 	// try find in parent
 	if a.parent != nil {
 		return a.parent.Value(name)
@@ -141,15 +113,7 @@
 	return a.scheme
 }
 
-<<<<<<< HEAD
-type Functions map[string]Expr
-
-func EmptyFunctions() Functions {
-	return Functions{}
-}
-
-func FunctionsV2() Functions {
-=======
+
 func (a *ScopeImpl) SetTransaction(transaction map[string]Expr) {
 	a.expressions["tx"] = NewObject(transaction)
 }
@@ -171,6 +135,9 @@
 	}
 }
 
+func EmptyFunctions() Functions {
+	return Functions{}
+}
 func (a *ScopeImpl) setEvaluation(name string, e evaluation) {
 	if a.evaluations == nil {
 		a.evaluations = make(map[string]evaluation)
@@ -186,7 +153,6 @@
 }
 
 func functionsV2() map[string]Expr {
->>>>>>> 466ee162
 	fns := make(map[string]Expr)
 
 	fns["0"] = FunctionFromPredefined(NativeEq, 2)
@@ -275,15 +241,8 @@
 	return fns
 }
 
-<<<<<<< HEAD
-var VarFunctionsV2 = FunctionsV2()
-
-func FunctionsV3() Functions {
-	s := FunctionsV2()
-=======
 func functionsV3() map[string]Expr {
 	s := functionsV2()
->>>>>>> 466ee162
 	s["108"] = FunctionFromPredefined(NativePowLong, 6)
 	s["109"] = FunctionFromPredefined(NativeLogLong, 6)
 
@@ -291,10 +250,7 @@
 	s["604"] = FunctionFromPredefined(NativeToBase16, 1)
 	s["605"] = FunctionFromPredefined(NativeFromBase16, 1)
 	s["700"] = FunctionFromPredefined(NativeCheckMerkleProof, 3)
-<<<<<<< HEAD
-=======
 	delete(s, "1000") // Native function transactionByID was disabled since v3
->>>>>>> 466ee162
 	s["1004"] = FunctionFromPredefined(NativeAssetInfo, 1)
 	s["1005"] = FunctionFromPredefined(NativeBlockInfoByHeight, 1)
 	s["1006"] = FunctionFromPredefined(NativeTransferTransactionByID, 1)
@@ -351,25 +307,10 @@
 	s["parseIntValue"] = FunctionFromPredefined(wrapWithExtract(NativeParseInt, "UserParseIntValue"), 1)
 	s["value"] = FunctionFromPredefined(UserValue, 1)
 	s["valueOrErrorMessage"] = FunctionFromPredefined(UserValueOrErrorMessage, 2)
-<<<<<<< HEAD
 	s["WriteSet"] = FunctionFromPredefined(UserWriteSet, 1)
 	s["TransferSet"] = FunctionFromPredefined(UserTransferSet, 1)
 	s["ScriptTransfer"] = FunctionFromPredefined(ScriptTransfer, 3)
 	s["ScriptResult"] = FunctionFromPredefined(ScriptResult, 2)
-
-	return s
-}
-
-var VarFunctionsV3 = FunctionsV3()
-
-func (a *Functions) Clone() *Functions {
-	return a
-}
-
-func VariablesV2(height uint64) map[string]Expr {
-	v := make(map[string]Expr)
-	v["height"] = NewLong(int64(height))
-=======
 	return s
 }
 
@@ -379,19 +320,13 @@
 
 func VariablesV2() map[string]Expr {
 	v := VariablesV1()
->>>>>>> 466ee162
 	v["Sell"] = NewSell()
 	v["Buy"] = NewBuy()
 	return v
 }
 
-<<<<<<< HEAD
-func VariablesV3(height uint64) map[string]Expr {
-	v := VariablesV2(height)
-=======
 func VariablesV3() map[string]Expr {
 	v := VariablesV2()
->>>>>>> 466ee162
 	v["CEILING"] = CeilingExpr{}
 	v["FLOOR"] = FloorExpr{}
 	v["HALFEVEN"] = HalfEvenExpr{}
