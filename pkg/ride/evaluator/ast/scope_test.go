package ast

import (
	"testing"

	"github.com/stretchr/testify/assert"
	"github.com/wavesplatform/gowaves/pkg/proto"
	"github.com/wavesplatform/gowaves/pkg/ride/mockstate"
	"github.com/wavesplatform/gowaves/pkg/types"
)

<<<<<<< HEAD
func newEmptyScope() Scope {
	return NewScope(proto.MainNetScheme, mockstate.State{}, EmptyFunctions())
}

func newScopeWithState(s types.SmartState) Scope {
	return NewScope(proto.MainNetScheme, s, EmptyFunctions())
=======
func newEmptyScopeV1() Scope {
	return NewScope(1, proto.MainNetScheme, mockstate.State{})
}

func newScopeWithState(s types.SmartState) Scope {
	return NewScope(3, proto.MainNetScheme, s)
>>>>>>> 466ee162
}

func TestFuncScope_Clone(t *testing.T) {
	parent := newEmptyScopeV1()
	parent.AddValue("x", NewBoolean(true))
	e, _ := parent.Value("x")
	assert.Equal(t, NewBoolean(true), e)

	child := parent.Clone()
	e2, _ := child.Value("x")
	assert.Equal(t, NewBoolean(true), e2)

	child.AddValue("x", NewBoolean(false))
	e3, _ := child.Value("x")
	assert.Equal(t, NewBoolean(false), e3)

	parent.Value("x")
	e4, _ := parent.Value("x")
	assert.Equal(t, NewBoolean(true), e4)

	// add value to child, parent has no value
	child.AddValue("y", NewLong(5))
	_, ok := parent.Value("y")
	assert.Equal(t, false, ok)
}

func TestScopeImpl_Scheme(t *testing.T) {
	s := newEmptyScopeV1()
	assert.Equal(t, proto.MainNetScheme, s.Scheme())
}<|MERGE_RESOLUTION|>--- conflicted
+++ resolved
@@ -9,21 +9,12 @@
 	"github.com/wavesplatform/gowaves/pkg/types"
 )
 
-<<<<<<< HEAD
-func newEmptyScope() Scope {
-	return NewScope(proto.MainNetScheme, mockstate.State{}, EmptyFunctions())
-}
-
-func newScopeWithState(s types.SmartState) Scope {
-	return NewScope(proto.MainNetScheme, s, EmptyFunctions())
-=======
 func newEmptyScopeV1() Scope {
 	return NewScope(1, proto.MainNetScheme, mockstate.State{})
 }
 
 func newScopeWithState(s types.SmartState) Scope {
 	return NewScope(3, proto.MainNetScheme, s)
->>>>>>> 466ee162
 }
 
 func TestFuncScope_Clone(t *testing.T) {
