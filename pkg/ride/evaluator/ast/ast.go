--- conflicted
+++ resolved
@@ -202,8 +202,6 @@
 	return e
 }
 
-type Callable func(Scope, Exprs) (Expr, error)
-
 // get property from object
 type Getable interface {
 	Get(string) (Expr, error)
@@ -279,14 +277,10 @@
 }
 
 func (a *BlockV2) Evaluate(s Scope) (Expr, error) {
-<<<<<<< HEAD
 	_, err := a.Decl.Evaluate(s)
 	if err != nil {
 		return nil, err
 	}
-=======
-	_, _ = a.Decl.Evaluate(s)
->>>>>>> 466ee162
 	return a.Body.Evaluate(s.Clone())
 }
 
@@ -448,11 +442,7 @@
 	}
 	initial := s.Initial()
 	for i := 0; i < a.Argc; i++ {
-<<<<<<< HEAD
 		evaluatedParam, err := a.Argv[i].Evaluate(s.Clone())
-=======
-		evaluatedParam, err := a.Argv[i].Evaluate(s)
->>>>>>> 466ee162
 		if err != nil {
 			return nil, errors.Wrapf(err, "evaluate native function: %s", name)
 		}
@@ -475,11 +465,7 @@
 	Argv Exprs
 }
 
-<<<<<<< HEAD
 func NewUserFunctionCall(name string, argv Exprs) *UserFunctionCall {
-=======
-func NewUserFunctionCall(name string, argc int, argv Exprs) *UserFunctionCall {
->>>>>>> 466ee162
 	return &UserFunctionCall{
 		Name: name,
 		Argc: len(argv),
@@ -499,7 +485,6 @@
 	e, ok := s.Value(a.Name)
 	if !ok {
 		return nil, errors.Errorf("evaluate user function: function named '%s' not found in scope", a.Name)
-<<<<<<< HEAD
 	}
 	fn, ok := e.(*Function)
 	if !ok {
@@ -611,111 +596,6 @@
 
 func (a PredefinedUserFunction) InstanceOf() string {
 	return "PredefinedUserFunction"
-=======
-	}
-	fn, ok := e.(*Function)
-	if !ok {
-		return nil, errors.Errorf("evaluate user function: expected value 'fn' to be *Function, found %T", e)
-	}
-	if fn.Argc != a.Argc {
-		return nil, errors.Errorf("evaluate user function: function %s expects %d arguments, passed %d", a.Name, fn.Argc, a.Argc)
-	}
-	initial := s.Initial()
-	for i := 0; i < a.Argc; i++ {
-		evaluatedParam, err := a.Argv[i].Evaluate(s)
-		if err != nil {
-			return nil, errors.Wrapf(err, "evaluate user function: %s", a.Name)
-		}
-		initial.AddValue(fn.Argv[i], evaluatedParam)
-	}
-	return fn.Evaluate(initial)
-}
-
-func (a *UserFunctionCall) Eq(other Expr) (bool, error) {
-	return false, errors.Errorf("trying to compare %T with %T", a, other)
-}
-
-func (a *UserFunctionCall) InstanceOf() string {
-	return "UserFunctionCall"
-}
-
-type Function struct {
-	Argc int
-	Argv []string
-	Body Expr
-}
-
-func (a *Function) Write(w io.Writer) {
-	_, _ = fmt.Fprintf(w, "Function")
-}
-
-func (a *Function) Evaluate(s Scope) (Expr, error) {
-	return a.Body.Evaluate(s)
-}
-
-func (a *Function) Eq(other Expr) (bool, error) {
-	return false, errors.Errorf("trying to compare %T with %T", a, other)
-}
-
-func (a *Function) InstanceOf() string {
-	return "Function"
->>>>>>> 466ee162
-}
-
-func NewFunction(Argv []string, Body Expr) *Function {
-	return &Function{
-		Argc: len(Argv),
-		Argv: Argv,
-		Body: Body,
-	}
-}
-
-func FunctionFromPredefined(c Callable, argc uint32) *Function {
-	return &Function{
-		Argc: int(argc),
-		Argv: buildParams(argc),
-		Body: &PredefinedUserFunction{
-			argv: buildParams(argc),
-			fn:   c,
-		},
-	}
-}
-
-func buildParams(argc uint32) []string {
-	var out []string
-	for i := uint32(0); i < argc; i++ {
-		out = append(out, fmt.Sprintf("param%d", i))
-	}
-	return out
-}
-
-type PredefinedUserFunction struct {
-	argv []string
-	fn   Callable
-}
-
-func (a PredefinedUserFunction) Write(w io.Writer) {
-	_, _ = fmt.Fprintf(w, "PredefinedUserFunction")
-}
-
-func (a PredefinedUserFunction) Evaluate(s Scope) (Expr, error) {
-	params := Params()
-	for i := 0; i < len(a.argv); i++ {
-		e, ok := s.Value(a.argv[i])
-		if !ok {
-			return nil, errors.Errorf("PredefinedUserFunction: param %s not found in scope", a.argv[i])
-		}
-		params = append(params, e)
-	}
-	return a.fn(s, params)
-}
-
-func (a PredefinedUserFunction) Eq(other Expr) (bool, error) {
-	return false, errors.Errorf("trying to compare %T with %T", a, other)
-}
-
-func (a PredefinedUserFunction) InstanceOf() string {
-	return "PredefinedUserFunction"
 }
 
 type RefExpr struct {
@@ -727,38 +607,17 @@
 }
 
 func (a *RefExpr) Evaluate(s Scope) (Expr, error) {
-<<<<<<< HEAD
-
-	//if a.cached {
-	//	return a.cache.Expr, a.cache.Err
-	//}
-
-=======
 	c, ok := s.evaluation(a.Name)
 	if ok {
 		return c.expr, c.err
 	}
->>>>>>> 466ee162
 	expr, ok := s.Value(a.Name)
 	if !ok {
 		return nil, errors.Errorf("RefExpr evaluate: not found expr by name '%s'", a.Name)
 	}
-<<<<<<< HEAD
-
-	return expr.Evaluate(s.Clone())
-
-	//a.cache = RefCache{
-	//	Expr: rs,
-	//	Err:  err,
-	//}
-	//a.cached = true
-
-	//return a.cache.Expr, a.cache.Err
-=======
 	rs, err := expr.Evaluate(s)
 	s.setEvaluation(a.Name, evaluation{rs, err})
 	return rs, err
->>>>>>> 466ee162
 }
 
 func (a *RefExpr) Eq(other Expr) (bool, error) {
@@ -894,13 +753,6 @@
 }
 
 func NewObject(fields map[string]Expr) *ObjectExpr {
-	return &ObjectExpr{
-		fields: fields,
-	}
-}
-
-func NewObjectWithInstanceName(fields map[string]Expr, class string) *ObjectExpr {
-	fields[InstanceFieldName] = NewString(class)
 	return &ObjectExpr{
 		fields: fields,
 	}
@@ -1113,9 +965,7 @@
 }
 
 // Recipient interface
-func (a AliasExpr) Recipient() {
-
-}
+func (a AliasExpr) Recipient() {}
 
 func NewAliasFromProtoAlias(a proto.Alias) AliasExpr {
 	return AliasExpr(a)
