package ast

import (
	"bytes"
	"fmt"
	"io"

	"github.com/mr-tron/base58/base58"
	"github.com/pkg/errors"
	"github.com/wavesplatform/gowaves/pkg/crypto"
	"github.com/wavesplatform/gowaves/pkg/proto"
	"github.com/wavesplatform/gowaves/pkg/types"
	"github.com/wavesplatform/gowaves/pkg/util/common"
)

const InstanceFieldName = "$instance"

type Actionable interface {
	ToAction(parent *crypto.Digest) (proto.ScriptAction, error)
}

type Callable func(Scope, Exprs) (Expr, error)

type Script struct {
	Version    int
	HasBlockV2 bool
	HasArrays  bool
	Verifier   Expr
	DApp       DApp
	dApp       bool
}

func (a *Script) HasVerifier() bool {
	if a.IsDapp() {
		return a.DApp.Verifier != nil
	}
	return a.Verifier != nil
}

func (a *Script) IsDapp() bool {
	return a.dApp
}

func protoArgToArgExpr(arg proto.Argument) (Expr, error) {
	switch a := arg.(type) {
	case *proto.IntegerArgument:
		return &LongExpr{a.Value}, nil
	case *proto.BooleanArgument:
		return &BooleanExpr{a.Value}, nil
	case *proto.StringArgument:
		return &StringExpr{a.Value}, nil
	case *proto.BinaryArgument:
		return &BytesExpr{a.Value}, nil
	default:
		return nil, errors.New("unknown argument type")
	}
}

func (a *Script) CallFunction(scheme proto.Scheme, state types.SmartState, tx *proto.InvokeScriptWithProofs, this, lastBlock Expr) ([]proto.ScriptAction, error) {
	if !a.IsDapp() {
		return nil, errors.New("can't call Script.CallFunction on non DApp")
	}
	txObj, err := NewVariablesFromTransaction(scheme, tx)
	if err != nil {
		return nil, errors.Wrap(err, "failed to convert transaction")
	}
	name := tx.FunctionCall.Name
	if name == "" && tx.FunctionCall.Default {
		name = "default"
	}
	fn, ok := a.DApp.CallableFuncs[name]
	if !ok {
		return nil, errors.Errorf("Callable function named '%s' not found", name)
	}
	invoke, err := a.buildInvocation(scheme, tx)
	if err != nil {
		return nil, err
	}
	height, err := state.AddingBlockHeight()
	if err != nil {
		return nil, err
	}
	scope := NewScope(a.Version, scheme, state)
	scope.SetThis(this)
	scope.SetLastBlockInfo(lastBlock)
	scope.SetHeight(height)
	scope.SetTransaction(txObj)

	// assign of global vars and function
	for _, expr := range a.DApp.Declarations {
		_, err = expr.Evaluate(scope)
		if err != nil {
			return nil, errors.Wrap(err, "Script.CallFunction")
		}
	}

	if len(fn.FuncDecl.Args) != len(tx.FunctionCall.Arguments) {
		return nil, errors.Errorf("invalid func '%s' args count, expected %d, got %d", fn.FuncDecl.Name, len(fn.FuncDecl.Args), len(tx.FunctionCall.Arguments))
	}
	// pass function arguments
	curScope := scope.Clone()
	for i, arg := range tx.FunctionCall.Arguments {
		argExpr, err := protoArgToArgExpr(arg)
		if err != nil {
			return nil, errors.Wrap(err, "Script.CallFunction")
		}
		curScope.AddValue(fn.FuncDecl.Args[i], argExpr)
	}
	// invocation type
	curScope.AddValue(fn.AnnotationInvokeName, invoke)

	rs, err := fn.FuncDecl.Body.Evaluate(curScope)
	if err != nil {
		return nil, errors.Wrap(err, "Script.CallFunction")
	}

	switch t := rs.(type) {
	case *WriteSetExpr:
		return t.ToActions()
	case *TransferSetExpr:
		return t.ToActions()
	case *ScriptResultExpr:
		return t.ToActions()
	case Exprs:
		res := make([]proto.ScriptAction, 0, len(t))
		for _, e := range t {
			ae, ok := e.(Actionable)
			if !ok {
				return nil, errors.Errorf("Script.CallFunction: fail to convert result to action")
			}
			action, err := ae.ToAction(tx.ID)
			if err != nil {
				return nil, errors.Wrap(err, "Script.CallFunction: fail to convert result to action")
			}
			res = append(res, action)
		}
		return res, nil
	default:
		return nil, errors.Errorf("Script.CallFunction: unexpected result type '%T'", t)
	}
}

func (a *Script) Verify(scheme byte, state types.SmartState, object map[string]Expr, this, lastBlock Expr) (Result, error) {
	height, err := state.AddingBlockHeight()
	if err != nil {
		return Result{}, err
	}
	if a.IsDapp() {
		if a.DApp.Verifier == nil {
			return Result{}, errors.New("verify function not defined")
		}
		scope := NewScope(a.Version, scheme, state)
		scope.SetThis(this)
		scope.SetLastBlockInfo(lastBlock)
		scope.SetHeight(height)

		fn := a.DApp.Verifier
		// pass function arguments
		curScope := scope //.Clone()
		// annotated tx type
		curScope.AddValue(fn.AnnotationInvokeName, NewObject(object))
		// here should be only assign of vars and function
		for _, expr := range a.DApp.Declarations {
			_, err = expr.Evaluate(curScope)
			if err != nil {
				return Result{}, errors.Wrap(err, "Script.Verify")
			}
		}
		return evalAsResult(fn.FuncDecl.Body, curScope)
	} else {
		scope := NewScope(a.Version, scheme, state)
		scope.SetTransaction(object)
		scope.SetThis(this)
		scope.SetLastBlockInfo(lastBlock)
		scope.SetHeight(height)
		return evalAsResult(a.Verifier, scope)
	}
}

func (a *Script) buildInvocation(scheme proto.Scheme, tx *proto.InvokeScriptWithProofs) (*InvocationExpr, error) {
	fields := object{}
	addr, err := proto.NewAddressFromPublicKey(scheme, tx.SenderPK)
	if err != nil {
		return nil, err
	}
	fields["caller"] = NewAddressFromProtoAddress(addr)
	fields["callerPublicKey"] = NewBytes(tx.SenderPK.Bytes())

	switch a.Version {
	case 4:
		payments := NewExprs(nil)
		for _, p := range tx.Payments {
			payments = append(NewExprs(NewAttachedPaymentExpr(makeOptionalAsset(p.Asset), NewLong(int64(p.Amount)))), payments...)
		}
		fields["payments"] = payments
	default:
		fields["payment"] = NewUnit()
		if len(tx.Payments) > 0 {
			fields["payment"] = NewAttachedPaymentExpr(makeOptionalAsset(tx.Payments[0].Asset), NewLong(int64(tx.Payments[0].Amount)))
		}
	}
	fields["transactionId"] = NewBytes(tx.ID.Bytes())
	fields["fee"] = NewLong(int64(tx.Fee))
	fields["feeAssetId"] = makeOptionalAsset(tx.FeeAsset)

	return &InvocationExpr{
		fields: fields,
	}, nil
}

type Result struct {
	OK      bool
	Message string
}

func evalAsResult(e Expr, s Scope) (Result, error) {
	rs, err := e.Evaluate(s)
	if err != nil {
		if throw, ok := err.(Throw); ok {
			return Result{
				OK:      false,
				Message: throw.Message,
			}, nil
		}
		return Result{}, err
	}
	b, ok := rs.(*BooleanExpr)
	if !ok {
		return Result{}, errors.Errorf("expected evaluate return *BooleanExpr, but found %T", b)
	}
	return Result{OK: b.Value}, nil
}

func (a *Script) Eval(s Scope) (Result, error) {
	return evalAsResult(a.Verifier, s)
}

type Expr interface {
	Write(io.Writer)
	Evaluate(Scope) (Expr, error)
	Eq(Expr) bool
	InstanceOf() string
}

type Exprs []Expr

func (a Exprs) Write(w io.Writer) {
	for _, expr := range a {
		expr.Write(w)
	}
}

func (a Exprs) Evaluate(s Scope) (Expr, error) {
	return a.EvaluateAll(s)
}

func (a Exprs) EvaluateAll(s Scope) (Exprs, error) {
	out := make(Exprs, len(a))
	for i, row := range a {
		rs, err := row.Evaluate(s)
		if err != nil {
			return nil, err
		}
		out[i] = rs
	}
	return out, nil
}

func (a Exprs) Eq(other Expr) bool {
	o, ok := other.(Exprs)
	if !ok {
		return false
	}
	if len(a) != len(o) {
		return false
	}
	for i := 0; i < len(a); i++ {
		if !a[i].Eq(o[i]) {
			return false
		}
	}
	return true
}

func (a Exprs) InstanceOf() string {
	return "Exprs"
}

func NewExprs(e ...Expr) Exprs {
	return e
}

// will be calculated in future, with known Scope
type LazyValueExpr struct {
	Expr  Expr
	Scope Scope
}

func NewLazyValue(Expr Expr, Scope Scope) *LazyValueExpr {
	return &LazyValueExpr{
		Expr:  Expr,
		Scope: Scope,
	}
}

func (a *LazyValueExpr) Write(w io.Writer) {
	_, _ = fmt.Fprint(w, "LazyValueExpr")
}

func (a *LazyValueExpr) Evaluate(Scope) (Expr, error) {
	return a.Expr.Evaluate(a.Scope)
}

func (a *LazyValueExpr) Eq(other Expr) bool {
	return false
}

func (a *LazyValueExpr) InstanceOf() string {
	return "LazyValue"
}

// get property from object
type Getable interface {
	Get(string) (Expr, error)
}

type Block struct {
	Let  *LetExpr
	Body Expr
}

func (a *Block) Write(w io.Writer) {
	a.Let.Write(w)
	_, _ = fmt.Fprintf(w, "\n")
	a.Body.Write(w)
}

func (a *Block) Evaluate(s Scope) (Expr, error) {
	s.AddValue(a.Let.Name, NewLazyValue(a.Let.Value, s))
	return a.Body.Evaluate(s.Clone())
}

func (a *Block) Eq(other Expr) bool {
	return false
}

func (a *Block) InstanceOf() string {
	return "Block"
}

type Declaration interface {
	Eval(s Scope)
}

type LetDeclaration struct {
	name string
	body Expr
}

func (a *LetDeclaration) Eval(s Scope) {
	s.AddValue(a.name, a.body)
}

type FuncDeclaration struct {
	Name string
	Args []string
	Body Expr
}

func (a *FuncDeclaration) Write(w io.Writer) {
	_, _ = fmt.Fprintf(w, "FuncDeclaration")
}

func (a *FuncDeclaration) Evaluate(s Scope) (Expr, error) {
	s.AddValue(a.Name, NewFunctionWithScope(a.Args, a.Body, s.Clone()))
	return a, nil
}

func (a *FuncDeclaration) Eq(other Expr) bool {
	return false
}

func (a *FuncDeclaration) InstanceOf() string {
	return "FuncDeclaration"
}

type BlockV2 struct {
	Decl Expr
	Body Expr
}

func (a *BlockV2) Write(w io.Writer) {
	_, _ = fmt.Fprintf(w, "BlockV2")
}

func (a *BlockV2) Evaluate(s Scope) (Expr, error) {
	_, err := a.Decl.Evaluate(s)
	if err != nil {
		return nil, err
	}
	return a.Body.Evaluate(s.Clone())
}

func (a *BlockV2) Eq(other Expr) bool {
	return false
}

func (a *BlockV2) InstanceOf() string {
	return "BlockV2"
}

type LetExpr struct {
	Name  string
	Value Expr
}

func (a *LetExpr) Evaluate(s Scope) (Expr, error) {
	s.AddValue(a.Name, a.Value)
	return a, nil
}

func (a *LetExpr) Eq(other Expr) bool {
	return false
}

func (a *LetExpr) InstanceOf() string {
	return "Let"
}

func (a *LetExpr) Write(w io.Writer) {
	_, _ = fmt.Fprintf(w, "let %s = ", a.Name)
	a.Value.Write(w)
}

func NewLet(name string, value Expr) *LetExpr {
	return &LetExpr{
		Name:  name,
		Value: value,
	}
}

type LongExpr struct {
	Value int64
}

func NewLong(value int64) *LongExpr {
	return &LongExpr{
		Value: value,
	}
}

func (a *LongExpr) Write(w io.Writer) {
	_, _ = fmt.Fprintf(w, "%d", a.Value)
}

func (a *LongExpr) Evaluate(Scope) (Expr, error) {
	return a, nil
}

func (a *LongExpr) Eq(other Expr) bool {
	b, ok := other.(*LongExpr)
	if !ok {
		return false
	}
	return a.Value == b.Value
}

func (a *LongExpr) InstanceOf() string {
	return "Int"
}

type BooleanExpr struct {
	Value bool
}

func NewBoolean(value bool) *BooleanExpr {
	return &BooleanExpr{
		Value: value,
	}
}

func (a *BooleanExpr) Evaluate(Scope) (Expr, error) {
	return a, nil
}

func (a *BooleanExpr) Write(w io.Writer) {
	_, _ = fmt.Fprint(w, a.Value)
}

func (a *BooleanExpr) Eq(other Expr) bool {
	b, ok := other.(*BooleanExpr)
	if !ok {
		return false
	}

	return a.Value == b.Value
}

func (a *BooleanExpr) InstanceOf() string {
	return "Boolean"
}

type ArrayExpr struct {
	Items []Expr
}

func NewArray(items []Expr) *ArrayExpr {
	return &ArrayExpr{Items: items}
}

func (a *ArrayExpr) Evaluate(scope Scope) (Expr, error) {
	return a, nil
}

func (a *ArrayExpr) Write(w io.Writer) {
	for _, i := range a.Items {
		i.Write(w)
	}
}

func (a *ArrayExpr) Eq(other Expr) bool {
	b, ok := other.(*ArrayExpr)
	if !ok {
		return false
	}
	if len(a.Items) != len(b.Items) {
		return false
	}
	for i := 0; i < len(a.Items); i++ {
		if !a.Items[i].Eq(b.Items[i]) {
			return false
		}
	}
	return true
}

func (a *ArrayExpr) InstanceOf() string {
	return "Array"
}

type FuncCallExpr struct {
	Func Expr
}

func (a *FuncCallExpr) Write(w io.Writer) {
	a.Func.Write(w)
}

func (a *FuncCallExpr) Evaluate(s Scope) (Expr, error) {
	return a.Func.Evaluate(s)
}

func (a *FuncCallExpr) Eq(other Expr) bool {
	return false
}

func (a *FuncCallExpr) InstanceOf() string {
	return "FuncCallExpr"
}

func NewFuncCall(f Expr) *FuncCallExpr {
	return &FuncCallExpr{
		Func: f,
	}
}

type FunctionCall struct {
	Name string
	Argc int
	Argv Exprs
}

func NewFunctionCall(name string, argv Exprs) *FunctionCall {
	return &FunctionCall{
		Name: name,
		Argc: len(argv),
		Argv: argv,
	}
}

func (a *FunctionCall) Write(w io.Writer) {
	if a.Name == "!=" {
		infix(w, " != ", a.Argv)
		return
	}
	writeFunction(w, a.Name, a.Argv)
}

func (a *FunctionCall) Evaluate(s Scope) (Expr, error) {
	e, ok := s.Value(a.Name)
	if !ok {
		return nil, errors.Errorf("evaluate user function: function named '%s' not found in scope", a.Name)
	}
	fn, ok := e.(*Function)
	if !ok {
		return nil, errors.Errorf("evaluate user function: expected value 'fn' to be *Function, found %T", e)
	}
	if fn.Argc != a.Argc {
		return nil, errors.Errorf("evaluate user function: function %s expects %d arguments, passed %d", a.Name, fn.Argc, a.Argc)
	}
	functionScope := s.Initial()
	if fn.Scope != nil {
		functionScope = fn.Scope.Clone()
	}
	for i := 0; i < a.Argc; i++ {
		evaluatedParam, err := a.Argv[i].Evaluate(s)
		if err != nil {
			return nil, errors.Wrapf(err, "evaluate user function: %s", a.Name)
		}
		functionScope.AddValue(fn.Argv[i], evaluatedParam)
		functionScope.setEvaluation(fn.Argv[i], evaluation{evaluatedParam, nil})
	}
	return fn.Evaluate(functionScope)
}

func (a *FunctionCall) Eq(other Expr) bool {
	return false
}

func (a *FunctionCall) InstanceOf() string {
	return "FunctionCall"
}

type Function struct {
	Argc  int
	Argv  []string
	Body  Expr
	Scope Scope
}

func (a *Function) Write(w io.Writer) {
	_, _ = fmt.Fprintf(w, "Function")
}

func (a *Function) Evaluate(s Scope) (Expr, error) {
	return a.Body.Evaluate(s)
}

func (a *Function) Eq(other Expr) bool {
	return false
}

func (a *Function) InstanceOf() string {
	return "Function"
}

func NewFunctionWithScope(Argv []string, Body Expr, s Scope) *Function {
	return &Function{
		Argc:  len(Argv),
		Argv:  Argv,
		Body:  Body,
		Scope: s,
	}
}

func FunctionFromPredefined(c Callable, argc uint32) *Function {
	return &Function{
		Argc: int(argc),
		Argv: buildParams(argc),
		Body: &PredefFunction{
			argv: buildParams(argc),
			fn:   c,
		},
	}
}

func buildParams(argc uint32) []string {
	var out []string
	for i := uint32(0); i < argc; i++ {
		out = append(out, fmt.Sprintf("param%d", i))
	}
	return out
}

type PredefFunction struct {
	argv []string
	fn   Callable
}

func (a *PredefFunction) Write(w io.Writer) {
	_, _ = fmt.Fprintf(w, "PredefFunction")
}

func (a *PredefFunction) Evaluate(s Scope) (Expr, error) {
	params := Params()
	for i := 0; i < len(a.argv); i++ {
		e, ok := s.Value(a.argv[i])
		if !ok {
			return nil, errors.Errorf("PredefFunction: param %s not found in scope", a.argv[i])
		}
		params = append(params, e)
	}
	return a.fn(s, params)
}

func (a *PredefFunction) Eq(other Expr) bool {
	return false
}

func (a *PredefFunction) InstanceOf() string {
	return "PredefFunction"
}

type RefExpr struct {
	Name string
}

func (a *RefExpr) Write(w io.Writer) {
	_, _ = fmt.Fprint(w, a.Name)
}

func (a *RefExpr) Evaluate(s Scope) (Expr, error) {
	c, ok := s.evaluation(a.Name)
	if ok {
		return c.expr, c.err
	}
	expr, ok := s.Value(a.Name)
	if !ok {
		return nil, errors.Errorf("RefExpr evaluate: not found expr by name '%s'", a.Name)
	}
	rs, err := expr.Evaluate(s)
	s.setEvaluation(a.Name, evaluation{rs, err})
	return rs, err
}

func (a *RefExpr) Eq(other Expr) bool {
	return false
}

func (a *RefExpr) InstanceOf() string {
	return "Ref"
}

type IfExpr struct {
	Condition Expr
	True      Expr
	False     Expr
}

func NewIf(cond, trueExpr, falseExpr Expr) *IfExpr {
	return &IfExpr{
		Condition: cond,
		True:      trueExpr,
		False:     falseExpr,
	}
}

func (a *IfExpr) Write(w io.Writer) {
	_, _ = fmt.Fprint(w, "if ( ")
	a.Condition.Write(w)
	_, _ = fmt.Fprint(w, " ) { ")
	a.True.Write(w)
	_, _ = fmt.Fprint(w, " } else { ")
	a.False.Write(w)
	_, _ = fmt.Fprint(w, " }  ")
}

func (a *IfExpr) Evaluate(s Scope) (Expr, error) {
	cond, err := a.Condition.Evaluate(s)
	if err != nil {
		return nil, err
	}
	b, ok := cond.(*BooleanExpr)
	if !ok {
		return nil, errors.Errorf("IfExpr evaluate: expected bool in condition found %T", cond)
	}
	if b.Value {
		return a.True.Evaluate(s.Clone())
	} else {
		return a.False.Evaluate(s.Clone())
	}
}

func (a *IfExpr) Eq(other Expr) bool {
	return false
}

func (a *IfExpr) InstanceOf() string {
	return "If"
}

type BytesExpr struct {
	Value []byte
}

func NewBytes(b []byte) *BytesExpr {
	return &BytesExpr{
		Value: b,
	}
}

func (a *BytesExpr) Write(w io.Writer) {
	_, _ = fmt.Fprint(w, "base58'", base58.Encode(a.Value), "'")
}

func (a *BytesExpr) Evaluate(Scope) (Expr, error) {
	return a, nil
}

func (a *BytesExpr) Eq(other Expr) bool {
	switch o := other.(type) {
	case *Unit:
		return false
	case *BytesExpr:
		return bytes.Equal(a.Value, o.Value)
	default:
		return false
	}
}

func (a *BytesExpr) InstanceOf() string {
	return "ByteVector"
}

type InvalidAddressExpr BytesExpr

func (a *InvalidAddressExpr) Write(w io.Writer) {
	_, _ = fmt.Fprint(w, "base58'", base58.Encode(a.Value), "'")
}

func (a *InvalidAddressExpr) Evaluate(Scope) (Expr, error) {
	return a, nil
}

func (a *InvalidAddressExpr) Eq(other Expr) bool {
	switch o := other.(type) {
	case *Unit:
		return false
	case *BytesExpr:
		return bytes.Equal(a.Value, o.Value)
	case *AddressExpr:
		return bytes.Equal(a.Value, o[:])
	default:
		return false
	}
}

func (a *InvalidAddressExpr) InstanceOf() string {
	return "Address"
}

func (a *InvalidAddressExpr) Get(name string) (Expr, error) {
	switch name {
	case "bytes":
		return NewBytes(common.Dup(a.Value)), nil
	default:
		return nil, errors.Errorf("unknown fields '%s' on InvalidAddressExpr", name)
	}
}

type GetterExpr struct {
	Object Expr
	Key    string
}

func NewGetterExpr(object Expr, key string) *GetterExpr {
	return &GetterExpr{
		Object: object,
		Key:    key,
	}
}

func (a *GetterExpr) Write(w io.Writer) {
	a.Object.Write(w)
	_, _ = fmt.Fprint(w, ".", a.Key)
}

func (a *GetterExpr) Evaluate(s Scope) (Expr, error) {
	val, err := a.Object.Evaluate(s)
	if err != nil {
		return nil, errors.Wrapf(err, "GetterExpr Evaluate by key %s", a.Key)
	}
	switch obj := val.(type) {
	case Getable:
		e, err := obj.Get(a.Key)
		if err != nil {
			return nil, err
		}
		return e, nil
	case *Unit:
		return NewUnit(), nil
	default:
		return nil, errors.Errorf("GetterExpr Evaluate: expected value be Getable, got %T", val)
	}
}

func (a *GetterExpr) Eq(other Expr) bool {
	return false
}

func (a *GetterExpr) InstanceOf() string {
	return "Getter"
}

type ObjectExpr struct {
	fields map[string]Expr
}

func NewObject(fields map[string]Expr) *ObjectExpr {
	return &ObjectExpr{
		fields: fields,
	}
}

func (a *ObjectExpr) Write(w io.Writer) {
	_, _ = fmt.Fprint(w, "object")
}

func (a *ObjectExpr) Evaluate(Scope) (Expr, error) {
	return a, nil
}

func (a *ObjectExpr) Eq(other Expr) bool {
	b, ok := other.(*ObjectExpr)
	if !ok {
		return false
	}
	if len(a.fields) != len(b.fields) {
		return false
	}
	for k1, v1 := range a.fields {
		v2, ok := b.fields[k1]
		if !ok {
			return false
		}
		if !v1.Eq(v2) {
			return false
		}
	}
	return true
}

func (a *ObjectExpr) Get(name string) (Expr, error) {
	out, ok := a.fields[name]
	if !ok {
		return nil, errors.Errorf("ObjectExpr no such field %s", name)
	}
	return out, nil
}

func (a *ObjectExpr) InstanceOf() string {
	if s, ok := a.fields[InstanceFieldName].(*StringExpr); ok {
		return s.Value
	}
	return ""
}

type DataEntryExpr struct {
	key   string
	value Expr
}

func NewDataEntry(key string, value Expr) *DataEntryExpr {
	return &DataEntryExpr{
		key:   key,
		value: value,
	}
}

func (a *DataEntryExpr) Write(w io.Writer) {
	_, _ = fmt.Fprintf(w, "DataEntryExpr")
}

func (a *DataEntryExpr) Evaluate(Scope) (Expr, error) {
	return a, nil
}

func (a *DataEntryExpr) Eq(other Expr) bool {
	return false
}

func (a *DataEntryExpr) InstanceOf() string {
	return "DataEntry"
}

func (a *DataEntryExpr) Get(name string) (Expr, error) {
	switch name {
	case "key":
		return NewString(a.key), nil
	case "value":
		return a.value, nil
	default:
		return nil, errors.Errorf("unknown field '%s' of DataEntryExpr", name)
	}
}

func (a *DataEntryExpr) ToAction(*crypto.Digest) (proto.ScriptAction, error) {
	switch v := a.value.(type) {
	case *LongExpr:
		return &proto.DataEntryScriptAction{Entry: &proto.IntegerDataEntry{Key: a.key, Value: v.Value}}, nil
	case *BooleanExpr:
		return &proto.DataEntryScriptAction{Entry: &proto.BooleanDataEntry{Key: a.key, Value: v.Value}}, nil
	case *BytesExpr:
		return &proto.DataEntryScriptAction{Entry: &proto.BinaryDataEntry{Key: a.key, Value: v.Value}}, nil
	case *StringExpr:
		return &proto.DataEntryScriptAction{Entry: &proto.StringDataEntry{Key: a.key, Value: v.Value}}, nil
	default:
		return nil, errors.New("unsupported DataEntryExpr type")
	}
}

type DataEntryDeleteExpr struct {
	key string
}

func NewDataEntryDeleteExpr(key string) *DataEntryDeleteExpr {
	return &DataEntryDeleteExpr{key: key}
}

func (a *DataEntryDeleteExpr) Write(w io.Writer) {
	_, _ = fmt.Fprintf(w, "DataEntryDeleteExpr('%s')", a.key)
}

func (a *DataEntryDeleteExpr) Evaluate(Scope) (Expr, error) {
	return a, nil
}

func (a *DataEntryDeleteExpr) Eq(other Expr) bool {
	if other.InstanceOf() != "DataEntryDelete" {
		return false
	}
	b, ok := other.(*DataEntryDeleteExpr)
	if !ok {
		return false
	}
	return a.key == b.key
}

func (a *DataEntryDeleteExpr) InstanceOf() string {
	return "DataEntryDelete"
}

func (a *DataEntryDeleteExpr) ToAction(*crypto.Digest) (proto.ScriptAction, error) {
	return &proto.DataEntryScriptAction{Entry: &proto.DeleteDataEntry{Key: a.key}}, nil
}

func (a *DataEntryDeleteExpr) Get(name string) (Expr, error) {
	switch name {
	case "key":
		return NewString(a.key), nil
	default:
		return nil, errors.Errorf("unknown fields '%s' on DataEntryDeleteExpr", name)
	}
}

type StringExpr struct {
	Value string
}

func NewString(value string) *StringExpr {
	return &StringExpr{
		Value: value,
	}
}

func (a *StringExpr) Write(w io.Writer) {
	_, _ = fmt.Fprint(w, `"`, a.Value, `"`)
}

func (a *StringExpr) Evaluate(Scope) (Expr, error) {
	return a, nil
}

func (a *StringExpr) Eq(other Expr) bool {
	b, ok := other.(*StringExpr)
	if !ok {
		return false
	}

	return a.Value == b.Value
}

func (a *StringExpr) InstanceOf() string {
	return "String"
}

type AddressExpr proto.Address

func (a *AddressExpr) Write(w io.Writer) {
	_, _ = fmt.Fprint(w, proto.Address(*a).String())
}

func (a *AddressExpr) Evaluate(Scope) (Expr, error) {
	return a, nil
}

func (a *AddressExpr) Eq(other Expr) bool {
	switch o := other.(type) {
	case *RecipientExpr:
		return o.Address != nil && bytes.Equal(a[:], o.Address.Bytes())
	case *AddressExpr:
		return bytes.Equal(a[:], o[:])
	case *BytesExpr:
		return bytes.Equal(a[:], o.Value)
	default:
		return false
	}
}

func (a *AddressExpr) InstanceOf() string {
	return "Address"
}

func (a *AddressExpr) Get(name string) (Expr, error) {
	switch name {
	case "bytes":
		return NewBytes(common.Dup(proto.Address(*a).Bytes())), nil
	default:
		return nil, errors.Errorf("unknown fields '%s' on AddressExpr", name)
	}
}

func (a *AddressExpr) Recipient() proto.Recipient {
	return proto.NewRecipientFromAddress(proto.Address(*a))
}

func NewAddressFromString(s string) (*AddressExpr, error) {
	addr, err := proto.NewAddressFromString(s)
	a := AddressExpr(addr)
	return &a, err
}

func NewAddressFromProtoAddress(a proto.Address) *AddressExpr {
	addr := AddressExpr(a)
	return &addr
}

type Unit struct {
}

func (a *Unit) Write(w io.Writer) {
	_, _ = fmt.Fprint(w, "Unit")
}

func (a *Unit) Evaluate(Scope) (Expr, error) {
	return a, nil
}

func (a *Unit) Eq(other Expr) bool {
	return other.InstanceOf() == a.InstanceOf()
}

func (a *Unit) InstanceOf() string {
	return "Unit"
}

func NewUnit() *Unit {
	return &Unit{}
}

type AliasExpr proto.Alias

func (a *AliasExpr) Write(w io.Writer) {
	_, _ = fmt.Fprint(w, "Alias")
}

func (a *AliasExpr) Evaluate(Scope) (Expr, error) {
	return a, nil
}

func (a *AliasExpr) Eq(other Expr) bool {
	switch o := other.(type) {
	case *RecipientExpr:
		return o.Alias != nil && proto.Alias(*a).String() == o.Alias.String()
	case *AliasExpr:
		return proto.Alias(*a).String() == proto.Alias(*o).String()
	default:
		return false
	}
}

func (a *AliasExpr) InstanceOf() string {
	return "Alias"
}

// Recipient interface
func (a *AliasExpr) Recipient() proto.Recipient {
	return proto.NewRecipientFromAlias(proto.Alias(*a))
}

func NewAliasFromProtoAlias(a proto.Alias) *AliasExpr {
	al := AliasExpr(a)
	return &al
}

func newObjectExprFromDataEntry(entry proto.DataEntry) (*ObjectExpr, error) {
	fields := map[string]Expr{"key": NewString(entry.GetKey())}
	switch e := entry.(type) {
	case *proto.IntegerDataEntry:
		fields["value"] = NewLong(e.Value)
	case *proto.BooleanDataEntry:
		fields["value"] = NewBoolean(e.Value)
	case *proto.BinaryDataEntry:
		fields["value"] = NewBytes(e.Value)
	case *proto.StringDataEntry:
		fields["value"] = NewString(e.Value)
	default:
		return nil, errors.Errorf("unsupported data entry type '%T'", entry)
	}
	return NewObject(fields), nil
}

func NewDataEntryList(entries []proto.DataEntry) Exprs {
	r := make([]Expr, len(entries))
	for i, entry := range entries {
		v, err := newObjectExprFromDataEntry(entry)
		if err != nil {
			r[i] = NewUnit()
		}
		r[i] = v
	}
	return r
}

type Recipient interface {
	Expr
	Recipient() proto.Recipient
}

type RecipientExpr proto.Recipient

func NewRecipientFromProtoRecipient(a proto.Recipient) *RecipientExpr {
	r := RecipientExpr(a)
	return &r
}

func (a *RecipientExpr) Evaluate(Scope) (Expr, error) {
	return a, nil
}

func (a *RecipientExpr) Write(w io.Writer) {
	_, _ = fmt.Fprint(w, "RecipientExpr")
}

func (a *RecipientExpr) Eq(other Expr) bool {
	switch o := other.(type) {
	case *RecipientExpr:
		return a.Alias == o.Alias || a.Address == o.Address
	case *AddressExpr:
		return *a.Address == proto.Address(*o)
	case *AliasExpr:
		return *a.Alias == proto.Alias(*o)
	default:
		return false
	}
}

func (a *RecipientExpr) InstanceOf() string {
	return "Recipient"
}

func (a *RecipientExpr) Recipient() proto.Recipient {
	return proto.Recipient(*a)
}

type AssetPairExpr struct {
	fields object
}

func NewAssetPair(amountAsset Expr, priceAsset Expr) *AssetPairExpr {
	m := newObject()
	m["amountAsset"] = amountAsset
	m["priceAsset"] = priceAsset
	return &AssetPairExpr{fields: m}
}

func (a *AssetPairExpr) InstanceOf() string {
	return "AssetPair"
}

func (a *AssetPairExpr) Evaluate(Scope) (Expr, error) {
	return a, nil
}

func (a *AssetPairExpr) Write(w io.Writer) {
	_, _ = fmt.Fprint(w, "AssetPairExpr")
}

func (a *AssetPairExpr) Eq(other Expr) bool {
	if a.InstanceOf() != other.InstanceOf() {
		return false
	}
	o, ok := other.(*AssetPairExpr)
	if !ok {
		return false
	}
	return a.fields.Eq(o.fields)
}

func (a *AssetPairExpr) Get(name string) (Expr, error) {
	return a.fields.Get(name)
}

type object map[string]Expr

func newObject() object {
	return make(object)
}

func (a object) Write(w io.Writer) {
	_, _ = fmt.Fprint(w, "object")
}

func (a object) Evaluate(Scope) (Expr, error) {
	return a, nil
}

func (a object) Eq(other Expr) bool {
	b, ok := other.(object)
	if !ok {
		return false
	}

	if len(a) != len(b) {
		return false
	}

	for k1, v1 := range a {
		v2, ok := b[k1]
		if !ok {
			return false
		}
		if !v1.Eq(v2) {
			return false
		}
	}
	return true
}

func (a object) Get(name string) (Expr, error) {
	out, ok := a[name]
	if !ok {
		return nil, errors.Errorf("ObjectExpr no such field %s", name)
	}
	return out, nil
}

func (a object) InstanceOf() string {
	return "object"
}

type BuyExpr struct{}

func NewBuy() *BuyExpr {
	return &BuyExpr{}
}

func (a *BuyExpr) Evaluate(Scope) (Expr, error) {
	return a, nil
}

func (a *BuyExpr) Write(w io.Writer) {
	_, _ = fmt.Fprint(w, "BuyExpr")
}

func (a *BuyExpr) Eq(other Expr) bool {
	return a.InstanceOf() == other.InstanceOf()
}

func (a *BuyExpr) InstanceOf() string {
	return "Buy"
}

type SellExpr struct{}

func NewSell() *SellExpr {
	return &SellExpr{}
}

func (a *SellExpr) Evaluate(Scope) (Expr, error) {
	return a, nil
}

func (a *SellExpr) Write(w io.Writer) {
	_, _ = fmt.Fprint(w, "SellExpr")
}

func (a *SellExpr) Eq(other Expr) bool {
	return a.InstanceOf() == other.InstanceOf()
}

func (a *SellExpr) InstanceOf() string {
	return "Sell"
}

type CeilingExpr struct{}

func (a *CeilingExpr) Evaluate(Scope) (Expr, error) {
	return a, nil
}

func (a *CeilingExpr) Write(w io.Writer) {
	_, _ = fmt.Fprint(w, "CeilingExpr")
}

func (a *CeilingExpr) Eq(other Expr) bool {
	return a.InstanceOf() == other.InstanceOf()
}

func (a *CeilingExpr) InstanceOf() string {
	return "Ceiling"
}

type FloorExpr struct{}

func (a *FloorExpr) Evaluate(Scope) (Expr, error) {
	return a, nil
}

func (a *FloorExpr) Write(w io.Writer) {
	_, _ = fmt.Fprint(w, "FloorExpr")
}

func (a *FloorExpr) Eq(other Expr) bool {
	return a.InstanceOf() == other.InstanceOf()
}

func (a *FloorExpr) InstanceOf() string {
	return "Floor"
}

type HalfEvenExpr struct{}

func (a *HalfEvenExpr) Evaluate(Scope) (Expr, error) {
	return a, nil
}

func (a *HalfEvenExpr) Write(w io.Writer) {
	_, _ = fmt.Fprint(w, "HalfEvenExpr")
}

func (a *HalfEvenExpr) Eq(other Expr) bool {
	return a.InstanceOf() == other.InstanceOf()
}

func (a *HalfEvenExpr) InstanceOf() string {
	return "HalfEven"
}

type DownExpr struct{}

func (a *DownExpr) Evaluate(Scope) (Expr, error) {
	return a, nil
}

func (a *DownExpr) Write(w io.Writer) {
	_, _ = fmt.Fprint(w, "DownExpr")
}

func (a *DownExpr) Eq(other Expr) bool {
	return a.InstanceOf() == other.InstanceOf()
}

func (a *DownExpr) InstanceOf() string {
	return "Down"
}

type UpExpr struct{}

func (a *UpExpr) Evaluate(Scope) (Expr, error) {
	return a, nil
}

func (a *UpExpr) Write(w io.Writer) {
	_, _ = fmt.Fprint(w, "UpExpr")
}

func (a *UpExpr) Eq(other Expr) bool {
	return a.InstanceOf() == other.InstanceOf()
}

func (a *UpExpr) InstanceOf() string {
	return "Up"
}

type HalfUpExpr struct{}

func (a *HalfUpExpr) Evaluate(Scope) (Expr, error) {
	return a, nil
}

func (a *HalfUpExpr) Write(w io.Writer) {
	_, _ = fmt.Fprint(w, "HalfUpExpr")
}

func (a *HalfUpExpr) Eq(other Expr) bool {
	return a.InstanceOf() == other.InstanceOf()
}

func (a *HalfUpExpr) InstanceOf() string {
	return "HalfUp"
}

type HalfDownExpr struct{}

func (a *HalfDownExpr) Evaluate(Scope) (Expr, error) {
	return a, nil
}

func (a *HalfDownExpr) Write(w io.Writer) {
	_, _ = fmt.Fprint(w, "HalfDownExpr")
}

func (a *HalfDownExpr) Eq(other Expr) bool {
	return a.InstanceOf() == other.InstanceOf()
}

func (a *HalfDownExpr) InstanceOf() string {
	return "HalfDown"
}

type NoAlgExpr struct{}

func (a *NoAlgExpr) Evaluate(Scope) (Expr, error) {
	return a, nil
}

func (a *NoAlgExpr) Write(w io.Writer) {
	_, _ = fmt.Fprint(w, "NoAlgExpr")
}

func (a *NoAlgExpr) Eq(other Expr) bool {
	return a.InstanceOf() == other.InstanceOf()
}

func (a *NoAlgExpr) InstanceOf() string {
	return "NoAlg"
}

type MD5Expr struct{}

func (a *MD5Expr) Evaluate(Scope) (Expr, error) {
	return a, nil
}

func (a *MD5Expr) Write(w io.Writer) {
	_, _ = fmt.Fprint(w, "MD5Expr")
}

func (a *MD5Expr) Eq(other Expr) bool {
	return a.InstanceOf() == other.InstanceOf()
}

func (a *MD5Expr) InstanceOf() string {
	return "Md5"
}

type SHA1Expr struct{}

func (a *SHA1Expr) Evaluate(Scope) (Expr, error) {
	return a, nil
}

func (a *SHA1Expr) Write(w io.Writer) {
	_, _ = fmt.Fprint(w, "SHA1Expr")
}

func (a *SHA1Expr) Eq(other Expr) bool {
	return a.InstanceOf() == other.InstanceOf()
}

func (a *SHA1Expr) InstanceOf() string {
	return "Sha1"
}

type SHA224Expr struct{}

func (a *SHA224Expr) Evaluate(Scope) (Expr, error) {
	return a, nil
}

func (a *SHA224Expr) Write(w io.Writer) {
	_, _ = fmt.Fprint(w, "SHA224Expr")
}

func (a *SHA224Expr) Eq(other Expr) bool {
	return a.InstanceOf() == other.InstanceOf()
}

func (a *SHA224Expr) InstanceOf() string {
	return "Sha224"
}

type SHA256Expr struct{}

func (a *SHA256Expr) Evaluate(Scope) (Expr, error) {
	return a, nil
}

func (a *SHA256Expr) Write(w io.Writer) {
	_, _ = fmt.Fprint(w, "SHA256Expr")
}

func (a *SHA256Expr) Eq(other Expr) bool {
	return a.InstanceOf() == other.InstanceOf()
}

func (a *SHA256Expr) InstanceOf() string {
	return "Sha256"
}

type SHA384Expr struct{}

func (a *SHA384Expr) Evaluate(Scope) (Expr, error) {
	return a, nil
}

func (a *SHA384Expr) Write(w io.Writer) {
	_, _ = fmt.Fprint(w, "SHA384Expr")
}

func (a *SHA384Expr) Eq(other Expr) bool {
	return a.InstanceOf() == other.InstanceOf()
}

func (a *SHA384Expr) InstanceOf() string {
	return "Sha384"
}

type SHA512Expr struct{}

func (a *SHA512Expr) Evaluate(Scope) (Expr, error) {
	return a, nil
}

func (a *SHA512Expr) Write(w io.Writer) {
	_, _ = fmt.Fprint(w, "SHA512Expr")
}

func (a SHA512Expr) Eq(other Expr) bool {
	return a.InstanceOf() == other.InstanceOf()
}

func (a *SHA512Expr) InstanceOf() string {
	return "Sha512"
}

type SHA3224Expr struct{}

func (a *SHA3224Expr) Evaluate(Scope) (Expr, error) {
	return a, nil
}

func (a *SHA3224Expr) Write(w io.Writer) {
	_, _ = fmt.Fprint(w, "SHA3224Expr")
}

func (a *SHA3224Expr) Eq(other Expr) bool {
	return a.InstanceOf() == other.InstanceOf()
}

func (a *SHA3224Expr) InstanceOf() string {
	return "Sha3224"
}

type SHA3256Expr struct{}

func (a *SHA3256Expr) Evaluate(Scope) (Expr, error) {
	return a, nil
}

func (a *SHA3256Expr) Write(w io.Writer) {
	_, _ = fmt.Fprint(w, "SHA3256Expr")
}

func (a *SHA3256Expr) Eq(other Expr) bool {
	return a.InstanceOf() == other.InstanceOf()
}

func (a *SHA3256Expr) InstanceOf() string {
	return "Sha3256"
}

type SHA3384Expr struct{}

func (a *SHA3384Expr) Evaluate(Scope) (Expr, error) {
	return a, nil
}

func (a *SHA3384Expr) Write(w io.Writer) {
	_, _ = fmt.Fprint(w, "SHA3384Expr")
}

func (a *SHA3384Expr) Eq(other Expr) bool {
	return a.InstanceOf() == other.InstanceOf()
}

func (a *SHA3384Expr) InstanceOf() string {
	return "Sha3384"
}

type SHA3512Expr struct{}

func (a *SHA3512Expr) Evaluate(Scope) (Expr, error) {
	return a, nil
}

func (a *SHA3512Expr) Write(w io.Writer) {
	_, _ = fmt.Fprint(w, "SHA3512Expr")
}

func (a *SHA3512Expr) Eq(other Expr) bool {
	return a.InstanceOf() == other.InstanceOf()
}

func (a *SHA3512Expr) InstanceOf() string {
	return "Sha3512"
}

//assetId ByteVector|Unit
//amount Int
type AttachedPaymentExpr struct {
	fields object
}

func NewAttachedPaymentExpr(assetId Expr, amount Expr) *AttachedPaymentExpr {
	fields := newObject()
	fields["assetId"] = assetId
	fields["amount"] = amount
	return &AttachedPaymentExpr{
		fields: fields,
	}
}

func (a *AttachedPaymentExpr) Write(w io.Writer) {
	_, _ = w.Write([]byte("AttachedPaymentExpr"))
}

func (a *AttachedPaymentExpr) Evaluate(Scope) (Expr, error) {
	return a, nil
}

func (a *AttachedPaymentExpr) Eq(other Expr) bool {
	if a.InstanceOf() != other.InstanceOf() {
		return false
	}
	o := other.(*AttachedPaymentExpr)
	return a.fields.Eq(o.fields)
}

func (a *AttachedPaymentExpr) InstanceOf() string {
	return "AttachedPayment"
}

func (a *AttachedPaymentExpr) Get(key string) (Expr, error) {
	return a.fields.Get(key)
}

type AssetInfoExpr struct {
	fields object
}

func (a *AssetInfoExpr) Write(w io.Writer) {
	_, _ = fmt.Fprintf(w, "AssetInfoExpr")
}

func (a *AssetInfoExpr) Evaluate(Scope) (Expr, error) {
	return a, nil
}

func (a *AssetInfoExpr) Eq(other Expr) bool {
	return false
}

func (a *AssetInfoExpr) InstanceOf() string {
	return "Asset"
}

func (a *AssetInfoExpr) Get(name string) (Expr, error) {
	return a.fields.Get(name)
}

func NewAssetInfo(obj object) *AssetInfoExpr {
	return &AssetInfoExpr{fields: obj}
}

type BlockInfoExpr struct {
	fields object
}

func (a *BlockInfoExpr) Write(w io.Writer) {
	_, _ = fmt.Fprintf(w, "BlockInfoExpr")
}

func (a *BlockInfoExpr) Evaluate(Scope) (Expr, error) {
	return a, nil
}

func (a *BlockInfoExpr) Get(name string) (Expr, error) {
	return a.fields.Get(name)
}

func (a *BlockInfoExpr) Eq(other Expr) bool {
	return false
}

func (a *BlockInfoExpr) InstanceOf() string {
	return "BlockInfo"
}

func NewBlockInfo(scheme proto.Scheme, header *proto.BlockHeader, height proto.Height) (*BlockInfoExpr, error) {
	fields := newObject()
	fields["timestamp"] = NewLong(int64(header.Timestamp))
	fields["height"] = NewLong(int64(height))
	fields["baseTarget"] = NewLong(int64(header.BaseTarget))
	fields["generationSignature"] = NewBytes(common.Dup(header.GenSignature.Bytes()))
	addr, err := proto.NewAddressFromPublicKey(scheme, header.GenPublicKey)
	if err != nil {
		return nil, err
	}
	fields["generator"] = NewAddressFromProtoAddress(addr)
	fields["generatorPublicKey"] = NewBytes(common.Dup(header.GenPublicKey.Bytes()))
	return &BlockInfoExpr{
		fields: fields,
	}, nil
}

type WriteSetExpr struct {
	items []*DataEntryExpr
}

func NewWriteSet(e ...*DataEntryExpr) *WriteSetExpr {
	return &WriteSetExpr{
		items: e,
	}
}

func (a *WriteSetExpr) Write(w io.Writer) {
	_, _ = fmt.Fprintf(w, "WriteSetExpr")
}

func (a *WriteSetExpr) Evaluate(Scope) (Expr, error) {
	return a, nil
}

func (a *WriteSetExpr) Eq(other Expr) bool {
	return false
}

func (a *WriteSetExpr) InstanceOf() string {
	return "WriteSet"
}

func (a *WriteSetExpr) Get(name string) (Expr, error) {
	if name == "data" {
		r := make(Exprs, len(a.items))
		for i, item := range a.items {
			r[i] = item
		}
		return r, nil
	}
	return NewUnit(), nil
}

func (a *WriteSetExpr) ToActions() ([]proto.ScriptAction, error) {
	res := make([]proto.ScriptAction, len(a.items))
	for i, entryExpr := range a.items {
		action, err := entryExpr.ToAction(nil)
		if err != nil {
			return nil, err
		}
		res[i] = action
	}
	return res, nil
}

type TransferSetExpr struct {
	items []*ScriptTransferExpr
}

func NewTransferSet(e ...*ScriptTransferExpr) *TransferSetExpr {
	return &TransferSetExpr{items: e}
}

func (a *TransferSetExpr) Write(w io.Writer) {
	_, _ = fmt.Fprintf(w, "TransferSetExpr")
}

func (a *TransferSetExpr) Evaluate(Scope) (Expr, error) {
	return a, nil
}

func (a *TransferSetExpr) Eq(other Expr) bool {
	return false
}

func (a *TransferSetExpr) InstanceOf() string {
	return "TransferSet"
}

func (a *TransferSetExpr) ToActions() ([]proto.ScriptAction, error) {
	res := make([]proto.ScriptAction, 0, len(a.items))
	for _, transferExpr := range a.items {
		action, err := transferExpr.ToAction(nil)
		if err != nil {
			return nil, err
		}
		res = append(res, action)
	}
	return res, nil
}

type InvocationExpr struct {
	fields object
}

func (a *InvocationExpr) Get(name string) (Expr, error) {
	return a.fields.Get(name)
}

func (a *InvocationExpr) Write(w io.Writer) {
	_, _ = fmt.Fprintf(w, "InvocationExpr")
}

func (a *InvocationExpr) Evaluate(Scope) (Expr, error) {
	return a, nil
}

func (a *InvocationExpr) Eq(other Expr) bool {
	return false
}

func (a *InvocationExpr) InstanceOf() string {
	return "Invocation"
}

type ScriptTransferExpr struct {
	recipient Recipient
	amount    *LongExpr
	asset     Expr
}

func NewScriptTransfer(recipient Recipient, amount *LongExpr, asset Expr) (*ScriptTransferExpr, error) {
	switch asset.(type) {
	case *Unit, *BytesExpr:
	default:
		return nil, errors.Errorf("expected 'Unit' or 'BytesExpr' as asset, found %T", asset)
	}
	fields := object{}
	fields["recipient"] = recipient
	fields["amount"] = amount
	fields["asset"] = asset
	return &ScriptTransferExpr{
		recipient: recipient,
		amount:    amount,
		asset:     asset,
	}, nil
}

func (a *ScriptTransferExpr) Write(w io.Writer) {
	_, _ = fmt.Fprint(w, "ScriptTransferExpr")
}

func (a *ScriptTransferExpr) Evaluate(Scope) (Expr, error) {
	return a, nil
}

func (a *ScriptTransferExpr) Eq(other Expr) bool {
	return false
}

func (a *ScriptTransferExpr) InstanceOf() string {
	return "ScriptTransfer"
}

func (a *ScriptTransferExpr) ToAction(*crypto.Digest) (proto.ScriptAction, error) {
	var oa *proto.OptionalAsset
	var err error
	switch asset := a.asset.(type) {
	case *Unit:
		oa = &proto.OptionalAsset{Present: false}
	case *BytesExpr:
		oa, err = proto.NewOptionalAssetFromBytes(asset.Value)
		if err != nil {
			return nil, errors.Wrap(err, "invalid asset id bytes")
		}
	default:
		return nil, errors.New("invalid type for asset expr")
	}
	return &proto.TransferScriptAction{
		Recipient: a.recipient.Recipient(),
		Amount:    a.amount.Value,
		Asset:     *oa,
	}, nil
}

type ScriptResultExpr struct {
	WriteSet    *WriteSetExpr
	TransferSet *TransferSetExpr
}

func NewScriptResult(writeSet *WriteSetExpr, transferSet *TransferSetExpr) *ScriptResultExpr {
	return &ScriptResultExpr{
		WriteSet:    writeSet,
		TransferSet: transferSet,
	}
}

func (a *ScriptResultExpr) Write(w io.Writer) {
	_, _ = fmt.Fprintf(w, "ScriptResultExpr")
}

func (a *ScriptResultExpr) Evaluate(Scope) (Expr, error) {
	return a, nil
}

func (a *ScriptResultExpr) Eq(other Expr) bool {
	return false
}

func (a *ScriptResultExpr) InstanceOf() string {
	return "ScriptResult"
}

func (a *ScriptResultExpr) ToActions() ([]proto.ScriptAction, error) {
	actions := make([]proto.ScriptAction, 0)
	if a.WriteSet != nil {
		wa, err := a.WriteSet.ToActions()
		if err != nil {
			return nil, errors.Wrap(err, "failed to convert ScriptResult to ScriptActions")
		}
		actions = append(actions, wa...)
	}
	if a.TransferSet != nil {
		ta, err := a.TransferSet.ToActions()
		if err != nil {
			return nil, errors.Wrap(err, "failed to convert ScriptResult to ScriptActions")
		}
		actions = append(actions, ta...)
	}
	return actions, nil
}

type IssueExpr struct {
	Name        string
	Description string
	Quantity    int64
	Decimals    int64
	Reissuable  bool
	Nonce       int64
}

func NewIssueExpr(name, description string, quantity, decimals int64, reissuable bool, nonce int64) *IssueExpr {
	return &IssueExpr{
		Name:        name,
		Description: description,
		Quantity:    quantity,
		Decimals:    decimals,
		Reissuable:  reissuable,
		Nonce:       nonce,
	}
}

func (a *IssueExpr) Write(w io.Writer) {
	_, _ = fmt.Fprintf(w, "IssueExpr")
}

func (a *IssueExpr) Evaluate(Scope) (Expr, error) {
	return a, nil
}

func (a *IssueExpr) Eq(other Expr) bool {
	b, ok := other.(*IssueExpr)
	if !ok {
		return false
	}
	return a.Name == b.Name && a.Description == b.Description && a.Quantity == b.Quantity && a.Decimals == b.Decimals && a.Reissuable == b.Reissuable && a.Nonce == b.Nonce
}

func (a *IssueExpr) InstanceOf() string {
	return "Issue"
}

func (a *IssueExpr) ToAction(parent *crypto.Digest) (proto.ScriptAction, error) {
	if parent == nil {
		return nil, errors.New("empty parent for IssueExpr")
	}
	id := proto.GenerateIssueScriptActionID(a.Name, a.Description, a.Decimals, a.Quantity, a.Reissuable, a.Nonce, *parent)
	return &proto.IssueScriptAction{
		ID:          id,
		Name:        a.Name,
		Description: a.Description,
		Quantity:    a.Quantity,
		Decimals:    int32(a.Decimals),
		Reissuable:  a.Reissuable,
		Script:      nil,
		Nonce:       a.Nonce,
	}, nil
}

func (a *IssueExpr) Get(name string) (Expr, error) {
	switch name {
	case "name":
		return NewString(a.Name), nil
	case "description":
		return NewString(a.Description), nil
	case "quantity":
		return NewLong(a.Quantity), nil
	case "decimals":
		return NewLong(a.Decimals), nil
	case "isReissuable":
		return NewBoolean(a.Reissuable), nil
	case "compiledScript":
		return NewUnit(), nil // Always Unit in RIDEv4
	case "nonce":
		return NewLong(a.Nonce), nil
	default:
		return nil, errors.Errorf("unknown field '%s' of IssueExpr", name)
	}
}

type ReissueExpr struct {
	AssetID    crypto.Digest
	Quantity   int64
	Reissuable bool
}

func NewReissueExpr(assetID []byte, quantity int64, reissuable bool) (*ReissueExpr, error) {
	id, err := crypto.NewDigestFromBytes(assetID)
	if err != nil {
		return nil, err
	}
	return &ReissueExpr{
		AssetID:    id,
		Quantity:   quantity,
		Reissuable: reissuable,
	}, nil
}

func (a *ReissueExpr) Write(w io.Writer) {
	_, _ = fmt.Fprintf(w, "ReissueExpr")
}

func (a *ReissueExpr) Evaluate(Scope) (Expr, error) {
	return a, nil
}

func (a *ReissueExpr) Eq(other Expr) bool {
	b, ok := other.(*ReissueExpr)
	if !ok {
		return false
	}
	return a.AssetID == b.AssetID && a.Quantity == b.Quantity && a.Reissuable == b.Reissuable
}

func (a *ReissueExpr) InstanceOf() string {
	return "Reissue"
}

func (a *ReissueExpr) ToAction(*crypto.Digest) (proto.ScriptAction, error) {
	return &proto.ReissueScriptAction{
		AssetID:    a.AssetID,
		Quantity:   a.Quantity,
		Reissuable: a.Reissuable,
	}, nil
}

func (a *ReissueExpr) Get(name string) (Expr, error) {
	switch name {
	case "assetId":
		return NewBytes(a.AssetID.Bytes()), nil
	case "quantity":
		return NewLong(a.Quantity), nil
	case "isReissuable":
		return NewBoolean(a.Reissuable), nil
	default:
		return nil, errors.Errorf("unknown field '%s' of ReissueExpr", name)
	}
}

type BurnExpr struct {
	AssetID  crypto.Digest
	Quantity int64
}

func NewBurnExpr(assetID []byte, quantity int64) (*BurnExpr, error) {
	id, err := crypto.NewDigestFromBytes(assetID)
	if err != nil {
		return nil, err
	}
	return &BurnExpr{
		AssetID:  id,
		Quantity: quantity,
	}, nil
}

func (a *BurnExpr) Write(w io.Writer) {
	_, _ = fmt.Fprintf(w, "BurnExpr")
}

func (a *BurnExpr) Evaluate(Scope) (Expr, error) {
	return a, nil
}

func (a *BurnExpr) Eq(other Expr) bool {
	b, ok := other.(*BurnExpr)
	if !ok {
		return false
	}
	return a.AssetID == b.AssetID && a.Quantity == b.Quantity
}

func (a *BurnExpr) InstanceOf() string {
	return "Burn"
}

func (a *BurnExpr) ToAction(*crypto.Digest) (proto.ScriptAction, error) {
	return &proto.BurnScriptAction{
		AssetID:  a.AssetID,
		Quantity: a.Quantity,
	}, nil
}

func (a *BurnExpr) Get(name string) (Expr, error) {
	switch name {
	case "assetId":
		return NewBytes(a.AssetID.Bytes()), nil
	case "quantity":
		return NewLong(a.Quantity), nil
	default:
		return nil, errors.Errorf("unknown field '%s' of BurnExpr", name)
	}
}

<<<<<<< HEAD
type SponsorshipExpr struct {
	AssetID crypto.Digest
	MinFee  int64
}

func NewSponsorshipExpr(assetID []byte, minFee int64) (*SponsorshipExpr, error) {
	id, err := crypto.NewDigestFromBytes(assetID)
	if err != nil {
		return nil, err
	}
	return &SponsorshipExpr{
		AssetID: id,
		MinFee:  minFee,
	}, nil
}

func (a *SponsorshipExpr) Write(w io.Writer) {
	_, _ = fmt.Fprintf(w, "SponsorshipExpr")
}

func (a *SponsorshipExpr) Evaluate(Scope) (Expr, error) {
	return a, nil
}

func (a *SponsorshipExpr) Eq(other Expr) bool {
	b, ok := other.(*SponsorshipExpr)
	if !ok {
		return false
	}
	return a.AssetID == b.AssetID && a.MinFee == b.MinFee
}

func (a *SponsorshipExpr) InstanceOf() string {
	return "SponsorFee"
}

func (a *SponsorshipExpr) ToAction(*crypto.Digest) (proto.ScriptAction, error) {
	return &proto.SponsorshipScriptAction{
		AssetID: a.AssetID,
		MinFee:  a.MinFee,
	}, nil
}

func (a *SponsorshipExpr) Get(name string) (Expr, error) {
	switch name {
	case "assetId":
		return NewBytes(a.AssetID.Bytes()), nil
	case "minSponsoredAssetFee":
		return NewLong(a.MinFee), nil
	default:
		return nil, errors.Errorf("unknown field '%s' of SponsorshipExpr", name)
	}
=======
type BalanceDetailsExpr struct {
	fields object
}

func NewBalanceDetailsExpr(balance *proto.FullWavesBalance) *BalanceDetailsExpr {
	fields := newObject()
	fields["regular"] = NewLong(int64(balance.Regular))
	fields["available"] = NewLong(int64(balance.Available))
	fields["effective"] = NewLong(int64(balance.Effective))
	fields["generating"] = NewLong(int64(balance.Generating))
	return &BalanceDetailsExpr{
		fields: fields,
	}
}

func (a *BalanceDetailsExpr) Write(w io.Writer) {
	_, _ = w.Write([]byte("BalanceDetailsExpr"))
}

func (a *BalanceDetailsExpr) Evaluate(Scope) (Expr, error) {
	return a, nil
}

func (a *BalanceDetailsExpr) Eq(other Expr) bool {
	if a.InstanceOf() != other.InstanceOf() {
		return false
	}
	o := other.(*BalanceDetailsExpr)
	return a.fields.Eq(o.fields)
}

func (a *BalanceDetailsExpr) InstanceOf() string {
	return "BalanceDetails"
}

func (a *BalanceDetailsExpr) Get(key string) (Expr, error) {
	return a.fields.Get(key)
>>>>>>> 3b4c76c6
}<|MERGE_RESOLUTION|>--- conflicted
+++ resolved
@@ -2222,7 +2222,6 @@
 	}
 }
 
-<<<<<<< HEAD
 type SponsorshipExpr struct {
 	AssetID crypto.Digest
 	MinFee  int64
@@ -2275,7 +2274,8 @@
 	default:
 		return nil, errors.Errorf("unknown field '%s' of SponsorshipExpr", name)
 	}
-=======
+}
+
 type BalanceDetailsExpr struct {
 	fields object
 }
@@ -2313,5 +2313,4 @@
 
 func (a *BalanceDetailsExpr) Get(key string) (Expr, error) {
 	return a.fields.Get(key)
->>>>>>> 3b4c76c6
 }