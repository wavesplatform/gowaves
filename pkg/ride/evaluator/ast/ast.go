--- conflicted
+++ resolved
@@ -1876,28 +1876,17 @@
 	return "TransferSet"
 }
 
-<<<<<<< HEAD
 func (a *TransferSetExpr) ToActions() ([]proto.ScriptAction, error) {
-	res := make([]proto.ScriptAction, len(a.items))
-	for i, transferExpr := range a.items {
+	res := make([]proto.ScriptAction, 0, len(a.items))
+	for _, transferExpr := range a.items {
+		if transferExpr.amount.Value == 0 {
+			continue
+		}
 		action, err := transferExpr.ToAction(nil)
 		if err != nil {
 			return nil, err
 		}
-		res[i] = action
-=======
-func (a *TransferSetExpr) toProto() ([]proto.ScriptResultTransfer, error) {
-	res := make([]proto.ScriptResultTransfer, 0, len(a.body))
-	for _, transferExpr := range a.body {
-		transfer, err := transferExpr.toProto()
-		if err != nil {
-			return nil, err
-		}
-		if transfer.Amount == 0 { // Skip empty
-			continue
-		}
-		res = append(res, *transfer)
->>>>>>> 07e4ca98
+		res = append(res, action)
 	}
 	return res, nil
 }
