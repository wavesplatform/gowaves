--- conflicted
+++ resolved
@@ -74,9 +74,8 @@
 		}
 	}
 
-<<<<<<< HEAD
-	if len(fn.funcDecl.Args) != len(tx.FunctionCall.Arguments) {
-		return nil, errors.Errorf("invalid func '%s' args count, expected %d, got %d", fn.funcDecl.Name, len(fn.funcDecl.Args), len(tx.FunctionCall.Arguments))
+	if len(fn.FuncDecl.Args) != len(tx.FunctionCall.Arguments) {
+		return nil, errors.Errorf("invalid func '%s' args count, expected %d, got %d", fn.FuncDecl.Name, len(fn.FuncDecl.Args), len(tx.FunctionCall.Arguments))
 	}
 	// pass function arguments
 	curScope := scope.Clone()
@@ -85,16 +84,7 @@
 		if err != nil {
 			return nil, errors.Wrap(err, "Script.CallFunction")
 		}
-		curScope.AddValue(fn.funcDecl.Args[i], argExpr)
-=======
-	if len(fn.FuncDecl.Args) != len(args) {
-		return nil, errors.Errorf("invalid func '%s' args count, expected %d, got %d", fn.FuncDecl.Name, len(fn.FuncDecl.Args), len(args))
-	}
-	// pass function arguments
-	curScope := scope.Clone()
-	for i := 0; i < len(args); i++ {
-		curScope.AddValue(fn.FuncDecl.Args[i], args[i])
->>>>>>> a5290fb7
+		curScope.AddValue(fn.FuncDecl.Args[i], argExpr)
 	}
 	// invocation type
 	curScope.AddValue(fn.AnnotationInvokeName, invoke)
