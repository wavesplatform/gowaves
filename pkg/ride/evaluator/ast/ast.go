package ast

import (
	"bytes"
	"fmt"
	"io"

	"github.com/mr-tron/base58/base58"
	"github.com/pkg/errors"
	"github.com/wavesplatform/gowaves/pkg/proto"
)

const InstanceFieldName = "$instance"

type Script struct {
	//TODO: update for DApps support
	Version    int
	HasBlockV2 bool
	Verifier   Expr
}

type Expr interface {
	Write(io.Writer)
	Evaluate(Scope) (Expr, error)
	Eq(Expr) (bool, error)
	InstanceOf() string
}

type Exprs []Expr

func (a Exprs) Write(w io.Writer) {
	for _, expr := range a {
		expr.Write(w)
	}
}

func (a Exprs) Evaluate(s Scope) (Expr, error) {
	return a.EvaluateAll(s)
}

func (a Exprs) EvaluateAll(s Scope) (Exprs, error) {
	out := make(Exprs, len(a))
	for i, row := range a {
		rs, err := row.Evaluate(s.Clone())
		if err != nil {
			return nil, err
		}
		out[i] = rs
	}

	return out, nil
}

func (a Exprs) Eq(other Expr) (bool, error) {
	return false, errors.Errorf("trying to compare %T with %T", a, other)
}

func (a Exprs) InstanceOf() string {
	return "Exprs"
}

func NewExprs(e ...Expr) Exprs {
	return e
}

type Getable interface {
	Get(string) (Expr, error)
}

type Block struct {
	Let  *LetExpr
	Body Expr
}

func (a *Block) Write(w io.Writer) {
	a.Let.Write(w)
	_, _ = fmt.Fprintf(w, "\n")
	a.Body.Write(w)
}

func (a *Block) Evaluate(s Scope) (Expr, error) {
	s.AddValue(a.Let.Name, a.Let.Value)
	return a.Body.Evaluate(s.Clone())
}

func (a *Block) Eq(other Expr) (bool, error) {
	return false, errors.Errorf("trying to compare %T with %T", a, other)
}

func (a *Block) InstanceOf() string {
	return "Block"
}

type LetExpr struct {
	Name  string
	Value Expr
}

func (a *LetExpr) Write(w io.Writer) {
	_, _ = fmt.Fprintf(w, "let %s = ", a.Name)
	a.Value.Write(w)
}

func NewLet(name string, value Expr) *LetExpr {
	return &LetExpr{
		Name:  name,
		Value: value,
	}
}

type LongExpr struct {
	Value int64
}

func NewLong(value int64) *LongExpr {
	return &LongExpr{
		Value: value,
	}
}

func (a *LongExpr) Write(w io.Writer) {
	_, _ = fmt.Fprintf(w, "%d", a.Value)
}

func (a *LongExpr) Evaluate(Scope) (Expr, error) {
	return a, nil
}

func (a *LongExpr) Eq(other Expr) (bool, error) {
	b, ok := other.(*LongExpr)
	if !ok {
		return false, errors.Errorf("trying to compare %T with %T", a, other)
	}
	return a.Value == b.Value, nil
}

func (a *LongExpr) InstanceOf() string {
	return "Long"
}

type BooleanExpr struct {
	Value bool
}

func NewBoolean(value bool) *BooleanExpr {
	return &BooleanExpr{
		Value: value,
	}
}

func (a *BooleanExpr) Evaluate(scope Scope) (Expr, error) {
	return a, nil
}

func (a *BooleanExpr) Write(w io.Writer) {
	_, _ = fmt.Fprint(w, a.Value)
}

func (a *BooleanExpr) Eq(other Expr) (bool, error) {
	b, ok := other.(*BooleanExpr)
	if !ok {
		return false, errors.Errorf("trying to compare %T with %T", a, other)
	}

	return a.Value == b.Value, nil
}

func (a *BooleanExpr) InstanceOf() string {
	return "Boolean"
}

type FuncCall struct {
	Func Expr
}

func (a *FuncCall) Write(w io.Writer) {
	a.Func.Write(w)
}

func (a *FuncCall) Evaluate(s Scope) (Expr, error) {
	return a.Func.Evaluate(s)
}

func (a *FuncCall) Eq(other Expr) (bool, error) {
	return false, errors.Errorf("trying to compare %T with %T", a, other)
}

func (a *FuncCall) InstanceOf() string {
	return "FuncCall"
}

func NewFuncCall(f Expr) *FuncCall {
	return &FuncCall{
		Func: f,
	}
}

type NativeFunction struct {
	FunctionID int16
	Argc       int
	Argv       Exprs
}

func NewNativeFunction(id int16, argc int, argv Exprs) *NativeFunction {
	return &NativeFunction{
		FunctionID: id,
		Argc:       argc,
		Argv:       argv,
	}
}

func (a *NativeFunction) Write(w io.Writer) {
	writeNativeFunction(w, a.FunctionID, a.Argv)
}

func (a *NativeFunction) Evaluate(s Scope) (Expr, error) {
	f, ok := s.FuncByShort(a.FunctionID)
	if !ok {
		return nil, errors.Errorf("evaluate native function: function id %d not found in scope", a.FunctionID)
	}

	return f(s.Clone(), a.Argv)
}

func (a *NativeFunction) Eq(other Expr) (bool, error) {
	return false, errors.Errorf("trying to compare %T with %T", a, other)
}

func (a *NativeFunction) InstanceOf() string {
	return "NativeFunction"
}

type UserFunction struct {
	Name string
	Argc int
	Argv Exprs
}

func NewUserFunction(name string, argc int, argv Exprs) *UserFunction {
	return &UserFunction{
		Name: name,
		Argc: argc,
		Argv: argv,
	}
}

func (a *UserFunction) Write(w io.Writer) {
	if a.Name == "!=" {
		infix(w, " != ", a.Argv)
		return
	}
	prefix(w, a.Name, a.Argv)
}

func (a *UserFunction) Evaluate(s Scope) (Expr, error) {
	f, ok := s.FuncByName(a.Name)
	if !ok {
		return nil, errors.Errorf("evaluate user function: function name %s not found in scope", a.Name)
	}

	return f(s.Clone(), a.Argv)
}

func (a *UserFunction) Eq(other Expr) (bool, error) {
	return false, errors.Errorf("trying to compare %T with %T", a, other)
}

func (a *UserFunction) InstanceOf() string {
	return "UserFunction"
}

type RefExpr struct {
	Name   string
	cached bool
	cache  RefCache
}

type RefCache struct {
	Expr Expr
	Err  error
}

func (a *RefExpr) Write(w io.Writer) {
	_, _ = fmt.Fprint(w, a.Name)
}

func (a *RefExpr) Evaluate(s Scope) (Expr, error) {

	if a.cached {
		return a.cache.Expr, a.cache.Err
	}

	expr, ok := s.Value(a.Name)
	if !ok {
		return nil, errors.Errorf("RefExpr evaluate: not found expr by name %s", a.Name)
	}

	rs, err := expr.Evaluate(s.Clone())

	a.cache = RefCache{
		Expr: rs,
		Err:  err,
	}
	a.cached = true

	return a.cache.Expr, a.cache.Err
}

func (a *RefExpr) Eq(other Expr) (bool, error) {
	return false, errors.Errorf("trying to compare %T with %T", a, other)
}

func (a *RefExpr) InstanceOf() string {
	return "Ref"
}

type IfExpr struct {
	Condition Expr
	True      Expr
	False     Expr
}

func NewIf(cond, trueExpr, falseExpr Expr) *IfExpr {
	return &IfExpr{
		Condition: cond,
		True:      trueExpr,
		False:     falseExpr,
	}
}

func (a *IfExpr) Write(w io.Writer) {
	_, _ = fmt.Fprint(w, "if ( ")
	a.Condition.Write(w)
	_, _ = fmt.Fprint(w, " ) { ")
	a.True.Write(w)
	_, _ = fmt.Fprint(w, " } else { ")
	a.False.Write(w)
	_, _ = fmt.Fprint(w, " }  ")
}

func (a *IfExpr) Evaluate(s Scope) (Expr, error) {
	cond, err := a.Condition.Evaluate(s.Clone())
	if err != nil {
		return nil, err
	}

	b, ok := cond.(*BooleanExpr)
	if !ok {
		return nil, errors.Errorf("IfExpr evaluate: expected bool in condition found %T", cond)
	}

	if b.Value {
		return a.True.Evaluate(s.Clone())
	} else {
		return a.False.Evaluate(s.Clone())
	}
}

func (a *IfExpr) Eq(other Expr) (bool, error) {
	return false, errors.Errorf("trying to compare %T with %T", a, other)
}

func (a *IfExpr) InstanceOf() string {
	return "If"
}

type BytesExpr struct {
	Value []byte
}

func NewBytes(b []byte) *BytesExpr {
	return &BytesExpr{
		Value: b,
	}
}

func (a *BytesExpr) Write(w io.Writer) {
	_, _ = fmt.Fprint(w, "base58'", base58.Encode(a.Value), "'")
}

func (a *BytesExpr) Evaluate(s Scope) (Expr, error) {
	return a, nil
}

func (a *BytesExpr) Eq(other Expr) (bool, error) {
	b, ok := other.(*BytesExpr)
	if !ok {
		return false, errors.Errorf("trying to compare %T with %T", a, other)
	}

	return bytes.Equal(a.Value, b.Value), nil
}

func (a *BytesExpr) InstanceOf() string {
	return "Bytes"
}

type GetterExpr struct {
	Object Expr
	Key    string
}

func NewGetterExpr(object Expr, key string) *GetterExpr {
	return &GetterExpr{
		Object: object,
		Key:    key,
	}
}

func (a *GetterExpr) Write(w io.Writer) {
	a.Object.Write(w)
	_, _ = fmt.Fprint(w, ".", a.Key)
}

func (a *GetterExpr) Evaluate(s Scope) (Expr, error) {
	val, err := a.Object.Evaluate(s.Clone())
	if err != nil {
		return nil, errors.Wrapf(err, "GetterExpr Evaluate by key %s", a.Key)
	}

	if obj, ok := val.(Getable); ok {
		e, err := obj.Get(a.Key)
		if err != nil {
			return nil, err
		}
		return e, nil
	}
	return nil, errors.Errorf("GetterExpr Evaluate: expected value be Getable, got %T", val)
}

func (a *GetterExpr) Eq(other Expr) (bool, error) {
	return false, errors.Errorf("trying to compare %T with %T", a, other)
}

func (a *GetterExpr) InstanceOf() string {
	return "Getter"
}

type ObjectExpr struct {
	fields map[string]Expr
}

func NewObject(fields map[string]Expr) *ObjectExpr {
	return &ObjectExpr{
		fields: fields,
	}
}

func (a *ObjectExpr) Write(w io.Writer) {
	_, _ = fmt.Fprint(w, "object")
}

func (a *ObjectExpr) Evaluate(s Scope) (Expr, error) {
	return a, nil
}

func (a *ObjectExpr) Eq(other Expr) (bool, error) {
	b, ok := other.(*ObjectExpr)
	if !ok {
		return false, errors.Errorf("trying to compare %T with %T", a, other)
	}

	if len(a.fields) != len(b.fields) {
		return false, nil
	}

	for k1, v1 := range a.fields {
		v2, ok := b.fields[k1]
		if !ok {
			return false, nil
		}
		rs, err := v1.Eq(v2)
		if err != nil {
			return false, err
		}
		if !rs {
			return false, nil
		}
	}

	return true, nil
}

func (a *ObjectExpr) Get(name string) (Expr, error) {
	out, ok := a.fields[name]
	if !ok {
		return nil, errors.Errorf("ObjectExpr no such field %s", name)
	}
	return out, nil
}

func (a *ObjectExpr) InstanceOf() string {
	if s, ok := a.fields[InstanceFieldName].(*StringExpr); ok {
		return s.Value
	}
	return ""
}

type StringExpr struct {
	Value string
}

func NewString(value string) *StringExpr {
	return &StringExpr{
		Value: value,
	}
}

func (a *StringExpr) Write(w io.Writer) {
	_, _ = fmt.Fprint(w, `"`, a.Value, `"`)
}

func (a *StringExpr) Evaluate(s Scope) (Expr, error) {
	return a, nil
}

func (a *StringExpr) Eq(other Expr) (bool, error) {
	b, ok := other.(*StringExpr)
	if !ok {
		return false, errors.Errorf("trying to compare %T with %T", a, other)
	}

	return a.Value == b.Value, nil
}

func (a *StringExpr) InstanceOf() string {
	return "String"
}

type AddressExpr proto.Address

func (a AddressExpr) Write(w io.Writer) {
	_, _ = fmt.Fprint(w, proto.Address(a).String())
}

func (a AddressExpr) Evaluate(s Scope) (Expr, error) {
	return a, nil
}

func (a AddressExpr) Eq(other Expr) (bool, error) {
	b, ok := other.(AddressExpr)
	if !ok {
		return false, errors.Errorf("trying to compare AddressExpr with %T", other)
	}

	return bytes.Equal(a[:], b[:]), nil
}

func (a AddressExpr) InstanceOf() string {
	return "AddressExpr"
}

func NewAddressFromString(s string) (AddressExpr, error) {
	addr, err := proto.NewAddressFromString(s)
	return AddressExpr(addr), err
}

func NewAddressFromProtoAddress(a proto.Address) AddressExpr {
	return AddressExpr(a)
}

type Unit struct {
}

func (a Unit) Write(w io.Writer) {
	_, _ = fmt.Fprint(w, "Unit")
}

func (a Unit) Evaluate(s Scope) (Expr, error) {
	return a, nil
}

func (a Unit) Eq(other Expr) (bool, error) {
	if other.InstanceOf() == a.InstanceOf() {
		return true, nil
	}
	return false, nil
}

func (a Unit) InstanceOf() string {
	return "Unit"
}

func NewUnit() Unit {
	return Unit{}
}

type AliasExpr proto.Alias

func (a AliasExpr) Write(w io.Writer) {
	_, _ = fmt.Fprint(w, "Alias")
}

func (a AliasExpr) Evaluate(s Scope) (Expr, error) {
	return a, nil
}

func (a AliasExpr) Eq(other Expr) (bool, error) {
	if b, ok := other.(AliasExpr); ok {
		return proto.Alias(a).String() == proto.Alias(b).String(), nil
	}

	return false, errors.Errorf("trying to compare %T with %T", a, other)
}

func (a AliasExpr) InstanceOf() string {
	return "Alias"
}

func NewAliasFromProtoAlias(a proto.Alias) AliasExpr {
	return AliasExpr(a)
}

type DataEntryListExpr struct {
	source []proto.DataEntry
	cached bool
	data   map[string]proto.DataEntry
}

func (a DataEntryListExpr) Write(w io.Writer) {
	_, _ = fmt.Fprint(w, "Alias")
}

func (a *DataEntryListExpr) Evaluate(s Scope) (Expr, error) {
	return a, nil
}

func (a DataEntryListExpr) Eq(other Expr) (bool, error) {
	return false, errors.Errorf("trying to compare %T with %T", a, other)
}

func (a DataEntryListExpr) InstanceOf() string {
	return "DataEntryList"
}

func (a *DataEntryListExpr) Get(key string, valueType proto.DataValueType) Expr {
	if !a.cached {
		a.cache()
	}
	rs, ok := a.data[key]
	if ok {
		if rs.GetValueType() == valueType {
			switch valueType {
			case proto.DataInteger:
				return NewLong(rs.(*proto.IntegerDataEntry).Value)
			case proto.DataString:
				return NewString(rs.(*proto.StringDataEntry).Value)
			case proto.DataBoolean:
				return NewBoolean(rs.(*proto.BooleanDataEntry).Value)
			case proto.DataBinary:
				return NewBytes(rs.(*proto.BinaryDataEntry).Value)
			}
		}
	}
	return Unit{}
}

func (a *DataEntryListExpr) GetByIndex(index int, valueType proto.DataValueType) Expr {
	if index > len(a.source)-1 {
		return NewUnit()
	}

	rs := a.source[index]
	if rs.GetValueType() != valueType {
		return NewUnit()
	}

	switch valueType {
	case proto.DataInteger:
		return NewLong(rs.(*proto.IntegerDataEntry).Value)
	case proto.DataString:
		return NewString(rs.(*proto.StringDataEntry).Value)
	case proto.DataBoolean:
		return NewBoolean(rs.(*proto.BooleanDataEntry).Value)
	case proto.DataBinary:
		return NewBytes(rs.(*proto.BinaryDataEntry).Value)
	default:
		return NewUnit()
	}
}

func (a *DataEntryListExpr) cache() {
	a.data = make(map[string]proto.DataEntry)
	for _, row := range a.source {
		a.data[row.GetKey()] = row
	}
	a.cached = true
}

func NewDataEntryList(d []proto.DataEntry) *DataEntryListExpr {
	return &DataEntryListExpr{
		source: d,
	}
}

type RecipientExpr proto.Recipient

func NewRecipientFromProtoRecipient(a proto.Recipient) RecipientExpr {
	return RecipientExpr(a)
}

func (a RecipientExpr) Evaluate(s Scope) (Expr, error) {
	return a, nil
}

func (a RecipientExpr) Write(w io.Writer) {
	_, _ = fmt.Fprint(w, "RecipientExpr")
}

func (a RecipientExpr) Eq(other Expr) (bool, error) {
	return false, errors.Errorf("trying to compare %T with %T", a, other)
}

func (a RecipientExpr) InstanceOf() string {
	return "Recipient"
}

type AssetPairExpr struct {
	fields object
}

func NewAssetPair(amountAsset Expr, priceAsset Expr) *AssetPairExpr {
	m := newObject()
	m["amountAsset"] = amountAsset
	m["priceAsset"] = priceAsset
	return &AssetPairExpr{fields: m}
}

func (a AssetPairExpr) InstanceOf() string {
	return "AssetPair"
}

func (a AssetPairExpr) Evaluate(s Scope) (Expr, error) {
	return a, nil
}

func (a AssetPairExpr) Write(w io.Writer) {
	_, _ = fmt.Fprint(w, "AssetPairExpr")
}

func (a AssetPairExpr) Eq(other Expr) (bool, error) {
	if a.InstanceOf() != other.InstanceOf() {
		return false, errors.Errorf("trying to compare %T with %T", a, other)
	}
	o, ok := other.(*AssetPairExpr)
	if !ok {
		return false, errors.Errorf("can't cast %T as type *AssetPairExpr", other)
	}
	return a.fields.Eq(o.fields)
}

type object map[string]Expr

//func NewObject(fields map[string]Expr) *ObjectExpr {
//	return &ObjectExpr{
//		fields: fields,
//	}
//}

func newObject() object {
	return make(object)
}

func (a object) Write(w io.Writer) {
	_, _ = fmt.Fprint(w, "object")
}

func (a object) Evaluate(s Scope) (Expr, error) {
	return a, nil
}

func (a object) Eq(other Expr) (bool, error) {
	b, ok := other.(object)
	if !ok {
		return false, errors.Errorf("trying to compare %T with %T", a, other)
	}

	if len(a) != len(b) {
		return false, nil
	}

	for k1, v1 := range a {
		v2, ok := b[k1]
		if !ok {
			return false, nil
		}
		rs, err := v1.Eq(v2)
		if err != nil {
			return false, err
		}
		if !rs {
			return false, nil
		}
	}

	return true, nil
}

func (a object) Get(name string) (Expr, error) {
	out, ok := a[name]
	if !ok {
		return nil, errors.Errorf("ObjectExpr no such field %s", name)
	}
	return out, nil
}

func (a object) InstanceOf() string {
	return "object"
}

type BuyExpr struct{}

func (a BuyExpr) Evaluate(s Scope) (Expr, error) {
	return a, nil
}

func (a BuyExpr) Write(w io.Writer) {
	_, _ = fmt.Fprint(w, "BuyExpr")
}

func (a BuyExpr) Eq(other Expr) (bool, error) {
	return a.InstanceOf() == other.InstanceOf(), nil
}

func (a BuyExpr) InstanceOf() string {
	return "Buy"
}

type SellExpr struct{}

func (a SellExpr) Evaluate(s Scope) (Expr, error) {
	return a, nil
}

func (a SellExpr) Write(w io.Writer) {
	_, _ = fmt.Fprint(w, "SellExpr")
}

func (a SellExpr) Eq(other Expr) (bool, error) {
	return a.InstanceOf() == other.InstanceOf(), nil
}

func (a SellExpr) InstanceOf() string {
	return "Sell"
}

<<<<<<< HEAD
//assetId ByteVector|Unit
//amount Int
type AttachedPaymentExpr struct {
	fields object
}

func NewAttachedPaymentExpr(assetId Expr, amount Expr) *AttachedPaymentExpr {
	fields := newObject()
	fields["assetId"] = assetId
	fields["amount"] = amount
	return &AttachedPaymentExpr{
		fields: fields,
	}
}

func (a AttachedPaymentExpr) Write(w io.Writer) {
	_, _ = w.Write([]byte("AttachedPaymentExpr"))
}

func (a AttachedPaymentExpr) Evaluate(Scope) (Expr, error) {
	return a, nil
}

func (a AttachedPaymentExpr) Eq(other Expr) (bool, error) {
	if a.InstanceOf() != other.InstanceOf() {
		return false, errors.Errorf("trying to compare %T with %T", a, other)
	}
	o := other.(*AttachedPaymentExpr)
	return a.fields.Eq(o.fields)
}

func (a AttachedPaymentExpr) InstanceOf() string {
	return "AttachedPayment"
}

func (a AttachedPaymentExpr) Get(key string) (Expr, error) {
	return a.fields.Get(key)
=======
type CeilingExpr struct{}

func (a CeilingExpr) Evaluate(s Scope) (Expr, error) {
	return a, nil
}

func (a CeilingExpr) Write(w io.Writer) {
	_, _ = fmt.Fprint(w, "CeilingExpr")
}

func (a CeilingExpr) Eq(other Expr) (bool, error) {
	return a.InstanceOf() == other.InstanceOf(), nil
}

func (a CeilingExpr) InstanceOf() string {
	return "Ceiling"
}

type FloorExpr struct{}

func (a FloorExpr) Evaluate(s Scope) (Expr, error) {
	return a, nil
}

func (a FloorExpr) Write(w io.Writer) {
	_, _ = fmt.Fprint(w, "FloorExpr")
}

func (a FloorExpr) Eq(other Expr) (bool, error) {
	return a.InstanceOf() == other.InstanceOf(), nil
}

func (a FloorExpr) InstanceOf() string {
	return "Floor"
}

type HalfEvenExpr struct{}

func (a HalfEvenExpr) Evaluate(s Scope) (Expr, error) {
	return a, nil
}

func (a HalfEvenExpr) Write(w io.Writer) {
	_, _ = fmt.Fprint(w, "HalfEvenExpr")
}

func (a HalfEvenExpr) Eq(other Expr) (bool, error) {
	return a.InstanceOf() == other.InstanceOf(), nil
}

func (a HalfEvenExpr) InstanceOf() string {
	return "HalfEven"
}

type DownExpr struct{}

func (a DownExpr) Evaluate(s Scope) (Expr, error) {
	return a, nil
}

func (a DownExpr) Write(w io.Writer) {
	_, _ = fmt.Fprint(w, "DownExpr")
}

func (a DownExpr) Eq(other Expr) (bool, error) {
	return a.InstanceOf() == other.InstanceOf(), nil
}

func (a DownExpr) InstanceOf() string {
	return "Down"
}

type UpExpr struct{}

func (a UpExpr) Evaluate(s Scope) (Expr, error) {
	return a, nil
}

func (a UpExpr) Write(w io.Writer) {
	_, _ = fmt.Fprint(w, "UpExpr")
}

func (a UpExpr) Eq(other Expr) (bool, error) {
	return a.InstanceOf() == other.InstanceOf(), nil
}

func (a UpExpr) InstanceOf() string {
	return "Up"
}

type HalfUpExpr struct{}

func (a HalfUpExpr) Evaluate(s Scope) (Expr, error) {
	return a, nil
}

func (a HalfUpExpr) Write(w io.Writer) {
	_, _ = fmt.Fprint(w, "HalfUpExpr")
}

func (a HalfUpExpr) Eq(other Expr) (bool, error) {
	return a.InstanceOf() == other.InstanceOf(), nil
}

func (a HalfUpExpr) InstanceOf() string {
	return "HalfUp"
}

type HalfDownExpr struct{}

func (a HalfDownExpr) Evaluate(s Scope) (Expr, error) {
	return a, nil
}

func (a HalfDownExpr) Write(w io.Writer) {
	_, _ = fmt.Fprint(w, "HalfDownExpr")
}

func (a HalfDownExpr) Eq(other Expr) (bool, error) {
	return a.InstanceOf() == other.InstanceOf(), nil
}

func (a HalfDownExpr) InstanceOf() string {
	return "HalfDown"
}

type NoAlgExpr struct{}

func (a NoAlgExpr) Evaluate(s Scope) (Expr, error) {
	return a, nil
}

func (a NoAlgExpr) Write(w io.Writer) {
	_, _ = fmt.Fprint(w, "NoAlgExpr")
}

func (a NoAlgExpr) Eq(other Expr) (bool, error) {
	return a.InstanceOf() == other.InstanceOf(), nil
}

func (a NoAlgExpr) InstanceOf() string {
	return "NoAlg"
}

type MD5Expr struct{}

func (a MD5Expr) Evaluate(s Scope) (Expr, error) {
	return a, nil
}

func (a MD5Expr) Write(w io.Writer) {
	_, _ = fmt.Fprint(w, "MD5Expr")
}

func (a MD5Expr) Eq(other Expr) (bool, error) {
	return a.InstanceOf() == other.InstanceOf(), nil
}

func (a MD5Expr) InstanceOf() string {
	return "Md5"
}

type SHA1Expr struct{}

func (a SHA1Expr) Evaluate(s Scope) (Expr, error) {
	return a, nil
}

func (a SHA1Expr) Write(w io.Writer) {
	_, _ = fmt.Fprint(w, "SHA1Expr")
}

func (a SHA1Expr) Eq(other Expr) (bool, error) {
	return a.InstanceOf() == other.InstanceOf(), nil
}

func (a SHA1Expr) InstanceOf() string {
	return "Sha1"
}

type SHA224Expr struct{}

func (a SHA224Expr) Evaluate(s Scope) (Expr, error) {
	return a, nil
}

func (a SHA224Expr) Write(w io.Writer) {
	_, _ = fmt.Fprint(w, "SHA224Expr")
}

func (a SHA224Expr) Eq(other Expr) (bool, error) {
	return a.InstanceOf() == other.InstanceOf(), nil
}

func (a SHA224Expr) InstanceOf() string {
	return "Sha224"
}

type SHA256Expr struct{}

func (a SHA256Expr) Evaluate(s Scope) (Expr, error) {
	return a, nil
}

func (a SHA256Expr) Write(w io.Writer) {
	_, _ = fmt.Fprint(w, "SHA256Expr")
}

func (a SHA256Expr) Eq(other Expr) (bool, error) {
	return a.InstanceOf() == other.InstanceOf(), nil
}

func (a SHA256Expr) InstanceOf() string {
	return "Sha256"
}

type SHA384Expr struct{}

func (a SHA384Expr) Evaluate(s Scope) (Expr, error) {
	return a, nil
}

func (a SHA384Expr) Write(w io.Writer) {
	_, _ = fmt.Fprint(w, "SHA384Expr")
}

func (a SHA384Expr) Eq(other Expr) (bool, error) {
	return a.InstanceOf() == other.InstanceOf(), nil
}

func (a SHA384Expr) InstanceOf() string {
	return "Sha384"
}

type SHA512Expr struct{}

func (a SHA512Expr) Evaluate(s Scope) (Expr, error) {
	return a, nil
}

func (a SHA512Expr) Write(w io.Writer) {
	_, _ = fmt.Fprint(w, "SHA512Expr")
}

func (a SHA512Expr) Eq(other Expr) (bool, error) {
	return a.InstanceOf() == other.InstanceOf(), nil
}

func (a SHA512Expr) InstanceOf() string {
	return "Sha512"
}

type SHA3224Expr struct{}

func (a SHA3224Expr) Evaluate(s Scope) (Expr, error) {
	return a, nil
}

func (a SHA3224Expr) Write(w io.Writer) {
	_, _ = fmt.Fprint(w, "SHA3224Expr")
}

func (a SHA3224Expr) Eq(other Expr) (bool, error) {
	return a.InstanceOf() == other.InstanceOf(), nil
}

func (a SHA3224Expr) InstanceOf() string {
	return "Sha3224"
}

type SHA3256Expr struct{}

func (a SHA3256Expr) Evaluate(s Scope) (Expr, error) {
	return a, nil
}

func (a SHA3256Expr) Write(w io.Writer) {
	_, _ = fmt.Fprint(w, "SHA3256Expr")
}

func (a SHA3256Expr) Eq(other Expr) (bool, error) {
	return a.InstanceOf() == other.InstanceOf(), nil
}

func (a SHA3256Expr) InstanceOf() string {
	return "Sha3256"
}

type SHA3384Expr struct{}

func (a SHA3384Expr) Evaluate(s Scope) (Expr, error) {
	return a, nil
}

func (a SHA3384Expr) Write(w io.Writer) {
	_, _ = fmt.Fprint(w, "SHA3384Expr")
}

func (a SHA3384Expr) Eq(other Expr) (bool, error) {
	return a.InstanceOf() == other.InstanceOf(), nil
}

func (a SHA3384Expr) InstanceOf() string {
	return "Sha3384"
}

type SHA3512Expr struct{}

func (a SHA3512Expr) Evaluate(s Scope) (Expr, error) {
	return a, nil
}

func (a SHA3512Expr) Write(w io.Writer) {
	_, _ = fmt.Fprint(w, "SHA3512Expr")
}

func (a SHA3512Expr) Eq(other Expr) (bool, error) {
	return a.InstanceOf() == other.InstanceOf(), nil
}

func (a SHA3512Expr) InstanceOf() string {
	return "Sha3512"
>>>>>>> c69cd5f1
}<|MERGE_RESOLUTION|>--- conflicted
+++ resolved
@@ -844,7 +844,330 @@
 	return "Sell"
 }
 
-<<<<<<< HEAD
+type CeilingExpr struct{}
+
+func (a CeilingExpr) Evaluate(s Scope) (Expr, error) {
+	return a, nil
+}
+
+func (a CeilingExpr) Write(w io.Writer) {
+	_, _ = fmt.Fprint(w, "CeilingExpr")
+}
+
+func (a CeilingExpr) Eq(other Expr) (bool, error) {
+	return a.InstanceOf() == other.InstanceOf(), nil
+}
+
+func (a CeilingExpr) InstanceOf() string {
+	return "Ceiling"
+}
+
+type FloorExpr struct{}
+
+func (a FloorExpr) Evaluate(s Scope) (Expr, error) {
+	return a, nil
+}
+
+func (a FloorExpr) Write(w io.Writer) {
+	_, _ = fmt.Fprint(w, "FloorExpr")
+}
+
+func (a FloorExpr) Eq(other Expr) (bool, error) {
+	return a.InstanceOf() == other.InstanceOf(), nil
+}
+
+func (a FloorExpr) InstanceOf() string {
+	return "Floor"
+}
+
+type HalfEvenExpr struct{}
+
+func (a HalfEvenExpr) Evaluate(s Scope) (Expr, error) {
+	return a, nil
+}
+
+func (a HalfEvenExpr) Write(w io.Writer) {
+	_, _ = fmt.Fprint(w, "HalfEvenExpr")
+}
+
+func (a HalfEvenExpr) Eq(other Expr) (bool, error) {
+	return a.InstanceOf() == other.InstanceOf(), nil
+}
+
+func (a HalfEvenExpr) InstanceOf() string {
+	return "HalfEven"
+}
+
+type DownExpr struct{}
+
+func (a DownExpr) Evaluate(s Scope) (Expr, error) {
+	return a, nil
+}
+
+func (a DownExpr) Write(w io.Writer) {
+	_, _ = fmt.Fprint(w, "DownExpr")
+}
+
+func (a DownExpr) Eq(other Expr) (bool, error) {
+	return a.InstanceOf() == other.InstanceOf(), nil
+}
+
+func (a DownExpr) InstanceOf() string {
+	return "Down"
+}
+
+type UpExpr struct{}
+
+func (a UpExpr) Evaluate(s Scope) (Expr, error) {
+	return a, nil
+}
+
+func (a UpExpr) Write(w io.Writer) {
+	_, _ = fmt.Fprint(w, "UpExpr")
+}
+
+func (a UpExpr) Eq(other Expr) (bool, error) {
+	return a.InstanceOf() == other.InstanceOf(), nil
+}
+
+func (a UpExpr) InstanceOf() string {
+	return "Up"
+}
+
+type HalfUpExpr struct{}
+
+func (a HalfUpExpr) Evaluate(s Scope) (Expr, error) {
+	return a, nil
+}
+
+func (a HalfUpExpr) Write(w io.Writer) {
+	_, _ = fmt.Fprint(w, "HalfUpExpr")
+}
+
+func (a HalfUpExpr) Eq(other Expr) (bool, error) {
+	return a.InstanceOf() == other.InstanceOf(), nil
+}
+
+func (a HalfUpExpr) InstanceOf() string {
+	return "HalfUp"
+}
+
+type HalfDownExpr struct{}
+
+func (a HalfDownExpr) Evaluate(s Scope) (Expr, error) {
+	return a, nil
+}
+
+func (a HalfDownExpr) Write(w io.Writer) {
+	_, _ = fmt.Fprint(w, "HalfDownExpr")
+}
+
+func (a HalfDownExpr) Eq(other Expr) (bool, error) {
+	return a.InstanceOf() == other.InstanceOf(), nil
+}
+
+func (a HalfDownExpr) InstanceOf() string {
+	return "HalfDown"
+}
+
+type NoAlgExpr struct{}
+
+func (a NoAlgExpr) Evaluate(s Scope) (Expr, error) {
+	return a, nil
+}
+
+func (a NoAlgExpr) Write(w io.Writer) {
+	_, _ = fmt.Fprint(w, "NoAlgExpr")
+}
+
+func (a NoAlgExpr) Eq(other Expr) (bool, error) {
+	return a.InstanceOf() == other.InstanceOf(), nil
+}
+
+func (a NoAlgExpr) InstanceOf() string {
+	return "NoAlg"
+}
+
+type MD5Expr struct{}
+
+func (a MD5Expr) Evaluate(s Scope) (Expr, error) {
+	return a, nil
+}
+
+func (a MD5Expr) Write(w io.Writer) {
+	_, _ = fmt.Fprint(w, "MD5Expr")
+}
+
+func (a MD5Expr) Eq(other Expr) (bool, error) {
+	return a.InstanceOf() == other.InstanceOf(), nil
+}
+
+func (a MD5Expr) InstanceOf() string {
+	return "Md5"
+}
+
+type SHA1Expr struct{}
+
+func (a SHA1Expr) Evaluate(s Scope) (Expr, error) {
+	return a, nil
+}
+
+func (a SHA1Expr) Write(w io.Writer) {
+	_, _ = fmt.Fprint(w, "SHA1Expr")
+}
+
+func (a SHA1Expr) Eq(other Expr) (bool, error) {
+	return a.InstanceOf() == other.InstanceOf(), nil
+}
+
+func (a SHA1Expr) InstanceOf() string {
+	return "Sha1"
+}
+
+type SHA224Expr struct{}
+
+func (a SHA224Expr) Evaluate(s Scope) (Expr, error) {
+	return a, nil
+}
+
+func (a SHA224Expr) Write(w io.Writer) {
+	_, _ = fmt.Fprint(w, "SHA224Expr")
+}
+
+func (a SHA224Expr) Eq(other Expr) (bool, error) {
+	return a.InstanceOf() == other.InstanceOf(), nil
+}
+
+func (a SHA224Expr) InstanceOf() string {
+	return "Sha224"
+}
+
+type SHA256Expr struct{}
+
+func (a SHA256Expr) Evaluate(s Scope) (Expr, error) {
+	return a, nil
+}
+
+func (a SHA256Expr) Write(w io.Writer) {
+	_, _ = fmt.Fprint(w, "SHA256Expr")
+}
+
+func (a SHA256Expr) Eq(other Expr) (bool, error) {
+	return a.InstanceOf() == other.InstanceOf(), nil
+}
+
+func (a SHA256Expr) InstanceOf() string {
+	return "Sha256"
+}
+
+type SHA384Expr struct{}
+
+func (a SHA384Expr) Evaluate(s Scope) (Expr, error) {
+	return a, nil
+}
+
+func (a SHA384Expr) Write(w io.Writer) {
+	_, _ = fmt.Fprint(w, "SHA384Expr")
+}
+
+func (a SHA384Expr) Eq(other Expr) (bool, error) {
+	return a.InstanceOf() == other.InstanceOf(), nil
+}
+
+func (a SHA384Expr) InstanceOf() string {
+	return "Sha384"
+}
+
+type SHA512Expr struct{}
+
+func (a SHA512Expr) Evaluate(s Scope) (Expr, error) {
+	return a, nil
+}
+
+func (a SHA512Expr) Write(w io.Writer) {
+	_, _ = fmt.Fprint(w, "SHA512Expr")
+}
+
+func (a SHA512Expr) Eq(other Expr) (bool, error) {
+	return a.InstanceOf() == other.InstanceOf(), nil
+}
+
+func (a SHA512Expr) InstanceOf() string {
+	return "Sha512"
+}
+
+type SHA3224Expr struct{}
+
+func (a SHA3224Expr) Evaluate(s Scope) (Expr, error) {
+	return a, nil
+}
+
+func (a SHA3224Expr) Write(w io.Writer) {
+	_, _ = fmt.Fprint(w, "SHA3224Expr")
+}
+
+func (a SHA3224Expr) Eq(other Expr) (bool, error) {
+	return a.InstanceOf() == other.InstanceOf(), nil
+}
+
+func (a SHA3224Expr) InstanceOf() string {
+	return "Sha3224"
+}
+
+type SHA3256Expr struct{}
+
+func (a SHA3256Expr) Evaluate(s Scope) (Expr, error) {
+	return a, nil
+}
+
+func (a SHA3256Expr) Write(w io.Writer) {
+	_, _ = fmt.Fprint(w, "SHA3256Expr")
+}
+
+func (a SHA3256Expr) Eq(other Expr) (bool, error) {
+	return a.InstanceOf() == other.InstanceOf(), nil
+}
+
+func (a SHA3256Expr) InstanceOf() string {
+	return "Sha3256"
+}
+
+type SHA3384Expr struct{}
+
+func (a SHA3384Expr) Evaluate(s Scope) (Expr, error) {
+	return a, nil
+}
+
+func (a SHA3384Expr) Write(w io.Writer) {
+	_, _ = fmt.Fprint(w, "SHA3384Expr")
+}
+
+func (a SHA3384Expr) Eq(other Expr) (bool, error) {
+	return a.InstanceOf() == other.InstanceOf(), nil
+}
+
+func (a SHA3384Expr) InstanceOf() string {
+	return "Sha3384"
+}
+
+type SHA3512Expr struct{}
+
+func (a SHA3512Expr) Evaluate(s Scope) (Expr, error) {
+	return a, nil
+}
+
+func (a SHA3512Expr) Write(w io.Writer) {
+	_, _ = fmt.Fprint(w, "SHA3512Expr")
+}
+
+func (a SHA3512Expr) Eq(other Expr) (bool, error) {
+	return a.InstanceOf() == other.InstanceOf(), nil
+}
+
+func (a SHA3512Expr) InstanceOf() string {
+	return "Sha3512"
+}
+
 //assetId ByteVector|Unit
 //amount Int
 type AttachedPaymentExpr struct {
@@ -882,328 +1205,4 @@
 
 func (a AttachedPaymentExpr) Get(key string) (Expr, error) {
 	return a.fields.Get(key)
-=======
-type CeilingExpr struct{}
-
-func (a CeilingExpr) Evaluate(s Scope) (Expr, error) {
-	return a, nil
-}
-
-func (a CeilingExpr) Write(w io.Writer) {
-	_, _ = fmt.Fprint(w, "CeilingExpr")
-}
-
-func (a CeilingExpr) Eq(other Expr) (bool, error) {
-	return a.InstanceOf() == other.InstanceOf(), nil
-}
-
-func (a CeilingExpr) InstanceOf() string {
-	return "Ceiling"
-}
-
-type FloorExpr struct{}
-
-func (a FloorExpr) Evaluate(s Scope) (Expr, error) {
-	return a, nil
-}
-
-func (a FloorExpr) Write(w io.Writer) {
-	_, _ = fmt.Fprint(w, "FloorExpr")
-}
-
-func (a FloorExpr) Eq(other Expr) (bool, error) {
-	return a.InstanceOf() == other.InstanceOf(), nil
-}
-
-func (a FloorExpr) InstanceOf() string {
-	return "Floor"
-}
-
-type HalfEvenExpr struct{}
-
-func (a HalfEvenExpr) Evaluate(s Scope) (Expr, error) {
-	return a, nil
-}
-
-func (a HalfEvenExpr) Write(w io.Writer) {
-	_, _ = fmt.Fprint(w, "HalfEvenExpr")
-}
-
-func (a HalfEvenExpr) Eq(other Expr) (bool, error) {
-	return a.InstanceOf() == other.InstanceOf(), nil
-}
-
-func (a HalfEvenExpr) InstanceOf() string {
-	return "HalfEven"
-}
-
-type DownExpr struct{}
-
-func (a DownExpr) Evaluate(s Scope) (Expr, error) {
-	return a, nil
-}
-
-func (a DownExpr) Write(w io.Writer) {
-	_, _ = fmt.Fprint(w, "DownExpr")
-}
-
-func (a DownExpr) Eq(other Expr) (bool, error) {
-	return a.InstanceOf() == other.InstanceOf(), nil
-}
-
-func (a DownExpr) InstanceOf() string {
-	return "Down"
-}
-
-type UpExpr struct{}
-
-func (a UpExpr) Evaluate(s Scope) (Expr, error) {
-	return a, nil
-}
-
-func (a UpExpr) Write(w io.Writer) {
-	_, _ = fmt.Fprint(w, "UpExpr")
-}
-
-func (a UpExpr) Eq(other Expr) (bool, error) {
-	return a.InstanceOf() == other.InstanceOf(), nil
-}
-
-func (a UpExpr) InstanceOf() string {
-	return "Up"
-}
-
-type HalfUpExpr struct{}
-
-func (a HalfUpExpr) Evaluate(s Scope) (Expr, error) {
-	return a, nil
-}
-
-func (a HalfUpExpr) Write(w io.Writer) {
-	_, _ = fmt.Fprint(w, "HalfUpExpr")
-}
-
-func (a HalfUpExpr) Eq(other Expr) (bool, error) {
-	return a.InstanceOf() == other.InstanceOf(), nil
-}
-
-func (a HalfUpExpr) InstanceOf() string {
-	return "HalfUp"
-}
-
-type HalfDownExpr struct{}
-
-func (a HalfDownExpr) Evaluate(s Scope) (Expr, error) {
-	return a, nil
-}
-
-func (a HalfDownExpr) Write(w io.Writer) {
-	_, _ = fmt.Fprint(w, "HalfDownExpr")
-}
-
-func (a HalfDownExpr) Eq(other Expr) (bool, error) {
-	return a.InstanceOf() == other.InstanceOf(), nil
-}
-
-func (a HalfDownExpr) InstanceOf() string {
-	return "HalfDown"
-}
-
-type NoAlgExpr struct{}
-
-func (a NoAlgExpr) Evaluate(s Scope) (Expr, error) {
-	return a, nil
-}
-
-func (a NoAlgExpr) Write(w io.Writer) {
-	_, _ = fmt.Fprint(w, "NoAlgExpr")
-}
-
-func (a NoAlgExpr) Eq(other Expr) (bool, error) {
-	return a.InstanceOf() == other.InstanceOf(), nil
-}
-
-func (a NoAlgExpr) InstanceOf() string {
-	return "NoAlg"
-}
-
-type MD5Expr struct{}
-
-func (a MD5Expr) Evaluate(s Scope) (Expr, error) {
-	return a, nil
-}
-
-func (a MD5Expr) Write(w io.Writer) {
-	_, _ = fmt.Fprint(w, "MD5Expr")
-}
-
-func (a MD5Expr) Eq(other Expr) (bool, error) {
-	return a.InstanceOf() == other.InstanceOf(), nil
-}
-
-func (a MD5Expr) InstanceOf() string {
-	return "Md5"
-}
-
-type SHA1Expr struct{}
-
-func (a SHA1Expr) Evaluate(s Scope) (Expr, error) {
-	return a, nil
-}
-
-func (a SHA1Expr) Write(w io.Writer) {
-	_, _ = fmt.Fprint(w, "SHA1Expr")
-}
-
-func (a SHA1Expr) Eq(other Expr) (bool, error) {
-	return a.InstanceOf() == other.InstanceOf(), nil
-}
-
-func (a SHA1Expr) InstanceOf() string {
-	return "Sha1"
-}
-
-type SHA224Expr struct{}
-
-func (a SHA224Expr) Evaluate(s Scope) (Expr, error) {
-	return a, nil
-}
-
-func (a SHA224Expr) Write(w io.Writer) {
-	_, _ = fmt.Fprint(w, "SHA224Expr")
-}
-
-func (a SHA224Expr) Eq(other Expr) (bool, error) {
-	return a.InstanceOf() == other.InstanceOf(), nil
-}
-
-func (a SHA224Expr) InstanceOf() string {
-	return "Sha224"
-}
-
-type SHA256Expr struct{}
-
-func (a SHA256Expr) Evaluate(s Scope) (Expr, error) {
-	return a, nil
-}
-
-func (a SHA256Expr) Write(w io.Writer) {
-	_, _ = fmt.Fprint(w, "SHA256Expr")
-}
-
-func (a SHA256Expr) Eq(other Expr) (bool, error) {
-	return a.InstanceOf() == other.InstanceOf(), nil
-}
-
-func (a SHA256Expr) InstanceOf() string {
-	return "Sha256"
-}
-
-type SHA384Expr struct{}
-
-func (a SHA384Expr) Evaluate(s Scope) (Expr, error) {
-	return a, nil
-}
-
-func (a SHA384Expr) Write(w io.Writer) {
-	_, _ = fmt.Fprint(w, "SHA384Expr")
-}
-
-func (a SHA384Expr) Eq(other Expr) (bool, error) {
-	return a.InstanceOf() == other.InstanceOf(), nil
-}
-
-func (a SHA384Expr) InstanceOf() string {
-	return "Sha384"
-}
-
-type SHA512Expr struct{}
-
-func (a SHA512Expr) Evaluate(s Scope) (Expr, error) {
-	return a, nil
-}
-
-func (a SHA512Expr) Write(w io.Writer) {
-	_, _ = fmt.Fprint(w, "SHA512Expr")
-}
-
-func (a SHA512Expr) Eq(other Expr) (bool, error) {
-	return a.InstanceOf() == other.InstanceOf(), nil
-}
-
-func (a SHA512Expr) InstanceOf() string {
-	return "Sha512"
-}
-
-type SHA3224Expr struct{}
-
-func (a SHA3224Expr) Evaluate(s Scope) (Expr, error) {
-	return a, nil
-}
-
-func (a SHA3224Expr) Write(w io.Writer) {
-	_, _ = fmt.Fprint(w, "SHA3224Expr")
-}
-
-func (a SHA3224Expr) Eq(other Expr) (bool, error) {
-	return a.InstanceOf() == other.InstanceOf(), nil
-}
-
-func (a SHA3224Expr) InstanceOf() string {
-	return "Sha3224"
-}
-
-type SHA3256Expr struct{}
-
-func (a SHA3256Expr) Evaluate(s Scope) (Expr, error) {
-	return a, nil
-}
-
-func (a SHA3256Expr) Write(w io.Writer) {
-	_, _ = fmt.Fprint(w, "SHA3256Expr")
-}
-
-func (a SHA3256Expr) Eq(other Expr) (bool, error) {
-	return a.InstanceOf() == other.InstanceOf(), nil
-}
-
-func (a SHA3256Expr) InstanceOf() string {
-	return "Sha3256"
-}
-
-type SHA3384Expr struct{}
-
-func (a SHA3384Expr) Evaluate(s Scope) (Expr, error) {
-	return a, nil
-}
-
-func (a SHA3384Expr) Write(w io.Writer) {
-	_, _ = fmt.Fprint(w, "SHA3384Expr")
-}
-
-func (a SHA3384Expr) Eq(other Expr) (bool, error) {
-	return a.InstanceOf() == other.InstanceOf(), nil
-}
-
-func (a SHA3384Expr) InstanceOf() string {
-	return "Sha3384"
-}
-
-type SHA3512Expr struct{}
-
-func (a SHA3512Expr) Evaluate(s Scope) (Expr, error) {
-	return a, nil
-}
-
-func (a SHA3512Expr) Write(w io.Writer) {
-	_, _ = fmt.Fprint(w, "SHA3512Expr")
-}
-
-func (a SHA3512Expr) Eq(other Expr) (bool, error) {
-	return a.InstanceOf() == other.InstanceOf(), nil
-}
-
-func (a SHA3512Expr) InstanceOf() string {
-	return "Sha3512"
->>>>>>> c69cd5f1
 }