--- conflicted
+++ resolved
@@ -518,20 +518,12 @@
 	return "Function"
 }
 
-<<<<<<< HEAD
 func NewFunctionWithScope(Argv []string, Body Expr, s Scope) *Function {
 	return &Function{
 		Argc:  len(Argv),
 		Argv:  Argv,
 		Body:  Body,
 		Scope: s,
-=======
-func NewFunction(Argv []string, Body Expr) *Function {
-	return &Function{
-		Argc: len(Argv),
-		Argv: Argv,
-		Body: Body,
->>>>>>> e63c72d1
 	}
 }
 
