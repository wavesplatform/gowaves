package evaluate

import (
	"github.com/pkg/errors"
	"github.com/wavesplatform/gowaves/pkg/proto"
	"github.com/wavesplatform/gowaves/pkg/ride/evaluator/ast"
	"github.com/wavesplatform/gowaves/pkg/types"
)

func Eval(e ast.Expr, s ast.Scope) (bool, error) {
	rs, err := e.Evaluate(s)
	if err != nil {
		if _, ok := err.(ast.Throw); ok {
			// maybe log error
			return false, nil
		}
		return false, err
	}

	b, ok := rs.(*ast.BooleanExpr)
	if !ok {
		return false, errors.Errorf("expected evaluate return *BooleanExpr, but found %T", b)
	}

	return b.Value, nil
}

func Verify(scheme byte, state types.SmartState, script *ast.Script, transaction proto.Transaction) (bool, error) {
	tx, err := ast.NewVariablesFromTransaction(scheme, transaction)
	if err != nil {
		return false, err
	}

	height, err := state.AddingBlockHeight()
	if err != nil {
		return false, err
	}
<<<<<<< HEAD

	funcsV2 := ast.VarFunctionsV2
	varsV2 := ast.VariablesV2(height)

	scope := ast.NewScope(scheme, state, ast.Merge(funcsV2, varsV2))
	scope.AddValue("tx", ast.NewObject(txVars))
=======
	scope := ast.NewScope(script.Version, scheme, state)
	scope.SetTransaction(tx)
	scope.SetHeight(height)
>>>>>>> 466ee162

	return Eval(script.Verifier, scope)
}<|MERGE_RESOLUTION|>--- conflicted
+++ resolved
@@ -35,18 +35,11 @@
 	if err != nil {
 		return false, err
 	}
-<<<<<<< HEAD
-
-	funcsV2 := ast.VarFunctionsV2
-	varsV2 := ast.VariablesV2(height)
-
-	scope := ast.NewScope(scheme, state, ast.Merge(funcsV2, varsV2))
-	scope.AddValue("tx", ast.NewObject(txVars))
-=======
 	scope := ast.NewScope(script.Version, scheme, state)
 	scope.SetTransaction(tx)
 	scope.SetHeight(height)
->>>>>>> 466ee162
+
+	//scope.AddValue("tx", ast.NewObject(txVars))
 
 	return Eval(script.Verifier, scope)
 }