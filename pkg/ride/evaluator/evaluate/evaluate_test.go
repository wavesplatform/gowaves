--- conflicted
+++ resolved
@@ -2001,75 +2001,6 @@
 	assert.Equal(t, expectedResult, sr)
 }
 
-<<<<<<< HEAD
-func TestAssetInfoV3V4(t *testing.T) {
-	codeV3 := "AwQAAAACYWkJAQAAAAdleHRyYWN0AAAAAQkAA+wAAAABAQAAACA4SmZ7I8ecZ8q8rkkn9snzZVVjpJyyIfolCl2dP60I7QkAAAAAAAACCAUAAAACYWkAAAACaWQBAAAAIDhKZnsjx5xnyryuSSf2yfNlVWOknLIh+iUKXZ0/rQjthFBV8Q=="
-	rV3, err := reader.NewReaderFromBase64(codeV3)
-	require.NoError(t, err)
-	scriptV3, err := BuildScript(rV3)
-	require.NoError(t, err)
-
-	/* TODO: replace script with one that checks name and description
-	Current:
-	{-# STDLIB_VERSION 4 #-}
-	{-# SCRIPT_TYPE ACCOUNT #-}
-	{-# CONTENT_TYPE EXPRESSION #-}
-	let ai =  extract(assetInfo(base58'4njdbzZQNBSPgU2WWPfcKEnUbFvSKTHQBRdGk2mJJ9ye'))
-	ai.id == base58'4njdbzZQNBSPgU2WWPfcKEnUbFvSKTHQBRdGk2mJJ9ye'
-
-	Should be:
-	{-# STDLIB_VERSION 4 #-}
-	{-# SCRIPT_TYPE ACCOUNT #-}
-	{-# CONTENT_TYPE EXPRESSION #-}
-	let ai =  extract(assetInfo(base58'4njdbzZQNBSPgU2WWPfcKEnUbFvSKTHQBRdGk2mJJ9ye'))
-	ai.name == "ASSET1" && ai.description == "DESCRIPTION1"
-	*/
-	codeV4 := "BAQAAAACYWkJAQAAAAdleHRyYWN0AAAAAQkAA+wAAAABAQAAACA4SmZ7I8ecZ8q8rkkn9snzZVVjpJyyIfolCl2dP60I7QkAAAAAAAACCAUAAAACYWkAAAACaWQBAAAAIDhKZnsjx5xnyryuSSf2yfNlVWOknLIh+iUKXZ0/rQjtfEsRSg=="
-	rV4, err := reader.NewReaderFromBase64(codeV4)
-	require.NoError(t, err)
-	scriptV4, err := BuildScript(rV4)
-	require.NoError(t, err)
-
-	pk, err := crypto.NewPublicKeyFromBase58("Ccebak7uPmCpdNGrVTxENghcrCLF7m9MXGA2BbMDknoW")
-	require.NoError(t, err)
-	issuer, err := proto.NewAddressFromPublicKey(proto.TestNetScheme, pk)
-	require.NoError(t, err)
-	assetID1, err := crypto.NewDigestFromBase58("4njdbzZQNBSPgU2WWPfcKEnUbFvSKTHQBRdGk2mJJ9ye")
-	require.NoError(t, err)
-	info1 := proto.AssetInfo{
-		ID:              assetID1,
-		Quantity:        1000,
-		Decimals:        0,
-		Issuer:          issuer,
-		IssuerPublicKey: pk,
-		Reissuable:      false,
-		Scripted:        false,
-		Sponsored:       false,
-	}
-	full1 := proto.FullAssetInfo{
-		AssetInfo:   info1,
-		Name:        "ASSET1",
-		Description: "DESCRIPTION1",
-	}
-	state := mockstate.State{
-		TransactionsByID:       nil,
-		TransactionsHeightByID: nil,
-		AssetsBalances:         map[crypto.Digest]uint64{assetID1: 1000},
-		AssetIsSponsored:       false,
-		BlockHeaderByHeight:    nil,
-		Assets:                 map[crypto.Digest]proto.AssetInfo{assetID1: info1},
-		FullAssets:             map[crypto.Digest]proto.FullAssetInfo{assetID1: full1},
-	}
-	scopeV3 := NewScope(3, proto.TestNetScheme, state)
-	rs, err := Eval(scriptV3.Verifier, scopeV3)
-	require.NoError(t, err)
-	assert.True(t, rs, rs)
-
-	scopeV4 := NewScope(4, proto.TestNetScheme, state)
-	rs, err = Eval(scriptV4.Verifier, scopeV4)
-	require.NoError(t, err)
-	assert.True(t, rs, rs)
-=======
 func TestIntegerEntry(t *testing.T) {
 	code := "AAIEAAAAAAAAAAgIAhIECgIIAQAAAAAAAAABAAAAAWkBAAAABGNhbGwAAAACAAAAA25vbQAAAANhZ2UEAAAADG93bmVyQWRkcmVzcwkABCUAAAABCAUAAAABaQAAAAZjYWxsZXIJAARMAAAAAgkBAAAADEludGVnZXJFbnRyeQAAAAIJAAEsAAAAAgUAAAAMb3duZXJBZGRyZXNzAgAAAARfYWdlBQAAAANhZ2UJAARMAAAAAgkBAAAAC1N0cmluZ0VudHJ5AAAAAgkAASwAAAACBQAAAAxvd25lckFkZHJlc3MCAAAABF9ub20FAAAAA25vbQUAAAADbmlsAAAAAHNCMbc="
 	r, err := reader.NewReaderFromBase64(code)
@@ -2136,5 +2067,73 @@
 	lastBlock := NewObjectFromBlockInfo(blockInfo)
 	_, err = script.CallFunction(proto.StageNetScheme, state, tx, this, lastBlock)
 	assert.Error(t, err)
->>>>>>> 2a8b48e2
+}
+
+func TestAssetInfoV3V4(t *testing.T) {
+	codeV3 := "AwQAAAACYWkJAQAAAAdleHRyYWN0AAAAAQkAA+wAAAABAQAAACA4SmZ7I8ecZ8q8rkkn9snzZVVjpJyyIfolCl2dP60I7QkAAAAAAAACCAUAAAACYWkAAAACaWQBAAAAIDhKZnsjx5xnyryuSSf2yfNlVWOknLIh+iUKXZ0/rQjthFBV8Q=="
+	rV3, err := reader.NewReaderFromBase64(codeV3)
+	require.NoError(t, err)
+	scriptV3, err := BuildScript(rV3)
+	require.NoError(t, err)
+
+	/* TODO: replace script with one that checks name and description
+	Current:
+	{-# STDLIB_VERSION 4 #-}
+	{-# SCRIPT_TYPE ACCOUNT #-}
+	{-# CONTENT_TYPE EXPRESSION #-}
+	let ai =  extract(assetInfo(base58'4njdbzZQNBSPgU2WWPfcKEnUbFvSKTHQBRdGk2mJJ9ye'))
+	ai.id == base58'4njdbzZQNBSPgU2WWPfcKEnUbFvSKTHQBRdGk2mJJ9ye'
+
+	Should be:
+	{-# STDLIB_VERSION 4 #-}
+	{-# SCRIPT_TYPE ACCOUNT #-}
+	{-# CONTENT_TYPE EXPRESSION #-}
+	let ai =  extract(assetInfo(base58'4njdbzZQNBSPgU2WWPfcKEnUbFvSKTHQBRdGk2mJJ9ye'))
+	ai.name == "ASSET1" && ai.description == "DESCRIPTION1"
+	*/
+	codeV4 := "BAQAAAACYWkJAQAAAAdleHRyYWN0AAAAAQkAA+wAAAABAQAAACA4SmZ7I8ecZ8q8rkkn9snzZVVjpJyyIfolCl2dP60I7QkAAAAAAAACCAUAAAACYWkAAAACaWQBAAAAIDhKZnsjx5xnyryuSSf2yfNlVWOknLIh+iUKXZ0/rQjtfEsRSg=="
+	rV4, err := reader.NewReaderFromBase64(codeV4)
+	require.NoError(t, err)
+	scriptV4, err := BuildScript(rV4)
+	require.NoError(t, err)
+
+	pk, err := crypto.NewPublicKeyFromBase58("Ccebak7uPmCpdNGrVTxENghcrCLF7m9MXGA2BbMDknoW")
+	require.NoError(t, err)
+	issuer, err := proto.NewAddressFromPublicKey(proto.TestNetScheme, pk)
+	require.NoError(t, err)
+	assetID1, err := crypto.NewDigestFromBase58("4njdbzZQNBSPgU2WWPfcKEnUbFvSKTHQBRdGk2mJJ9ye")
+	require.NoError(t, err)
+	info1 := proto.AssetInfo{
+		ID:              assetID1,
+		Quantity:        1000,
+		Decimals:        0,
+		Issuer:          issuer,
+		IssuerPublicKey: pk,
+		Reissuable:      false,
+		Scripted:        false,
+		Sponsored:       false,
+	}
+	full1 := proto.FullAssetInfo{
+		AssetInfo:   info1,
+		Name:        "ASSET1",
+		Description: "DESCRIPTION1",
+	}
+	state := mockstate.State{
+		TransactionsByID:       nil,
+		TransactionsHeightByID: nil,
+		AssetsBalances:         map[crypto.Digest]uint64{assetID1: 1000},
+		AssetIsSponsored:       false,
+		BlockHeaderByHeight:    nil,
+		Assets:                 map[crypto.Digest]proto.AssetInfo{assetID1: info1},
+		FullAssets:             map[crypto.Digest]proto.FullAssetInfo{assetID1: full1},
+	}
+	scopeV3 := NewScope(3, proto.TestNetScheme, state)
+	rs, err := Eval(scriptV3.Verifier, scopeV3)
+	require.NoError(t, err)
+	assert.True(t, rs, rs)
+
+	scopeV4 := NewScope(4, proto.TestNetScheme, state)
+	rs, err = Eval(scriptV4.Verifier, scopeV4)
+	require.NoError(t, err)
+	assert.True(t, rs, rs)
 }