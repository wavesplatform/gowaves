package evaluate

import (
	"encoding/base64"
	"encoding/json"
	"fmt"
	"testing"

	"github.com/stretchr/testify/assert"
	"github.com/stretchr/testify/require"
	"github.com/wavesplatform/gowaves/pkg/crypto"
	"github.com/wavesplatform/gowaves/pkg/proto"
	. "github.com/wavesplatform/gowaves/pkg/ride/evaluator/ast"
	"github.com/wavesplatform/gowaves/pkg/ride/evaluator/reader"
	"github.com/wavesplatform/gowaves/pkg/ride/mockstate"
	"github.com/wavesplatform/gowaves/pkg/util/byte_helpers"
)

const seed = "test test"

func newTransferTransaction() *proto.TransferWithProofs {
	js := `{"type":4,"version":2,"id":"CqjGMbrd5bFmLAv2mUSdphEJSgVWkWa6ZtcMkKmgH2ax","proofs":["5W7hjPpgmmhxevCt4A7y9F8oNJ4V9w2g8jhQgx2qGmBTNsP1p1MpQeKF3cvZULwJ7vQthZfSx2BhL6TWkHSVLzvq"],"senderPublicKey":"14ovLL9a6xbBfftyxGNLKMdbnzGgnaFQjmgUJGdho6nY","assetId":null,"feeAssetId":null,"timestamp":1544715621,"amount":15,"fee":10000,"recipient":"3P2USE3iYK5w7jNahAUHTytNbVRccGZwQH3"}`
	tv2 := &proto.TransferWithProofs{}
	err := json.Unmarshal([]byte(js), tv2)
	if err != nil {
		panic(err)
	}
	return tv2
}

func newExchangeTransaction() *proto.ExchangeWithProofs {
	js := `{"senderPublicKey": "7kPFrHDiGw1rCm7LPszuECwWYL3dMf6iMifLRDJQZMzy","amount": 100000000,"fee": 1100000,"type": 7,"version": 2,"sellMatcherFee": 1100000,"sender": "3PJaDyprvekvPXPuAtxrapacuDJopgJRaU3","feeAssetId": null,"proofs": ["DGxkASjpPaKxu8bAv3PJpF9hJ9KAiLsB7bLBTEZXYcWmmc65pHiq5ymJNAazRM2aoLCeTLXXNda5hR9LZNayB69"],"price": 790000,  "id": "5aHKTDvWdVWmo9MPDPoYX83x6hyLJ5ji4eopmoUxELR2",  "order2": {    "version": 2,    "id": "CzBrJkpaWz2AHnT3U8baY3eTfRdymuC7dEqiGpas68tD",    "sender": "3PEjQH31dP2ipvrkouUs12ynKShpBcRQFAT",    "senderPublicKey": "BVtDAjf1MmUdPW2yRHEBiSP5yy7EnxzKgQWpajQM8FCx",    "matcherPublicKey": "7kPFrHDiGw1rCm7LPszuECwWYL3dMf6iMifLRDJQZMzy",    "assetPair": {      "amountAsset": "D796K7uVAeSPJcv29BN1KCuzrc6h7bAN1MSKPnrPPMfF",      "priceAsset": "CAWKh6suz3jKw6PhzEh5FDCWLvLFJ6BZEpmxv6oZQSzr"    },    "orderType": "sell",    "amount": 100000000,    "price": 790000,    "timestamp": 1557995955609,    "expiration": 1560501555609,    "matcherFee": 1100000,    "signature": "3Aw94WkF4PUeard435jtJTZLESRFMBuxYRYVVf3GrG48aAxLhbvcXdwsrtALLQ3LYbdNdhR1NUUzdMinU8pLiwWc",    "proofs": [      "3Aw94WkF4PUeard435jtJTZLESRFMBuxYRYVVf3GrG48aAxLhbvcXdwsrtALLQ3LYbdNdhR1NUUzdMinU8pLiwWc"    ]  },  "order1": {    "version": 2,    "id": "APLf7qDhU5puSa5h1KChNBobF8VKoy37PcP7BnhoSPvi",    "sender": "3PEyLyxu4yGJAEmuVRy3G4FvEBUYV6ykQWF",    "senderPublicKey": "28sBbJ7pHNG4VFrvNN43sNsdWYyrTFVAwd98W892mxBQ",    "matcherPublicKey": "7kPFrHDiGw1rCm7LPszuECwWYL3dMf6iMifLRDJQZMzy",    "assetPair": {      "amountAsset": "D796K7uVAeSPJcv29BN1KCuzrc6h7bAN1MSKPnrPPMfF",      "priceAsset": "CAWKh6suz3jKw6PhzEh5FDCWLvLFJ6BZEpmxv6oZQSzr"    },    "orderType": "buy",    "amount": 100000000,    "price": 790000,    "timestamp": 1557995158094,    "expiration": 1560500758093,    "matcherFee": 1100000,    "signature": "5zUuSSJyv5NU11RPa91fpQaCXR3xvR1ctjQrfxnNREFhMmbXfACzhfFgV18rdvrvm4X3p3iYK3fxS1TXwgSV5m83",    "proofs": [      "5zUuSSJyv5NU11RPa91fpQaCXR3xvR1ctjQrfxnNREFhMmbXfACzhfFgV18rdvrvm4X3p3iYK3fxS1TXwgSV5m83"    ]  },  "buyMatcherFee": 1100000,  "timestamp": 1557995955923,  "height": 1528811}`
	tx := new(proto.ExchangeWithProofs)
	err := json.Unmarshal([]byte(js), tx)
	if err != nil {
		panic(err)
	}
	return tx
}

func defaultScope(version int) Scope {
	tx, err := NewVariablesFromTransaction(proto.MainNetScheme, newTransferTransaction())
	if err != nil {
		panic(err)
	}
	dataEntries := map[string]proto.DataEntry{
		"integer": &proto.IntegerDataEntry{Key: "integer", Value: 100500},
		"boolean": &proto.BooleanDataEntry{Key: "boolean", Value: true},
		"binary":  &proto.BinaryDataEntry{Key: "binary", Value: []byte("hello")},
		"string":  &proto.StringDataEntry{Key: "string", Value: "world"},
	}
	d, err := crypto.NewDigestFromBase58("BXBUNddxTGTQc3G4qHYn5E67SBwMj18zLncUr871iuRD")
	if err != nil {
		panic(err)
	}
	state := mockstate.State{
		WavesBalance:   5,
		AssetsBalances: map[crypto.Digest]uint64{d: 5},
		DataEntries:    dataEntries,
	}
	scope := NewScope(version, proto.MainNetScheme, state)
	scope.SetHeight(5)
	scope.SetTransaction(tx)
	return scope
}

func scopeWithExchangeTx(version int) Scope {
	tx, err := NewVariablesFromTransaction(proto.MainNetScheme, newExchangeTransaction())
	if err != nil {
		panic(err)
	}
	dataEntries := map[string]proto.DataEntry{
		"integer": &proto.IntegerDataEntry{Key: "integer", Value: 100500},
		"boolean": &proto.BooleanDataEntry{Key: "boolean", Value: true},
		"binary":  &proto.BinaryDataEntry{Key: "binary", Value: []byte("hello")},
		"string":  &proto.StringDataEntry{Key: "string", Value: "world"},
	}
	state := mockstate.State{
		WavesBalance: 5,
		DataEntries:  dataEntries,
	}
	scope := NewScope(version, proto.MainNetScheme, state)
	scope.SetHeight(5)
	scope.SetTransaction(tx)
	return scope
}

func scopeV1withDataTransaction() Scope {
	sk, pk, err := crypto.GenerateKeyPair([]byte{0xDE, 0xAD, 0xBE, 0xEF})
	if err != nil {
		panic(err)
	}
	tx := proto.NewUnsignedData(1, pk, 100000, 1568640015000)
	tx.Entries = append(tx.Entries, &proto.IntegerDataEntry{Key: "integer", Value: 100500})
	tx.Entries = append(tx.Entries, &proto.BooleanDataEntry{Key: "boolean", Value: true})
	tx.Entries = append(tx.Entries, &proto.BinaryDataEntry{Key: "binary", Value: []byte{0xCA, 0xFE, 0xBE, 0xBE, 0xDE, 0xAD, 0xBE, 0xEF}})
	tx.Entries = append(tx.Entries, &proto.StringDataEntry{Key: "string", Value: "Hello, World!"})
	tx.Entries = append(tx.Entries, &proto.IntegerDataEntry{Key: "someKey", Value: 12345})
	err = tx.Sign(proto.MainNetScheme, sk)
	if err != nil {
		panic(err)
	}
	tv, err := NewVariablesFromTransaction(proto.MainNetScheme, tx)
	if err != nil {
		panic(err)
	}
	scope := NewScope(1, proto.MainNetScheme, mockstate.State{})
	scope.SetTransaction(tv)
	scope.SetHeight(12345)
	return scope
}

const (
	longScript = `match tx {
  case t : TransferTransaction | MassTransferTransaction | ExchangeTransaction => true
  case _ => false
}`
	hashes = `
let a0 = NoAlg() == NOALG
let a1 = Md5() == MD5
let a2 = Sha1() == SHA1
let a3 = Sha224() == SHA224
let a4 = Sha256() == SHA256
let a5 = Sha384() == SHA384
let a6 = Sha512() == SHA512
let a7 = Sha3224() == SHA3224
let a8 = Sha3256() == SHA3256
let a9 = Sha3384() == SHA3384
let a10 = Sha3512() == SHA3512

a0 && a1 && a2 && a3 && a4 && a5 && a6 && a7 && a8 && a9 && a10
`
	rsaVerify = `
let pk = fromBase64String("MIIBIjANBgkqhkiG9w0BAQEFAAOCAQ8AMIIBCgKCAQEAkDg8m0bCDX7fTbBlHZm+BZIHVOfC2I4klRbjSqwFi/eCdfhGjYRYvu/frpSO0LIm0beKOUvwat6DY4dEhNt2PW3UeQvT2udRQ9VBcpwaJlLreCr837sn4fa9UG9FQFaGofSww1O9eBBjwMXeZr1jOzR9RBIwoL1TQkIkZGaDXRltEaMxtNnzotPfF3vGIZZuZX4CjiitHaSC0zlmQrEL3BDqqoLwo3jq8U3Zz8XUMyQElwufGRbZqdFCeiIs/EoHiJm8q8CVExRoxB0H/vE2uDFK/OXLGTgfwnDlrCa/qGt9Zsb8raUSz9IIHx72XB+kOXTt/GOuW7x2dJvTJIqKTwIDAQAB")
let msg = fromBase64String("REIiN2hDQUxIJVQzdk1zQSpXclRRelExVWd+YGQoOyx0KHduPzFmcU8zUWosWiA7aFloOWplclAxPCU=")
let sig = fromBase64String("OXVKJwtSoenRmwizPtpjh3sCNmOpU1tnXUnyzl+PEI1P9Rx20GkxkIXlysFT2WdbPn/HsfGMwGJW7YhrVkDXy4uAQxUxSgQouvfZoqGSPp1NtM8iVJOGyKiepgB3GxRzQsev2G8Ik47eNkEDVQa47ct9j198Wvnkf88yjSkK0KxR057MWAi20ipNLirW4ZHDAf1giv68mniKfKxsPWahOA/7JYkv18sxcsISQqRXM8nGI1UuSLt9ER7kIzyAk2mgPCiVlj0hoPGUytmbiUqvEM4QaJfCpR0wVO4f/fob6jwKkGT6wbtia+5xCD7bESIHH8ISDrdexZ01QyNP2r4enw==")
rsaVerify(SHA3256, msg, sig, pk)
`
)

func TestEval(t *testing.T) {
	for _, test := range []struct {
		name   string
		script string
		scope  Scope
		result bool
	}{
		{`let x = 5; 6 > 4`, `AQQAAAABeAAAAAAAAAAABQkAAGYAAAACAAAAAAAAAAAGAAAAAAAAAAAEYSW6XA==`, defaultScope(2), true},
		{`let x = 5; 6 > x`, `AQQAAAABeAAAAAAAAAAABQkAAGYAAAACAAAAAAAAAAAGBQAAAAF4Gh24hw==`, defaultScope(2), true},
		{`let x = 5; 6 >= x`, `AQQAAAABeAAAAAAAAAAABQkAAGcAAAACAAAAAAAAAAAGBQAAAAF4jlxXHA==`, defaultScope(2), true},
		{`true`, `AQa3b8tH`, defaultScope(2), true},
		{`false`, `AQfeYll6`, defaultScope(2), false},
		{`let x =  throw(); true`, `AQQAAAABeAkBAAAABXRocm93AAAAAAa7bgf4`, defaultScope(2), true},
		{`let x =  throw();true || x`, `AQQAAAABeAkBAAAABXRocm93AAAAAAMGBgUAAAABeKRnLds=`, defaultScope(2), true},
		{`tx.id == base58''`, `AQkAAAAAAAACCAUAAAACdHgAAAACaWQBAAAAAJBtD70=`, defaultScope(2), false},
		{`tx.id == base58'CqjGMbrd5bFmLAv2mUSdphEJSgVWkWa6ZtcMkKmgH2ax'`, `AQkAAAAAAAACCAUAAAACdHgAAAACaWQBAAAAIK/sOVMfQLb6FHT+QbJpYq4m7jlQoC3GPCMpxfHPeT5F5CUKdw==`, defaultScope(2), true},
		{`let x = tx.id == base58'a';true`, `AQQAAAABeAkAAAAAAAACCAUAAAACdHgAAAACaWQBAAAAASEGjR0kcA==`, defaultScope(2), true},
		{`tx.proofs[0] == base58'5W7hjPpgmmhxevCt4A7y9F8oNJ4V9w2g8jhQgx2qGmBTNsP1p1MpQeKF3cvZULwJ7vQthZfSx2BhL6TWkHSVLzvq'`, `AQkAAAAAAAACCQABkQAAAAIIBQAAAAJ0eAAAAAZwcm9vZnMAAAAAAAAAAAABAAAAQOEtF8V5p+9JHReO90FmBf+yKZW1lLJGBsnkZww94TJ8bNcxWIKfohMXm4BsKKIBUTXLaS6Vcgyw1UTNN5iICQ719Fxf`, defaultScope(2), true},
		{longScript, `AQQAAAAHJG1hdGNoMAUAAAACdHgDAwkAAAEAAAACBQAAAAckbWF0Y2gwAgAAABNFeGNoYW5nZVRyYW5zYWN0aW9uBgMJAAABAAAAAgUAAAAHJG1hdGNoMAIAAAAXTWFzc1RyYW5zZmVyVHJhbnNhY3Rpb24GCQAAAQAAAAIFAAAAByRtYXRjaDACAAAAE1RyYW5zZmVyVHJhbnNhY3Rpb24EAAAAAXQFAAAAByRtYXRjaDAGB6Ilvok=`, defaultScope(2), true},
		{`match transactionById(tx.id) {case  t: Unit => true case _ => false }`, `AQQAAAAHJG1hdGNoMAkAA+gAAAABCAUAAAACdHgAAAACaWQDCQAAAQAAAAIFAAAAByRtYXRjaDACAAAABFVuaXQEAAAAAXQFAAAAByRtYXRjaDAGB1+iIek=`, defaultScope(2), true},
		//TODO: The RIDE compiler is broken, test after repair
		// {`Ceiling() == CEILING`, ``, true},
		// {`Floor() == FLOOR`, ``, true},
		// {`HalfEven() == HALFEVEN`, ``, true},
		{`Down() == DOWN`, `AgkAAAAAAAACCQEAAAAERG93bgAAAAAFAAAABERPV052K6LQ`, defaultScope(3), true},
		{`Up() == UP`, `AwkAAAAAAAACCQEAAAACVXAAAAAABQAAAAJVUPGUxeg=`, defaultScope(3), true},
		{`HalfUp() == HALFUP`, `AwkAAAAAAAACCQEAAAAGSGFsZlVwAAAAAAUAAAAGSEFMRlVQbUfpTQ==`, defaultScope(3), true},
		{`HalfDown() == HALFDOWN`, `AgkAAAAAAAACCQEAAAAERG93bgAAAAAFAAAABERPV052K6LQ`, defaultScope(3), true},
		{hashes, `AwQAAAACYTAJAAAAAAAAAgkBAAAABU5vQWxnAAAAAAUAAAAFTk9BTEcEAAAAAmExCQAAAAAAAAIJAQAAAANNZDUAAAAABQAAAANNRDUEAAAAAmEyCQAAAAAAAAIJAQAAAARTaGExAAAAAAUAAAAEU0hBMQQAAAACYTMJAAAAAAAAAgkBAAAABlNoYTIyNAAAAAAFAAAABlNIQTIyNAQAAAACYTQJAAAAAAAAAgkBAAAABlNoYTI1NgAAAAAFAAAABlNIQTI1NgQAAAACYTUJAAAAAAAAAgkBAAAABlNoYTM4NAAAAAAFAAAABlNIQTM4NAQAAAACYTYJAAAAAAAAAgkBAAAABlNoYTUxMgAAAAAFAAAABlNIQTUxMgQAAAACYTcJAAAAAAAAAgkBAAAAB1NoYTMyMjQAAAAABQAAAAdTSEEzMjI0BAAAAAJhOAkAAAAAAAACCQEAAAAHU2hhMzI1NgAAAAAFAAAAB1NIQTMyNTYEAAAAAmE5CQAAAAAAAAIJAQAAAAdTaGEzMzg0AAAAAAUAAAAHU0hBMzM4NAQAAAADYTEwCQAAAAAAAAIJAQAAAAdTaGEzNTEyAAAAAAUAAAAHU0hBMzUxMgMDAwMDAwMDAwMFAAAAAmEwBQAAAAJhMQcFAAAAAmEyBwUAAAACYTMHBQAAAAJhNAcFAAAAAmE1BwUAAAACYTYHBQAAAAJhNwcFAAAAAmE4BwUAAAACYTkHBQAAAANhMTAHRc/wAA==`, defaultScope(3), true},
		{`Unit() == unit`, `AwkAAAAAAAACCQEAAAAEVW5pdAAAAAAFAAAABHVuaXTstg1G`, defaultScope(3), true},
		//{`Unit() == unit`, `AAIDAAAAAAAAAAAAAAAAAAAAAAAAAAEAAAACdHgBAAAACHZlcmlmaWVyAAAAAAkAAAAAAAACBQAAAAR1bml0CQEAAAAEVW5pdAAAAADWI4ad`, true},
	} {
		r, err := reader.NewReaderFromBase64(test.script)
		require.NoError(t, err)

		script, err := BuildScript(r)
		require.NoError(t, err)

		rs, err := Eval(script.Verifier, test.scope)
		require.NoError(t, err)
		assert.Equal(t, test.result, rs, fmt.Sprintf("text: %s", test.name))
	}
}

func BenchmarkEval(b *testing.B) {
	base64 := "AQQAAAABeAkBAAAAEWFkZHJlc3NGcm9tU3RyaW5nAAAAAQIAAAAjM1BKYUR5cHJ2ZWt2UFhQdUF0eHJhcGFjdURKb3BnSlJhVTMEAAAAAWEFAAAAAXgEAAAAAWIFAAAAAWEEAAAAAWMFAAAAAWIEAAAAAWQFAAAAAWMEAAAAAWUFAAAAAWQEAAAAAWYFAAAAAWUJAAAAAAAAAgUAAAABZgUAAAABZS5FHzs="
	_ = `
let x = addressFromString("3PJaDyprvekvPXPuAtxrapacuDJopgJRaU3")

let a = x
let b = a
let c = b
let d = c
let e = d
let f = e

f == e

`

	s := defaultScope(2)
	b.ReportAllocs()
	b.ResetTimer()
	for i := 0; i < b.N; i++ {
		b.StopTimer()
		r, _ := reader.NewReaderFromBase64(base64)
		script, _ := BuildScript(r)
		b.StartTimer()
		_, _ = Eval(script.Verifier, s)
	}
}

const merkle = `
let rootHash = base64'eh9fm3HeHZ3XA/UfMpC9HSwLVMyBLgkAJL0MIVBIoYk='
let leafData = base64'AAAm+w=='
let merkleProof = base64'ACBSs2di6rY+9N3mrpQVRNZLGAdRX2WBD6XkrOXuhh42XwEgKhB3Aiij6jqLRuQhrwqv6e05kr89tyxkuFYwUuMCQB8AIKLhp/AFQkokTe/NMQnKFL5eTMvDlFejApmJxPY6Rp8XACAWrdgB8DwvPA8D04E9HgUjhKghAn5aqtZnuKcmpLHztQAgd2OG15WYz90r1WipgXwjdq9WhvMIAtvGlm6E3WYY12oAIJXPPVIdbwOTdUJvCgMI4iape2gvR55vsrO2OmJJtZUNASAya23YyBl+EpKytL9+7cPdkeMMWSjk0Bc0GNnqIisofQ=='

checkMerkleProof(rootHash, merkleProof, leafData)`

func TestFunctions(t *testing.T) {
	for _, test := range []struct {
		code   int
		name   string
		text   string
		script string
		scope  Scope
		result bool
		error  bool
	}{
		{-1, `parseIntValue`, `parseInt("12345") == 12345`, `AwkAAAAAAAACCQAEtgAAAAECAAAABTEyMzQ1AAAAAAAAADA57cmovA==`, defaultScope(3), true, false},
		{-1, `value`, `let c = if true then 1 else Unit();value(c) == 1`, `AwQAAAABYwMGAAAAAAAAAAABCQEAAAAEVW5pdAAAAAAJAAAAAAAAAgkBAAAABXZhbHVlAAAAAQUAAAABYwAAAAAAAAAAARfpQ5M=`, defaultScope(3), true, false},
		{-1, `valueOrErrorMessage`, `let c = if true then 1 else Unit(); valueOrErrorMessage(c, "ALARM!!!") == 1`, `AwQAAAABYwMGAAAAAAAAAAABCQEAAAAEVW5pdAAAAAAJAAAAAAAAAgkBAAAAE3ZhbHVlT3JFcnJvck1lc3NhZ2UAAAACBQAAAAFjAgAAAAhBTEFSTSEhIQAAAAAAAAAAAa5tVyw=`, defaultScope(3), true, false},
		{-1, `addressFromString`, `addressFromString("12345") == unit`, `AwkAAAAAAAACCQEAAAARYWRkcmVzc0Zyb21TdHJpbmcAAAABAgAAAAUxMjM0NQUAAAAEdW5pdJEPLPE=`, defaultScope(3), true, false},
		{-1, `addressFromString`, `addressFromString("3P9DEDP5VbyXQyKtXDUt2crRPn5B7gs6ujc") == Address(base58'3P9DEDP5VbyXQyKtXDUt2crRPn5B7gs6ujc')`, `AwkAAAAAAAACCQEAAAARYWRkcmVzc0Zyb21TdHJpbmcAAAABAgAAACMzUDlERURQNVZieVhReUt0WERVdDJjclJQbjVCN2dzNnVqYwkBAAAAB0FkZHJlc3MAAAABAQAAABoBV0/fzRv7GRFL0qw2njIBPHDG0DpGJ4ecv6EI6ng=`, defaultScope(3), true, false},
		{-1, `addressFromStringValue`, `addressFromStringValue("3P9DEDP5VbyXQyKtXDUt2crRPn5B7gs6ujc") == Address(base58'3P9DEDP5VbyXQyKtXDUt2crRPn5B7gs6ujc')`, `AwkAAAAAAAACCQEAAAAcQGV4dHJVc2VyKGFkZHJlc3NGcm9tU3RyaW5nKQAAAAECAAAAIzNQOURFRFA1VmJ5WFF5S3RYRFV0MmNyUlBuNUI3Z3M2dWpjCQEAAAAHQWRkcmVzcwAAAAEBAAAAGgFXT9/NG/sZEUvSrDaeMgE8cMbQOkYnh5y/56rYHQ==`, defaultScope(3), true, false},
		{-1, `getIntegerFromState`, `let a = addressFromStringValue("3P2USE3iYK5w7jNahAUHTytNbVRccGZwQH3"); getInteger(a, "integer") == 100500`, `AwQAAAABYQkBAAAAHEBleHRyVXNlcihhZGRyZXNzRnJvbVN0cmluZykAAAABAgAAACMzUDJVU0UzaVlLNXc3ak5haEFVSFR5dE5iVlJjY0dad1FIMwkAAAAAAAACCQAEGgAAAAIFAAAAAWECAAAAB2ludGVnZXIAAAAAAAABiJTtgrwb`, defaultScope(3), true, false},
		{-1, `getIntegerValueFromState`, `let a = addressFromStringValue("3P2USE3iYK5w7jNahAUHTytNbVRccGZwQH3"); getIntegerValue(a, "integer") == 100500`, `AwQAAAABYQkBAAAAHEBleHRyVXNlcihhZGRyZXNzRnJvbVN0cmluZykAAAABAgAAACMzUDJVU0UzaVlLNXc3ak5haEFVSFR5dE5iVlJjY0dad1FIMwkAAAAAAAACCQEAAAARQGV4dHJOYXRpdmUoMTA1MCkAAAACBQAAAAFhAgAAAAdpbnRlZ2VyAAAAAAAAAYiUEnGoww==`, defaultScope(3), true, false},
		{-1, `getBooleanFromState`, `let a = addressFromStringValue("3P2USE3iYK5w7jNahAUHTytNbVRccGZwQH3"); getBoolean(a, "boolean") == true`, `AwQAAAABYQkBAAAAHEBleHRyVXNlcihhZGRyZXNzRnJvbVN0cmluZykAAAABAgAAACMzUDJVU0UzaVlLNXc3ak5haEFVSFR5dE5iVlJjY0dad1FIMwkAAAAAAAACCQAEGwAAAAIFAAAAAWECAAAAB2Jvb2xlYW4GQ1SwZw==`, defaultScope(3), true, false},
		{-1, `getBooleanValueFromState`, `let a = addressFromStringValue("3P2USE3iYK5w7jNahAUHTytNbVRccGZwQH3"); getBooleanValue(a, "boolean") == true`, `AwQAAAABYQkBAAAAHEBleHRyVXNlcihhZGRyZXNzRnJvbVN0cmluZykAAAABAgAAACMzUDJVU0UzaVlLNXc3ak5haEFVSFR5dE5iVlJjY0dad1FIMwkAAAAAAAACCQEAAAARQGV4dHJOYXRpdmUoMTA1MSkAAAACBQAAAAFhAgAAAAdib29sZWFuBiG4UlQ=`, defaultScope(3), true, false},
		{-1, `getBinaryFromState`, `let a = addressFromStringValue("3P2USE3iYK5w7jNahAUHTytNbVRccGZwQH3"); getBinary(a, "binary") == base16'68656c6c6f'`, `AwQAAAABYQkBAAAAHEBleHRyVXNlcihhZGRyZXNzRnJvbVN0cmluZykAAAABAgAAACMzUDJVU0UzaVlLNXc3ak5haEFVSFR5dE5iVlJjY0dad1FIMwkAAAAAAAACCQAEHAAAAAIFAAAAAWECAAAABmJpbmFyeQEAAAAFaGVsbG8AbKgo`, defaultScope(3), true, false},
		{-1, `getBinaryValueFromState`, `let a = addressFromStringValue("3P2USE3iYK5w7jNahAUHTytNbVRccGZwQH3"); getBinaryValue(a, "binary") == base16'68656c6c6f'`, `AwQAAAABYQkBAAAAHEBleHRyVXNlcihhZGRyZXNzRnJvbVN0cmluZykAAAABAgAAACMzUDJVU0UzaVlLNXc3ak5haEFVSFR5dE5iVlJjY0dad1FIMwkAAAAAAAACCQEAAAARQGV4dHJOYXRpdmUoMTA1MikAAAACBQAAAAFhAgAAAAZiaW5hcnkBAAAABWhlbGxvJ1b3yw==`, defaultScope(3), true, false},
		{-1, `getStringFromState`, `let a = addressFromStringValue("3P2USE3iYK5w7jNahAUHTytNbVRccGZwQH3"); getString(a, "string") == "world"`, `AwQAAAABYQkBAAAAHEBleHRyVXNlcihhZGRyZXNzRnJvbVN0cmluZykAAAABAgAAACMzUDJVU0UzaVlLNXc3ak5haEFVSFR5dE5iVlJjY0dad1FIMwkAAAAAAAACCQEAAAARQGV4dHJOYXRpdmUoMTA1MikAAAACBQAAAAFhAgAAAAZiaW5hcnkBAAAABWhlbGxvJ1b3yw==`, defaultScope(3), true, false},
		{-1, `getStringValueFromState`, `let a = addressFromStringValue("3P2USE3iYK5w7jNahAUHTytNbVRccGZwQH3"); getStringValue(a, "string") == "world"`, `AwQAAAABYQkBAAAAHEBleHRyVXNlcihhZGRyZXNzRnJvbVN0cmluZykAAAABAgAAACMzUDJVU0UzaVlLNXc3ak5haEFVSFR5dE5iVlJjY0dad1FIMwkAAAAAAAACCQAEHQAAAAIFAAAAAWECAAAABnN0cmluZwIAAAAFd29ybGSFdQnb`, defaultScope(3), true, false},
		{-1, `getIntegerFromArrayByKey`, `let d = [DataEntry("integer", 100500), DataEntry("boolean", true), DataEntry("binary", base16'68656c6c6f'), DataEntry("string", "world")]; getInteger(d, "integer") == 100500`, `AwQAAAABZAkABEwAAAACCQEAAAAJRGF0YUVudHJ5AAAAAgIAAAAHaW50ZWdlcgAAAAAAAAGIlAkABEwAAAACCQEAAAAJRGF0YUVudHJ5AAAAAgIAAAAHYm9vbGVhbgYJAARMAAAAAgkBAAAACURhdGFFbnRyeQAAAAICAAAABmJpbmFyeQEAAAAFaGVsbG8JAARMAAAAAgkBAAAACURhdGFFbnRyeQAAAAICAAAABnN0cmluZwIAAAAFd29ybGQFAAAAA25pbAkAAAAAAAACCQAEEAAAAAIFAAAAAWQCAAAAB2ludGVnZXIAAAAAAAABiJSeStXa`, defaultScope(3), true, false},
		{-1, `getIntegerValueFromArrayByKey`, `let d = [DataEntry("integer",100500), DataEntry("boolean", true), DataEntry("binary", base16'68656c6c6f'), DataEntry("string", "world")]; getIntegerValue(d, "integer") == 100500`, `AwQAAAABZAkABEwAAAACCQEAAAAJRGF0YUVudHJ5AAAAAgIAAAAHaW50ZWdlcgAAAAAAAAGIlAkABEwAAAACCQEAAAAJRGF0YUVudHJ5AAAAAgIAAAAHYm9vbGVhbgYJAARMAAAAAgkBAAAACURhdGFFbnRyeQAAAAICAAAABmJpbmFyeQEAAAAFaGVsbG8JAARMAAAAAgkBAAAACURhdGFFbnRyeQAAAAICAAAABnN0cmluZwIAAAAFd29ybGQFAAAAA25pbAkAAAAAAAACCQEAAAARQGV4dHJOYXRpdmUoMTA0MCkAAAACBQAAAAFkAgAAAAdpbnRlZ2VyAAAAAAAAAYiUmn7ujg==`, defaultScope(3), true, false},
		{-1, `getBooleanFromArrayByKey`, `let d = [DataEntry("integer",100500), DataEntry("boolean", true), DataEntry("binary", base16'68656c6c6f'), DataEntry("string", "world")]; getBoolean(d, "boolean") == true`, `AwQAAAABZAkABEwAAAACCQEAAAAJRGF0YUVudHJ5AAAAAgIAAAAHaW50ZWdlcgAAAAAAAAGIlAkABEwAAAACCQEAAAAJRGF0YUVudHJ5AAAAAgIAAAAHYm9vbGVhbgYJAARMAAAAAgkBAAAACURhdGFFbnRyeQAAAAICAAAABmJpbmFyeQEAAAAFaGVsbG8JAARMAAAAAgkBAAAACURhdGFFbnRyeQAAAAICAAAABnN0cmluZwIAAAAFd29ybGQFAAAAA25pbAkAAAAAAAACCQAEEQAAAAIFAAAAAWQCAAAAB2Jvb2xlYW4GaWuehg==`, defaultScope(3), true, false},
		{-1, `getBooleanValueFromArrayByKey`, `let d = [DataEntry("integer",100500), DataEntry("boolean", true), DataEntry("binary", base16'68656c6c6f'), DataEntry("string", "world")]; getBooleanValue(d, "boolean") == true`, `AwQAAAABZAkABEwAAAACCQEAAAAJRGF0YUVudHJ5AAAAAgIAAAAHaW50ZWdlcgAAAAAAAAGIlAkABEwAAAACCQEAAAAJRGF0YUVudHJ5AAAAAgIAAAAHYm9vbGVhbgYJAARMAAAAAgkBAAAACURhdGFFbnRyeQAAAAICAAAABmJpbmFyeQEAAAAFaGVsbG8JAARMAAAAAgkBAAAACURhdGFFbnRyeQAAAAICAAAABnN0cmluZwIAAAAFd29ybGQFAAAAA25pbAkAAAAAAAACCQEAAAARQGV4dHJOYXRpdmUoMTA0MSkAAAACBQAAAAFkAgAAAAdib29sZWFuBt3vwJY=`, defaultScope(3), true, false},
		{-1, `getBinaryFromArrayByKey`, `let d = [DataEntry("integer",100500), DataEntry("boolean", true), DataEntry("binary", base16'68656c6c6f'), DataEntry("string", "world")]; getBinary(d, "binary") == base16'68656c6c6f'`, `AwQAAAABZAkABEwAAAACCQEAAAAJRGF0YUVudHJ5AAAAAgIAAAAHaW50ZWdlcgAAAAAAAAGIlAkABEwAAAACCQEAAAAJRGF0YUVudHJ5AAAAAgIAAAAHYm9vbGVhbgYJAARMAAAAAgkBAAAACURhdGFFbnRyeQAAAAICAAAABmJpbmFyeQEAAAAFaGVsbG8JAARMAAAAAgkBAAAACURhdGFFbnRyeQAAAAICAAAABnN0cmluZwIAAAAFd29ybGQFAAAAA25pbAkAAAAAAAACCQAEEgAAAAIFAAAAAWQCAAAABmJpbmFyeQEAAAAFaGVsbG+so7oZ`, defaultScope(3), true, false},
		{-1, `getBinaryValueFromArrayByKey`, `let d = [DataEntry("integer",100500), DataEntry("boolean", true), DataEntry("binary", base16'68656c6c6f'), DataEntry("string", "world")]; getBinaryValue(d, "binary") == base16'68656c6c6f'`, `AwQAAAABZAkABEwAAAACCQEAAAAJRGF0YUVudHJ5AAAAAgIAAAAHaW50ZWdlcgAAAAAAAAGIlAkABEwAAAACCQEAAAAJRGF0YUVudHJ5AAAAAgIAAAAHYm9vbGVhbgYJAARMAAAAAgkBAAAACURhdGFFbnRyeQAAAAICAAAABmJpbmFyeQEAAAAFaGVsbG8JAARMAAAAAgkBAAAACURhdGFFbnRyeQAAAAICAAAABnN0cmluZwIAAAAFd29ybGQFAAAAA25pbAkAAAAAAAACCQEAAAARQGV4dHJOYXRpdmUoMTA0MikAAAACBQAAAAFkAgAAAAZiaW5hcnkBAAAABWhlbGxvpcldYg==`, defaultScope(3), true, false},
		{-1, `getStringFromArrayByKey`, `let d = [DataEntry("integer",100500), DataEntry("boolean", true), DataEntry("binary", base16'68656c6c6f'), DataEntry("string", "world")]; getString(d, "string") == "world"`, `AwQAAAABZAkABEwAAAACCQEAAAAJRGF0YUVudHJ5AAAAAgIAAAAHaW50ZWdlcgAAAAAAAAGIlAkABEwAAAACCQEAAAAJRGF0YUVudHJ5AAAAAgIAAAAHYm9vbGVhbgYJAARMAAAAAgkBAAAACURhdGFFbnRyeQAAAAICAAAABmJpbmFyeQEAAAAFaGVsbG8JAARMAAAAAgkBAAAACURhdGFFbnRyeQAAAAICAAAABnN0cmluZwIAAAAFd29ybGQFAAAAA25pbAkAAAAAAAACCQAEEwAAAAIFAAAAAWQCAAAABnN0cmluZwIAAAAFd29ybGRFTMLs`, defaultScope(3), true, false},
		{-1, `getStringValueFromArrayByKey`, `let d = [DataEntry("integer",100500), DataEntry("boolean", true), DataEntry("binary", base16'68656c6c6f'), DataEntry("string", "world")]; getStringValue(d, "string") == "world"`, `AwQAAAABZAkABEwAAAACCQEAAAAJRGF0YUVudHJ5AAAAAgIAAAAHaW50ZWdlcgAAAAAAAAGIlAkABEwAAAACCQEAAAAJRGF0YUVudHJ5AAAAAgIAAAAHYm9vbGVhbgYJAARMAAAAAgkBAAAACURhdGFFbnRyeQAAAAICAAAABmJpbmFyeQEAAAAFaGVsbG8JAARMAAAAAgkBAAAACURhdGFFbnRyeQAAAAICAAAABnN0cmluZwIAAAAFd29ybGQFAAAAA25pbAkAAAAAAAACCQEAAAARQGV4dHJOYXRpdmUoMTA0MykAAAACBQAAAAFkAgAAAAZzdHJpbmcCAAAABXdvcmxkCbSDLQ==`, defaultScope(3), true, false},
		{-1, `getIntegerFromArrayByIndex`, `let d = [DataEntry("integer", 100500), DataEntry("boolean", true), DataEntry("binary", base16'68656c6c6f'), DataEntry("string", "world")]; getInteger(d, 0) == 100500`, `AwQAAAABZAkABEwAAAACCQEAAAAJRGF0YUVudHJ5AAAAAgIAAAAHaW50ZWdlcgAAAAAAAAGIlAkABEwAAAACCQEAAAAJRGF0YUVudHJ5AAAAAgIAAAAHYm9vbGVhbgYJAARMAAAAAgkBAAAACURhdGFFbnRyeQAAAAICAAAABmJpbmFyeQEAAAAFaGVsbG8JAARMAAAAAgkBAAAACURhdGFFbnRyeQAAAAICAAAABnN0cmluZwIAAAAFd29ybGQFAAAAA25pbAkAAAAAAAACCQEAAAAKZ2V0SW50ZWdlcgAAAAIFAAAAAWQAAAAAAAAAAAAAAAAAAAABiJTdCjRc`, defaultScope(3), true, false},
		{-1, `getIntegerValueFromArrayByIndex`, `let d = [DataEntry("integer", 100500), DataEntry("boolean", true), DataEntry("binary", base16'68656c6c6f'), DataEntry("string", "world")]; getIntegerValue(d, 0) == 100500`, `AwQAAAABZAkABEwAAAACCQEAAAAJRGF0YUVudHJ5AAAAAgIAAAAHaW50ZWdlcgAAAAAAAAGIlAkABEwAAAACCQEAAAAJRGF0YUVudHJ5AAAAAgIAAAAHYm9vbGVhbgYJAARMAAAAAgkBAAAACURhdGFFbnRyeQAAAAICAAAABmJpbmFyeQEAAAAFaGVsbG8JAARMAAAAAgkBAAAACURhdGFFbnRyeQAAAAICAAAABnN0cmluZwIAAAAFd29ybGQFAAAAA25pbAkAAAAAAAACCQEAAAAVQGV4dHJVc2VyKGdldEludGVnZXIpAAAAAgUAAAABZAAAAAAAAAAAAAAAAAAAAAGIlOyDHCY=`, defaultScope(3), true, false},
		{-1, `getBooleanFromArrayByIndex`, `let d = [DataEntry("integer",100500), DataEntry("boolean", true), DataEntry("binary", base16'68656c6c6f'), DataEntry("string", "world")]; getBoolean(d, 1) == true`, `AwQAAAABZAkABEwAAAACCQEAAAAJRGF0YUVudHJ5AAAAAgIAAAAHaW50ZWdlcgAAAAAAAAGIlAkABEwAAAACCQEAAAAJRGF0YUVudHJ5AAAAAgIAAAAHYm9vbGVhbgYJAARMAAAAAgkBAAAACURhdGFFbnRyeQAAAAICAAAABmJpbmFyeQEAAAAFaGVsbG8JAARMAAAAAgkBAAAACURhdGFFbnRyeQAAAAICAAAABnN0cmluZwIAAAAFd29ybGQFAAAAA25pbAkAAAAAAAACCQEAAAAKZ2V0Qm9vbGVhbgAAAAIFAAAAAWQAAAAAAAAAAAEGlS0yug==`, defaultScope(3), true, false},
		{-1, `getBooleanValueFromArrayByIndex`, `let d = [DataEntry("integer",100500), DataEntry("boolean", true), DataEntry("binary", base16'68656c6c6f'), DataEntry("string", "world")]; getBooleanValue(d, 1) == true`, `AwQAAAABZAkABEwAAAACCQEAAAAJRGF0YUVudHJ5AAAAAgIAAAAHaW50ZWdlcgAAAAAAAAGIlAkABEwAAAACCQEAAAAJRGF0YUVudHJ5AAAAAgIAAAAHYm9vbGVhbgYJAARMAAAAAgkBAAAACURhdGFFbnRyeQAAAAICAAAABmJpbmFyeQEAAAAFaGVsbG8JAARMAAAAAgkBAAAACURhdGFFbnRyeQAAAAICAAAABnN0cmluZwIAAAAFd29ybGQFAAAAA25pbAkAAAAAAAACCQEAAAAVQGV4dHJVc2VyKGdldEJvb2xlYW4pAAAAAgUAAAABZAAAAAAAAAAAAQY8zZ6Y`, defaultScope(3), true, false},
		{-1, `getBinaryFromArrayByIndex`, `let d = [DataEntry("integer",100500), DataEntry("boolean", true), DataEntry("binary", base16'68656c6c6f'), DataEntry("string", "world")]; getBinary(d, 2) == base16'68656c6c6f'`, `AwQAAAABZAkABEwAAAACCQEAAAAJRGF0YUVudHJ5AAAAAgIAAAAHaW50ZWdlcgAAAAAAAAGIlAkABEwAAAACCQEAAAAJRGF0YUVudHJ5AAAAAgIAAAAHYm9vbGVhbgYJAARMAAAAAgkBAAAACURhdGFFbnRyeQAAAAICAAAABmJpbmFyeQEAAAAFaGVsbG8JAARMAAAAAgkBAAAACURhdGFFbnRyeQAAAAICAAAABnN0cmluZwIAAAAFd29ybGQFAAAAA25pbAkAAAAAAAACCQEAAAAJZ2V0QmluYXJ5AAAAAgUAAAABZAAAAAAAAAAAAgEAAAAFaGVsbG/jc7GJ`, defaultScope(3), true, false},
		{-1, `getBinaryValueFromArrayByIndex`, `let d = [DataEntry("integer",100500), DataEntry("boolean", true), DataEntry("binary", base16'68656c6c6f'), DataEntry("string", "world")]; getBinaryValue(d, 2) == base16'68656c6c6f'`, `AwQAAAABZAkABEwAAAACCQEAAAAJRGF0YUVudHJ5AAAAAgIAAAAHaW50ZWdlcgAAAAAAAAGIlAkABEwAAAACCQEAAAAJRGF0YUVudHJ5AAAAAgIAAAAHYm9vbGVhbgYJAARMAAAAAgkBAAAACURhdGFFbnRyeQAAAAICAAAABmJpbmFyeQEAAAAFaGVsbG8JAARMAAAAAgkBAAAACURhdGFFbnRyeQAAAAICAAAABnN0cmluZwIAAAAFd29ybGQFAAAAA25pbAkAAAAAAAACCQEAAAAUQGV4dHJVc2VyKGdldEJpbmFyeSkAAAACBQAAAAFkAAAAAAAAAAACAQAAAAVoZWxsbwxEPw4=`, defaultScope(3), true, false},
		{-1, `getStringFromArrayByIndex`, `let d = [DataEntry("integer",100500), DataEntry("boolean", true), DataEntry("binary", base16'68656c6c6f'), DataEntry("string", "world")]; getString(d, 3) == "world"`, `AwQAAAABZAkABEwAAAACCQEAAAAJRGF0YUVudHJ5AAAAAgIAAAAHaW50ZWdlcgAAAAAAAAGIlAkABEwAAAACCQEAAAAJRGF0YUVudHJ5AAAAAgIAAAAHYm9vbGVhbgYJAARMAAAAAgkBAAAACURhdGFFbnRyeQAAAAICAAAABmJpbmFyeQEAAAAFaGVsbG8JAARMAAAAAgkBAAAACURhdGFFbnRyeQAAAAICAAAABnN0cmluZwIAAAAFd29ybGQFAAAAA25pbAkAAAAAAAACCQEAAAAJZ2V0U3RyaW5nAAAAAgUAAAABZAAAAAAAAAAAAwIAAAAFd29ybGTcG8rI`, defaultScope(3), true, false},
		{-1, `getStringValueFromArrayByIndex`, `let d = [DataEntry("integer",100500), DataEntry("boolean", true), DataEntry("binary", base16'68656c6c6f'), DataEntry("string", "world")]; getStringValue(d, 3) == "world"`, `AwQAAAABZAkABEwAAAACCQEAAAAJRGF0YUVudHJ5AAAAAgIAAAAHaW50ZWdlcgAAAAAAAAGIlAkABEwAAAACCQEAAAAJRGF0YUVudHJ5AAAAAgIAAAAHYm9vbGVhbgYJAARMAAAAAgkBAAAACURhdGFFbnRyeQAAAAICAAAABmJpbmFyeQEAAAAFaGVsbG8JAARMAAAAAgkBAAAACURhdGFFbnRyeQAAAAICAAAABnN0cmluZwIAAAAFd29ybGQFAAAAA25pbAkAAAAAAAACCQEAAAAUQGV4dHJVc2VyKGdldFN0cmluZykAAAACBQAAAAFkAAAAAAAAAAADAgAAAAV3b3JsZOGBO8c=`, defaultScope(3), true, false},
		{-1, `compare Recipient with Address`, `let a = Address(base58'3PKpKgcwArHQVmYWUg6Ljxx31VueBStUKBR'); match tx {case tt: TransferTransaction => tt.recipient == a case _ => false}`, `AwQAAAABYQkBAAAAB0FkZHJlc3MAAAABAQAAABoBV8Q0LvvkEO83LtpdRUhgK760itMpcq1W7AQAAAAHJG1hdGNoMAUAAAACdHgDCQAAAQAAAAIFAAAAByRtYXRjaDACAAAAE1RyYW5zZmVyVHJhbnNhY3Rpb24EAAAAAnR0BQAAAAckbWF0Y2gwCQAAAAAAAAIIBQAAAAJ0dAAAAAlyZWNpcGllbnQFAAAAAWEHQOLkRA==`, defaultScope(3), false, false},
		{-1, `compare Recipient with Address`, `let a = Address(base58'3P2USE3iYK5w7jNahAUHTytNbVRccGZwQH3'); match tx {case tt: TransferTransaction => tt.recipient == a case _ => false}`, `AwQAAAABYQkBAAAAB0FkZHJlc3MAAAABAQAAABoBVwX3L9Q7Ao0/8ZNhoE70/41bHPBwqbd27gQAAAAHJG1hdGNoMAUAAAACdHgDCQAAAQAAAAIFAAAAByRtYXRjaDACAAAAE1RyYW5zZmVyVHJhbnNhY3Rpb24EAAAAAnR0BQAAAAckbWF0Y2gwCQAAAAAAAAIIBQAAAAJ0dAAAAAlyZWNpcGllbnQFAAAAAWEHd9vYmA==`, defaultScope(3), true, false},
		{-1, `compare Address with Recipient`, `let a = Address(base58'3PKpKgcwArHQVmYWUg6Ljxx31VueBStUKBR'); match tx {case tt: TransferTransaction => a == tt.recipient case _ => false}`, `AwQAAAABYQkBAAAAB0FkZHJlc3MAAAABAQAAABoBV8Q0LvvkEO83LtpdRUhgK760itMpcq1W7AQAAAAHJG1hdGNoMAUAAAACdHgDCQAAAQAAAAIFAAAAByRtYXRjaDACAAAAE1RyYW5zZmVyVHJhbnNhY3Rpb24EAAAAAnR0BQAAAAckbWF0Y2gwCQAAAAAAAAIFAAAAAWEIBQAAAAJ0dAAAAAlyZWNpcGllbnQHG1tX4w==`, defaultScope(3), false, false},
		{-1, `compare Address with Recipient`, `let a = Address(base58'3P2USE3iYK5w7jNahAUHTytNbVRccGZwQH3'); match tx {case tt: TransferTransaction => a == tt.recipient case _ => false}`, `AwQAAAABYQkBAAAAB0FkZHJlc3MAAAABAQAAABoBVwX3L9Q7Ao0/8ZNhoE70/41bHPBwqbd27gQAAAAHJG1hdGNoMAUAAAACdHgDCQAAAQAAAAIFAAAAByRtYXRjaDACAAAAE1RyYW5zZmVyVHJhbnNhY3Rpb24EAAAAAnR0BQAAAAckbWF0Y2gwCQAAAAAAAAIFAAAAAWEIBQAAAAJ0dAAAAAlyZWNpcGllbnQHw8RWfw==`, defaultScope(3), true, false},

		{-1, `getIntegerFromDataTransactionByKey`, `match tx {case d: DataTransaction => extract(getInteger(d.data, "integer")) == 100500 case _ => false}`, `AQQAAAAHJG1hdGNoMAUAAAACdHgDCQAAAQAAAAIFAAAAByRtYXRjaDACAAAAD0RhdGFUcmFuc2FjdGlvbgQAAAABZAUAAAAHJG1hdGNoMAkAAAAAAAACCQEAAAAHZXh0cmFjdAAAAAEJAAQQAAAAAggFAAAAAWQAAAAEZGF0YQIAAAAHaW50ZWdlcgAAAAAAAAGIlAfN4Sfl`, scopeV1withDataTransaction(), true, false},
		{-1, `getIntegerFromDataTransactionByKey`, `match tx {case dt: DataTransaction => let a = match getInteger(dt.data, "someKey") {case v: Int => v case _ => -1}; a >= 0 case _ => false}`, `AQQAAAAHJG1hdGNoMAUAAAACdHgDCQAAAQAAAAIFAAAAByRtYXRjaDACAAAAD0RhdGFUcmFuc2FjdGlvbgQAAAACZHQFAAAAByRtYXRjaDAEAAAAAWEEAAAAByRtYXRjaDEJAAQQAAAAAggFAAAAAmR0AAAABGRhdGECAAAAB3NvbWVLZXkDCQAAAQAAAAIFAAAAByRtYXRjaDECAAAAA0ludAQAAAABdgUAAAAHJG1hdGNoMQUAAAABdgD//////////wkAAGcAAAACBQAAAAFhAAAAAAAAAAAAB1mStww=`, scopeV1withDataTransaction(), true, false},
		{-1, `getIntegerFromDataTransactionByKey`, `match tx {case dt: DataTransaction => let x = match getInteger(dt.data, "someKey") {case i: Int => true case _ => false};let y = match getInteger(dt.data, "someKey") {case v: Int => v case _ => -1}; x && y >= 0 case _ => false}`, `AQQAAAAHJG1hdGNoMAUAAAACdHgDCQAAAQAAAAIFAAAAByRtYXRjaDACAAAAD0RhdGFUcmFuc2FjdGlvbgQAAAACZHQFAAAAByRtYXRjaDAEAAAAAXgEAAAAByRtYXRjaDEJAAQQAAAAAggFAAAAAmR0AAAABGRhdGECAAAAB3NvbWVLZXkDCQAAAQAAAAIFAAAAByRtYXRjaDECAAAAA0ludAQAAAABaQUAAAAHJG1hdGNoMQYHBAAAAAF5BAAAAAckbWF0Y2gxCQAEEAAAAAIIBQAAAAJkdAAAAARkYXRhAgAAAAdzb21lS2V5AwkAAAEAAAACBQAAAAckbWF0Y2gxAgAAAANJbnQEAAAAAXYFAAAAByRtYXRjaDEFAAAAAXYA//////////8DBQAAAAF4CQAAZwAAAAIFAAAAAXkAAAAAAAAAAAAHB5sznFY=`, scopeV1withDataTransaction(), true, false},
		{-1, `matchIntegerFromDataTransactionByKey`, `let x = match tx {case d: DataTransaction => match getInteger(d.data, "integer") {case i: Int => i case _ => 0}case _ => 0}; x == 100500`, `AQQAAAABeAQAAAAHJG1hdGNoMAUAAAACdHgDCQAAAQAAAAIFAAAAByRtYXRjaDACAAAAD0RhdGFUcmFuc2FjdGlvbgQAAAABZAUAAAAHJG1hdGNoMAQAAAAHJG1hdGNoMQkABBAAAAACCAUAAAABZAAAAARkYXRhAgAAAAdpbnRlZ2VyAwkAAAEAAAACBQAAAAckbWF0Y2gxAgAAAANJbnQEAAAAAWkFAAAAByRtYXRjaDEFAAAAAWkAAAAAAAAAAAAAAAAAAAAAAAAJAAAAAAAAAgUAAAABeAAAAAAAAAGIlApOoB4=`, scopeV1withDataTransaction(), true, false},
		{-1, `matchIntegerFromState`, `let a = addressFromStringValue("3P2USE3iYK5w7jNahAUHTytNbVRccGZwQH3"); let i = getInteger(a, "integer"); let x = match i {case i: Int => i case _ => 0}; x == 100500`, `AwQAAAABYQkBAAAAHEBleHRyVXNlcihhZGRyZXNzRnJvbVN0cmluZykAAAABAgAAACMzUDJVU0UzaVlLNXc3ak5haEFVSFR5dE5iVlJjY0dad1FIMwQAAAABaQkABBoAAAACBQAAAAFhAgAAAAdpbnRlZ2VyBAAAAAF4BAAAAAckbWF0Y2gwBQAAAAFpAwkAAAEAAAACBQAAAAckbWF0Y2gwAgAAAANJbnQEAAAAAWkFAAAAByRtYXRjaDAFAAAAAWkAAAAAAAAAAAAJAAAAAAAAAgUAAAABeAAAAAAAAAGIlKWtlDk=`, defaultScope(3), true, false},
		{-1, `ifIntegerFromState`, `let a = addressFromStringValue("3P2USE3iYK5w7jNahAUHTytNbVRccGZwQH3"); let i = getInteger(a, "integer"); let x = if i != 0 then i else 0; x == 100500`, `AwQAAAABYQkBAAAAHEBleHRyVXNlcihhZGRyZXNzRnJvbVN0cmluZykAAAABAgAAACMzUDJVU0UzaVlLNXc3ak5haEFVSFR5dE5iVlJjY0dad1FIMwQAAAABaQkABBoAAAACBQAAAAFhAgAAAAdpbnRlZ2VyBAAAAAF4AwkBAAAAAiE9AAAAAgUAAAABaQAAAAAAAAAAAAUAAAABaQAAAAAAAAAAAAkAAAAAAAACBQAAAAF4AAAAAAAAAYiU1cZgMA==`, defaultScope(3), true, false},

		{-1, `string concatenation`, `let a = base16'cafe'; let b = base16'bebe'; toBase58String(a) + "/" + toBase58String(b) == "GSy/FWu"`, `AwQAAAABYQEAAAACyv4EAAAAAWIBAAAAAr6+CQAAAAAAAAIJAAEsAAAAAgkAASwAAAACCQACWAAAAAEFAAAAAWECAAAAAS8JAAJYAAAAAQUAAAABYgIAAAAHR1N5L0ZXdc2NqKQ=`, defaultScope(3), true, false},
		{-1, `match on ByteVector`, `match tx {case etx: ExchangeTransaction => match etx.sellOrder.assetPair.amountAsset {case ByteVector => true case _ => false} case _ => false}`, `AwQAAAAHJG1hdGNoMAUAAAACdHgDCQAAAQAAAAIFAAAAByRtYXRjaDACAAAAE0V4Y2hhbmdlVHJhbnNhY3Rpb24EAAAAA2V0eAUAAAAHJG1hdGNoMAQAAAAHJG1hdGNoMQgICAUAAAADZXR4AAAACXNlbGxPcmRlcgAAAAlhc3NldFBhaXIAAAALYW1vdW50QXNzZXQEAAAACkJ5dGVWZWN0b3IFAAAAByRtYXRjaDEGB76y+jI=`, scopeWithExchangeTx(3), true, false},

		{-1, `3P8M8XGF2uzDazV5fzdKNxrbC3YqCWScKxw`, ``, `AwoBAAAAGVJlbW92ZVVuZGVyc2NvcmVJZlByZXNlbnQAAAABAAAACXJlbWFpbmluZwMJAABmAAAAAgkAATEAAAABBQAAAAlyZW1haW5pbmcAAAAAAAAAAAAJAAEwAAAAAgUAAAAJcmVtYWluaW5nAAAAAAAAAAABBQAAAAlyZW1haW5pbmcKAQAAABJQYXJzZU5leHRBdHRyaWJ1dGUAAAABAAAACXJlbWFpbmluZwQAAAABcwkAATEAAAABBQAAAAlyZW1haW5pbmcDCQAAZgAAAAIFAAAAAXMAAAAAAAAAAAAEAAAAAm5uCQEAAAANcGFyc2VJbnRWYWx1ZQAAAAEJAAEvAAAAAgUAAAAJcmVtYWluaW5nAAAAAAAAAAACBAAAAAF2CQABLwAAAAIJAAEwAAAAAgUAAAAJcmVtYWluaW5nAAAAAAAAAAACBQAAAAJubgQAAAAMdG1wUmVtYWluaW5nCQABMAAAAAIFAAAACXJlbWFpbmluZwkAAGQAAAACBQAAAAJubgAAAAAAAAAAAgQAAAAOcmVtYWluaW5nU3RhdGUJAQAAABlSZW1vdmVVbmRlcnNjb3JlSWZQcmVzZW50AAAAAQUAAAAMdG1wUmVtYWluaW5nCQAETAAAAAIFAAAAAXYJAARMAAAAAgUAAAAOcmVtYWluaW5nU3RhdGUFAAAAA25pbAkAAAIAAAABAgAAADRFbXB0eSBzdHJpbmcgd2FzIHBhc3NlZCBpbnRvIHBhcnNlTmV4dEF0dHJpYnV0ZSBmdW5jCgEAAAATUGFyc2VHYW1lUmF3RGF0YVN0cgAAAAEAAAALcmF3U3RhdGVTdHIEAAAACWdhbWVTdGF0ZQkBAAAAElBhcnNlTmV4dEF0dHJpYnV0ZQAAAAEFAAAAC3Jhd1N0YXRlU3RyBAAAAAxwbGF5ZXJDaG9pY2UJAQAAABJQYXJzZU5leHRBdHRyaWJ1dGUAAAABCQABkQAAAAIFAAAACWdhbWVTdGF0ZQAAAAAAAAAAAQQAAAAOcGxheWVyUHViS2V5NTgJAQAAABJQYXJzZU5leHRBdHRyaWJ1dGUAAAABCQABkQAAAAIFAAAADHBsYXllckNob2ljZQAAAAAAAAAAAQQAAAANc3RhcnRlZEhlaWdodAkBAAAAElBhcnNlTmV4dEF0dHJpYnV0ZQAAAAEJAAGRAAAAAgUAAAAOcGxheWVyUHViS2V5NTgAAAAAAAAAAAEEAAAABndpbkFtdAkBAAAAElBhcnNlTmV4dEF0dHJpYnV0ZQAAAAEJAAGRAAAAAgUAAAANc3RhcnRlZEhlaWdodAAAAAAAAAAAAQkABEwAAAACCQABkQAAAAIFAAAACWdhbWVTdGF0ZQAAAAAAAAAAAAkABEwAAAACCQABkQAAAAIFAAAADHBsYXllckNob2ljZQAAAAAAAAAAAAkABEwAAAACCQABkQAAAAIFAAAADnBsYXllclB1YktleTU4AAAAAAAAAAAACQAETAAAAAIJAAGRAAAAAgUAAAANc3RhcnRlZEhlaWdodAAAAAAAAAAAAAkABEwAAAACCQABkQAAAAIFAAAABndpbkFtdAAAAAAAAAAAAAUAAAADbmlsCQAAAAAAAAIJAQAAABNQYXJzZUdhbWVSYXdEYXRhU3RyAAAAAQIAAABWMDNXT05fMDUzNTY0Ml80NDM4OXBhNmlOaHgxaEZEcU5abVNBVEp1ZldaMUVMbUtkOUh4eXpQUUtIdWMzXzA3MTYxMDU1N18wOTExNDAwMDAwMF8wMTYJAARMAAAAAgIAAAADV09OCQAETAAAAAICAAAABTM1NjQyCQAETAAAAAICAAAALDM4OXBhNmlOaHgxaEZEcU5abVNBVEp1ZldaMUVMbUtkOUh4eXpQUUtIdWMzCQAETAAAAAICAAAABzE2MTA1NTcJAARMAAAAAgIAAAAJMTE0MDAwMDAwBQAAAANuaWyuDQ4Y`, scopeWithExchangeTx(3), true, false},

		{0, "EQ", `5 == 5`, `AQkAAAAAAAACAAAAAAAAAAAFAAAAAAAAAAAFqWG0Fw==`, defaultScope(2), true, false},
		{1, "ISINSTANCEOF", `match tx {case t : TransferTransaction => true case _  => false}`, `AQQAAAAHJG1hdGNoMAUAAAACdHgDCQAAAQAAAAIFAAAAByRtYXRjaDACAAAAE1RyYW5zZmVyVHJhbnNhY3Rpb24EAAAAAXQFAAAAByRtYXRjaDAGB5yQ/+k=`, defaultScope(2), true, false},
		{2, `THROW`, `true && throw("mess")`, `AQMGCQAAAgAAAAECAAAABG1lc3MH7PDwAQ==`, defaultScope(2), false, true},
		{100, `SUM_LONG`, `1 + 1 > 0`, `AQkAAGYAAAACCQAAZAAAAAIAAAAAAAAAAAEAAAAAAAAAAAEAAAAAAAAAAABiJjSk`, defaultScope(2), true, false},
		{101, `SUB_LONG`, `2 - 1 > 0`, `AQkAAGYAAAACCQAAZQAAAAIAAAAAAAAAAAIAAAAAAAAAAAEAAAAAAAAAAABqsps1`, defaultScope(2), true, false},
		{102, `GT_LONG`, `1 > 0`, `AQkAAGYAAAACAAAAAAAAAAABAAAAAAAAAAAAyAIM4w==`, defaultScope(2), true, false},
		{103, `GE_LONG`, `1 >= 0`, `AQkAAGcAAAACAAAAAAAAAAABAAAAAAAAAAAAm30DnQ==`, defaultScope(2), true, false},
		{104, `MUL_LONG`, `2 * 2>0`, `AQkAAGYAAAACCQAAaAAAAAIAAAAAAAAAAAIAAAAAAAAAAAIAAAAAAAAAAABCMM5o`, defaultScope(2), true, false},
		{105, `DIV_LONG`, `4 / 2>0`, `AQkAAGYAAAACCQAAaQAAAAIAAAAAAAAAAAQAAAAAAAAAAAIAAAAAAAAAAAAadVma`, defaultScope(2), true, false},
		{105, `DIV_LONG`, `10000 / (27+121) == 67`, `AwkAAAAAAAACCQAAaQAAAAIAAAAAAAAAJxAJAABkAAAAAgAAAAAAAAAAGwAAAAAAAAAAeQAAAAAAAAAAQ1vSVaQ=`, defaultScope(2), true, false},
		{105, `DIV_LONG`, `((98750005 * (100 - 4)) / 100) == 94800004`, `AwkAAAAAAAACCQAAaQAAAAIJAABoAAAAAgAAAAAABeLONQkAAGUAAAACAAAAAAAAAABkAAAAAAAAAAAEAAAAAAAAAABkAAAAAAAFpoiEGMUZcA==`, defaultScope(3), true, false},
		{106, `MOD_LONG`, `-10 % 6>0`, `AQkAAGYAAAACCQAAagAAAAIA//////////YAAAAAAAAAAAYAAAAAAAAAAAB5rBSH`, defaultScope(2), true, false},
		{106, `MOD_LONG`, `10000 % 100 == 0`, `AwkAAAAAAAACCQAAagAAAAIAAAAAAAAAJxAAAAAAAAAAAGQAAAAAAAAAAAAmFt9K`, defaultScope(2), true, false},
		{107, `FRACTION`, `fraction(10, 5, 2)>0`, `AQkAAGYAAAACCQAAawAAAAMAAAAAAAAAAAoAAAAAAAAAAAUAAAAAAAAAAAIAAAAAAAAAAACRyFu2`, defaultScope(2), true, false},
		{108, `POW`, `pow(12, 1, 3456, 3, 2, Down()) == 187`, `AwkAAAAAAAACCQAAbAAAAAYAAAAAAAAAAAwAAAAAAAAAAAEAAAAAAAAADYAAAAAAAAAAAAMAAAAAAAAAAAIJAQAAAAREb3duAAAAAAAAAAAAAAAAu9llw2M=`, defaultScope(3), true, false},
		{108, `POW`, `pow(12, 1, 3456, 3, 2, UP) == 187`, `AwkAAAAAAAACCQAAbAAAAAYAAAAAAAAAAAwAAAAAAAAAAAEAAAAAAAAADYAAAAAAAAAAAAMAAAAAAAAAAAIFAAAAAlVQAAAAAAAAAAC7FUMwCQ==`, defaultScope(3), false, false},
		{108, `POW`, `pow(12, 1, 3456, 3, 2, UP) == 188`, `AwkAAAAAAAACCQAAbAAAAAYAAAAAAAAAAAwAAAAAAAAAAAEAAAAAAAAADYAAAAAAAAAAAAMAAAAAAAAAAAIFAAAAAlVQAAAAAAAAAAC8evjDQQ==`, defaultScope(3), true, false},
		{109, `LOG`, `log(16, 0, 2, 0, 0, CEILING) == 4`, `AwkAAAAAAAACCQAAbQAAAAYAAAAAAAAAABAAAAAAAAAAAAAAAAAAAAAAAAIAAAAAAAAAAAAAAAAAAAAAAAAFAAAAB0NFSUxJTkcAAAAAAAAAAARh6Dy6`, defaultScope(3), true, false},
		{109, `LOG`, `log(100, 0, 10, 0, 0, CEILING) == 2`, `AwkAAAAAAAACCQAAbQAAAAYAAAAAAAAAAGQAAAAAAAAAAAAAAAAAAAAAAAoAAAAAAAAAAAAAAAAAAAAAAAAFAAAAB0NFSUxJTkcAAAAAAAAAAAJ7Op42`, defaultScope(3), true, false},

		{200, `SIZE_BYTES`, `size(base58'abcd') > 0`, `AQkAAGYAAAACCQAAyAAAAAEBAAAAA2QGAgAAAAAAAAAAACMcdM4=`, defaultScope(2), true, false},
		{201, `TAKE_BYTES`, `size(take(base58'abcd', 2)) == 2`, `AQkAAAAAAAACCQAAyAAAAAEJAADJAAAAAgEAAAADZAYCAAAAAAAAAAACAAAAAAAAAAACccrCZg==`, defaultScope(2), true, false},
		{202, `DROP_BYTES`, `size(drop(base58'abcd', 2)) > 0`, `AQkAAGYAAAACCQAAyAAAAAEJAADKAAAAAgEAAAADZAYCAAAAAAAAAAACAAAAAAAAAAAA+srbUQ==`, defaultScope(2), true, false},
		{202, `DROP_BYTES`, `let data = base64'AAAAAAABhqAAAAAAAAAAAQAAAAAAAAAAAAAAAAAAAAAAAAAAAAAAAAAAAAAAAAAAWyt9GyysOW84u/u5V5Ah/SzLfef4c28UqXxowxFZS4SLiC6+XBh8D7aJDXyTTjpkPPED06ZPOzUE23V6VYCsLw=='; func getStock(data:ByteVector) = toInt(take(drop(data, 8), 8)); getStock(data) == 1`, `AwQAAAAEZGF0YQEAAABwAAAAAAABhqAAAAAAAAAAAQAAAAAAAAAAAAAAAAAAAAAAAAAAAAAAAAAAAAAAAAAAWyt9GyysOW84u/u5V5Ah/SzLfef4c28UqXxowxFZS4SLiC6+XBh8D7aJDXyTTjpkPPED06ZPOzUE23V6VYCsLwoBAAAACGdldFN0b2NrAAAAAQAAAARkYXRhCQAEsQAAAAEJAADJAAAAAgkAAMoAAAACBQAAAARkYXRhAAAAAAAAAAAIAAAAAAAAAAAICQAAAAAAAAIJAQAAAAhnZXRTdG9jawAAAAEFAAAABGRhdGEAAAAAAAAAAAFCtabi`, defaultScope(3), true, false},
		{203, `SUM_BYTES`, `size(base58'ab' + base58'cd') > 0`, `AQkAAGYAAAACCQAAyAAAAAEJAADLAAAAAgEAAAACB5wBAAAAAggSAAAAAAAAAAAAo+LRIA==`, defaultScope(2), true, false},

		{300, `SUM_STRING`, `"ab"+"cd" == "abcd"`, `AQkAAAAAAAACCQABLAAAAAICAAAAAmFiAgAAAAJjZAIAAAAEYWJjZMBJvls=`, defaultScope(2), true, false},
		{303, `TAKE_STRING`, `take("abcd", 2) == "ab"`, `AQkAAAAAAAACCQABLwAAAAICAAAABGFiY2QAAAAAAAAAAAICAAAAAmFiiXc+oQ==`, defaultScope(2), true, false},
		{303, `TAKE_STRING`, `take("", 1) == ""`, `AwkAAAAAAAACCQABLwAAAAICAAAAAAAAAAAAAAAAAQIAAAAAmz5yjQ==`, defaultScope(3), true, false},
		{304, `DROP_STRING`, `drop("abcd", 2) == "cd"`, `AQkAAAAAAAACCQABMAAAAAICAAAABGFiY2QAAAAAAAAAAAICAAAAAmNkZQdjWQ==`, defaultScope(2), true, false},
		{305, `SIZE_STRING`, `size("abcd") == 4`, `AQkAAAAAAAACCQABMQAAAAECAAAABGFiY2QAAAAAAAAAAAScZzsq`, defaultScope(2), true, false},

		{400, `SIZE_LIST`, `size(tx.proofs) == 8`, `AwkAAAAAAAACCQABkAAAAAEIBQAAAAJ0eAAAAAZwcm9vZnMAAAAAAAAAAAgEd23x`, defaultScope(2), true, false},
		{401, `GET_LIST`, `size(tx.proofs[0]) > 0`, `AQkAAGYAAAACCQAAyAAAAAEJAAGRAAAAAggFAAAAAnR4AAAABnByb29mcwAAAAAAAAAAAAAAAAAAAAAAAFF6iVo=`, defaultScope(2), true, false},
		{410, `LONG_TO_BYTES`, `toBytes(1) == base58'11111112'`, `AQkAAAAAAAACCQABmgAAAAEAAAAAAAAAAAEBAAAACAAAAAAAAAABm8cc1g==`, defaultScope(2), true, false},
		{411, `STRING_TO_BYTES`, `toBytes("привет") == base58'4wUjatAwfVDjaHQVX'`, `AQkAAAAAAAACCQABmwAAAAECAAAADNC/0YDQuNCy0LXRggEAAAAM0L/RgNC40LLQtdGCuUGFxw==`, defaultScope(2), true, false},
		{412, `BOOLEAN_TO_BYTES`, `toBytes(true) == base58'2'`, `AQkAAAAAAAACCQABnAAAAAEGAQAAAAEBJRrQbw==`, defaultScope(2), true, false},
		{420, `LONG_TO_STRING`, `toString(5) == "5"`, `AQkAAAAAAAACCQABpAAAAAEAAAAAAAAAAAUCAAAAATXPb5tR`, defaultScope(2), true, false},
		{421, `BOOLEAN_TO_STRING`, `toString(true) == "true"`, `AQkAAAAAAAACCQABpQAAAAEGAgAAAAR0cnVlL6ZrWg==`, defaultScope(2), true, false},

		{500, `SIGVERIFY`, `sigVerify(tx.bodyBytes, tx.proofs[0], base58'14ovLL9a6xbBfftyxGNLKMdbnzGgnaFQjmgUJGdho6nY')`, `AQkAAfQAAAADCAUAAAACdHgAAAAJYm9keUJ5dGVzCQABkQAAAAIIBQAAAAJ0eAAAAAZwcm9vZnMAAAAAAAAAAAABAAAAIAD5y2Wf7zxfv7l+9tcWxyLAbktd9nCbdvFMnxmREqV1igWi3A==`, defaultScope(3), true, false},
		{501, `KECCAK256`, `keccak256(base58'a') != base58'a'`, `AQkBAAAAAiE9AAAAAgkAAfUAAAABAQAAAAEhAQAAAAEhKeR77g==`, defaultScope(3), true, false},
		{502, `BLAKE256`, `blake2b256(base58'a') != base58'a'`, `AQkBAAAAAiE9AAAAAgkAAfYAAAABAQAAAAEhAQAAAAEh50D2WA==`, defaultScope(3), true, false},
		{503, `SHA256`, `sha256(base58'a') != base58'a'`, `AQkBAAAAAiE9AAAAAgkAAfcAAAABAQAAAAEhAQAAAAEhVojmeg==`, defaultScope(3), true, false},
		{504, `RSAVERIFY`, rsaVerify, `AwQAAAACcGsJAAJbAAAAAQIAAAGITUlJQklqQU5CZ2txaGtpRzl3MEJBUUVGQUFPQ0FROEFNSUlCQ2dLQ0FRRUFrRGc4bTBiQ0RYN2ZUYkJsSFptK0JaSUhWT2ZDMkk0a2xSYmpTcXdGaS9lQ2RmaEdqWVJZdnUvZnJwU08wTEltMGJlS09VdndhdDZEWTRkRWhOdDJQVzNVZVF2VDJ1ZFJROVZCY3B3YUpsTHJlQ3I4MzdzbjRmYTlVRzlGUUZhR29mU3d3MU85ZUJCandNWGVacjFqT3pSOVJCSXdvTDFUUWtJa1pHYURYUmx0RWFNeHRObnpvdFBmRjN2R0laWnVaWDRDamlpdEhhU0MwemxtUXJFTDNCRHFxb0x3bzNqcThVM1p6OFhVTXlRRWx3dWZHUmJacWRGQ2VpSXMvRW9IaUptOHE4Q1ZFeFJveEIwSC92RTJ1REZLL09YTEdUZ2Z3bkRsckNhL3FHdDlac2I4cmFVU3o5SUlIeDcyWEIra09YVHQvR091Vzd4MmRKdlRKSXFLVHdJREFRQUIEAAAAA21zZwkAAlsAAAABAgAAAFBSRUlpTjJoRFFVeElKVlF6ZGsxelFTcFhjbFJSZWxFeFZXZCtZR1FvT3l4MEtIZHVQekZtY1U4elVXb3NXaUE3YUZsb09XcGxjbEF4UENVPQQAAAADc2lnCQACWwAAAAECAAABWE9YVktKd3RTb2VuUm13aXpQdHBqaDNzQ05tT3BVMXRuWFVueXpsK1BFSTFQOVJ4MjBHa3hrSVhseXNGVDJXZGJQbi9Ic2ZHTXdHSlc3WWhyVmtEWHk0dUFReFV4U2dRb3V2ZlpvcUdTUHAxTnRNOGlWSk9HeUtpZXBnQjNHeFJ6UXNldjJHOElrNDdlTmtFRFZRYTQ3Y3Q5ajE5OFd2bmtmODh5alNrSzBLeFIwNTdNV0FpMjBpcE5MaXJXNFpIREFmMWdpdjY4bW5pS2ZLeHNQV2FoT0EvN0pZa3YxOHN4Y3NJU1FxUlhNOG5HSTFVdVNMdDlFUjdrSXp5QWsybWdQQ2lWbGowaG9QR1V5dG1iaVVxdkVNNFFhSmZDcFIwd1ZPNGYvZm9iNmp3S2tHVDZ3YnRpYSs1eENEN2JFU0lISDhJU0RyZGV4WjAxUXlOUDJyNGVudz09CQAB+AAAAAQFAAAAB1NIQTMyNTYFAAAAA21zZwUAAAADc2lnBQAAAAJwa8wcz28=`, defaultScope(3), true, false},

		{600, `TOBASE58`, `toBase58String(base58'a') == "a"`, `AQkAAAAAAAACCQACWAAAAAEBAAAAASECAAAAAWFcT4nY`, defaultScope(2), true, false},
		{601, `FROMBASE58`, `fromBase58String("a") == base58'a'`, `AQkAAAAAAAACCQACWQAAAAECAAAAAWEBAAAAASEB1Qmd`, defaultScope(2), true, false},
		{601, `FROMBASE58`, `fromBase58String(extract("")) == base58''`, `AwkAAAAAAAACCQACWQAAAAEJAQAAAAdleHRyYWN0AAAAAQIAAAAAAQAAAAAt2xTN`, defaultScope(2), true, false},
		{602, `TOBASE64`, `toBase64String(base16'544553547465737454455354') == "VEVTVHRlc3RURVNU"`, `AwkAAAAAAAACCQACWgAAAAEBAAAADFRFU1R0ZXN0VEVTVAIAAAAQVkVWVFZIUmxjM1JVUlZOVd6DVfc=`, defaultScope(2), true, false},
		{603, `FROMBASE64`, `base16'544553547465737454455354' == fromBase64String("VEVTVHRlc3RURVNU")`, `AwkAAAAAAAACAQAAAAxURVNUdGVzdFRFU1QJAAJbAAAAAQIAAAAQVkVWVFZIUmxjM1JVUlZOVV+c29Q=`, defaultScope(2), true, false},
		{604, `TOBASE16`, `toBase16String(base64'VEVTVHRlc3RURVNU') == "544553547465737454455354"`, `AwkAAAAAAAACCQACXAAAAAEBAAAADFRFU1R0ZXN0VEVTVAIAAAAYNTQ0NTUzNTQ3NDY1NzM3NDU0NDU1MzU07NMrMQ==`, defaultScope(3), true, false},
		{605, `FROMBASE16`, `fromBase16String("544553547465737454455354") == base64'VEVTVHRlc3RURVNU'`, `AwkAAAAAAAACCQACXQAAAAECAAAAGDU0NDU1MzU0NzQ2NTczNzQ1NDQ1NTM1NAEAAAAMVEVTVHRlc3RURVNUFBEa5A==`, defaultScope(3), true, false},

		{700, `CHECKMERKLEPROOF`, merkle, `AwQAAAAIcm9vdEhhc2gBAAAAIHofX5tx3h2d1wP1HzKQvR0sC1TMgS4JACS9DCFQSKGJBAAAAAhsZWFmRGF0YQEAAAAEAAAm+wQAAAALbWVya2xlUHJvb2YBAAAA7gAgUrNnYuq2PvTd5q6UFUTWSxgHUV9lgQ+l5Kzl7oYeNl8BICoQdwIoo+o6i0bkIa8Kr+ntOZK/PbcsZLhWMFLjAkAfACCi4afwBUJKJE3vzTEJyhS+XkzLw5RXowKZicT2OkafFwAgFq3YAfA8LzwPA9OBPR4FI4SoIQJ+WqrWZ7inJqSx87UAIHdjhteVmM/dK9VoqYF8I3avVobzCALbxpZuhN1mGNdqACCVzz1SHW8Dk3VCbwoDCOImqXtoL0eeb7KztjpiSbWVDQEgMmtt2MgZfhKSsrS/fu3D3ZHjDFko5NAXNBjZ6iIrKH0JAAK8AAAAAwUAAAAIcm9vdEhhc2gFAAAAC21lcmtsZVByb29mBQAAAAhsZWFmRGF0YXe8Icg=`, defaultScope(3), true, false},

		{1000, `GETTRANSACTIONBYID`, `match transactionById(tx.id) {case  t: Unit => true case _ => false }`, `AQQAAAAHJG1hdGNoMAkAA+gAAAABCAUAAAACdHgAAAACaWQDCQAAAQAAAAIFAAAAByRtYXRjaDACAAAABFVuaXQEAAAAAXQFAAAAByRtYXRjaDAGB1+iIek=`, defaultScope(2), true, false},
		{1001, `TRANSACTIONHEIGHTBYID`, `transactionHeightById(base58'aaaa') == 5`, `AQkAAAAAAAACCQAD6QAAAAEBAAAAA2P4ZwAAAAAAAAAABSLhRM4=`, defaultScope(2), false, false},
		{1003, `ACCOUNTASSETBALANCE`, `assetBalance(tx.sender, base58'BXBUNddxTGTQc3G4qHYn5E67SBwMj18zLncUr871iuRD') == 5`, `AQkAAAAAAAACCQAD6wAAAAIIBQAAAAJ0eAAAAAZzZW5kZXIBAAAAIJxQIls8iGUc1935JolBz6bYc37eoPDtScOAM0lTNhY0AAAAAAAAAAAFjp6PBg==`, defaultScope(2), true, false},
		{1061, `ADDRESSTOSTRING`, `toString(Address(base58'3P3336rNSSU8bDAqDb6S5jNs8DJb2bfNmpg')) == "3P3336rNSSU8bDAqDb6S5jNs8DJb2bfNmpg"`, `AwkAAAAAAAACCQAEJQAAAAEJAQAAAAdBZGRyZXNzAAAAAQEAAAAaAVcMIZxOsk2Gw5Avd0ztqi+phtb1Bb83MiUCAAAAIzNQMzMzNnJOU1NVOGJEQXFEYjZTNWpOczhESmIyYmZObXBnkXj7Cg==`, defaultScope(3), true, false},
		{1061, `ADDRESSTOSTRING`, `toString(Address(base58'3P3336rNSSU8bDAqDb6S5jNs8DJb2bfNmpg')) == "3P3336rNSSU8bDAqDb6S5jNs8DJb2bfNmpf"`, `AwkAAAAAAAACCQAEJQAAAAEJAQAAAAdBZGRyZXNzAAAAAQEAAAAaAVcMIZxOsk2Gw5Avd0ztqi+phtb1Bb83MiUCAAAAIzNQMzMzNnJOU1NVOGJEQXFEYjZTNWpOczhESmIyYmZObXBmb/6mcg==`, defaultScope(3), false, false},
		{1100, `CONS`, `size([1, "2"]) == 2`, `AwkAAAAAAAACCQABkAAAAAEJAARMAAAAAgAAAAAAAAAAAQkABEwAAAACAgAAAAEyBQAAAANuaWwAAAAAAAAAAAKuUcc0`, defaultScope(3), true, false},
		{1100, `CONS`, `size(cons(1, nil)) == 1`, `AwkAAAAAAAACCQABkAAAAAEJAARMAAAAAgAAAAAAAAAAAQUAAAADbmlsAAAAAAAAAAABX96esw==`, defaultScope(3), true, false},
		{1100, `CONS`, `[1, 2, 3, 4, 5][4] == 5`, `AwkAAAAAAAACCQABkQAAAAIJAARMAAAAAgAAAAAAAAAAAQkABEwAAAACAAAAAAAAAAACCQAETAAAAAIAAAAAAAAAAAMJAARMAAAAAgAAAAAAAAAABAkABEwAAAACAAAAAAAAAAAFBQAAAANuaWwAAAAAAAAAAAQAAAAAAAAAAAVrPjYC`, defaultScope(3), true, false},
		{1100, `CONS`, `[1, 2, 3, 4, 5][4] == 4`, `AwkAAAAAAAACCQABkQAAAAIJAARMAAAAAgAAAAAAAAAAAQkABEwAAAACAAAAAAAAAAACCQAETAAAAAIAAAAAAAAAAAMJAARMAAAAAgAAAAAAAAAABAkABEwAAAACAAAAAAAAAAAFBQAAAANuaWwAAAAAAAAAAAQAAAAAAAAAAASbi8eN`, defaultScope(3), false, false},
		{1200, `UTF8STR`, `toUtf8String(base16'536f6d65207465737420737472696e67') == "Some test string"`, `AwkAAAAAAAACCQAEsAAAAAEBAAAAEFNvbWUgdGVzdCBzdHJpbmcCAAAAEFNvbWUgdGVzdCBzdHJpbme0Wj5y`, defaultScope(3), true, false},
		{1200, `UTF8STR`, `toUtf8String(base16'536f6d65207465737420737472696e67') == "blah-blah-blah"`, `AwkAAAAAAAACCQAEsAAAAAEBAAAAEFNvbWUgdGVzdCBzdHJpbmcCAAAADmJsYWgtYmxhaC1ibGFojpjG3g==`, defaultScope(3), false, false},
		{1201, `TOINT`, `toInt(base16'0000000000003039') == 12345`, `AwkAAAAAAAACCQAEsQAAAAEBAAAACAAAAAAAADA5AAAAAAAAADA5WVzTeQ==`, defaultScope(3), true, false},
		{1201, `TOINT`, `toInt(base16'3930000000000000') == 12345`, `AwkAAAAAAAACCQAEsQAAAAEBAAAACDkwAAAAAAAAAAAAAAAAADA5Vq02Hg==`, defaultScope(3), false, false},
		{1202, `TOINT_OFF`, `toInt(base16'ffffff0000000000003039', 3) == 12345`, `AwkAAAAAAAACCQAEsgAAAAIBAAAAC////wAAAAAAADA5AAAAAAAAAAADAAAAAAAAADA5pGJt2g==`, defaultScope(3), true, false},
		{1202, `TOINT_OFF`, `toInt(base16'ffffff0000000000003039', 2) == 12345`, `AwkAAAAAAAACCQAEsgAAAAIBAAAAC////wAAAAAAADA5AAAAAAAAAAACAAAAAAAAADA57UQA4Q==`, defaultScope(3), false, false},
		{1203, `INDEXOF`, `indexOf("cafe bebe dead beef cafe bebe", "bebe") == 5`, `AwkAAAAAAAACCQAEswAAAAICAAAAHWNhZmUgYmViZSBkZWFkIGJlZWYgY2FmZSBiZWJlAgAAAARiZWJlAAAAAAAAAAAFyqpjwQ==`, defaultScope(3), true, false},
		{1203, `INDEXOF`, `indexOf("cafe bebe dead beef cafe bebe", "fox") == unit`, `AwkAAAAAAAACCQAEswAAAAICAAAAHWNhZmUgYmViZSBkZWFkIGJlZWYgY2FmZSBiZWJlAgAAAANmb3gFAAAABHVuaXS7twzl`, defaultScope(3), true, false},
		{1204, `INDEXOFN`, `indexOf("cafe bebe dead beef cafe bebe", "bebe", 0) == 5`, `AwkAAAAAAAACCQAEtAAAAAMCAAAAHWNhZmUgYmViZSBkZWFkIGJlZWYgY2FmZSBiZWJlAgAAAARiZWJlAAAAAAAAAAAAAAAAAAAAAAAFFBPTAA==`, defaultScope(3), true, false},
		{1204, `INDEXOFN`, `indexOf("cafe bebe dead beef cafe bebe", "bebe", 10) == 25`, `AwkAAAAAAAACCQAEtAAAAAMCAAAAHWNhZmUgYmViZSBkZWFkIGJlZWYgY2FmZSBiZWJlAgAAAARiZWJlAAAAAAAAAAAKAAAAAAAAAAAZVBpWMw==`, defaultScope(3), true, false},
		{1204, `INDEXOFN`, `indexOf("cafe bebe dead beef cafe bebe", "dead", 10) == 10`, `AwkAAAAAAAACCQAEtAAAAAMCAAAAHWNhZmUgYmViZSBkZWFkIGJlZWYgY2FmZSBiZWJlAgAAAARkZWFkAAAAAAAAAAAKAAAAAAAAAAAKstuWEQ==`, defaultScope(3), true, false},
		{1204, `INDEXOFN`, `indexOf("cafe bebe dead beef cafe bebe", "dead", 11) == unit`, `AwkAAAAAAAACCQAEtAAAAAMCAAAAHWNhZmUgYmViZSBkZWFkIGJlZWYgY2FmZSBiZWJlAgAAAARkZWFkAAAAAAAAAAALBQAAAAR1bml0f2q2UQ==`, defaultScope(3), true, false},
		{1205, `SPLIT`, `split("abcd", "") == ["a", "b", "c", "d"]`, `AwkAAAAAAAACCQAEtQAAAAICAAAABGFiY2QCAAAAAAkABEwAAAACAgAAAAFhCQAETAAAAAICAAAAAWIJAARMAAAAAgIAAAABYwkABEwAAAACAgAAAAFkBQAAAANuaWwrnSMu`, defaultScope(3), true, false},
		{1205, `SPLIT`, `split("one two three", " ") == ["one", "two", "three"]`, `AwkAAAAAAAACCQAEtQAAAAICAAAADW9uZSB0d28gdGhyZWUCAAAAASAJAARMAAAAAgIAAAADb25lCQAETAAAAAICAAAAA3R3bwkABEwAAAACAgAAAAV0aHJlZQUAAAADbmlsdBcUog==`, defaultScope(3), true, false},
		{1206, `PARSEINT`, `parseInt("12345") == 12345`, `AwkAAAAAAAACCQAEtgAAAAECAAAABTEyMzQ1AAAAAAAAADA57cmovA==`, defaultScope(3), true, false},
		{1206, `PARSEINT`, `parseInt("0x12345") == unit`, `AwkAAAAAAAACCQAEtgAAAAECAAAABzB4MTIzNDUFAAAABHVuaXQvncQM`, defaultScope(3), true, false},
		{1207, `LASTINDEXOF`, `lastIndexOf("cafe bebe dead beef cafe bebe", "bebe") == 25`, `AwkAAAAAAAACCQAEtwAAAAICAAAAHWNhZmUgYmViZSBkZWFkIGJlZWYgY2FmZSBiZWJlAgAAAARiZWJlAAAAAAAAAAAZDUvNng==`, defaultScope(3), true, false},
		{1207, `LASTINDEXOF`, `lastIndexOf("cafe bebe dead beef cafe bebe", "fox") == unit`, `AwkAAAAAAAACCQAEtwAAAAICAAAAHWNhZmUgYmViZSBkZWFkIGJlZWYgY2FmZSBiZWJlAgAAAANmb3gFAAAABHVuaXSK8YYp`, defaultScope(3), true, false},
		{1208, `LASTINDEXOFN`, `lastIndexOf("cafe bebe dead beef cafe bebe", "bebe", 30) == 25`, `AwkAAAAAAAACCQAEuAAAAAMCAAAAHWNhZmUgYmViZSBkZWFkIGJlZWYgY2FmZSBiZWJlAgAAAARiZWJlAAAAAAAAAAAeAAAAAAAAAAAZus4/9A==`, defaultScope(3), true, false},
		{1208, `LASTINDEXOFN`, `lastIndexOf("cafe bebe dead beef cafe bebe", "bebe", 10) == 5`, `AwkAAAAAAAACCQAEuAAAAAMCAAAAHWNhZmUgYmViZSBkZWFkIGJlZWYgY2FmZSBiZWJlAgAAAARiZWJlAAAAAAAAAAAKAAAAAAAAAAAFrGUCxA==`, defaultScope(3), true, false},
		{1208, `LASTINDEXOFN`, `lastIndexOf("cafe bebe dead beef cafe bebe", "dead", 13) == 10`, `AwkAAAAAAAACCQAEuAAAAAMCAAAAHWNhZmUgYmViZSBkZWFkIGJlZWYgY2FmZSBiZWJlAgAAAARkZWFkAAAAAAAAAAANAAAAAAAAAAAKepNV2A==`, defaultScope(3), true, false},
		{1208, `LASTINDEXOFN`, `lastIndexOf("cafe bebe dead beef cafe bebe", "dead", 11) == 10`, `AwkAAAAAAAACCQAEuAAAAAMCAAAAHWNhZmUgYmViZSBkZWFkIGJlZWYgY2FmZSBiZWJlAgAAAARkZWFkAAAAAAAAAAALAAAAAAAAAAAKcxKwfA==`, defaultScope(3), true, false},
	} {
		r, err := reader.NewReaderFromBase64(test.script)
		require.NoError(t, err)

		script, err := BuildScript(r)
		require.NoError(t, err)

		rs, err := Eval(script.Verifier, test.scope)
		if test.error {
			assert.Error(t, err, "No error in "+test.name)
		} else {
			assert.NoError(t, err, "Unexpected error in: "+test.name)
		}
		assert.Equal(t, test.result, rs, fmt.Sprintf("func name: %s, code: %d, text: %s", test.name, test.code, test.text))
	}
}

func TestOverlapping(t *testing.T) {
	_ = `
{-# STDLIB_VERSION 3 #-}
{-# CONTENT_TYPE EXPRESSION #-}
{-# SCRIPT_TYPE ACCOUNT #-}

let ref = 999
func g(a: Int) = ref
func f(ref: Int) = g(ref)
f(1) == 999
`

	s := "AwQAAAADcmVmAAAAAAAAAAPnCgEAAAABZwAAAAEAAAABYQUAAAADcmVmCgEAAAABZgAAAAEAAAADcmVmCQEAAAABZwAAAAEFAAAAA3JlZgkAAAAAAAACCQEAAAABZgAAAAEAAAAAAAAAAAEAAAAAAAAAA+fjknmW"

	r, err := reader.NewReaderFromBase64(s)
	require.NoError(t, err)

	script, err := BuildScript(r)
	require.NoError(t, err)

	tx := byte_helpers.TransferWithProofs.Transaction.Clone()
	obj, err := NewVariablesFromTransaction(proto.MainNetScheme, tx)
	require.NoError(t, err)
	rs, err := script.Verify(proto.MainNetScheme, mockstate.State{}, obj, nil, nil)
	require.NoError(t, err)
	assert.True(t, rs.OK)
}

func TestUserFunctionsInExpression(t *testing.T) {
	_ = `
{-# STDLIB_VERSION 3 #-}
{-# CONTENT_TYPE EXPRESSION #-}
{-# SCRIPT_TYPE ACCOUNT #-}

func g() = 5

g() == 5
`
	b64 := `AwoBAAAAAWcAAAAAAAAAAAAAAAAFCQAAAAAAAAIJAQAAAAFnAAAAAAAAAAAAAAAABWtYRqw=`

	r, err := reader.NewReaderFromBase64(b64)
	require.NoError(t, err)

	script, err := BuildScript(r)
	require.NoError(t, err)

	tx := byte_helpers.TransferWithProofs.Transaction.Clone()
	obj, err := NewVariablesFromTransaction(proto.MainNetScheme, tx)
	require.NoError(t, err)
	rs, err := script.Verify(proto.MainNetScheme, mockstate.State{}, obj, nil, nil)
	require.NoError(t, err)
	assert.True(t, rs.OK)
}

// variables refers to each other in the same scope
func TestRerefOnEachOther(t *testing.T) {
	/*
	   let x = 5;
	   let y = x;
	   let x = y;
	*/

	tree := &Block{
		Let: &LetExpr{
			Name:  "x",
			Value: NewLong(5),
		},
		Body: &Block{
			Let: &LetExpr{
				Name:  "y",
				Value: &RefExpr{Name: "x"},
			},
			Body: &Block{
				Let: &LetExpr{
					Name:  "x",
					Value: &RefExpr{Name: "y"},
				},
				Body: &RefExpr{Name: "x"},
			},
		},
	}

	rs, err := tree.Evaluate(NewScope(3, proto.MainNetScheme, nil))
	require.NoError(t, err)
	require.Equal(t, NewLong(5), rs)
}

func TestSimpleFuncEvaluate(t *testing.T) {
	tree := &FunctionCall{
		Name: "1206",
		Argc: 1,
		Argv: Params(NewString("12345")),
	}

	s := NewScope(3, proto.MainNetScheme, nil)

	rs, err := tree.Evaluate(s)
	require.NoError(t, err)
	require.Equal(t, NewLong(12345), rs)
}

func TestDataFunctions(t *testing.T) {
	secret, public, err := crypto.GenerateKeyPair([]byte(seed))
	require.NoError(t, err)
	data := proto.NewUnsignedData(1, public, 10000, 1544715621)

	require.NoError(t, data.AppendEntry(&proto.IntegerDataEntry{
		Key:   "integer",
		Value: 100500,
	}))
	require.NoError(t, data.AppendEntry(&proto.BooleanDataEntry{
		Key:   "boolean",
		Value: true,
	}))
	require.NoError(t, data.AppendEntry(&proto.BinaryDataEntry{
		Key:   "binary",
		Value: []byte("hello"),
	}))
	require.NoError(t, data.AppendEntry(&proto.StringDataEntry{
		Key:   "string",
		Value: "world",
	}))

	require.NoError(t, data.Sign(proto.MainNetScheme, secret))

	vars, err := NewVariablesFromTransaction(proto.MainNetScheme, data)
	require.NoError(t, err)

	scope := NewScope(2, proto.MainNetScheme, mockstate.State{})
	scope.SetHeight(100500)
	scope.SetTransaction(vars)
	for _, test := range []struct {
		FuncCode int
		FuncName string
		Code     string
		Base64   string
		Result   bool
	}{
		{1040, "DATA_LONG_FROM_ARRAY", `match tx {case t: DataTransaction => getInteger(t.data, "integer") == 100500 case _ => false}`, `AQQAAAAHJG1hdGNoMAUAAAACdHgDCQAAAQAAAAIFAAAAByRtYXRjaDACAAAAD0RhdGFUcmFuc2FjdGlvbgQAAAABdAUAAAAHJG1hdGNoMAkAAAAAAAACCQAEEAAAAAIIBQAAAAF0AAAABGRhdGECAAAAB2ludGVnZXIAAAAAAAABiJQHp2oJqg==`, true},
		{1041, "DATA_BOOLEAN_FROM_ARRAY", `match tx {case t: DataTransaction => getBoolean(t.data, "boolean") == true case _ => false}`, `AQQAAAAHJG1hdGNoMAUAAAACdHgDCQAAAQAAAAIFAAAAByRtYXRjaDACAAAAD0RhdGFUcmFuc2FjdGlvbgQAAAABdAUAAAAHJG1hdGNoMAkAAAAAAAACCQAEEQAAAAIIBQAAAAF0AAAABGRhdGECAAAAB2Jvb2xlYW4GBw5ToUs=`, true},
		{1042, "DATA_BYTES_FROM_ARRAY", `match tx {case t: DataTransaction => getBinary(t.data, "binary") == base58'Cn8eVZg' case _ => false}`, `AQQAAAAHJG1hdGNoMAUAAAACdHgDCQAAAQAAAAIFAAAAByRtYXRjaDACAAAAD0RhdGFUcmFuc2FjdGlvbgQAAAABdAUAAAAHJG1hdGNoMAkAAAAAAAACCQAEEgAAAAIIBQAAAAF0AAAABGRhdGECAAAABmJpbmFyeQEAAAAFaGVsbG8HDogmeQ==`, true},
		{1043, "DATA_STRING_FROM_ARRAY", `match tx {case t: DataTransaction => getString(t.data, "string") == "world" case _ => false}`, `AQQAAAAHJG1hdGNoMAUAAAACdHgDCQAAAQAAAAIFAAAAByRtYXRjaDACAAAAD0RhdGFUcmFuc2FjdGlvbgQAAAABdAUAAAAHJG1hdGNoMAkAAAAAAAACCQAEEwAAAAIIBQAAAAF0AAAABGRhdGECAAAABnN0cmluZwIAAAAFd29ybGQH7+G/UA==`, true},

		{0, "UserDataIntegerFromArrayByIndex", `match tx {case t : DataTransaction => getInteger(t.data, 0) == 100500 case _ => true}`, `AQQAAAAHJG1hdGNoMAUAAAACdHgDCQAAAQAAAAIFAAAAByRtYXRjaDACAAAAD0RhdGFUcmFuc2FjdGlvbgQAAAABdAUAAAAHJG1hdGNoMAkAAAAAAAACCQEAAAAKZ2V0SW50ZWdlcgAAAAIIBQAAAAF0AAAABGRhdGEAAAAAAAAAAAAAAAAAAAABiJQGwLSDPw==`, true},
		{0, "UserDataBooleanFromArrayByIndex", `match tx {case t : DataTransaction => getBoolean(t.data, 1) == true case _ => true}`, `AQQAAAAHJG1hdGNoMAUAAAACdHgDCQAAAQAAAAIFAAAAByRtYXRjaDACAAAAD0RhdGFUcmFuc2FjdGlvbgQAAAABdAUAAAAHJG1hdGNoMAkAAAAAAAACCQEAAAAKZ2V0Qm9vbGVhbgAAAAIIBQAAAAF0AAAABGRhdGEAAAAAAAAAAAEGBk7sdw4=`, true},
		{0, "UserDataBinaryFromArrayByIndex", `match tx {case t : DataTransaction => getBinary(t.data, 2) == base58'Cn8eVZg' case _ => true}`, `AQQAAAAHJG1hdGNoMAUAAAACdHgDCQAAAQAAAAIFAAAAByRtYXRjaDACAAAAD0RhdGFUcmFuc2FjdGlvbgQAAAABdAUAAAAHJG1hdGNoMAkAAAAAAAACCQEAAAAJZ2V0QmluYXJ5AAAAAggFAAAAAXQAAAAEZGF0YQAAAAAAAAAAAgEAAAAFaGVsbG8GRLZgkQ==`, true},
		{0, "UserDataStringFromArrayByIndex", `match tx {case t : DataTransaction => getString(t.data, 3) == "world" case _ => false}`, `AQQAAAAHJG1hdGNoMAUAAAACdHgDCQAAAQAAAAIFAAAAByRtYXRjaDACAAAAD0RhdGFUcmFuc2FjdGlvbgQAAAABdAUAAAAHJG1hdGNoMAkAAAAAAAACCQEAAAAJZ2V0U3RyaW5nAAAAAggFAAAAAXQAAAAEZGF0YQAAAAAAAAAAAwIAAAAFd29ybGQHKKHsFw==`, true},
	} {
		reader, err := reader.NewReaderFromBase64(test.Base64)
		require.NoError(t, err)

		script, err := BuildScript(reader)
		require.NoError(t, err)

		rs, err := Eval(script.Verifier, scope)
		assert.NoError(t, err)
		assert.Equal(t, test.Result, rs, fmt.Sprintf("func name: %s, code: %d, text: %s", test.FuncName, test.FuncCode, test.Code))
	}
}

func Benchmark_Verify(b *testing.B) {
	b.ReportAllocs()
	t := newTransferTransaction()
	body, err := t.BodyMarshalBinary()
	if err != nil {
		b.Fail()
	}
	sig, err := crypto.NewSignatureFromBytes(t.Proofs.Proofs[0])
	if err != nil {
		b.Fail()
	}
	b.ResetTimer()
	for i := 0; i < b.N; i++ {
		rs := crypto.Verify(t.SenderPK, sig, body)
		if !rs {
			b.Fail()
		}
	}
}

func TestEvaluateBlockV3False(t *testing.T) {
	_ = `
{-# STDLIB_VERSION 3 #-}
{-# CONTENT_TYPE EXPRESSION #-}
{-# SCRIPT_TYPE ACCOUNT #-}
func fn(name: String) = {
    name
}
fn("bbb") == "aaa"
`

	b64 := "AwoBAAAAAmZuAAAAAQAAAARuYW1lBQAAAARuYW1lCQAAAAAAAAIJAQAAAAJmbgAAAAECAAAAA2JiYgIAAAADYWFhbCbxUQ=="
	r, err := reader.NewReaderFromBase64(b64)
	require.NoError(t, err)

	script, err := BuildScript(r)
	require.NoError(t, err)

	s := defaultScope(3)

	rs, err := Eval(script.Verifier, s)
	require.NoError(t, err)
	require.False(t, rs, rs)
}

func TestEvaluateBlockV3True(t *testing.T) {
	_ = `
{-# STDLIB_VERSION 3 #-}
{-# CONTENT_TYPE EXPRESSION #-}
let zz = "ccc"

func fn(name: String) = zz

fn("abc") == "ccc"
`

	b64 := "AwQAAAACenoCAAAAA2NjYwoBAAAAAmZuAAAAAQAAAARuYW1lBQAAAAJ6egkAAAAAAAACCQEAAAACZm4AAAABAgAAAANhYmMCAAAAA2NjYyBIzew="
	r, err := reader.NewReaderFromBase64(b64)
	require.NoError(t, err)

	script, err := BuildScript(r)
	require.NoError(t, err)

	s := defaultScope(3)

	rs, err := Eval(script.Verifier, s)
	require.NoError(t, err)
	require.True(t, rs, rs)
}

func invokeTxWithFunctionCall(tx *proto.InvokeScriptWithProofs, fc *proto.FunctionCall) {
	tx.FunctionCall = *fc
}

func TestDappCallable(t *testing.T) {
	_ = `
{-# STDLIB_VERSION 3 #-}
{-# CONTENT_TYPE DAPP #-}
{-# SCRIPT_TYPE ACCOUNT #-}

func getPreviousAnswer(address: String) = {
  address
}

@Callable(i)
func tellme(question: String) = {
    let answer = getPreviousAnswer(question)

    WriteSet([
        DataEntry(answer + "_q", question),
        DataEntry(answer + "_a", answer)
        ])
}

@Verifier(tx)
func verify() = {
    getPreviousAnswer(toString(tx.sender)) == "1"
}

`
	b64 := "AAIDAAAAAAAAAAAAAAABAQAAABFnZXRQcmV2aW91c0Fuc3dlcgAAAAEAAAAHYWRkcmVzcwUAAAAHYWRkcmVzcwAAAAEAAAABaQEAAAAGdGVsbG1lAAAAAQAAAAhxdWVzdGlvbgQAAAAGYW5zd2VyCQEAAAARZ2V0UHJldmlvdXNBbnN3ZXIAAAABBQAAAAhxdWVzdGlvbgkBAAAACFdyaXRlU2V0AAAAAQkABEwAAAACCQEAAAAJRGF0YUVudHJ5AAAAAgkAASwAAAACBQAAAAZhbnN3ZXICAAAAAl9xBQAAAAhxdWVzdGlvbgkABEwAAAACCQEAAAAJRGF0YUVudHJ5AAAAAgkAASwAAAACBQAAAAZhbnN3ZXICAAAAAl9hBQAAAAZhbnN3ZXIFAAAAA25pbAAAAAEAAAACdHgBAAAABnZlcmlmeQAAAAAJAAAAAAAAAgkBAAAAEWdldFByZXZpb3VzQW5zd2VyAAAAAQkABCUAAAABCAUAAAACdHgAAAAGc2VuZGVyAgAAAAEx7gicPQ=="

	r, err := reader.NewReaderFromBase64(b64)
	require.NoError(t, err)

	script, err := BuildScript(r)
	require.NoError(t, err)

	tx := byte_helpers.InvokeScriptWithProofs.Transaction.Clone()
	invokeTxWithFunctionCall(tx, &proto.FunctionCall{
		Default:   false,
		Name:      "tellme",
		Arguments: proto.Arguments{proto.NewStringArgument("abc")},
	})

	actions, err := script.CallFunction(proto.MainNetScheme, mockstate.State{}, tx, nil, nil)
	require.NoError(t, err)
	sr, err := proto.NewScriptResult(actions, proto.ScriptErrorMessage{})
	require.NoError(t, err)
	require.EqualValues(t,
		&proto.ScriptResult{
			DataEntries: []*proto.DataEntryScriptAction{
				{Entry: &proto.StringDataEntry{Key: "abc_q", Value: "abc"}},
				{Entry: &proto.StringDataEntry{Key: "abc_a", Value: "abc"}},
			},
			Transfers:    make([]*proto.TransferScriptAction, 0),
			Issues:       make([]*proto.IssueScriptAction, 0),
			Reissues:     make([]*proto.ReissueScriptAction, 0),
			Burns:        make([]*proto.BurnScriptAction, 0),
			Sponsorships: make([]*proto.SponsorshipScriptAction, 0),
		},
		sr,
	)
}

func TestDappDefaultFunc(t *testing.T) {
	_ = `
{-# STDLIB_VERSION 3 #-}
{-# CONTENT_TYPE DAPP #-}
{-# SCRIPT_TYPE ACCOUNT #-}

func getPreviousAnswer(address: String) = {
  address
}

@Callable(i)
func tellme(question: String) = {
    let answer = getPreviousAnswer(question)

    WriteSet([
        DataEntry(answer + "_q", question),
        DataEntry(answer + "_a", answer)
        ])
}

@Callable(invocation)
func default() = {
    let sender0 = invocation.caller.bytes
    WriteSet([DataEntry("a", "b"), DataEntry("sender", sender0)])
}

@Verifier(tx)
func verify() = {
    getPreviousAnswer(toString(tx.sender)) == "1"
}
`
	b64 := "AAIDAAAAAAAAAAAAAAABAQAAABFnZXRQcmV2aW91c0Fuc3dlcgAAAAEAAAAHYWRkcmVzcwUAAAAHYWRkcmVzcwAAAAIAAAABaQEAAAAGdGVsbG1lAAAAAQAAAAhxdWVzdGlvbgQAAAAGYW5zd2VyCQEAAAARZ2V0UHJldmlvdXNBbnN3ZXIAAAABBQAAAAhxdWVzdGlvbgkBAAAACFdyaXRlU2V0AAAAAQkABEwAAAACCQEAAAAJRGF0YUVudHJ5AAAAAgkAASwAAAACBQAAAAZhbnN3ZXICAAAAAl9xBQAAAAhxdWVzdGlvbgkABEwAAAACCQEAAAAJRGF0YUVudHJ5AAAAAgkAASwAAAACBQAAAAZhbnN3ZXICAAAAAl9hBQAAAAZhbnN3ZXIFAAAAA25pbAAAAAppbnZvY2F0aW9uAQAAAAdkZWZhdWx0AAAAAAQAAAAHc2VuZGVyMAgIBQAAAAppbnZvY2F0aW9uAAAABmNhbGxlcgAAAAVieXRlcwkBAAAACFdyaXRlU2V0AAAAAQkABEwAAAACCQEAAAAJRGF0YUVudHJ5AAAAAgIAAAABYQIAAAABYgkABEwAAAACCQEAAAAJRGF0YUVudHJ5AAAAAgIAAAAGc2VuZGVyBQAAAAdzZW5kZXIwBQAAAANuaWwAAAABAAAAAnR4AQAAAAZ2ZXJpZnkAAAAACQAAAAAAAAIJAQAAABFnZXRQcmV2aW91c0Fuc3dlcgAAAAEJAAQlAAAAAQgFAAAAAnR4AAAABnNlbmRlcgIAAAABMcP91gY="
	r, err := reader.NewReaderFromBase64(b64)
	require.NoError(t, err)

	script, err := BuildScript(r)
	require.NoError(t, err)

	tx := byte_helpers.InvokeScriptWithProofs.Transaction.Clone()
	invokeTxWithFunctionCall(tx, &proto.FunctionCall{
		Default:   true,
		Name:      "",
		Arguments: proto.Arguments{},
	})

	addr, _ := proto.NewAddressFromPublicKey(proto.MainNetScheme, tx.SenderPK)

	actions, err := script.CallFunction(proto.MainNetScheme, mockstate.State{}, tx, nil, nil)
	require.NoError(t, err)
	sr, err := proto.NewScriptResult(actions, proto.ScriptErrorMessage{})
	require.NoError(t, err)
	require.EqualValues(t,
		&proto.ScriptResult{
			DataEntries: []*proto.DataEntryScriptAction{
				{Entry: &proto.StringDataEntry{Key: "a", Value: "b"}},
				{Entry: &proto.BinaryDataEntry{Key: "sender", Value: addr.Bytes()}},
			},
			Transfers:    make([]*proto.TransferScriptAction, 0),
			Issues:       make([]*proto.IssueScriptAction, 0),
			Reissues:     make([]*proto.ReissueScriptAction, 0),
			Burns:        make([]*proto.BurnScriptAction, 0),
			Sponsorships: make([]*proto.SponsorshipScriptAction, 0),
		},
		sr,
	)
}

func TestDappVerify(t *testing.T) {
	_ = `
{-# STDLIB_VERSION 3 #-}
{-# CONTENT_TYPE DAPP #-}
{-# SCRIPT_TYPE ACCOUNT #-}

func getPreviousAnswer(address: String) = {
 address
}

@Callable(i)
func tellme(question: String) = {
   let answer = getPreviousAnswer(question)

   WriteSet([
       DataEntry(answer + "_q", question),
       DataEntry(answer + "_a", answer)
       ])
}

@Callable(invocation)
func default() = {
   let sender0 = invocation.caller.bytes
   WriteSet([DataEntry("a", "b"), DataEntry("sender", sender0)])
}

@Verifier(tx)
func verify() = {
   getPreviousAnswer(toString(tx.sender)) == "1"
}
`
	b64 := "AAIDAAAAAAAAAAAAAAABAQAAABFnZXRQcmV2aW91c0Fuc3dlcgAAAAEAAAAHYWRkcmVzcwUAAAAHYWRkcmVzcwAAAAIAAAABaQEAAAAGdGVsbG1lAAAAAQAAAAhxdWVzdGlvbgQAAAAGYW5zd2VyCQEAAAARZ2V0UHJldmlvdXNBbnN3ZXIAAAABBQAAAAhxdWVzdGlvbgkBAAAACFdyaXRlU2V0AAAAAQkABEwAAAACCQEAAAAJRGF0YUVudHJ5AAAAAgkAASwAAAACBQAAAAZhbnN3ZXICAAAAAl9xBQAAAAhxdWVzdGlvbgkABEwAAAACCQEAAAAJRGF0YUVudHJ5AAAAAgkAASwAAAACBQAAAAZhbnN3ZXICAAAAAl9hBQAAAAZhbnN3ZXIFAAAAA25pbAAAAAppbnZvY2F0aW9uAQAAAAdkZWZhdWx0AAAAAAQAAAAHc2VuZGVyMAgIBQAAAAppbnZvY2F0aW9uAAAABmNhbGxlcgAAAAVieXRlcwkBAAAACFdyaXRlU2V0AAAAAQkABEwAAAACCQEAAAAJRGF0YUVudHJ5AAAAAgIAAAABYQIAAAABYgkABEwAAAACCQEAAAAJRGF0YUVudHJ5AAAAAgIAAAAGc2VuZGVyBQAAAAdzZW5kZXIwBQAAAANuaWwAAAABAAAAAnR4AQAAAAZ2ZXJpZnkAAAAACQAAAAAAAAIJAQAAABFnZXRQcmV2aW91c0Fuc3dlcgAAAAEJAAQlAAAAAQgFAAAAAnR4AAAABnNlbmRlcgIAAAABMcP91gY="
	r, err := reader.NewReaderFromBase64(b64)
	require.NoError(t, err)

	script, err := BuildScript(r)
	require.NoError(t, err)

	tx := byte_helpers.TransferWithProofs.Transaction.Clone()
	obj, err := NewVariablesFromTransaction(proto.MainNetScheme, tx)
	require.NoError(t, err)
	rs, err := script.Verify(proto.MainNetScheme, mockstate.State{}, obj, nil, nil)
	require.NoError(t, err)
	assert.False(t, rs.OK)
}

func TestDappVerifySuccessful(t *testing.T) {
	_ = `
{-# STDLIB_VERSION 3 #-}
{-# CONTENT_TYPE DAPP #-}
{-# SCRIPT_TYPE ACCOUNT #-}

let x = 100500

func getPreviousAnswer() = {
 x
}

@Verifier(tx)
func verify() = {
   getPreviousAnswer() == 100500
}
`
	b64 := "AAIDAAAAAAAAAAAAAAACAAAAAAF4AAAAAAAAAYiUAQAAABFnZXRQcmV2aW91c0Fuc3dlcgAAAAAFAAAAAXgAAAAAAAAAAQAAAAJ0eAEAAAAGdmVyaWZ5AAAAAAkAAAAAAAACCQEAAAARZ2V0UHJldmlvdXNBbnN3ZXIAAAAAAAAAAAAAAYiUa4pU5Q=="
	r, err := reader.NewReaderFromBase64(b64)
	require.NoError(t, err)

	script, err := BuildScript(r)
	require.NoError(t, err)

	tx := byte_helpers.TransferWithProofs.Transaction.Clone()
	obj, err := NewVariablesFromTransaction(proto.MainNetScheme, tx)
	require.NoError(t, err)
	rs, err := script.Verify(proto.MainNetScheme, mockstate.State{}, obj, nil, nil)
	require.NoError(t, err)
	assert.True(t, rs.OK)
}

func TestTransferSet(t *testing.T) {
	_ = `
{-# STDLIB_VERSION 3 #-}
{-# CONTENT_TYPE DAPP #-}
{-# SCRIPT_TYPE ACCOUNT #-}

@Callable(i)
func tellme(question: String) = {
    TransferSet([ScriptTransfer(i.caller, 100, unit)])
}`

	b64 := "AAIDAAAAAAAAAAAAAAAAAAAAAQAAAAFpAQAAAAZ0ZWxsbWUAAAABAAAACHF1ZXN0aW9uCQEAAAALVHJhbnNmZXJTZXQAAAABCQAETAAAAAIJAQAAAA5TY3JpcHRUcmFuc2ZlcgAAAAMIBQAAAAFpAAAABmNhbGxlcgAAAAAAAAAAZAUAAAAEdW5pdAUAAAADbmlsAAAAAH5a2L0="
	r, err := reader.NewReaderFromBase64(b64)
	require.NoError(t, err)

	script, err := BuildScript(r)
	require.NoError(t, err)

	tx := byte_helpers.InvokeScriptWithProofs.Transaction.Clone()
	invokeTxWithFunctionCall(tx, &proto.FunctionCall{
		Default:   false,
		Name:      "tellme",
		Arguments: proto.Arguments{proto.NewIntegerArgument(100500)},
	})

	addr, _ := proto.NewAddressFromPublicKey(proto.MainNetScheme, tx.SenderPK)

	actions, err := script.CallFunction(proto.MainNetScheme, mockstate.State{}, tx, nil, nil)
	require.NoError(t, err)
	scriptTransfer := proto.TransferScriptAction{
		Recipient: proto.NewRecipientFromAddress(addr),
		Amount:    100,
		Asset:     proto.OptionalAsset{Present: false},
	}
	require.NoError(t, err)
	sr, err := proto.NewScriptResult(actions, proto.ScriptErrorMessage{})
	require.NoError(t, err)
	require.EqualValues(t,
		&proto.ScriptResult{
			DataEntries:  make([]*proto.DataEntryScriptAction, 0),
			Transfers:    []*proto.TransferScriptAction{&scriptTransfer},
			Issues:       make([]*proto.IssueScriptAction, 0),
			Reissues:     make([]*proto.ReissueScriptAction, 0),
			Burns:        make([]*proto.BurnScriptAction, 0),
			Sponsorships: make([]*proto.SponsorshipScriptAction, 0),
		},
		sr,
	)
}

func TestScriptResult(t *testing.T) {
	var _ = `
{-# STDLIB_VERSION 3 #-}
{-# CONTENT_TYPE DAPP #-}
{-# SCRIPT_TYPE ACCOUNT #-}

@Callable(i)
func tellme(question: String) = {
    ScriptResult(
        WriteSet([DataEntry("key", 100)]),
        TransferSet([ScriptTransfer(i.caller, 100500, unit)])
    )
}
`
	b64 := "AAIDAAAAAAAAAAAAAAAAAAAAAQAAAAFpAQAAAAZ0ZWxsbWUAAAABAAAACHF1ZXN0aW9uCQEAAAAMU2NyaXB0UmVzdWx0AAAAAgkBAAAACFdyaXRlU2V0AAAAAQkABEwAAAACCQEAAAAJRGF0YUVudHJ5AAAAAgIAAAADa2V5AAAAAAAAAABkBQAAAANuaWwJAQAAAAtUcmFuc2ZlclNldAAAAAEJAARMAAAAAgkBAAAADlNjcmlwdFRyYW5zZmVyAAAAAwgFAAAAAWkAAAAGY2FsbGVyAAAAAAAAAYiUBQAAAAR1bml0BQAAAANuaWwAAAAARKRntw=="
	r, err := reader.NewReaderFromBase64(b64)
	require.NoError(t, err)

	script, err := BuildScript(r)
	require.NoError(t, err)

	tx := byte_helpers.InvokeScriptWithProofs.Transaction.Clone()
	invokeTxWithFunctionCall(tx, &proto.FunctionCall{
		Default:   false,
		Name:      "tellme",
		Arguments: proto.Arguments{proto.NewIntegerArgument(100)},
	})

	addr, _ := proto.NewAddressFromPublicKey(proto.MainNetScheme, tx.SenderPK)

	actions, err := script.CallFunction(proto.MainNetScheme, mockstate.State{}, tx, nil, nil)
	require.NoError(t, err)
	sr, err := proto.NewScriptResult(actions, proto.ScriptErrorMessage{})
	require.NoError(t, err)
	scriptTransfer := proto.TransferScriptAction{
		Recipient: proto.NewRecipientFromAddress(addr),
		Amount:    100500,
		Asset:     proto.OptionalAsset{Present: false},
	}
	require.Equal(t,
		&proto.ScriptResult{
			DataEntries:  []*proto.DataEntryScriptAction{{Entry: &proto.IntegerDataEntry{Key: "key", Value: 100}}},
			Transfers:    []*proto.TransferScriptAction{&scriptTransfer},
			Issues:       make([]*proto.IssueScriptAction, 0),
			Reissues:     make([]*proto.ReissueScriptAction, 0),
			Burns:        make([]*proto.BurnScriptAction, 0),
			Sponsorships: make([]*proto.SponsorshipScriptAction, 0),
		},
		sr,
	)
}

func TestMatchOverwrite(t *testing.T) {
	/*
		{-# STDLIB_VERSION 1 #-}
		{-# CONTENT_TYPE EXPRESSION #-}
		{-# SCRIPT_TYPE ACCOUNT #-}
		match tx {
		    case dt: DataTransaction =>
		    let a = extract(getInteger(dt.sender, "a"))
		    let x = if a == 0 then {
		        match getInteger(dt.sender, "x") {
		            case i: Int => i
		            case _ => 0
		        }
		    } else {
		        0
		    }
		    let xx = match getInteger(dt.data, "x") {
		        case i: Int => i
		        case _ => 0
		    }
		    x + xx == 3
		    case _ => false
		}
	*/
	code := "AQQAAAAHJG1hdGNoMAUAAAACdHgDCQAAAQAAAAIFAAAAByRtYXRjaDACAAAAD0RhdGFUcmFuc2FjdGlvbgQAAAACZHQFAAAAByRtYXRjaDAEAAAAAWEJAQAAAAdleHRyYWN0AAAAAQkABBoAAAACCAUAAAACZHQAAAAGc2VuZGVyAgAAAAFhBAAAAAF4AwkAAAAAAAACBQAAAAFhAAAAAAAAAAAABAAAAAckbWF0Y2gxCQAEGgAAAAIIBQAAAAJkdAAAAAZzZW5kZXICAAAAAXgDCQAAAQAAAAIFAAAAByRtYXRjaDECAAAAA0ludAQAAAABaQUAAAAHJG1hdGNoMQUAAAABaQAAAAAAAAAAAAAAAAAAAAAAAAQAAAACeHgEAAAAByRtYXRjaDEJAAQQAAAAAggFAAAAAmR0AAAABGRhdGECAAAAAXgDCQAAAQAAAAIFAAAAByRtYXRjaDECAAAAA0ludAQAAAABaQUAAAAHJG1hdGNoMQUAAAABaQAAAAAAAAAAAAkAAAAAAAACCQAAZAAAAAIFAAAAAXgFAAAAAnh4AAAAAAAAAAADB2NbtyA="
	r, err := reader.NewReaderFromBase64(code)
	require.NoError(t, err)

	pk := crypto.PublicKey{}
	sig := crypto.Signature{}
	tx := proto.NewUnsignedData(1, pk, 1400000, 1539113093702)
	tx.Entries = append(tx.Entries, &proto.IntegerDataEntry{Key: "x", Value: 2})
	tx.ID = &crypto.Digest{}
	tx.Proofs = proto.NewProofs()
	tx.Proofs.Proofs = append(tx.Proofs.Proofs, sig[:])

	tv, err := NewVariablesFromTransaction(proto.TestNetScheme, tx)
	require.NoError(t, err)

	dataEntries := map[string]proto.DataEntry{
		"a": &proto.IntegerDataEntry{Key: "a", Value: 0},
		"x": &proto.IntegerDataEntry{Key: "x", Value: 1},
	}
	state := mockstate.State{
		DataEntries: dataEntries,
	}
	scope := NewScope(1, proto.TestNetScheme, state)
	scope.SetTransaction(tv)
	scope.SetHeight(368430)

	script, err := BuildScript(r)
	require.NoError(t, err)

	rs, err := Eval(script.Verifier, scope)
	require.NoError(t, err)
	require.True(t, rs, rs)
}

func TestFailSript1(t *testing.T) {
	script := "AQQAAAAHJG1hdGNoMAUAAAACdHgDCQAAAQAAAAIFAAAAByRtYXRjaDACAAAAD0RhdGFUcmFuc2FjdGlvbgQAAAACZHQFAAAAByRtYXRjaDAEAAAADmdhbWVOb3RTdGFydGVkBAAAAAckbWF0Y2gxCQAEGgAAAAIIBQAAAAJkdAAAAAZzZW5kZXICAAAACWdhbWVTdGF0ZQMJAAABAAAAAgUAAAAHJG1hdGNoMQIAAAADSW50BAAAAAFpBQAAAAckbWF0Y2gxBwYEAAAADG9sZEdhbWVTdGF0ZQkBAAAAB2V4dHJhY3QAAAABCQAEGgAAAAIIBQAAAAJkdAAAAAZzZW5kZXICAAAACWdhbWVTdGF0ZQQAAAAMbmV3R2FtZVN0YXRlBAAAAAckbWF0Y2gxCQAEEAAAAAIIBQAAAAJkdAAAAARkYXRhAgAAAAlnYW1lU3RhdGUDCQAAAQAAAAIFAAAAByRtYXRjaDECAAAAA0ludAQAAAABawUAAAAHJG1hdGNoMQUAAAABawAAAAAAAAAABwQAAAAJdmFsaWRTdGVwCQAAAAAAAAIJAABkAAAAAgUAAAAMb2xkR2FtZVN0YXRlAAAAAAAAAAABBQAAAAxuZXdHYW1lU3RhdGUEAAAAEmdhbWVJbml0aWFsaXphdGlvbgMDBQAAAA5nYW1lTm90U3RhcnRlZAkAAAAAAAACCQEAAAAHZXh0cmFjdAAAAAEJAAQQAAAAAggFAAAAAmR0AAAABGRhdGECAAAAB2NvbW1hbmQAAAAAAAAAAAAHCQAAAAAAAAIJAQAAAAdleHRyYWN0AAAAAQkABBAAAAACCAUAAAACZHQAAAAEZGF0YQIAAAAJZ2FtZVN0YXRlAAAAAAAAAAAABwQAAAATcGxheWVyc1JlZ2lzdHJhdGlvbgMDAwUAAAAJdmFsaWRTdGVwCQAAAAAAAAIJAQAAAAdleHRyYWN0AAAAAQkABBAAAAACCAUAAAACZHQAAAAEZGF0YQIAAAAHY29tbWFuZAAAAAAAAAAAAQcJAAAAAAAAAgkBAAAAB2V4dHJhY3QAAAABCQAEEwAAAAIIBQAAAAJkdAAAAARkYXRhAgAAAAdwbGF5ZXIxAgAAAAAHCQAAAAAAAAIJAQAAAAdleHRyYWN0AAAAAQkABBMAAAACCAUAAAACZHQAAAAEZGF0YQIAAAAHcGxheWVyMgIAAAAABwQAAAATcGxheWVyMVJlZ2lzdHJhdGlvbgMDBQAAAAl2YWxpZFN0ZXAJAAAAAAAAAgkBAAAAB2V4dHJhY3QAAAABCQAEEAAAAAIIBQAAAAJkdAAAAARkYXRhAgAAAAdjb21tYW5kAAAAAAAAAAACBwkAAfQAAAADCAUAAAACZHQAAAAJYm9keUJ5dGVzCQABkQAAAAIIBQAAAAJkdAAAAAZwcm9vZnMAAAAAAAAAAAAJAAJZAAAAAQkBAAAAB2V4dHJhY3QAAAABCQAEEwAAAAIIBQAAAAJkdAAAAARkYXRhAgAAAAdwbGF5ZXIxBwQAAAATcGxheWVyMlJlZ2lzdHJhdGlvbgMDBQAAAAl2YWxpZFN0ZXAJAAAAAAAAAgkBAAAAB2V4dHJhY3QAAAABCQAEEAAAAAIIBQAAAAJkdAAAAARkYXRhAgAAAAdjb21tYW5kAAAAAAAAAAADBwkAAfQAAAADCAUAAAACZHQAAAAJYm9keUJ5dGVzCQABkQAAAAIIBQAAAAJkdAAAAAZwcm9vZnMAAAAAAAAAAAAJAAJZAAAAAQkBAAAAB2V4dHJhY3QAAAABCQAEEwAAAAIIBQAAAAJkdAAAAARkYXRhAgAAAAdwbGF5ZXIyBwQAAAAJZ2FtZUJlZ2luAwUAAAAJdmFsaWRTdGVwCQAAAAAAAAIJAQAAAAdleHRyYWN0AAAAAQkABBAAAAACCAUAAAACZHQAAAAEZGF0YQIAAAAHY29tbWFuZAAAAAAAAAAABAcEAAAABW1vdmUxAwMDBQAAAAl2YWxpZFN0ZXAJAAAAAAAAAgkBAAAAB2V4dHJhY3QAAAABCQAEEAAAAAIIBQAAAAJkdAAAAARkYXRhAgAAAAdjb21tYW5kAAAAAAAAAAAFBwkAAGcAAAACAAAAAAAAAAACCQEAAAAHZXh0cmFjdAAAAAEJAAQQAAAAAggFAAAAAmR0AAAABGRhdGECAAAABW1vdmUxBwkAAfQAAAADCAUAAAACZHQAAAAJYm9keUJ5dGVzCQABkQAAAAIIBQAAAAJkdAAAAAZwcm9vZnMAAAAAAAAAAAAJAAJZAAAAAQkBAAAAB2V4dHJhY3QAAAABCQAEHQAAAAIIBQAAAAJkdAAAAAZzZW5kZXICAAAAB3BsYXllcjEHBAAAAAVtb3ZlMgMDAwUAAAAJdmFsaWRTdGVwCQAAAAAAAAIJAQAAAAdleHRyYWN0AAAAAQkABBAAAAACCAUAAAACZHQAAAAEZGF0YQIAAAAHY29tbWFuZAAAAAAAAAAABgcJAABnAAAAAgAAAAAAAAAAAgkBAAAAB2V4dHJhY3QAAAABCQAEEAAAAAIIBQAAAAJkdAAAAARkYXRhAgAAAAVtb3ZlMgcJAAH0AAAAAwgFAAAAAmR0AAAACWJvZHlCeXRlcwkAAZEAAAACCAUAAAACZHQAAAAGcHJvb2ZzAAAAAAAAAAAACQACWQAAAAEJAQAAAAdleHRyYWN0AAAAAQkABB0AAAACCAUAAAACZHQAAAAGc2VuZGVyAgAAAAdwbGF5ZXIyBwQAAAAHZ2FtZUVuZAMDCQAAAAAAAAIJAQAAAAdleHRyYWN0AAAAAQkABBoAAAACCAUAAAACZHQAAAAGc2VuZGVyAgAAAAlnYW1lU3RhdGUAAAAAAAAAAAYJAAAAAAAAAgkBAAAAB2V4dHJhY3QAAAABCQAEEAAAAAIIBQAAAAJkdAAAAARkYXRhAgAAAAdjb21tYW5kAAAAAAAAAAAHBwkAAAAAAAACCQEAAAAHZXh0cmFjdAAAAAEJAAQTAAAAAggFAAAAAmR0AAAABGRhdGECAAAACWdhbWVTdGF0ZQIAAAAFZW5kZWQHAwMDAwMDAwUAAAASZ2FtZUluaXRpYWxpemF0aW9uBgUAAAATcGxheWVyc1JlZ2lzdHJhdGlvbgYFAAAAE3BsYXllcjFSZWdpc3RyYXRpb24GBQAAABNwbGF5ZXIyUmVnaXN0cmF0aW9uBgUAAAAJZ2FtZUJlZ2luBgUAAAAFbW92ZTEGBQAAAAVtb3ZlMgYFAAAAB2dhbWVFbmQGnKU9UQ=="
	r, err := reader.NewReaderFromBase64(script)
	require.NoError(t, err)

	pk, err := crypto.NewPublicKeyFromBase58("5ydncg624xM6LmJKWJ26iZoy7XBdGx9JxcgqKMNhJPaz")
	require.NoError(t, err)
	sig, err := crypto.NewSignatureFromBase58("JR8MP7AFSm5JY5UKYRHtTjJX7sVUEV7rnQaKAvLB7RjV9Ze8Cm1KeYQQiuYBp8gJZrcQqrC6gHiyYheKpheHVgk")
	require.NoError(t, err)
	id, err := crypto.NewDigestFromBase58("Eg5yoFwXcBrq3ik4JvbbhSg429b6HT2qdXTURAUMBTh9")
	require.NoError(t, err)

	tx := proto.NewUnsignedData(1, pk, 1400000, 1539113093702)
	tx.Entries = append(tx.Entries, &proto.IntegerDataEntry{Key: "command", Value: 1})
	tx.Entries = append(tx.Entries, &proto.IntegerDataEntry{Key: "gameState", Value: 1})
	tx.Entries = append(tx.Entries, &proto.StringDataEntry{Key: "player1", Value: ""})
	tx.Entries = append(tx.Entries, &proto.StringDataEntry{Key: "player2", Value: ""})
	tx.ID = &id
	tx.Proofs = proto.NewProofs()
	tx.Proofs.Proofs = append(tx.Proofs.Proofs, sig[:])

	tv, err := NewVariablesFromTransaction(proto.TestNetScheme, tx)
	require.NoError(t, err)

	dataEntries := map[string]proto.DataEntry{
		"gameState": &proto.IntegerDataEntry{Key: "gameState", Value: 0},
	}
	state := mockstate.State{
		DataEntries: dataEntries,
	}
	scope := NewScope(1, proto.TestNetScheme, state)
	scope.SetTransaction(tv)
	scope.SetHeight(368430)

	scr, err := BuildScript(r)
	require.NoError(t, err)

	rs, err := Eval(scr.Verifier, scope)
	require.NoError(t, err)
	require.True(t, rs, rs)
}

func TestFailSript2(t *testing.T) {
	/* Script:
	{-# STDLIB_VERSION 2 #-}
	{-# CONTENT_TYPE EXPRESSION #-}
	let admin = Address(base58'3PEyLyxu4yGJAEmuVRy3G4FvEBUYV6ykQWF')
	match tx {
	    case tx: MassTransferTransaction|TransferTransaction =>
	        if tx.sender == admin then
	            true
	        else
	            throw("You're not allowed to transfer this asset")
	    case tx: BurnTransaction =>
	        throw("You're not allowed to burn this asset")
	    case tx: ExchangeTransaction =>
	        let amountAsset = match tx.sellOrder.assetPair.amountAsset {
	            case b: ByteVector => b
	            case _ => throw("Incorrect asset pair")
	        }
	        let priceAsset = match tx.sellOrder.assetPair.priceAsset {
	            case b: ByteVector => b
	            case _ => throw("Incorrect asset pair")
	        }
	        let pair1 = toBase58String(amountAsset) + "/" + toBase58String(priceAsset)
	        let pair2 = toBase58String(priceAsset) + "/" + toBase58String(amountAsset)
	        let checkPair1 = match getBoolean(admin, pair1) {
	            case b: Boolean => b
	            case _ => false
	        }
	        let checkPair2 = match getBoolean(admin, pair2) {
	            case b: Boolean => b
	            case _ => false
	        }
	        let status = match getString(admin, "status") {
	            case s: String => s
	            case _ => throw("The contest has not started yet")
	        }
	        if status == "finished" then
	            throw("The contest has already finished")
	        else
	            if status != "started" then
	                throw("The contest has not started yet")
	            else
	                if
	                    if checkPair1 then
	                        true
	                    else
	                        checkPair2
	                then
	                    true
	                else
	                    throw("Incorrect asset pair")
	   case tx: ReissueTransaction|SetAssetScriptTransaction =>
	       true
	   case _ =>
	       false
	}
	*/
	script := "AgQAAAAFYWRtaW4JAQAAAAdBZGRyZXNzAAAAAQEAAAAaAVePEGH1YyWpIinZJlflNJGPIUUwCZKY0LQEAAAAByRtYXRjaDAFAAAAAnR4AwMJAAABAAAAAgUAAAAHJG1hdGNoMAIAAAAXTWFzc1RyYW5zZmVyVHJhbnNhY3Rpb24GCQAAAQAAAAIFAAAAByRtYXRjaDACAAAAE1RyYW5zZmVyVHJhbnNhY3Rpb24EAAAAAnR4BQAAAAckbWF0Y2gwAwkAAAAAAAACCAUAAAACdHgAAAAGc2VuZGVyBQAAAAVhZG1pbgYJAAACAAAAAQIAAAApWW91J3JlIG5vdCBhbGxvd2VkIHRvIHRyYW5zZmVyIHRoaXMgYXNzZXQDCQAAAQAAAAIFAAAAByRtYXRjaDACAAAAD0J1cm5UcmFuc2FjdGlvbgQAAAACdHgFAAAAByRtYXRjaDAJAAACAAAAAQIAAAAlWW91J3JlIG5vdCBhbGxvd2VkIHRvIGJ1cm4gdGhpcyBhc3NldAMJAAABAAAAAgUAAAAHJG1hdGNoMAIAAAATRXhjaGFuZ2VUcmFuc2FjdGlvbgQAAAACdHgFAAAAByRtYXRjaDAEAAAAC2Ftb3VudEFzc2V0BAAAAAckbWF0Y2gxCAgIBQAAAAJ0eAAAAAlzZWxsT3JkZXIAAAAJYXNzZXRQYWlyAAAAC2Ftb3VudEFzc2V0AwkAAAEAAAACBQAAAAckbWF0Y2gxAgAAAApCeXRlVmVjdG9yBAAAAAFiBQAAAAckbWF0Y2gxBQAAAAFiCQAAAgAAAAECAAAAFEluY29ycmVjdCBhc3NldCBwYWlyBAAAAApwcmljZUFzc2V0BAAAAAckbWF0Y2gxCAgIBQAAAAJ0eAAAAAlzZWxsT3JkZXIAAAAJYXNzZXRQYWlyAAAACnByaWNlQXNzZXQDCQAAAQAAAAIFAAAAByRtYXRjaDECAAAACkJ5dGVWZWN0b3IEAAAAAWIFAAAAByRtYXRjaDEFAAAAAWIJAAACAAAAAQIAAAAUSW5jb3JyZWN0IGFzc2V0IHBhaXIEAAAABXBhaXIxCQABLAAAAAIJAAEsAAAAAgkAAlgAAAABBQAAAAthbW91bnRBc3NldAIAAAABLwkAAlgAAAABBQAAAApwcmljZUFzc2V0BAAAAAVwYWlyMgkAASwAAAACCQABLAAAAAIJAAJYAAAAAQUAAAAKcHJpY2VBc3NldAIAAAABLwkAAlgAAAABBQAAAAthbW91bnRBc3NldAQAAAAKY2hlY2tQYWlyMQQAAAAHJG1hdGNoMQkABBsAAAACBQAAAAVhZG1pbgUAAAAFcGFpcjEDCQAAAQAAAAIFAAAAByRtYXRjaDECAAAAB0Jvb2xlYW4EAAAAAWIFAAAAByRtYXRjaDEFAAAAAWIHBAAAAApjaGVja1BhaXIyBAAAAAckbWF0Y2gxCQAEGwAAAAIFAAAABWFkbWluBQAAAAVwYWlyMgMJAAABAAAAAgUAAAAHJG1hdGNoMQIAAAAHQm9vbGVhbgQAAAABYgUAAAAHJG1hdGNoMQUAAAABYgcEAAAABnN0YXR1cwQAAAAHJG1hdGNoMQkABB0AAAACBQAAAAVhZG1pbgIAAAAGc3RhdHVzAwkAAAEAAAACBQAAAAckbWF0Y2gxAgAAAAZTdHJpbmcEAAAAAXMFAAAAByRtYXRjaDEFAAAAAXMJAAACAAAAAQIAAAAfVGhlIGNvbnRlc3QgaGFzIG5vdCBzdGFydGVkIHlldAMJAAAAAAAAAgUAAAAGc3RhdHVzAgAAAAhmaW5pc2hlZAkAAAIAAAABAgAAACBUaGUgY29udGVzdCBoYXMgYWxyZWFkeSBmaW5pc2hlZAMJAQAAAAIhPQAAAAIFAAAABnN0YXR1cwIAAAAHc3RhcnRlZAkAAAIAAAABAgAAAB9UaGUgY29udGVzdCBoYXMgbm90IHN0YXJ0ZWQgeWV0AwMFAAAACmNoZWNrUGFpcjEGBQAAAApjaGVja1BhaXIyBgkAAAIAAAABAgAAABRJbmNvcnJlY3QgYXNzZXQgcGFpcgMDCQAAAQAAAAIFAAAAByRtYXRjaDACAAAAElJlaXNzdWVUcmFuc2FjdGlvbgYJAAABAAAAAgUAAAAHJG1hdGNoMAIAAAAZU2V0QXNzZXRTY3JpcHRUcmFuc2FjdGlvbgQAAAACdHgFAAAAByRtYXRjaDAGB9r8mr8="
	transaction := `{"senderPublicKey": "7kPFrHDiGw1rCm7LPszuECwWYL3dMf6iMifLRDJQZMzy","amount": 100000000,"fee": 1100000,"type": 7,"version": 2,"sellMatcherFee": 1100000,"sender": "3PJaDyprvekvPXPuAtxrapacuDJopgJRaU3","feeAssetId": null,"proofs": ["DGxkASjpPaKxu8bAv3PJpF9hJ9KAiLsB7bLBTEZXYcWmmc65pHiq5ymJNAazRM2aoLCeTLXXNda5hR9LZNayB69"],"price": 790000,"id": "5aHKTDvWdVWmo9MPDPoYX83x6hyLJ5ji4eopmoUxELR2","order2": {"version": 2,"id": "CzBrJkpaWz2AHnT3U8baY3eTfRdymuC7dEqiGpas68tD","sender": "3PEjQH31dP2ipvrkouUs12ynKShpBcRQFAT","senderPublicKey": "BVtDAjf1MmUdPW2yRHEBiSP5yy7EnxzKgQWpajQM8FCx","matcherPublicKey": "7kPFrHDiGw1rCm7LPszuECwWYL3dMf6iMifLRDJQZMzy","assetPair": {"amountAsset": "D796K7uVAeSPJcv29BN1KCuzrc6h7bAN1MSKPnrPPMfF","priceAsset": "CAWKh6suz3jKw6PhzEh5FDCWLvLFJ6BZEpmxv6oZQSzr"},"orderType": "sell","amount": 100000000,"price": 790000,"timestamp": 1557995955609,"expiration": 1560501555609,"matcherFee": 1100000,"signature": "3Aw94WkF4PUeard435jtJTZLESRFMBuxYRYVVf3GrG48aAxLhbvcXdwsrtALLQ3LYbdNdhR1NUUzdMinU8pLiwWc","proofs": ["3Aw94WkF4PUeard435jtJTZLESRFMBuxYRYVVf3GrG48aAxLhbvcXdwsrtALLQ3LYbdNdhR1NUUzdMinU8pLiwWc"]},"order1": {"version": 2,"id": "APLf7qDhU5puSa5h1KChNBobF8VKoy37PcP7BnhoSPvi","sender": "3PEyLyxu4yGJAEmuVRy3G4FvEBUYV6ykQWF","senderPublicKey": "28sBbJ7pHNG4VFrvNN43sNsdWYyrTFVAwd98W892mxBQ","matcherPublicKey": "7kPFrHDiGw1rCm7LPszuECwWYL3dMf6iMifLRDJQZMzy","assetPair": {"amountAsset": "D796K7uVAeSPJcv29BN1KCuzrc6h7bAN1MSKPnrPPMfF","priceAsset": "CAWKh6suz3jKw6PhzEh5FDCWLvLFJ6BZEpmxv6oZQSzr"},"orderType": "buy","amount": 100000000,"price": 790000,"timestamp": 1557995158094,"expiration": 1560500758093,"matcherFee": 1100000,"signature": "5zUuSSJyv5NU11RPa91fpQaCXR3xvR1ctjQrfxnNREFhMmbXfACzhfFgV18rdvrvm4X3p3iYK3fxS1TXwgSV5m83","proofs": ["5zUuSSJyv5NU11RPa91fpQaCXR3xvR1ctjQrfxnNREFhMmbXfACzhfFgV18rdvrvm4X3p3iYK3fxS1TXwgSV5m83"]},"buyMatcherFee": 1100000,"timestamp": 1557995955923,"height": 1528811}`
	r, err := reader.NewReaderFromBase64(script)
	require.NoError(t, err)

	tx := new(proto.ExchangeWithProofs)
	err = json.Unmarshal([]byte(transaction), tx)
	require.NoError(t, err)

	tv, err := NewVariablesFromTransaction(proto.MainNetScheme, tx)
	require.NoError(t, err)

	dataEntries := map[string]proto.DataEntry{
		"status": &proto.StringDataEntry{Key: "status", Value: "started"},
		"D796K7uVAeSPJcv29BN1KCuzrc6h7bAN1MSKPnrPPMfF/CAWKh6suz3jKw6PhzEh5FDCWLvLFJ6BZEpmxv6oZQSzr": &proto.BooleanDataEntry{Key: "D796K7uVAeSPJcv29BN1KCuzrc6h7bAN1MSKPnrPPMfF/CAWKh6suz3jKw6PhzEh5FDCWLvLFJ6BZEpmxv6oZQSzr", Value: true},
	}
	state := mockstate.State{
		DataEntries: dataEntries,
	}
	scope := NewScope(2, proto.MainNetScheme, state)
	scope.SetTransaction(tv)
	scope.SetHeight(368430)

	scr, err := BuildScript(r)
	require.NoError(t, err)

	rs, err := Eval(scr.Verifier, scope)
	require.NoError(t, err)
	require.True(t, rs, rs)
}

func TestWhaleDApp(t *testing.T) {
	code := "AAIDAAAAAAAAAAAAAABVAAAAAAROT05FAgAAAARub25lAQAAAA5nZXROdW1iZXJCeUtleQAAAAEAAAADa2V5BAAAAANudW0EAAAAByRtYXRjaDAJAAQaAAAAAgUAAAAEdGhpcwUAAAADa2V5AwkAAAEAAAACBQAAAAckbWF0Y2gwAgAAAANJbnQEAAAAAWEFAAAAByRtYXRjaDAFAAAAAWEAAAAAAAAAAAAFAAAAA251bQEAAAALZ2V0U3RyQnlLZXkAAAABAAAAA2tleQQAAAADc3RyBAAAAAckbWF0Y2gwCQAEHQAAAAIFAAAABHRoaXMFAAAAA2tleQMJAAABAAAAAgUAAAAHJG1hdGNoMAIAAAAGU3RyaW5nBAAAAAFhBQAAAAckbWF0Y2gwBQAAAAFhBQAAAAROT05FBQAAAANzdHIBAAAAEmdldEtleVdoaXRlbGlzdFJlZgAAAAEAAAAHYWNjb3VudAkAASwAAAACAgAAAAd3bF9yZWZfBQAAAAdhY2NvdW50AQAAABVnZXRLZXlXaGl0ZWxpc3RTdGF0dXMAAAABAAAAB2FjY291bnQJAAEsAAAAAgIAAAAHd2xfc3RzXwUAAAAHYWNjb3VudAEAAAANZ2V0S2V5QmFsYW5jZQAAAAEAAAAHYWNjb3VudAkAASwAAAACAgAAAAhiYWxhbmNlXwUAAAAHYWNjb3VudAEAAAASZ2V0S2V5V2hpdGVsaXN0QmlvAAAAAQAAAAdhY2NvdW50CQABLAAAAAICAAAAB3dsX2Jpb18FAAAAB2FjY291bnQBAAAAFGdldEtleVdoaXRlbGlzdEJsb2NrAAAAAQAAAAdhY2NvdW50CQABLAAAAAICAAAAB3dsX2Jsa18FAAAAB2FjY291bnQBAAAAEGdldEtleUl0ZW1BdXRob3IAAAABAAAABGl0ZW0JAAEsAAAAAgIAAAAHYXV0aG9yXwUAAAAEaXRlbQEAAAAPZ2V0S2V5SXRlbUJsb2NrAAAAAQAAAARpdGVtCQABLAAAAAICAAAABmJsb2NrXwUAAAAEaXRlbQEAAAAaZ2V0S2V5SXRlbVZvdGluZ0V4cGlyYXRpb24AAAABAAAABGl0ZW0JAAEsAAAAAgIAAAARZXhwaXJhdGlvbl9ibG9ja18FAAAABGl0ZW0BAAAADmdldEtleUl0ZW1CYW5rAAAAAQAAAARpdGVtCQABLAAAAAICAAAABWJhbmtfBQAAAARpdGVtAQAAABBnZXRLZXlJdGVtU3RhdHVzAAAAAQAAAARpdGVtCQABLAAAAAICAAAAB3N0YXR1c18FAAAABGl0ZW0BAAAADmdldEtleUl0ZW1EYXRhAAAAAQAAAARpdGVtCQABLAAAAAICAAAACWRhdGFqc29uXwUAAAAEaXRlbQEAAAAZZ2V0S2V5SXRlbUNyb3dkRXhwaXJhdGlvbgAAAAEAAAAEaXRlbQkAASwAAAACAgAAAA9leHBpcmF0aW9uX29uZV8FAAAABGl0ZW0BAAAAGWdldEtleUl0ZW1XaGFsZUV4cGlyYXRpb24AAAABAAAABGl0ZW0JAAEsAAAAAgIAAAAPZXhwaXJhdGlvbl90d29fBQAAAARpdGVtAQAAABJnZXRLZXlJdGVtTkNvbW1pdHMAAAABAAAABGl0ZW0JAAEsAAAAAgIAAAAJbmNvbW1pdHNfBQAAAARpdGVtAQAAABNnZXRLZXlJdGVtQWNjQ29tbWl0AAAAAgAAAARpdGVtAAAAB2FjY291bnQJAAEsAAAAAgkAASwAAAACCQABLAAAAAICAAAAB2NvbW1pdF8FAAAABGl0ZW0CAAAAAV8FAAAAB2FjY291bnQBAAAAE2dldEtleUl0ZW1BY2NSZXZlYWwAAAACAAAABGl0ZW0AAAAHYWNjb3VudAkAASwAAAACCQABLAAAAAIJAAEsAAAAAgIAAAAHcmV2ZWFsXwUAAAAEaXRlbQIAAAABXwUAAAAHYWNjb3VudAEAAAASZ2V0S2V5SXRlbVZvdGVzWWVzAAAAAQAAAARpdGVtCQABLAAAAAICAAAACGNudF95ZXNfBQAAAARpdGVtAQAAABFnZXRLZXlJdGVtVm90ZXNObwAAAAEAAAAEaXRlbQkAASwAAAACAgAAAAdjbnRfbm9fBQAAAARpdGVtAQAAABJnZXRLZXlJdGVtQWNjRmluYWwAAAACAAAABGl0ZW0AAAAHYWNjb3VudAkAASwAAAACCQABLAAAAAIJAAEsAAAAAgIAAAAGZmluYWxfBQAAAARpdGVtAgAAAAFfBQAAAAdhY2NvdW50AQAAABZnZXRLZXlJdGVtRnVuZFBvc2l0aXZlAAAAAQAAAARpdGVtCQABLAAAAAICAAAADnBvc2l0aXZlX2Z1bmRfBQAAAARpdGVtAQAAABZnZXRLZXlJdGVtRnVuZE5lZ2F0aXZlAAAAAQAAAARpdGVtCQABLAAAAAICAAAADm5lZ2F0aXZlX2Z1bmRfBQAAAARpdGVtAQAAABlnZXRLZXlJdGVtQWNjRnVuZFBvc2l0aXZlAAAAAgAAAARpdGVtAAAAB2FjY291bnQJAAEsAAAAAgkAASwAAAACCQEAAAAWZ2V0S2V5SXRlbUZ1bmRQb3NpdGl2ZQAAAAEFAAAABGl0ZW0CAAAAAV8FAAAAB2FjY291bnQBAAAAGWdldEtleUl0ZW1BY2NGdW5kTmVnYXRpdmUAAAACAAAABGl0ZW0AAAAHYWNjb3VudAkAASwAAAACCQABLAAAAAIJAQAAABZnZXRLZXlJdGVtRnVuZE5lZ2F0aXZlAAAAAQUAAAAEaXRlbQIAAAABXwUAAAAHYWNjb3VudAEAAAAXZ2V0S2V5SXRlbUFjY1Jldmlld3NDbnQAAAACAAAABGl0ZW0AAAAHYWNjb3VudAkAASwAAAACCQABLAAAAAIJAAEsAAAAAgIAAAAMcmV2aWV3c19jbnRfBQAAAARpdGVtAgAAAAFfBQAAAAdhY2NvdW50AQAAABNnZXRLZXlJdGVtQWNjUmV2aWV3AAAAAgAAAARpdGVtAAAAB2FjY291bnQJAAEsAAAAAgkAASwAAAACCQABLAAAAAICAAAAB3Jldmlld18FAAAABGl0ZW0CAAAAAV8FAAAAB2FjY291bnQBAAAAF2dldEtleUl0ZW1BY2NSZXZpZXdUZXh0AAAAAwAAAARpdGVtAAAAB2FjY291bnQAAAADY250CQABLAAAAAIJAAEsAAAAAgkBAAAAE2dldEtleUl0ZW1BY2NSZXZpZXcAAAACBQAAAARpdGVtBQAAAAdhY2NvdW50AgAAAAlfdGV4dF9pZDoFAAAAA2NudAEAAAAXZ2V0S2V5SXRlbUFjY1Jldmlld01vZGUAAAADAAAABGl0ZW0AAAAHYWNjb3VudAAAAANjbnQJAAEsAAAAAgkAASwAAAACCQEAAAATZ2V0S2V5SXRlbUFjY1JldmlldwAAAAIFAAAABGl0ZW0FAAAAB2FjY291bnQCAAAACV9tb2RlX2lkOgUAAAADY250AQAAABdnZXRLZXlJdGVtQWNjUmV2aWV3VGllcgAAAAMAAAAEaXRlbQAAAAdhY2NvdW50AAAAA2NudAkAASwAAAACCQABLAAAAAIJAQAAABNnZXRLZXlJdGVtQWNjUmV2aWV3AAAAAgUAAAAEaXRlbQUAAAAHYWNjb3VudAIAAAAJX3RpZXJfaWQ6BQAAAANjbnQBAAAAG2dldEtleUl0ZW1BY2NWb3RlUmV2aWV3VGV4dAAAAAIAAAAEaXRlbQAAAAdhY2NvdW50CQABLAAAAAIJAQAAABNnZXRLZXlJdGVtQWNjUmV2aWV3AAAAAgUAAAAEaXRlbQUAAAAHYWNjb3VudAIAAAALX3ZvdGVyZXZpZXcBAAAAHGdldEtleUl0ZW1BY2NXaGFsZVJldmlld1RleHQAAAACAAAABGl0ZW0AAAAHYWNjb3VudAkAASwAAAACCQEAAAATZ2V0S2V5SXRlbUFjY1JldmlldwAAAAIFAAAABGl0ZW0FAAAAB2FjY291bnQCAAAADF93aGFsZXJldmlldwEAAAAWZ2V0S2V5SXRlbUJ1eW91dEFtb3VudAAAAAEAAAAEaXRlbQkAASwAAAACAgAAAA5idXlvdXRfYW1vdW50XwUAAAAEaXRlbQEAAAAVZ2V0S2V5SXRlbUFjY1dpbm5pbmdzAAAAAgAAAARpdGVtAAAAB2FjY291bnQJAAEsAAAAAgkAASwAAAACCQABLAAAAAICAAAACXdpbm5pbmdzXwUAAAAEaXRlbQIAAAABXwUAAAAHYWNjb3VudAEAAAAUZ2V0VmFsdWVXaGl0ZWxpc3RSZWYAAAABAAAAB2FjY291bnQJAQAAAAtnZXRTdHJCeUtleQAAAAEJAQAAABJnZXRLZXlXaGl0ZWxpc3RSZWYAAAABBQAAAAdhY2NvdW50AQAAABdnZXRWYWx1ZVdoaXRlbGlzdFN0YXR1cwAAAAEAAAAHYWNjb3VudAkBAAAAC2dldFN0ckJ5S2V5AAAAAQkBAAAAFWdldEtleVdoaXRlbGlzdFN0YXR1cwAAAAEFAAAAB2FjY291bnQBAAAAD2dldFZhbHVlQmFsYW5jZQAAAAEAAAAHYWNjb3VudAkBAAAADmdldE51bWJlckJ5S2V5AAAAAQkBAAAADWdldEtleUJhbGFuY2UAAAABBQAAAAdhY2NvdW50AQAAABRnZXRWYWx1ZVdoaXRlbGlzdEJpbwAAAAEAAAAHYWNjb3VudAkBAAAAC2dldFN0ckJ5S2V5AAAAAQkBAAAAEmdldEtleVdoaXRlbGlzdEJpbwAAAAEFAAAAB2FjY291bnQBAAAAFmdldFZhbHVlV2hpdGVsaXN0QmxvY2sAAAABAAAAB2FjY291bnQJAQAAAAtnZXRTdHJCeUtleQAAAAEJAQAAABRnZXRLZXlXaGl0ZWxpc3RCbG9jawAAAAEFAAAAB2FjY291bnQBAAAAEmdldFZhbHVlSXRlbUF1dGhvcgAAAAEAAAAEaXRlbQkBAAAAC2dldFN0ckJ5S2V5AAAAAQkBAAAAEGdldEtleUl0ZW1BdXRob3IAAAABBQAAAARpdGVtAQAAABFnZXRWYWx1ZUl0ZW1CbG9jawAAAAEAAAAEaXRlbQkBAAAADmdldE51bWJlckJ5S2V5AAAAAQkBAAAAD2dldEtleUl0ZW1CbG9jawAAAAEFAAAABGl0ZW0BAAAAHGdldFZhbHVlSXRlbVZvdGluZ0V4cGlyYXRpb24AAAABAAAABGl0ZW0JAQAAAA5nZXROdW1iZXJCeUtleQAAAAEJAQAAABpnZXRLZXlJdGVtVm90aW5nRXhwaXJhdGlvbgAAAAEFAAAABGl0ZW0BAAAAEGdldFZhbHVlSXRlbUJhbmsAAAABAAAABGl0ZW0JAQAAAA5nZXROdW1iZXJCeUtleQAAAAEJAQAAAA5nZXRLZXlJdGVtQmFuawAAAAEFAAAABGl0ZW0BAAAAEmdldFZhbHVlSXRlbVN0YXR1cwAAAAEAAAAEaXRlbQkBAAAAC2dldFN0ckJ5S2V5AAAAAQkBAAAAEGdldEtleUl0ZW1TdGF0dXMAAAABBQAAAARpdGVtAQAAABBnZXRWYWx1ZUl0ZW1EYXRhAAAAAQAAAARpdGVtCQEAAAALZ2V0U3RyQnlLZXkAAAABCQEAAAAOZ2V0S2V5SXRlbURhdGEAAAABBQAAAARpdGVtAQAAABtnZXRWYWx1ZUl0ZW1Dcm93ZEV4cGlyYXRpb24AAAABAAAABGl0ZW0JAQAAAA5nZXROdW1iZXJCeUtleQAAAAEJAQAAABlnZXRLZXlJdGVtQ3Jvd2RFeHBpcmF0aW9uAAAAAQUAAAAEaXRlbQEAAAAbZ2V0VmFsdWVJdGVtV2hhbGVFeHBpcmF0aW9uAAAAAQAAAARpdGVtCQEAAAAOZ2V0TnVtYmVyQnlLZXkAAAABCQEAAAAZZ2V0S2V5SXRlbVdoYWxlRXhwaXJhdGlvbgAAAAEFAAAABGl0ZW0BAAAAFGdldFZhbHVlSXRlbU5Db21taXRzAAAAAQAAAARpdGVtCQEAAAAOZ2V0TnVtYmVyQnlLZXkAAAABCQEAAAASZ2V0S2V5SXRlbU5Db21taXRzAAAAAQUAAAAEaXRlbQEAAAAVZ2V0VmFsdWVJdGVtQWNjQ29tbWl0AAAAAgAAAARpdGVtAAAAB2FjY291bnQJAQAAAAtnZXRTdHJCeUtleQAAAAEJAQAAABNnZXRLZXlJdGVtQWNjQ29tbWl0AAAAAgUAAAAEaXRlbQUAAAAHYWNjb3VudAEAAAAVZ2V0VmFsdWVJdGVtQWNjUmV2ZWFsAAAAAgAAAARpdGVtAAAAB2FjY291bnQJAQAAAAtnZXRTdHJCeUtleQAAAAEJAQAAABNnZXRLZXlJdGVtQWNjUmV2ZWFsAAAAAgUAAAAEaXRlbQUAAAAHYWNjb3VudAEAAAAUZ2V0VmFsdWVJdGVtVm90ZXNZZXMAAAABAAAABGl0ZW0JAQAAAA5nZXROdW1iZXJCeUtleQAAAAEJAQAAABJnZXRLZXlJdGVtVm90ZXNZZXMAAAABBQAAAARpdGVtAQAAABNnZXRWYWx1ZUl0ZW1Wb3Rlc05vAAAAAQAAAARpdGVtCQEAAAAOZ2V0TnVtYmVyQnlLZXkAAAABCQEAAAARZ2V0S2V5SXRlbVZvdGVzTm8AAAABBQAAAARpdGVtAQAAABRnZXRWYWx1ZUl0ZW1BY2NGaW5hbAAAAAIAAAAEaXRlbQAAAAdhY2NvdW50CQEAAAALZ2V0U3RyQnlLZXkAAAABCQEAAAASZ2V0S2V5SXRlbUFjY0ZpbmFsAAAAAgUAAAAEaXRlbQUAAAAHYWNjb3VudAEAAAAYZ2V0VmFsdWVJdGVtRnVuZFBvc2l0aXZlAAAAAQAAAARpdGVtCQEAAAAOZ2V0TnVtYmVyQnlLZXkAAAABCQEAAAAWZ2V0S2V5SXRlbUZ1bmRQb3NpdGl2ZQAAAAEFAAAABGl0ZW0BAAAAGGdldFZhbHVlSXRlbUZ1bmROZWdhdGl2ZQAAAAEAAAAEaXRlbQkBAAAADmdldE51bWJlckJ5S2V5AAAAAQkBAAAAFmdldEtleUl0ZW1GdW5kTmVnYXRpdmUAAAABBQAAAARpdGVtAQAAABtnZXRWYWx1ZUl0ZW1BY2NGdW5kUG9zaXRpdmUAAAACAAAABGl0ZW0AAAAHYWNjb3VudAkBAAAADmdldE51bWJlckJ5S2V5AAAAAQkBAAAAGWdldEtleUl0ZW1BY2NGdW5kUG9zaXRpdmUAAAACBQAAAARpdGVtBQAAAAdhY2NvdW50AQAAABtnZXRWYWx1ZUl0ZW1BY2NGdW5kTmVnYXRpdmUAAAACAAAABGl0ZW0AAAAHYWNjb3VudAkBAAAADmdldE51bWJlckJ5S2V5AAAAAQkBAAAAGWdldEtleUl0ZW1BY2NGdW5kTmVnYXRpdmUAAAACBQAAAARpdGVtBQAAAAdhY2NvdW50AQAAABlnZXRWYWx1ZUl0ZW1BY2NSZXZpZXdzQ250AAAAAgAAAARpdGVtAAAAB2FjY291bnQJAQAAAA5nZXROdW1iZXJCeUtleQAAAAEJAQAAABdnZXRLZXlJdGVtQWNjUmV2aWV3c0NudAAAAAIFAAAABGl0ZW0FAAAAB2FjY291bnQBAAAAGWdldFZhbHVlSXRlbUFjY1Jldmlld1RleHQAAAADAAAABGl0ZW0AAAAHYWNjb3VudAAAAANjbnQJAQAAAAtnZXRTdHJCeUtleQAAAAEJAQAAABdnZXRLZXlJdGVtQWNjUmV2aWV3VGV4dAAAAAMFAAAABGl0ZW0FAAAAB2FjY291bnQFAAAAA2NudAEAAAAZZ2V0VmFsdWVJdGVtQWNjUmV2aWV3TW9kZQAAAAMAAAAEaXRlbQAAAAdhY2NvdW50AAAAA2NudAkBAAAAC2dldFN0ckJ5S2V5AAAAAQkBAAAAF2dldEtleUl0ZW1BY2NSZXZpZXdNb2RlAAAAAwUAAAAEaXRlbQUAAAAHYWNjb3VudAUAAAADY250AQAAABlnZXRWYWx1ZUl0ZW1BY2NSZXZpZXdUaWVyAAAAAwAAAARpdGVtAAAAB2FjY291bnQAAAADY250CQEAAAAOZ2V0TnVtYmVyQnlLZXkAAAABCQEAAAAXZ2V0S2V5SXRlbUFjY1Jldmlld1RpZXIAAAADBQAAAARpdGVtBQAAAAdhY2NvdW50BQAAAANjbnQBAAAAGGdldFZhbHVlSXRlbUJ1eW91dEFtb3VudAAAAAEAAAAEaXRlbQkBAAAADmdldE51bWJlckJ5S2V5AAAAAQkBAAAAFmdldEtleUl0ZW1CdXlvdXRBbW91bnQAAAABBQAAAARpdGVtAQAAABdnZXRWYWx1ZUl0ZW1BY2NXaW5uaW5ncwAAAAIAAAAEaXRlbQAAAAdhY2NvdW50CQEAAAAOZ2V0TnVtYmVyQnlLZXkAAAABCQEAAAAVZ2V0S2V5SXRlbUFjY1dpbm5pbmdzAAAAAgUAAAAEaXRlbQUAAAAHYWNjb3VudAAAAAALV0hJVEVMSVNURUQCAAAACnJlZ2lzdGVyZWQAAAAAB0lOVklURUQCAAAAB2ludml0ZWQAAAAABVdIQUxFAgAAAAV3aGFsZQAAAAADTkVXAgAAAANuZXcAAAAABkNPTU1JVAIAAAANdm90aW5nX2NvbW1pdAAAAAAGUkVWRUFMAgAAAA12b3RpbmdfcmV2ZWFsAAAAAAhGRUFUVVJFRAIAAAAIZmVhdHVyZWQAAAAACERFTElTVEVEAgAAAAhkZWxpc3RlZAAAAAAHQ0FTSE9VVAIAAAAHY2FzaG91dAAAAAAGQlVZT1VUAgAAAAZidXlvdXQAAAAACEZJTklTSEVEAgAAAAhmaW5pc2hlZAAAAAAHQ0xBSU1FRAIAAAAHY2xhaW1lZAAAAAAIUE9TSVRJVkUCAAAACHBvc2l0aXZlAAAAAAhORUdBVElWRQIAAAAIbmVnYXRpdmUAAAAAB0dFTkVTSVMCAAAAIzNQOEZ2eTF5RHdOSHZWcmFiZTRlazViOWRBd3hGakRLVjdSAAAAAAZWT1RFUlMAAAAAAAAAAAMAAAAABlFVT1JVTQAAAAAAAAAAAgAAAAAFVElFUlMJAARMAAAAAgkAAGgAAAACAAAAAAAAAAADAAAAAAAF9eEACQAETAAAAAIJAABoAAAAAgAAAAAAAAAACgAAAAAABfXhAAkABEwAAAACCQAAaAAAAAIAAAAAAAAAAGQAAAAAAAX14QAJAARMAAAAAgkAAGgAAAACAAAAAAAAAAEsAAAAAAAF9eEACQAETAAAAAIJAABoAAAAAgAAAAAAAAAD6AAAAAAABfXhAAUAAAADbmlsAAAAAApMSVNUSU5HRkVFCQAAaAAAAAIAAAAAAAAAAAMAAAAAAAX14QAAAAAAB1ZPVEVCRVQJAABoAAAAAgAAAAAAAAAAAQAAAAAABfXhAAAAAAAKTVVMVElQTElFUgAAAAAAAAAAlgAAAA4AAAABaQEAAAAKaW52aXRldXNlcgAAAAIAAAAKbmV3YWNjb3VudAAAAARkYXRhBAAAAAdhY2NvdW50CQACWAAAAAEICAUAAAABaQAAAAZjYWxsZXIAAAAFYnl0ZXMEAAAACW5ld3N0YXR1cwkBAAAAF2dldFZhbHVlV2hpdGVsaXN0U3RhdHVzAAAAAQUAAAAKbmV3YWNjb3VudAQAAAAKY3VycnN0YXR1cwkBAAAAF2dldFZhbHVlV2hpdGVsaXN0U3RhdHVzAAAAAQUAAAAHYWNjb3VudAMDCQAAAAAAAAIFAAAACW5ld3N0YXR1cwUAAAALV0hJVEVMSVNURUQGCQAAAAAAAAIFAAAACW5ld3N0YXR1cwUAAAAFV0hBTEUJAAACAAAAAQIAAAAgVXNlciBoYXMgYWxyZWFkeSBiZWVuIHJlZ2lzdGVyZWQDAwMJAQAAAAIhPQAAAAIFAAAACmN1cnJzdGF0dXMFAAAAC1dISVRFTElTVEVECQEAAAACIT0AAAACBQAAAAdhY2NvdW50BQAAAAdHRU5FU0lTBwkBAAAAAiE9AAAAAgUAAAAKY3VycnN0YXR1cwUAAAAFV0hBTEUHCQAAAgAAAAEJAAEsAAAAAgIAAAAsWW91ciBhY2NvdW50IHNob3VsZCBiZSB3aGl0ZWxpc3RlZC4gc3RhdHVzOiAFAAAACmN1cnJzdGF0dXMJAQAAAAhXcml0ZVNldAAAAAEJAARMAAAAAgkBAAAACURhdGFFbnRyeQAAAAIJAQAAABJnZXRLZXlXaGl0ZWxpc3RSZWYAAAABBQAAAApuZXdhY2NvdW50BQAAAAdhY2NvdW50CQAETAAAAAIJAQAAAAlEYXRhRW50cnkAAAACCQEAAAASZ2V0S2V5V2hpdGVsaXN0QmlvAAAAAQUAAAAKbmV3YWNjb3VudAUAAAAEZGF0YQkABEwAAAACCQEAAAAJRGF0YUVudHJ5AAAAAgkBAAAAFWdldEtleVdoaXRlbGlzdFN0YXR1cwAAAAEFAAAACm5ld2FjY291bnQFAAAAB0lOVklURUQFAAAAA25pbAAAAAFpAQAAAAxzaWdudXBieWxpbmsAAAADAAAABGhhc2gAAAAEZGF0YQAAAAR0eXBlBAAAAAdhY2NvdW50CQACWAAAAAEICAUAAAABaQAAAAZjYWxsZXIAAAAFYnl0ZXMEAAAABnN0YXR1cwkBAAAAF2dldFZhbHVlV2hpdGVsaXN0U3RhdHVzAAAAAQUAAAAEaGFzaAMJAQAAAAIhPQAAAAIFAAAABnN0YXR1cwUAAAAHSU5WSVRFRAkAAAIAAAABCQABLAAAAAIJAAEsAAAAAgkAASwAAAACCQABLAAAAAIJAAEsAAAAAgIAAAAoUmVmZXJyYWwgaW52aXRlIG5lZWRlZC4gQ3VycmVudCBzdGF0dXM6IAUAAAAGc3RhdHVzAgAAAAYsIGtleToJAQAAABVnZXRLZXlXaGl0ZWxpc3RTdGF0dXMAAAABBQAAAARoYXNoAgAAAAosIGFjY291bnQ6BQAAAARoYXNoCQEAAAAIV3JpdGVTZXQAAAABCQAETAAAAAIJAQAAAAlEYXRhRW50cnkAAAACCQEAAAASZ2V0S2V5V2hpdGVsaXN0QmlvAAAAAQUAAAAHYWNjb3VudAUAAAAEZGF0YQkABEwAAAACCQEAAAAJRGF0YUVudHJ5AAAAAgkBAAAAFGdldEtleVdoaXRlbGlzdEJsb2NrAAAAAQUAAAAHYWNjb3VudAUAAAAGaGVpZ2h0CQAETAAAAAIJAQAAAAlEYXRhRW50cnkAAAACCQEAAAAVZ2V0S2V5V2hpdGVsaXN0U3RhdHVzAAAAAQUAAAAHYWNjb3VudAMJAAAAAAAAAgUAAAAEdHlwZQUAAAAFV0hBTEUFAAAABVdIQUxFBQAAAAtXSElURUxJU1RFRAkABEwAAAACCQEAAAAJRGF0YUVudHJ5AAAAAgkBAAAAFWdldEtleVdoaXRlbGlzdFN0YXR1cwAAAAEFAAAABGhhc2gDCQAAAAAAAAIFAAAABHR5cGUFAAAABVdIQUxFBQAAAAVXSEFMRQUAAAALV0hJVEVMSVNURUQJAARMAAAAAgkBAAAACURhdGFFbnRyeQAAAAIJAQAAABJnZXRLZXlXaGl0ZWxpc3RSZWYAAAABBQAAAAdhY2NvdW50CQEAAAAUZ2V0VmFsdWVXaGl0ZWxpc3RSZWYAAAABBQAAAARoYXNoBQAAAANuaWwAAAABaQEAAAAGc2lnbnVwAAAAAgAAAARkYXRhAAAABHR5cGUEAAAAB2FjY291bnQJAAJYAAAAAQgIBQAAAAFpAAAABmNhbGxlcgAAAAVieXRlcwQAAAAGc3RhdHVzCQEAAAAXZ2V0VmFsdWVXaGl0ZWxpc3RTdGF0dXMAAAABBQAAAAdhY2NvdW50AwkAAAAAAAACBQAAAAZzdGF0dXMFAAAABE5PTkUJAAACAAAAAQkAASwAAAACCQABLAAAAAIJAAEsAAAAAgkAASwAAAACCQABLAAAAAICAAAAKFJlZmVycmFsIGludml0ZSBuZWVkZWQuIEN1cnJlbnQgc3RhdHVzOiAFAAAABnN0YXR1cwIAAAAGLCBrZXk6CQEAAAAVZ2V0S2V5V2hpdGVsaXN0U3RhdHVzAAAAAQUAAAAHYWNjb3VudAIAAAAKLCBhY2NvdW50OgUAAAAHYWNjb3VudAkBAAAACFdyaXRlU2V0AAAAAQkABEwAAAACCQEAAAAJRGF0YUVudHJ5AAAAAgkBAAAAEmdldEtleVdoaXRlbGlzdEJpbwAAAAEFAAAAB2FjY291bnQFAAAABGRhdGEJAARMAAAAAgkBAAAACURhdGFFbnRyeQAAAAIJAQAAABRnZXRLZXlXaGl0ZWxpc3RCbG9jawAAAAEFAAAAB2FjY291bnQFAAAABmhlaWdodAkABEwAAAACCQEAAAAJRGF0YUVudHJ5AAAAAgkBAAAAFWdldEtleVdoaXRlbGlzdFN0YXR1cwAAAAEFAAAAB2FjY291bnQDCQAAAAAAAAIFAAAABHR5cGUFAAAABVdIQUxFBQAAAAVXSEFMRQUAAAALV0hJVEVMSVNURUQFAAAAA25pbAAAAAFpAQAAAAp1c2VydXBkYXRlAAAAAgAAAARkYXRhAAAABHR5cGUEAAAAB2FjY291bnQJAAJYAAAAAQgIBQAAAAFpAAAABmNhbGxlcgAAAAVieXRlcwkBAAAACFdyaXRlU2V0AAAAAQkABEwAAAACCQEAAAAJRGF0YUVudHJ5AAAAAgkBAAAAEmdldEtleVdoaXRlbGlzdEJpbwAAAAEFAAAAB2FjY291bnQFAAAABGRhdGEJAARMAAAAAgkBAAAACURhdGFFbnRyeQAAAAIJAQAAABVnZXRLZXlXaGl0ZWxpc3RTdGF0dXMAAAABBQAAAAdhY2NvdW50AwkAAAAAAAACBQAAAAR0eXBlBQAAAAVXSEFMRQUAAAAFV0hBTEUFAAAAC1dISVRFTElTVEVEBQAAAANuaWwAAAABaQEAAAAKcHJvanVwZGF0ZQAAAAIAAAAEaXRlbQAAAARkYXRhBAAAAAdhY2NvdW50CQACWAAAAAEICAUAAAABaQAAAAZjYWxsZXIAAAAFYnl0ZXMDCQEAAAACIT0AAAACCQEAAAASZ2V0VmFsdWVJdGVtQXV0aG9yAAAAAQUAAAAEaXRlbQUAAAAHYWNjb3VudAkAAAIAAAABAgAAABFZb3UncmUgbm90IGF1dGhvcgkBAAAACFdyaXRlU2V0AAAAAQkABEwAAAACCQEAAAAJRGF0YUVudHJ5AAAAAgkBAAAADmdldEtleUl0ZW1EYXRhAAAAAQUAAAAEaXRlbQUAAAAEZGF0YQUAAAADbmlsAAAAAWkBAAAACHdpdGhkcmF3AAAAAAQAAAAKY3VycmVudEtleQkAAlgAAAABCAgFAAAAAWkAAAAGY2FsbGVyAAAABWJ5dGVzBAAAAAZhbW91bnQJAQAAAA9nZXRWYWx1ZUJhbGFuY2UAAAABBQAAAApjdXJyZW50S2V5AwkAAGcAAAACAAAAAAAAAAAABQAAAAZhbW91bnQJAAACAAAAAQIAAAASTm90IGVub3VnaCBiYWxhbmNlCQEAAAAMU2NyaXB0UmVzdWx0AAAAAgkBAAAACFdyaXRlU2V0AAAAAQkABEwAAAACCQEAAAAJRGF0YUVudHJ5AAAAAgkBAAAADWdldEtleUJhbGFuY2UAAAABBQAAAApjdXJyZW50S2V5AAAAAAAAAAAABQAAAANuaWwJAQAAAAtUcmFuc2ZlclNldAAAAAEJAARMAAAAAgkBAAAADlNjcmlwdFRyYW5zZmVyAAAAAwgFAAAAAWkAAAAGY2FsbGVyBQAAAAZhbW91bnQFAAAABHVuaXQFAAAAA25pbAAAAAFpAQAAAAdhZGRpdGVtAAAABQAAAARpdGVtAAAACWV4cFZvdGluZwAAAAhleHBDcm93ZAAAAAhleHBXaGFsZQAAAARkYXRhBAAAAAdhY2NvdW50CQACWAAAAAEICAUAAAABaQAAAAZjYWxsZXIAAAAFYnl0ZXMEAAAAA3BtdAkBAAAAB2V4dHJhY3QAAAABCAUAAAABaQAAAAdwYXltZW50AwkBAAAACWlzRGVmaW5lZAAAAAEIBQAAAANwbXQAAAAHYXNzZXRJZAkAAAIAAAABAgAAACBjYW4gdXNlIHdhdmVzIG9ubHkgYXQgdGhlIG1vbWVudAMJAQAAAAIhPQAAAAIIBQAAAANwbXQAAAAGYW1vdW50BQAAAApMSVNUSU5HRkVFCQAAAgAAAAEJAAEsAAAAAgkAASwAAAACCQABLAAAAAICAAAAKVBsZWFzZSBwYXkgZXhhY3QgYW1vdW50IGZvciB0aGUgbGlzdGluZzogCQABpAAAAAEFAAAACkxJU1RJTkdGRUUCAAAAFSwgYWN0dWFsIHBheW1lbnQgaXM6IAkAAaQAAAABCAUAAAADcG10AAAABmFtb3VudAMJAQAAAAEhAAAAAQMDCQAAZgAAAAIFAAAACWV4cFZvdGluZwAAAAAAAAAAAgkAAGYAAAACBQAAAAhleHBDcm93ZAUAAAAJZXhwVm90aW5nBwkAAGYAAAACBQAAAAhleHBXaGFsZQUAAAAIZXhwQ3Jvd2QHCQAAAgAAAAECAAAAGUluY29ycmVjdCB0aW1lIHBhcmFtZXRlcnMDCQEAAAACIT0AAAACCQEAAAASZ2V0VmFsdWVJdGVtQXV0aG9yAAAAAQUAAAAEaXRlbQUAAAAETk9ORQkAAAIAAAABAgAAABJJdGVtIGFscmVhZHkgZXhpc3QJAQAAAAhXcml0ZVNldAAAAAEJAARMAAAAAgkBAAAACURhdGFFbnRyeQAAAAIJAQAAABBnZXRLZXlJdGVtQXV0aG9yAAAAAQUAAAAEaXRlbQUAAAAHYWNjb3VudAkABEwAAAACCQEAAAAJRGF0YUVudHJ5AAAAAgkBAAAAD2dldEtleUl0ZW1CbG9jawAAAAEFAAAABGl0ZW0FAAAABmhlaWdodAkABEwAAAACCQEAAAAJRGF0YUVudHJ5AAAAAgkBAAAAGmdldEtleUl0ZW1Wb3RpbmdFeHBpcmF0aW9uAAAAAQUAAAAEaXRlbQkAAGQAAAACBQAAAAZoZWlnaHQFAAAACWV4cFZvdGluZwkABEwAAAACCQEAAAAJRGF0YUVudHJ5AAAAAgkBAAAADmdldEtleUl0ZW1CYW5rAAAAAQUAAAAEaXRlbQUAAAAKTElTVElOR0ZFRQkABEwAAAACCQEAAAAJRGF0YUVudHJ5AAAAAgkBAAAAEGdldEtleUl0ZW1TdGF0dXMAAAABBQAAAARpdGVtBQAAAANORVcJAARMAAAAAgkBAAAACURhdGFFbnRyeQAAAAIJAQAAAA5nZXRLZXlJdGVtRGF0YQAAAAEFAAAABGl0ZW0FAAAABGRhdGEJAARMAAAAAgkBAAAACURhdGFFbnRyeQAAAAIJAQAAABlnZXRLZXlJdGVtQ3Jvd2RFeHBpcmF0aW9uAAAAAQUAAAAEaXRlbQkAAGQAAAACBQAAAAZoZWlnaHQFAAAACGV4cENyb3dkCQAETAAAAAIJAQAAAAlEYXRhRW50cnkAAAACCQEAAAAZZ2V0S2V5SXRlbVdoYWxlRXhwaXJhdGlvbgAAAAEFAAAABGl0ZW0JAABkAAAAAgUAAAAGaGVpZ2h0BQAAAAhleHBXaGFsZQUAAAADbmlsAAAAAWkBAAAACnZvdGVjb21taXQAAAACAAAABGl0ZW0AAAAEaGFzaAQAAAAHYWNjb3VudAkAAlgAAAABCAgFAAAAAWkAAAAGY2FsbGVyAAAABWJ5dGVzBAAAAAdjb21taXRzCQEAAAAUZ2V0VmFsdWVJdGVtTkNvbW1pdHMAAAABBQAAAARpdGVtBAAAAAZzdGF0dXMJAQAAABJnZXRWYWx1ZUl0ZW1TdGF0dXMAAAABBQAAAARpdGVtBAAAAANwbXQJAQAAAAdleHRyYWN0AAAAAQgFAAAAAWkAAAAHcGF5bWVudAMJAQAAAAlpc0RlZmluZWQAAAABCAUAAAADcG10AAAAB2Fzc2V0SWQJAAACAAAAAQIAAAAgY2FuIHVzZSB3YXZlcyBvbmx5IGF0IHRoZSBtb21lbnQDCQEAAAACIT0AAAACCAUAAAADcG10AAAABmFtb3VudAkAAGgAAAACAAAAAAAAAAACBQAAAAdWT1RFQkVUCQAAAgAAAAECAAAAJ05vdCBlbm91Z2ggZnVuZHMgdG8gdm90ZSBmb3IgYSBuZXcgaXRlbQMJAABmAAAAAgUAAAAGaGVpZ2h0CQEAAAAcZ2V0VmFsdWVJdGVtVm90aW5nRXhwaXJhdGlvbgAAAAEFAAAABGl0ZW0JAAACAAAAAQIAAAAWVGhlIHZvdGluZyBoYXMgZXhwaXJlZAMJAAAAAAAAAgkBAAAAEmdldFZhbHVlSXRlbUF1dGhvcgAAAAEFAAAABGl0ZW0FAAAAB2FjY291bnQJAAACAAAAAQIAAAAcQ2Fubm90IHZvdGUgZm9yIG93biBwcm9wb3NhbAMDCQEAAAACIT0AAAACBQAAAAZzdGF0dXMFAAAAA05FVwkBAAAAAiE9AAAAAgUAAAAGc3RhdHVzBQAAAAZDT01NSVQHCQAAAgAAAAECAAAAJVdyb25nIGl0ZW0gc3RhdHVzIGZvciAnY29tbWl0JyBhY3Rpb24DCQAAZwAAAAIFAAAAB2NvbW1pdHMFAAAABlZPVEVSUwkAAAIAAAABAgAAABxObyBtb3JlIHZvdGVycyBmb3IgdGhpcyBpdGVtAwkBAAAAAiE9AAAAAgkBAAAAFWdldFZhbHVlSXRlbUFjY0NvbW1pdAAAAAIFAAAABGl0ZW0FAAAAB2FjY291bnQFAAAABE5PTkUJAAACAAAAAQIAAAAQQ2FuJ3Qgdm90ZSB0d2ljZQkBAAAACFdyaXRlU2V0AAAAAQkABEwAAAACCQEAAAAJRGF0YUVudHJ5AAAAAgkBAAAAEGdldEtleUl0ZW1TdGF0dXMAAAABBQAAAARpdGVtAwkAAAAAAAACCQAAZAAAAAIFAAAAB2NvbW1pdHMAAAAAAAAAAAEFAAAABlZPVEVSUwUAAAAGUkVWRUFMBQAAAAZDT01NSVQJAARMAAAAAgkBAAAACURhdGFFbnRyeQAAAAIJAQAAABNnZXRLZXlJdGVtQWNjQ29tbWl0AAAAAgUAAAAEaXRlbQUAAAAHYWNjb3VudAUAAAAEaGFzaAkABEwAAAACCQEAAAAJRGF0YUVudHJ5AAAAAgkBAAAAEmdldEtleUl0ZW1OQ29tbWl0cwAAAAEFAAAABGl0ZW0JAABkAAAAAgUAAAAHY29tbWl0cwAAAAAAAAAAAQUAAAADbmlsAAAAAWkBAAAACnZvdGVyZXZlYWwAAAAEAAAABGl0ZW0AAAAEdm90ZQAAAARzYWx0AAAABnJldmlldwQAAAAIcmlkZWhhc2gJAAJYAAAAAQkAAfcAAAABCQABmwAAAAEJAAEsAAAAAgUAAAAEdm90ZQUAAAAEc2FsdAQAAAAHYWNjb3VudAkAAlgAAAABCAgFAAAAAWkAAAAGY2FsbGVyAAAABWJ5dGVzBAAAAAd5ZXNtbHRwAwkAAAAAAAACBQAAAAR2b3RlBQAAAAhGRUFUVVJFRAAAAAAAAAAAAQAAAAAAAAAAAAQAAAAHbm90bWx0cAMJAAAAAAAAAgUAAAAEdm90ZQUAAAAIREVMSVNURUQAAAAAAAAAAAEAAAAAAAAAAAAEAAAABnllc2NudAkBAAAAFGdldFZhbHVlSXRlbVZvdGVzWWVzAAAAAQUAAAAEaXRlbQQAAAAGbm90Y250CQEAAAATZ2V0VmFsdWVJdGVtVm90ZXNObwAAAAEFAAAABGl0ZW0EAAAACW5ld3N0YXR1cwMJAABnAAAAAgUAAAAGeWVzY250BQAAAAZRVU9SVU0FAAAACEZFQVRVUkVEAwkAAGcAAAACBQAAAAZub3RjbnQFAAAABlFVT1JVTQUAAAAIREVMSVNURUQFAAAABlJFVkVBTAMJAQAAAAIhPQAAAAIJAQAAABVnZXRWYWx1ZUl0ZW1BY2NDb21taXQAAAACBQAAAARpdGVtBQAAAAdhY2NvdW50BQAAAAhyaWRlaGFzaAkAAAIAAAABAgAAABJIYXNoZXMgZG9uJ3QgbWF0Y2gDCQAAZgAAAAIFAAAABmhlaWdodAkBAAAAHGdldFZhbHVlSXRlbVZvdGluZ0V4cGlyYXRpb24AAAABBQAAAARpdGVtCQAAAgAAAAECAAAAGVRoZSBjaGFsbGVuZ2UgaGFzIGV4cGlyZWQDCQAAZgAAAAIFAAAABlZPVEVSUwkBAAAAFGdldFZhbHVlSXRlbU5Db21taXRzAAAAAQUAAAAEaXRlbQkAAAIAAAABAgAAABdJdCdzIHN0aWxsIGNvbW1pdCBzdGFnZQMDCQEAAAACIT0AAAACCQEAAAASZ2V0VmFsdWVJdGVtU3RhdHVzAAAAAQUAAAAEaXRlbQUAAAAGUkVWRUFMCQEAAAACIT0AAAACCQEAAAASZ2V0VmFsdWVJdGVtU3RhdHVzAAAAAQUAAAAEaXRlbQUAAAAJbmV3c3RhdHVzBwkAAAIAAAABAgAAACVXcm9uZyBpdGVtIHN0YXR1cyBmb3IgJ3JldmVhbCcgYWN0aW9uAwkBAAAAAiE9AAAAAgkBAAAAFWdldFZhbHVlSXRlbUFjY1JldmVhbAAAAAIFAAAABGl0ZW0FAAAAB2FjY291bnQFAAAABE5PTkUJAAACAAAAAQIAAAAQQ2FuJ3Qgdm90ZSB0d2ljZQMDCQEAAAACIT0AAAACBQAAAAR2b3RlBQAAAAhGRUFUVVJFRAkBAAAAAiE9AAAAAgUAAAAEdm90ZQUAAAAIREVMSVNURUQHCQAAAgAAAAECAAAAFkJhZCB2b3RlIHJlc3VsdCBmb3JtYXQJAQAAAAxTY3JpcHRSZXN1bHQAAAACCQEAAAAIV3JpdGVTZXQAAAABCQAETAAAAAIJAQAAAAlEYXRhRW50cnkAAAACCQEAAAATZ2V0S2V5SXRlbUFjY1JldmVhbAAAAAIFAAAABGl0ZW0FAAAAB2FjY291bnQFAAAABHZvdGUJAARMAAAAAgkBAAAACURhdGFFbnRyeQAAAAIJAQAAABJnZXRLZXlJdGVtVm90ZXNZZXMAAAABBQAAAARpdGVtCQAAZAAAAAIFAAAABnllc2NudAUAAAAHeWVzbWx0cAkABEwAAAACCQEAAAAJRGF0YUVudHJ5AAAAAgkBAAAAEWdldEtleUl0ZW1Wb3Rlc05vAAAAAQUAAAAEaXRlbQkAAGQAAAACBQAAAAZub3RjbnQFAAAAB25vdG1sdHAJAARMAAAAAgkBAAAACURhdGFFbnRyeQAAAAIJAQAAABBnZXRLZXlJdGVtU3RhdHVzAAAAAQUAAAAEaXRlbQUAAAAJbmV3c3RhdHVzCQAETAAAAAIJAQAAAAlEYXRhRW50cnkAAAACCQEAAAAbZ2V0S2V5SXRlbUFjY1ZvdGVSZXZpZXdUZXh0AAAAAgUAAAAEaXRlbQUAAAAHYWNjb3VudAUAAAAGcmV2aWV3BQAAAANuaWwJAQAAAAtUcmFuc2ZlclNldAAAAAEJAARMAAAAAgkBAAAADlNjcmlwdFRyYW5zZmVyAAAAAwkBAAAAHEBleHRyVXNlcihhZGRyZXNzRnJvbVN0cmluZykAAAABBQAAAAdhY2NvdW50BQAAAAdWT1RFQkVUBQAAAAR1bml0BQAAAANuaWwAAAABaQEAAAAOZmluYWxpemV2b3RpbmcAAAACAAAABGl0ZW0AAAAHYWNjb3VudAQAAAAGeWVzY250CQEAAAAUZ2V0VmFsdWVJdGVtVm90ZXNZZXMAAAABBQAAAARpdGVtBAAAAAZub3RjbnQJAQAAABNnZXRWYWx1ZUl0ZW1Wb3Rlc05vAAAAAQUAAAAEaXRlbQQAAAAHYWNjdm90ZQkBAAAAFWdldFZhbHVlSXRlbUFjY1JldmVhbAAAAAIFAAAABGl0ZW0FAAAAB2FjY291bnQEAAAACGlzYXV0aG9yCQAAAAAAAAIFAAAAB2FjY291bnQJAQAAABJnZXRWYWx1ZUl0ZW1BdXRob3IAAAABBQAAAARpdGVtBAAAAAtmaW5hbHN0YXR1cwMJAABmAAAAAgUAAAAGeWVzY250BQAAAAZRVU9SVU0FAAAACEZFQVRVUkVEAwkAAGYAAAACBQAAAAZub3RjbnQFAAAABlFVT1JVTQUAAAAIREVMSVNURUQFAAAABE5PTkUEAAAAFG1sdGlzbm90ZnVsbG1ham9yaXR5AwMJAAAAAAAAAgUAAAAGeWVzY250BQAAAAZWT1RFUlMGCQAAAAAAAAIFAAAABm5vdGNudAUAAAAGVk9URVJTAAAAAAAAAAAAAAAAAAAAAAABBAAAAAhud2lubmVycwMJAAAAAAAAAgUAAAALZmluYWxzdGF0dXMFAAAACEZFQVRVUkVEBQAAAAZ5ZXNjbnQDCQAAAAAAAAIFAAAAC2ZpbmFsc3RhdHVzBQAAAAhERUxJU1RFRAUAAAAGbm90Y250AAAAAAAAAAAABAAAAAhubG9vc2VycwkAAGUAAAACBQAAAAZWT1RFUlMFAAAACG53aW5uZXJzBAAAAA5tbHRhY2Npc3dpbm5lcgMJAAAAAAAAAgUAAAALZmluYWxzdGF0dXMFAAAAB2FjY3ZvdGUAAAAAAAAAAAEAAAAAAAAAAAAEAAAACnZvdGVwcm9maXQDCQAAAAAAAAIFAAAACG53aW5uZXJzAAAAAAAAAAAAAAAAAAAAAAAACQAAaAAAAAIFAAAADm1sdGFjY2lzd2lubmVyCQAAZAAAAAIFAAAAB1ZPVEVCRVQJAABpAAAAAgkAAGgAAAACBQAAABRtbHRpc25vdGZ1bGxtYWpvcml0eQkAAGQAAAACCQAAaAAAAAIFAAAACG5sb29zZXJzBQAAAAdWT1RFQkVUBQAAAApMSVNUSU5HRkVFBQAAAAhud2lubmVycwQAAAAMYXV0aG9ycmV0dXJuCQAAaAAAAAIJAABoAAAAAgkAAGgAAAACBQAAAApMSVNUSU5HRkVFAwUAAAAIaXNhdXRob3IAAAAAAAAAAAEAAAAAAAAAAAADCQAAAAAAAAIFAAAAFG1sdGlzbm90ZnVsbG1ham9yaXR5AAAAAAAAAAABAAAAAAAAAAAAAAAAAAAAAAABAwkAAAAAAAACBQAAAAtmaW5hbHN0YXR1cwUAAAAIRkVBVFVSRUQAAAAAAAAAAAEAAAAAAAAAAAADCQAAZgAAAAIJAQAAABxnZXRWYWx1ZUl0ZW1Wb3RpbmdFeHBpcmF0aW9uAAAAAQUAAAAEaXRlbQUAAAAGaGVpZ2h0CQAAAgAAAAECAAAAHlRoZSB2b3RpbmcgaGFzbid0IGZpbmlzaGVkIHlldAMJAAAAAAAAAgkBAAAAFGdldFZhbHVlSXRlbUFjY0ZpbmFsAAAAAgUAAAAEaXRlbQUAAAAHYWNjb3VudAUAAAAIRklOSVNIRUQJAAACAAAAAQIAAAAbQWNjb3VudCBoYXMgYWxyZWFkeSBjbGFpbWVkAwMJAAAAAAAAAgUAAAAHYWNjdm90ZQUAAAAETk9ORQkBAAAAASEAAAABBQAAAAhpc2F1dGhvcgcJAAACAAAAAQIAAAAzQWNjb3VudCBoYXNub3Qgdm90ZWQsIGhhc25vdCByZXZlYWwgb3IgaXNub3QgYXV0aG9yAwkAAAAAAAACBQAAAAtmaW5hbHN0YXR1cwUAAAAETk9ORQkAAAIAAAABAgAAABJWb3RpbmcgaGFzIGV4cGlyZWQJAQAAAAxTY3JpcHRSZXN1bHQAAAACCQEAAAAIV3JpdGVTZXQAAAABCQAETAAAAAIJAQAAAAlEYXRhRW50cnkAAAACCQEAAAASZ2V0S2V5SXRlbUFjY0ZpbmFsAAAAAgUAAAAEaXRlbQUAAAAHYWNjb3VudAUAAAAIRklOSVNIRUQFAAAAA25pbAkBAAAAC1RyYW5zZmVyU2V0AAAAAQkABEwAAAACCQEAAAAOU2NyaXB0VHJhbnNmZXIAAAADCQEAAAAcQGV4dHJVc2VyKGFkZHJlc3NGcm9tU3RyaW5nKQAAAAEFAAAAB2FjY291bnQJAABkAAAAAgUAAAAKdm90ZXByb2ZpdAUAAAAMYXV0aG9ycmV0dXJuBQAAAAR1bml0BQAAAANuaWwAAAABaQEAAAASY2xvc2VleHBpcmVkdm90aW5nAAAAAgAAAARpdGVtAAAAB2FjY291bnQEAAAAC2ZpbmFsc3RhdHVzAwkAAGYAAAACCQEAAAAUZ2V0VmFsdWVJdGVtVm90ZXNZZXMAAAABBQAAAARpdGVtBQAAAAZRVU9SVU0FAAAACEZFQVRVUkVEAwkAAGYAAAACCQEAAAATZ2V0VmFsdWVJdGVtVm90ZXNObwAAAAEFAAAABGl0ZW0FAAAABlFVT1JVTQUAAAAIREVMSVNURUQFAAAABE5PTkUEAAAAB2FjY3ZvdGUJAQAAABVnZXRWYWx1ZUl0ZW1BY2NSZXZlYWwAAAACBQAAAARpdGVtBQAAAAdhY2NvdW50BAAAAAhpc2F1dGhvcgkAAAAAAAACBQAAAAdhY2NvdW50CQEAAAASZ2V0VmFsdWVJdGVtQXV0aG9yAAAAAQUAAAAEaXRlbQQAAAAHYWNjY29taQkBAAAAFWdldFZhbHVlSXRlbUFjY0NvbW1pdAAAAAIFAAAABGl0ZW0FAAAAB2FjY291bnQEAAAADmhhc3JldmVhbHN0YWdlCQAAAAAAAAIJAQAAABRnZXRWYWx1ZUl0ZW1OQ29tbWl0cwAAAAEFAAAABGl0ZW0FAAAABlZPVEVSUwQAAAAMYXV0aG9ycmV0dXJuCQAAaAAAAAIFAAAACkxJU1RJTkdGRUUDBQAAAAhpc2F1dGhvcgAAAAAAAAAAAQAAAAAAAAAAAAQAAAANdm90ZXJzcmV0dXJuMQkAAGgAAAACCQAAaAAAAAIFAAAAB1ZPVEVCRVQDBQAAAA5oYXNyZXZlYWxzdGFnZQAAAAAAAAAAAQAAAAAAAAAAAAMJAQAAAAIhPQAAAAIFAAAAB2FjY3ZvdGUFAAAABE5PTkUAAAAAAAAAAAEAAAAAAAAAAAAEAAAADXZvdGVyc3JldHVybjIJAABoAAAAAgkAAGgAAAACCQAAaAAAAAIAAAAAAAAAAAIFAAAAB1ZPVEVCRVQDBQAAAA5oYXNyZXZlYWxzdGFnZQAAAAAAAAAAAAAAAAAAAAAAAQMJAQAAAAIhPQAAAAIFAAAAB2FjY2NvbWkFAAAABE5PTkUAAAAAAAAAAAEAAAAAAAAAAAADCQAAZgAAAAIJAQAAABxnZXRWYWx1ZUl0ZW1Wb3RpbmdFeHBpcmF0aW9uAAAAAQUAAAAEaXRlbQUAAAAGaGVpZ2h0CQAAAgAAAAECAAAAHlRoZSB2b3RpbmcgaGFzbid0IGZpbmlzaGVkIHlldAMDCQEAAAABIQAAAAEFAAAACGlzYXV0aG9yCQAAAAAAAAIFAAAAB2FjY2NvbWkFAAAABE5PTkUHCQAAAgAAAAECAAAAFVdyb25nIGFjY291bnQgb3IgaXRlbQMJAAAAAAAAAgkBAAAAFGdldFZhbHVlSXRlbUFjY0ZpbmFsAAAAAgUAAAAEaXRlbQUAAAAHYWNjb3VudAUAAAAIRklOSVNIRUQJAAACAAAAAQIAAAAbQWNjb3VudCBoYXMgYWxyZWFkeSBjbGFpbWVkAwkBAAAAAiE9AAAAAgUAAAALZmluYWxzdGF0dXMFAAAABE5PTkUJAAACAAAAAQIAAAARV3JvbmcgaXRlbSBzdGF0dXMJAQAAAAxTY3JpcHRSZXN1bHQAAAACCQEAAAAIV3JpdGVTZXQAAAABCQAETAAAAAIJAQAAAAlEYXRhRW50cnkAAAACCQEAAAASZ2V0S2V5SXRlbUFjY0ZpbmFsAAAAAgUAAAAEaXRlbQUAAAAHYWNjb3VudAUAAAAIRklOSVNIRUQFAAAAA25pbAkBAAAAC1RyYW5zZmVyU2V0AAAAAQkABEwAAAACCQEAAAAOU2NyaXB0VHJhbnNmZXIAAAADCQEAAAAcQGV4dHJVc2VyKGFkZHJlc3NGcm9tU3RyaW5nKQAAAAEFAAAAB2FjY291bnQJAABkAAAAAgkAAGQAAAACBQAAAAxhdXRob3JyZXR1cm4FAAAADXZvdGVyc3JldHVybjEFAAAADXZvdGVyc3JldHVybjIFAAAABHVuaXQFAAAAA25pbAAAAAFpAQAAAAZkb25hdGUAAAAEAAAABGl0ZW0AAAAEdGllcgAAAARtb2RlAAAABnJldmlldwQAAAAHYWNjb3VudAkAAlgAAAABCAgFAAAAAWkAAAAGY2FsbGVyAAAABWJ5dGVzBAAAAANwbXQJAQAAAAdleHRyYWN0AAAAAQgFAAAAAWkAAAAHcGF5bWVudAMJAQAAAAlpc0RlZmluZWQAAAABCAUAAAADcG10AAAAB2Fzc2V0SWQJAAACAAAAAQIAAAAgY2FuIHVzZSB3YXZlcyBvbmx5IGF0IHRoZSBtb21lbnQEAAAAA2NudAkAAGQAAAACCQEAAAAZZ2V0VmFsdWVJdGVtQWNjUmV2aWV3c0NudAAAAAIFAAAABGl0ZW0FAAAAB2FjY291bnQAAAAAAAAAAAEEAAAAD25ld25lZ2F0aXZlZnVuZAkAAGQAAAACCQEAAAAYZ2V0VmFsdWVJdGVtRnVuZE5lZ2F0aXZlAAAAAQUAAAAEaXRlbQkAAGgAAAACAwkAAAAAAAACBQAAAARtb2RlBQAAAAhORUdBVElWRQAAAAAAAAAAAQAAAAAAAAAAAAgFAAAAA3BtdAAAAAZhbW91bnQEAAAAD25ld3Bvc2l0aXZlZnVuZAkAAGQAAAACCQEAAAAYZ2V0VmFsdWVJdGVtRnVuZFBvc2l0aXZlAAAAAQUAAAAEaXRlbQkAAGgAAAACAwkAAAAAAAACBQAAAARtb2RlBQAAAAhQT1NJVElWRQAAAAAAAAAAAQAAAAAAAAAAAAgFAAAAA3BtdAAAAAZhbW91bnQDCQEAAAACIT0AAAACCQEAAAASZ2V0VmFsdWVJdGVtU3RhdHVzAAAAAQUAAAAEaXRlbQUAAAAIRkVBVFVSRUQJAAACAAAAAQIAAAAoVGhlIHByb2plY3QgaGFzbid0IGFjY2VwdGVkIGJ5IGNvbW11bml0eQMJAABnAAAAAgUAAAAGaGVpZ2h0CQEAAAAbZ2V0VmFsdWVJdGVtQ3Jvd2RFeHBpcmF0aW9uAAAAAQUAAAAEaXRlbQkAAAIAAAABAgAAACVUaGUgdGltZSBmb3IgY3Jvd2RmdW5kaW5nIGhhcyBleHBpcmVkAwkAAGcAAAACBQAAAA9uZXduZWdhdGl2ZWZ1bmQFAAAAD25ld3Bvc2l0aXZlZnVuZAkAAAIAAAABAgAAADBOZWdhdGl2ZSBmdW5kIGNhbid0IGJlIGhpZ2hlciB0aGFuIHBvc2l0aXZlIGZ1bmQDAwkBAAAAAiE9AAAAAgUAAAAEbW9kZQUAAAAIUE9TSVRJVkUJAQAAAAIhPQAAAAIFAAAABG1vZGUFAAAACE5FR0FUSVZFBwkAAAIAAAABAgAAABRXcm9uZyBtb2RlIHBhcmFtZXRlcgMJAAAAAAAAAgkBAAAAEmdldFZhbHVlSXRlbUF1dGhvcgAAAAEFAAAABGl0ZW0FAAAAB2FjY291bnQJAAACAAAAAQIAAAAYQ2FuJ3QgZG9uYXRlIG93biBwcm9qZWN0AwkBAAAAAiE9AAAAAggFAAAAA3BtdAAAAAZhbW91bnQJAAGRAAAAAgUAAAAFVElFUlMJAABlAAAAAgUAAAAEdGllcgAAAAAAAAAAAQkAAAIAAAABCQABLAAAAAICAAAAKlRoZSBwYXltZW50IG11c3QgYmUgZXF1YWwgdG8gdGllciBhbW91bnQ6IAkAAaQAAAABCQABkQAAAAIFAAAABVRJRVJTCQAAZQAAAAIFAAAABHRpZXIAAAAAAAAAAAEJAQAAAAhXcml0ZVNldAAAAAEJAARMAAAAAgkBAAAACURhdGFFbnRyeQAAAAIJAQAAABdnZXRLZXlJdGVtQWNjUmV2aWV3c0NudAAAAAIFAAAABGl0ZW0FAAAAB2FjY291bnQFAAAAA2NudAkABEwAAAACCQEAAAAJRGF0YUVudHJ5AAAAAgkBAAAAGWdldEtleUl0ZW1BY2NGdW5kUG9zaXRpdmUAAAACBQAAAARpdGVtBQAAAAdhY2NvdW50CQAAZAAAAAIJAQAAABtnZXRWYWx1ZUl0ZW1BY2NGdW5kUG9zaXRpdmUAAAACBQAAAARpdGVtBQAAAAdhY2NvdW50CQAAaAAAAAIDCQAAAAAAAAIFAAAABG1vZGUFAAAACFBPU0lUSVZFAAAAAAAAAAABAAAAAAAAAAAACAUAAAADcG10AAAABmFtb3VudAkABEwAAAACCQEAAAAJRGF0YUVudHJ5AAAAAgkBAAAAGWdldEtleUl0ZW1BY2NGdW5kTmVnYXRpdmUAAAACBQAAAARpdGVtBQAAAAdhY2NvdW50CQAAZAAAAAIJAQAAABtnZXRWYWx1ZUl0ZW1BY2NGdW5kTmVnYXRpdmUAAAACBQAAAARpdGVtBQAAAAdhY2NvdW50CQAAaAAAAAIDCQAAAAAAAAIFAAAABG1vZGUFAAAACE5FR0FUSVZFAAAAAAAAAAABAAAAAAAAAAAACAUAAAADcG10AAAABmFtb3VudAkABEwAAAACCQEAAAAJRGF0YUVudHJ5AAAAAgkBAAAAFmdldEtleUl0ZW1GdW5kUG9zaXRpdmUAAAABBQAAAARpdGVtBQAAAA9uZXdwb3NpdGl2ZWZ1bmQJAARMAAAAAgkBAAAACURhdGFFbnRyeQAAAAIJAQAAABZnZXRLZXlJdGVtRnVuZE5lZ2F0aXZlAAAAAQUAAAAEaXRlbQUAAAAPbmV3bmVnYXRpdmVmdW5kCQAETAAAAAIJAQAAAAlEYXRhRW50cnkAAAACCQEAAAAXZ2V0S2V5SXRlbUFjY1Jldmlld1RleHQAAAADBQAAAARpdGVtBQAAAAdhY2NvdW50CQABpAAAAAEFAAAAA2NudAUAAAAGcmV2aWV3CQAETAAAAAIJAQAAAAlEYXRhRW50cnkAAAACCQEAAAAXZ2V0S2V5SXRlbUFjY1Jldmlld01vZGUAAAADBQAAAARpdGVtBQAAAAdhY2NvdW50CQABpAAAAAEFAAAAA2NudAUAAAAEbW9kZQkABEwAAAACCQEAAAAJRGF0YUVudHJ5AAAAAgkBAAAAF2dldEtleUl0ZW1BY2NSZXZpZXdUaWVyAAAAAwUAAAAEaXRlbQUAAAAHYWNjb3VudAkAAaQAAAABBQAAAANjbnQFAAAABHRpZXIFAAAAA25pbAAAAAFpAQAAAAV3aGFsZQAAAAIAAAAEaXRlbQAAAAZyZXZpZXcEAAAAB2FjY291bnQJAAJYAAAAAQgIBQAAAAFpAAAABmNhbGxlcgAAAAVieXRlcwQAAAADcG10CQEAAAAHZXh0cmFjdAAAAAEIBQAAAAFpAAAAB3BheW1lbnQDCQEAAAAJaXNEZWZpbmVkAAAAAQgFAAAAA3BtdAAAAAdhc3NldElkCQAAAgAAAAECAAAAIGNhbiB1c2Ugd2F2ZXMgb25seSBhdCB0aGUgbW9tZW50AwkBAAAAAiE9AAAAAgkBAAAAEmdldFZhbHVlSXRlbVN0YXR1cwAAAAEFAAAABGl0ZW0FAAAACEZFQVRVUkVECQAAAgAAAAECAAAAKFRoZSBwcm9qZWN0IGhhc24ndCBhY2NlcHRlZCBieSBjb21tdW5pdHkDCQAAZgAAAAIJAQAAABtnZXRWYWx1ZUl0ZW1Dcm93ZEV4cGlyYXRpb24AAAABBQAAAARpdGVtBQAAAAZoZWlnaHQJAAACAAAAAQIAAAAtVGhlIHRpbWUgZm9yIGNyb3dkZnVuZGluZyBoYXMgbm90IGV4cGlyZWQgeWV0AwkAAGYAAAACBQAAAAZoZWlnaHQJAQAAABtnZXRWYWx1ZUl0ZW1XaGFsZUV4cGlyYXRpb24AAAABBQAAAARpdGVtCQAAAgAAAAECAAAAHlRoZSB0aW1lIGZvciBncmFudCBoYXMgZXhwaXJlZAMJAAAAAAAAAgkBAAAAEmdldFZhbHVlSXRlbVN0YXR1cwAAAAEFAAAABGl0ZW0FAAAABkJVWU9VVAkAAAIAAAABAgAAABxJbnZlc3RlbWVudCBoYXMgYWxyZWFkeSBkb25lAwkAAGYAAAACCQAAaQAAAAIJAABoAAAAAgkBAAAAGGdldFZhbHVlSXRlbUZ1bmRQb3NpdGl2ZQAAAAEFAAAABGl0ZW0FAAAACk1VTFRJUExJRVIAAAAAAAAAAGQIBQAAAANwbXQAAAAGYW1vdW50CQAAAgAAAAEJAAEsAAAAAgkAASwAAAACAgAAAB5JbnZlc3RlbWVudCBtdXN0IGJlIG1vcmUgdGhhbiAJAAGkAAAAAQUAAAAKTVVMVElQTElFUgIAAAAUJSBvZiBzdXBwb3J0ZXMgZnVuZHMJAQAAAAhXcml0ZVNldAAAAAEJAARMAAAAAgkBAAAACURhdGFFbnRyeQAAAAIJAQAAABBnZXRLZXlJdGVtU3RhdHVzAAAAAQUAAAAEaXRlbQUAAAAGQlVZT1VUCQAETAAAAAIJAQAAAAlEYXRhRW50cnkAAAACCQEAAAAcZ2V0S2V5SXRlbUFjY1doYWxlUmV2aWV3VGV4dAAAAAIFAAAABGl0ZW0FAAAAB2FjY291bnQFAAAABnJldmlldwkABEwAAAACCQEAAAAJRGF0YUVudHJ5AAAAAgkBAAAADWdldEtleUJhbGFuY2UAAAABCQEAAAASZ2V0VmFsdWVJdGVtQXV0aG9yAAAAAQUAAAAEaXRlbQkAAGQAAAACCQEAAAAPZ2V0VmFsdWVCYWxhbmNlAAAAAQkBAAAAEmdldFZhbHVlSXRlbUF1dGhvcgAAAAEFAAAABGl0ZW0JAQAAABhnZXRWYWx1ZUl0ZW1GdW5kUG9zaXRpdmUAAAABBQAAAARpdGVtCQAETAAAAAIJAQAAAAlEYXRhRW50cnkAAAACCQEAAAAWZ2V0S2V5SXRlbUJ1eW91dEFtb3VudAAAAAEFAAAABGl0ZW0IBQAAAANwbXQAAAAGYW1vdW50BQAAAANuaWwAAAABaQEAAAANY2xhaW13aW5uaW5ncwAAAAIAAAAEaXRlbQAAAAdhY2NvdW50BAAAAAZzdGF0dXMJAQAAABJnZXRWYWx1ZUl0ZW1TdGF0dXMAAAABBQAAAARpdGVtBAAAAAhpc2JheW91dAMJAAAAAAAAAgUAAAAGc3RhdHVzBQAAAAZCVVlPVVQAAAAAAAAAAAEAAAAAAAAAAAAEAAAACGlzY3Jvd2RmAwkBAAAAAiE9AAAAAgUAAAAGc3RhdHVzBQAAAAZCVVlPVVQAAAAAAAAAAAEAAAAAAAAAAAAEAAAADHBvc2l0aXZlZnVuZAkBAAAAGGdldFZhbHVlSXRlbUZ1bmRQb3NpdGl2ZQAAAAEFAAAABGl0ZW0EAAAADG5lZ2F0aXZlZnVuZAkBAAAAGGdldFZhbHVlSXRlbUZ1bmROZWdhdGl2ZQAAAAEFAAAABGl0ZW0EAAAABXNoYXJlCQAAZAAAAAIJAABpAAAAAgkAAGgAAAACBQAAAAhpc2JheW91dAkAAGgAAAACCQEAAAAbZ2V0VmFsdWVJdGVtQWNjRnVuZFBvc2l0aXZlAAAAAgUAAAAEaXRlbQUAAAAHYWNjb3VudAAAAAAAAAAAZAMJAABnAAAAAgAAAAAAAAAAAAUAAAAMcG9zaXRpdmVmdW5kAAAAAAAAAAABBQAAAAxwb3NpdGl2ZWZ1bmQJAABpAAAAAgkAAGgAAAACBQAAAAhpc2Nyb3dkZgkAAGgAAAACCQEAAAAbZ2V0VmFsdWVJdGVtQWNjRnVuZE5lZ2F0aXZlAAAAAgUAAAAEaXRlbQUAAAAHYWNjb3VudAAAAAAAAAAAZAMJAABnAAAAAgAAAAAAAAAAAAUAAAAMbmVnYXRpdmVmdW5kAAAAAAAAAAABBQAAAAxuZWdhdGl2ZWZ1bmQEAAAACXRtcG5lZ3dpbgkAAGkAAAACCQAAaAAAAAIFAAAADG5lZ2F0aXZlZnVuZAUAAAAKTVVMVElQTElFUgAAAAAAAAAAZAQAAAAJYmV0cHJvZml0CQAAZAAAAAIJAABoAAAAAgUAAAAIaXNiYXlvdXQJAABpAAAAAgkAAGgAAAACBQAAAAVzaGFyZQUAAAAMbmVnYXRpdmVmdW5kAAAAAAAAAABkCQAAaAAAAAIFAAAACGlzY3Jvd2RmCQAAaQAAAAIJAABoAAAAAgUAAAAFc2hhcmUDCQAAZgAAAAIFAAAADHBvc2l0aXZlZnVuZAUAAAAJdG1wbmVnd2luBQAAAAl0bXBuZWd3aW4FAAAADHBvc2l0aXZlZnVuZAAAAAAAAAAAZAQAAAAJcm9pcHJvZml0CQAAaAAAAAIFAAAACGlzYmF5b3V0CQAAaQAAAAIJAABoAAAAAgUAAAAFc2hhcmUJAQAAABhnZXRWYWx1ZUl0ZW1CdXlvdXRBbW91bnQAAAABBQAAAARpdGVtAAAAAAAAAABkBAAAAAxhdXRob3Jwcm9maXQJAABoAAAAAgkAAGgAAAACAwkAAAAAAAACCQEAAAASZ2V0VmFsdWVJdGVtQXV0aG9yAAAAAQUAAAAEaXRlbQUAAAAHYWNjb3VudAAAAAAAAAAAAQAAAAAAAAAAAAUAAAAMcG9zaXRpdmVmdW5kAwkBAAAAAiE9AAAAAgUAAAAGc3RhdHVzBQAAAAZCVVlPVVQAAAAAAAAAAAEAAAAAAAAAAAADCQAAAAAAAAIFAAAABnN0YXR1cwUAAAAIREVMSVNURUQJAAACAAAAAQIAAAAoVGhlIHByb2plY3QgaGFzbid0IGFjY2VwdGVkIGJ5IGNvbW11bml0eQMDCQEAAAACIT0AAAACBQAAAAZzdGF0dXMFAAAABkJVWU9VVAkAAGcAAAACCQEAAAAbZ2V0VmFsdWVJdGVtV2hhbGVFeHBpcmF0aW9uAAAAAQUAAAAEaXRlbQUAAAAGaGVpZ2h0BwkAAAIAAAABAgAAACZUaGUgdGltZSBmb3IgZ3JhbnQgaGFzIG5vdCBleHBpcmVkIHlldAMJAABnAAAAAgAAAAAAAAAAAAkAAGQAAAACBQAAAAxwb3NpdGl2ZWZ1bmQFAAAADG5lZ2F0aXZlZnVuZAkAAAIAAAABAgAAABpUaGUgY2FtcGFpZ24gd2Fzbid0IGFjdGl2ZQkBAAAACFdyaXRlU2V0AAAAAQkABEwAAAACCQEAAAAJRGF0YUVudHJ5AAAAAgkBAAAADWdldEtleUJhbGFuY2UAAAABBQAAAAdhY2NvdW50CQAAZAAAAAIJAABkAAAAAgkAAGQAAAACCQEAAAAPZ2V0VmFsdWVCYWxhbmNlAAAAAQUAAAAHYWNjb3VudAUAAAAJYmV0cHJvZml0BQAAAAlyb2lwcm9maXQFAAAADGF1dGhvcnByb2ZpdAkABEwAAAACCQEAAAAJRGF0YUVudHJ5AAAAAgkBAAAAEGdldEtleUl0ZW1TdGF0dXMAAAABBQAAAARpdGVtAwkAAGYAAAACBQAAAAxhdXRob3Jwcm9maXQAAAAAAAAAAAAFAAAAB0NBU0hPVVQFAAAABnN0YXR1cwkABEwAAAACCQEAAAAJRGF0YUVudHJ5AAAAAgkBAAAAEmdldEtleUl0ZW1BY2NGaW5hbAAAAAIFAAAABGl0ZW0FAAAAB2FjY291bnQFAAAAB0NMQUlNRUQFAAAAA25pbAAAAACdD59c"
	r, err := reader.NewReaderFromBase64(code)
	require.NoError(t, err)
	script, err := BuildScript(r)
	require.NoError(t, err)

	txID, err := crypto.NewDigestFromBase58("36MgbHjSn5L6z6uW9JAx9Pgd8YJcasVaiwe1cRYJhHzf")
	require.NoError(t, err)
	proof, err := crypto.NewSignatureFromBase58("5V862rKW36D6f5pZeArLsWFKt8UoGQeN3CanjFAzD9NSNfZjCbdvwp4DEAWWHJpAbqV5NvF68snCJxYQH7YfPDS6")
	require.NoError(t, err)
	proofs := proto.NewProofs()
	proofs.Proofs = []proto.B58Bytes{proof[:]}
	sender, err := crypto.NewPublicKeyFromBase58("5z78SSRPPLJL5MpFZP2XbtEuKCHks3xT7XL1arHx12WU")
	require.NoError(t, err)
	address, err := proto.NewAddressFromString("3P8Fvy1yDwNHvVrabe4ek5b9dAwxFjDKV7R")
	require.NoError(t, err)
	recipient := proto.NewRecipientFromAddress(address)
	arguments := proto.Arguments{}
	arguments.Append(&proto.StringArgument{Value: "3P9yVruoCbs4cveU8HpTdFUvzwY59ADaQm3"})
	arguments.Append(&proto.StringArgument{Value: `{"name":"James May","message":"Hello!","isWhale":false,"address":"3P9yVruoCbs4cveU8HpTdFUvzwY59ADaQm3"}`})
	call := proto.FunctionCall{
		Default:   false,
		Name:      "inviteuser",
		Arguments: arguments,
	}
	tx := &proto.InvokeScriptWithProofs{
		Type:            proto.InvokeScriptTransaction,
		Version:         1,
		ID:              &txID,
		Proofs:          proofs,
		ChainID:         proto.MainNetScheme,
		SenderPK:        sender,
		ScriptRecipient: recipient,
		FunctionCall:    call,
		Payments:        nil,
		FeeAsset:        proto.OptionalAsset{},
		Fee:             900000,
		Timestamp:       1564703444249,
	}

	state := mockstate.State{
		TransactionsByID:       nil,
		TransactionsHeightByID: nil,
		WavesBalance:           5000000000, // ~50 WAVES
		DataEntries:            nil,
		AssetIsSponsored:       false,
		BlockHeaderByHeight:    nil,
		NewestHeightVal:        1642207,
		Assets:                 nil,
	}
	this := NewAddressFromProtoAddress(address)
	gs := crypto.MustBytesFromBase58("8XgXc3Sh5KyscRs7YwuNy8YrrAS3bX4EeYpqczZf5Sxn")
	gen, err := proto.NewAddressFromString("3P5hx8Lw6nCYgFkQcwHkFZQnwbfF7DfhyyP")
	require.NoError(t, err)
	blockInfo := proto.BlockInfo{
		Timestamp:           1564703482444,
		Height:              1642207,
		BaseTarget:          80,
		GenerationSignature: gs,
		Generator:           gen,
		GeneratorPublicKey:  sender,
	}
	lastBlock := NewObjectFromBlockInfo(blockInfo)
	actions, err := script.CallFunction(proto.MainNetScheme, state, tx, this, lastBlock)
	require.NoError(t, err)
	sr, err := proto.NewScriptResult(actions, proto.ScriptErrorMessage{})
	require.NoError(t, err)
	expectedDataWrites := []*proto.DataEntryScriptAction{
		{Entry: &proto.StringDataEntry{Key: "wl_ref_3P9yVruoCbs4cveU8HpTdFUvzwY59ADaQm3", Value: "3P8Fvy1yDwNHvVrabe4ek5b9dAwxFjDKV7R"}},
		{Entry: &proto.StringDataEntry{Key: "wl_bio_3P9yVruoCbs4cveU8HpTdFUvzwY59ADaQm3", Value: `{"name":"James May","message":"Hello!","isWhale":false,"address":"3P9yVruoCbs4cveU8HpTdFUvzwY59ADaQm3"}`}},
		{Entry: &proto.StringDataEntry{Key: "wl_sts_3P9yVruoCbs4cveU8HpTdFUvzwY59ADaQm3", Value: "invited"}},
	}
	expectedResult := &proto.ScriptResult{
		DataEntries:  expectedDataWrites,
		Transfers:    make([]*proto.TransferScriptAction, 0),
		Issues:       make([]*proto.IssueScriptAction, 0),
		Reissues:     make([]*proto.ReissueScriptAction, 0),
		Burns:        make([]*proto.BurnScriptAction, 0),
		Sponsorships: make([]*proto.SponsorshipScriptAction, 0),
	}
	assert.Equal(t, expectedResult, sr)
}

func TestExchangeDApp(t *testing.T) {
	code := "AAIDAAAAAAAAAAAAAAAHAAAAAAx3YXZlc0Fzc2V0SWQBAAAAIAAAAAAAAAAAAAAAAAAAAAAAAAAAAAAAAAAAAAAAAAAAAQAAAAhnZXRQcmljZQAAAAEAAAAEZGF0YQkABLEAAAABCQAAyQAAAAIFAAAABGRhdGEAAAAAAAAAAAgBAAAACGdldFN0b2NrAAAAAQAAAARkYXRhCQAEsQAAAAEJAADJAAAAAgkAAMoAAAACBQAAAARkYXRhAAAAAAAAAAAIAAAAAAAAAAAIAQAAAA5nZXRBbW91bnRBc3NldAAAAAEAAAAEZGF0YQkAAMkAAAACCQAAygAAAAIFAAAABGRhdGEJAABkAAAAAgkAAGQAAAACAAAAAAAAAAAIAAAAAAAAAAAIAAAAAAAAAAAgAAAAAAAAAAAgAQAAAAlnZXRTZWxsZXIAAAABAAAABGRhdGEJAADKAAAAAgUAAAAEZGF0YQkAAGQAAAACCQAAZAAAAAIJAABkAAAAAgAAAAAAAAAACAAAAAAAAAAACAAAAAAAAAAAIAAAAAAAAAAAIAEAAAANZ2V0UHJpY2VBc3NldAAAAAEAAAAEZGF0YQQAAAACcHIJAADJAAAAAgkAAMoAAAACBQAAAARkYXRhCQAAZAAAAAIAAAAAAAAAAAgAAAAAAAAAAAgAAAAAAAAAACADCQAAAAAAAAIFAAAAAnByBQAAAAx3YXZlc0Fzc2V0SWQFAAAABHVuaXQFAAAAAnByAQAAAAlzZXJpYWxpemUAAAAGAAAABWxvdElkAAAABXByaWNlAAAABXN0b2NrAAAACnByaWNlQXNzZXQAAAALYW1vdW50QXNzZXQAAAAGc2VsbGVyBAAAAAppZEFzU3RyaW5nBAAAAAckbWF0Y2gwBQAAAAVsb3RJZAMJAAABAAAAAgUAAAAHJG1hdGNoMAIAAAAGU3RyaW5nBAAAAAFzBQAAAAckbWF0Y2gwBQAAAAFzAwkAAAEAAAACBQAAAAckbWF0Y2gwAgAAAApCeXRlVmVjdG9yBAAAAAJidgUAAAAHJG1hdGNoMAkAAlgAAAABBQAAAAJidgkBAAAABXRocm93AAAAAAQAAAAPcHJpY2VBc3NldEJ5dGVzBAAAAAckbWF0Y2gwBQAAAApwcmljZUFzc2V0AwkAAAEAAAACBQAAAAckbWF0Y2gwAgAAAARVbml0BAAAAAF1BQAAAAckbWF0Y2gwBQAAAAx3YXZlc0Fzc2V0SWQDCQAAAQAAAAIFAAAAByRtYXRjaDACAAAACkJ5dGVWZWN0b3IEAAAAAmJ2BQAAAAckbWF0Y2gwBQAAAAJidgkBAAAABXRocm93AAAAAAkBAAAACURhdGFFbnRyeQAAAAIFAAAACmlkQXNTdHJpbmcJAADLAAAAAgkAAMsAAAACCQAAywAAAAIJAADLAAAAAgkAAZoAAAABBQAAAAVwcmljZQkAAZoAAAABBQAAAAVzdG9jawUAAAAPcHJpY2VBc3NldEJ5dGVzBQAAAAthbW91bnRBc3NldAUAAAAGc2VsbGVyAAAAAwAAAAFpAQAAAARzZWxsAAAAAgAAAAVwcmljZQAAAApwcmljZUFzc2V0BAAAAAFwCQEAAAAHZXh0cmFjdAAAAAEIBQAAAAFpAAAAB3BheW1lbnQDAwkAAAAAAAACCAUAAAABcAAAAAdhc3NldElkBQAAAAR1bml0BgkAAAAAAAACCAUAAAABcAAAAAdhc3NldElkBQAAAAx3YXZlc0Fzc2V0SWQJAAACAAAAAQIAAAAWSW52YWxpZCBhc3NldCB0byBzZWxsLgMJAQAAAAIhPQAAAAIJAADIAAAAAQUAAAAKcHJpY2VBc3NldAAAAAAAAAAAIAkAAAIAAAABCQABLAAAAAIJAAEsAAAAAgIAAAAPSW52YWxpZCBhc3NldDogCQACWAAAAAEFAAAACnByaWNlQXNzZXQCAAAAKSwgZXhwZWN0ZWQgcHJpY2UgYXNzZXQgc2l6ZSBzaG91bGQgYmUgMzIuAwkAAGcAAAACAAAAAAAAAAAABQAAAAVwcmljZQkAAAIAAAABCQABLAAAAAIJAAEsAAAAAgIAAAAPSW52YWxpZCBwcmljZTogCQABpAAAAAEFAAAABXByaWNlAgAAAC0sIGV4cGVjdGVkIHByaWNlIHNob3VsZCBiZSBncmVhdGVyIHRoYW4gemVyby4DCQAAZwAAAAIAAAAAAAAAAAAIBQAAAAFwAAAABmFtb3VudAkAAAIAAAABCQABLAAAAAIJAAEsAAAAAgIAAAAZSW52YWxpZCBhbW91bnQgZm9yIHNlbGw6IAkAAaQAAAABCAUAAAABcAAAAAZhbW91bnQCAAAALiwgZXhwZWN0ZWQgYW1vdW50IHNob3VsZCBiZSBncmVhdGVyIHRoYW4gemVyby4JAQAAAAhXcml0ZVNldAAAAAEJAARMAAAAAgkBAAAACXNlcmlhbGl6ZQAAAAYIBQAAAAFpAAAADXRyYW5zYWN0aW9uSWQFAAAABXByaWNlCAUAAAABcAAAAAZhbW91bnQFAAAACnByaWNlQXNzZXQJAQAAAAdleHRyYWN0AAAAAQgJAQAAAAdleHRyYWN0AAAAAQgFAAAAAWkAAAAHcGF5bWVudAAAAAdhc3NldElkCAUAAAABaQAAAA9jYWxsZXJQdWJsaWNLZXkFAAAAA25pbAAAAAFpAQAAAAZjYW5jZWwAAAABAAAABWxvdElkBAAAAARkYXRhCQEAAAAHZXh0cmFjdAAAAAEJAAQcAAAAAgUAAAAEdGhpcwUAAAAFbG90SWQEAAAABXByaWNlCQEAAAAIZ2V0UHJpY2UAAAABBQAAAARkYXRhBAAAAAVzdG9jawkBAAAACGdldFN0b2NrAAAAAQUAAAAEZGF0YQQAAAAKcHJpY2VBc3NldAkBAAAADWdldFByaWNlQXNzZXQAAAABBQAAAARkYXRhBAAAAAthbW91bnRBc3NldAkBAAAADmdldEFtb3VudEFzc2V0AAAAAQUAAAAEZGF0YQQAAAAGc2VsbGVyCQEAAAAJZ2V0U2VsbGVyAAAAAQUAAAAEZGF0YQMJAQAAAAIhPQAAAAIFAAAABnNlbGxlcggFAAAAAWkAAAAPY2FsbGVyUHVibGljS2V5CQAAAgAAAAECAAAAH09ubHkgc2VsbGVyIGNhbiBjYW5jZWwgdGhlIGxvdC4JAQAAAAxTY3JpcHRSZXN1bHQAAAACCQEAAAAIV3JpdGVTZXQAAAABCQAETAAAAAIJAQAAAAlzZXJpYWxpemUAAAAGBQAAAAVsb3RJZAUAAAAFcHJpY2UAAAAAAAAAAAAFAAAACnByaWNlQXNzZXQFAAAAC2Ftb3VudEFzc2V0BQAAAAZzZWxsZXIFAAAAA25pbAkBAAAAC1RyYW5zZmVyU2V0AAAAAQkABEwAAAACCQEAAAAOU2NyaXB0VHJhbnNmZXIAAAADCQEAAAAUYWRkcmVzc0Zyb21QdWJsaWNLZXkAAAABBQAAAAZzZWxsZXIFAAAABXN0b2NrBQAAAAthbW91bnRBc3NldAUAAAADbmlsAAAAAWkBAAAAA2J1eQAAAAIAAAAFbG90SWQAAAALYW1vdW50VG9CdXkEAAAABGRhdGEJAQAAAAdleHRyYWN0AAAAAQkABBwAAAACBQAAAAR0aGlzBQAAAAVsb3RJZAQAAAAFcHJpY2UJAQAAAAhnZXRQcmljZQAAAAEFAAAABGRhdGEEAAAABXN0b2NrCQEAAAAIZ2V0U3RvY2sAAAABBQAAAARkYXRhBAAAAApwcmljZUFzc2V0CQEAAAANZ2V0UHJpY2VBc3NldAAAAAEFAAAABGRhdGEEAAAAC2Ftb3VudEFzc2V0CQEAAAAOZ2V0QW1vdW50QXNzZXQAAAABBQAAAARkYXRhBAAAAAZzZWxsZXIJAQAAAAlnZXRTZWxsZXIAAAABBQAAAARkYXRhBAAAAAFwCQEAAAAHZXh0cmFjdAAAAAEIBQAAAAFpAAAAB3BheW1lbnQDCQAAZwAAAAIAAAAAAAAAAAAFAAAABXN0b2NrCQAAAgAAAAECAAAALUxvdCBpcyBjbG9zZWQgb3IgY2FuY2VsbGVkLCAwIGl0ZW1zIGluIHN0b2NrLgMJAAAAAAAAAggFAAAAAXAAAAAHYXNzZXRJZAUAAAAMd2F2ZXNBc3NldElkCQAAAgAAAAECAAAAFkludmFsaWQgcGF5bWVudCBhc3NldC4DCQAAZwAAAAIAAAAAAAAAAAAFAAAAC2Ftb3VudFRvQnV5CQAAAgAAAAEJAAEsAAAAAgkAASwAAAACAgAAABdJbnZhbGlkIGFtb3VudCB0byBidXk6IAkAAaQAAAABBQAAAAthbW91bnRUb0J1eQIAAAAuLCBleHBlY3RlZCBhbW91bnQgc2hvdWxkIGJlIGdyZWF0ZXIgdGhhbiB6ZXJvLgMJAQAAAAIhPQAAAAIJAABoAAAAAgUAAAALYW1vdW50VG9CdXkFAAAABXByaWNlCAUAAAABcAAAAAZhbW91bnQJAAACAAAAAQkAASwAAAACCQABLAAAAAIJAAEsAAAAAgkAASwAAAACAgAAABhJbnZhbGlkIHBheW1lbnQgYW1vdW50OiAJAAGkAAAAAQgFAAAAAXAAAAAGYW1vdW50AgAAAB0sIGV4cGVjdGVkIGFtb3VudCBzaG91bGQgYmU6IAkAAaQAAAABCQAAaAAAAAIFAAAAC2Ftb3VudFRvQnV5BQAAAAVwcmljZQIAAAABLgMJAABmAAAAAgUAAAALYW1vdW50VG9CdXkFAAAABXN0b2NrCQAAAgAAAAECAAAAGk5vdCBlbm91Z2ggaXRlbXMgaW4gc3RvY2suAwkBAAAAAiE9AAAAAgUAAAAKcHJpY2VBc3NldAgFAAAAAXAAAAAHYXNzZXRJZAkAAAIAAAABAgAAABZJbnZhbGlkIHBheW1lbnQgYXNzZXQuCQEAAAAMU2NyaXB0UmVzdWx0AAAAAgkBAAAACFdyaXRlU2V0AAAAAQkABEwAAAACCQEAAAAJc2VyaWFsaXplAAAABgUAAAAFbG90SWQFAAAABXByaWNlCQAAZQAAAAIFAAAABXN0b2NrBQAAAAthbW91bnRUb0J1eQUAAAAKcHJpY2VBc3NldAUAAAALYW1vdW50QXNzZXQFAAAABnNlbGxlcgUAAAADbmlsCQEAAAALVHJhbnNmZXJTZXQAAAABCQAETAAAAAIJAQAAAA5TY3JpcHRUcmFuc2ZlcgAAAAMIBQAAAAFpAAAABmNhbGxlcgUAAAALYW1vdW50VG9CdXkFAAAAC2Ftb3VudEFzc2V0CQAETAAAAAIJAQAAAA5TY3JpcHRUcmFuc2ZlcgAAAAMJAQAAABRhZGRyZXNzRnJvbVB1YmxpY0tleQAAAAEFAAAABnNlbGxlcgUAAAAFcHJpY2UFAAAACnByaWNlQXNzZXQFAAAAA25pbAAAAAA6h7OJ"
	r, err := reader.NewReaderFromBase64(code)
	require.NoError(t, err)
	script, err := BuildScript(r)
	require.NoError(t, err)

	txID, err := crypto.NewDigestFromBase58("46R51i3ATxvYbrLJVWpAG3hZuznXtgEobRW6XSZ9MP6f")
	require.NoError(t, err)
	proof, err := crypto.NewSignatureFromBase58("5MriXpPgobRfNHqYx3vSjrZkDdzDrRF6krgvJp1FRvo2qTyk1KB913Nk1H2hWyKPDzL6pV1y8AWREHdQMGStCBuF")
	require.NoError(t, err)
	proofs := proto.NewProofs()
	proofs.Proofs = []proto.B58Bytes{proof[:]}
	sender, err := crypto.NewPublicKeyFromBase58("APg7QwJSx6naBUPnGYM2vvsJxQcpYabcbzkNJoMUXLai")
	require.NoError(t, err)
	address, err := proto.NewAddressFromString("3PJYvHqNcUsfQyPkvVCYMqYsi1xZKLmKT6k")
	require.NoError(t, err)
	recipient := proto.NewRecipientFromAddress(address)
	arguments := proto.Arguments{}
	arguments.Append(&proto.StringArgument{Value: "B9spbWQ1rk7YqJUFjW8mLHw6cRcngyh7G9YgRuyFtLv6"})
	call := proto.FunctionCall{
		Default:   false,
		Name:      "cancel",
		Arguments: arguments,
	}
	tx := &proto.InvokeScriptWithProofs{
		Type:            proto.InvokeScriptTransaction,
		Version:         1,
		ID:              &txID,
		Proofs:          proofs,
		ChainID:         proto.MainNetScheme,
		SenderPK:        sender,
		ScriptRecipient: recipient,
		FunctionCall:    call,
		Payments:        nil,
		FeeAsset:        proto.OptionalAsset{},
		Fee:             900000,
		Timestamp:       1564703444249,
	}
	v, err := base64.StdEncoding.DecodeString("AAAAAAABhqAAAAAAAAAAAQAAAAAAAAAAAAAAAAAAAAAAAAAAAAAAAAAAAAAAAAAAWyt9GyysOW84u/u5V5Ah/SzLfef4c28UqXxowxFZS4SLiC6+XBh8D7aJDXyTTjpkPPED06ZPOzUE23V6VYCsLw==")
	require.NoError(t, err)
	entries := map[string]proto.DataEntry{"B9spbWQ1rk7YqJUFjW8mLHw6cRcngyh7G9YgRuyFtLv6": &proto.BinaryDataEntry{Key: "B9spbWQ1rk7YqJUFjW8mLHw6cRcngyh7G9YgRuyFtLv6", Value: v}}
	state := mockstate.State{
		TransactionsByID:       nil,
		TransactionsHeightByID: nil,
		WavesBalance:           5000000000, // ~50 WAVES
		DataEntries:            entries,
		AssetIsSponsored:       false,
		BlockHeaderByHeight:    nil,
		NewestHeightVal:        1642207,
		Assets:                 nil,
	}
	this := NewAddressFromProtoAddress(address)
	gs := crypto.MustBytesFromBase58("AWH9QVEnmN6VjRyEfs93UtAiCkwrNJ2phKYe25KFNCz")
	gen, err := proto.NewAddressFromString("3PMR8zZMswxrVdidk2mZAvRAXtJPSRJjt76")
	require.NoError(t, err)
	blockInfo := proto.BlockInfo{
		Timestamp:           1566052715248,
		Height:              1665137,
		BaseTarget:          69,
		GenerationSignature: gs,
		Generator:           gen,
		GeneratorPublicKey:  sender,
	}
	lastBlock := NewObjectFromBlockInfo(blockInfo)
	actions, err := script.CallFunction(proto.MainNetScheme, state, tx, this, lastBlock)
	require.NoError(t, err)
	sr, err := proto.NewScriptResult(actions, proto.ScriptErrorMessage{})
	assert.NoError(t, err)

	ev, err := base64.StdEncoding.DecodeString("AAAAAAABhqAAAAAAAAAAAAAAAAAAAAAAAAAAAAAAAAAAAAAAAAAAAAAAAAAAAAAAWyt9GyysOW84u/u5V5Ah/SzLfef4c28UqXxowxFZS4SLiC6+XBh8D7aJDXyTTjpkPPED06ZPOzUE23V6VYCsLw==")
	require.NoError(t, err)
	expectedDataWrites := []*proto.DataEntryScriptAction{
		{Entry: &proto.BinaryDataEntry{Key: "B9spbWQ1rk7YqJUFjW8mLHw6cRcngyh7G9YgRuyFtLv6", Value: ev}},
	}
	ra, err := proto.NewAddressFromString("3P8WrXSDDyNC11dm8XANKeDcJricefgTRyZ")
	require.NoError(t, err)
	rcp := proto.NewRecipientFromAddress(ra)
	asset, err := crypto.NewDigestFromBase58("78tZbyEovK6DLyqfmswMDtxb3bytTX7H5p6hYpGhYtBV")
	require.NoError(t, err)
	expectedTransfers := []*proto.TransferScriptAction{
		{
			Recipient: rcp,
			Amount:    1,
			Asset:     *proto.NewOptionalAssetFromDigest(asset),
		},
	}
	expectedResult := &proto.ScriptResult{
		Transfers:    expectedTransfers,
		DataEntries:  expectedDataWrites,
		Issues:       make([]*proto.IssueScriptAction, 0),
		Reissues:     make([]*proto.ReissueScriptAction, 0),
		Burns:        make([]*proto.BurnScriptAction, 0),
		Sponsorships: make([]*proto.SponsorshipScriptAction, 0),
	}
	assert.Equal(t, expectedResult, sr)
}

func TestBankDApp(t *testing.T) {
	code := "AAIDAAAAAAAAAC0IARIKCggICAgBAQEBARIICgYIAQEBAQESABIDCgEIEgASAwoBCBIAEgMKAQEAAAAjAAAAAAxkZXBvc2l0VG9rZW4FAAAABHVuaXQAAAAADW9yYWNsZURhdGFLZXkCAAAAC3dhdmVzX2J0Y184AAAAAAR0ZW44CQAAaAAAAAIJAABoAAAAAgAAAAAAAAAAZAAAAAAAAAAD6AAAAAAAAAAD6AAAAAAOZ3JhY2VQZXJpb2RLZXkCAAAAC2dyYWNlUGVyaW9kAAAAABFpbnRlcmVzdFBlcmlvZEtleQIAAAAOaW50ZXJlc3RQZXJpb2QAAAAAEWJ1cm5kb3duUGVyaW9kS2V5AgAAAA5idXJuZG93blBlcmlvZAAAAAAJb3JhY2xlS2V5AgAAAAZvcmFjbGUAAAAAFWRpc2NvdW50UGVyY2VudGlsZUtleQIAAAASZGlzY291bnRQZXJjZW50aWxlAAAAAAptYXhSYXRlS2V5AgAAAAdtYXhSYXRlAAAAAA1hc3NldFRva2VuS2V5AgAAAAphc3NldFRva2VuAAAAAAhvd25lcktleQIAAAAFb3duZXIBAAAAB3N0YXJ0T2YAAAABAAAABnJlbnRlcgkAASwAAAACAgAAAAlzdGFydF9vZl8FAAAABnJlbnRlcgEAAAAMZW5kT2ZHcmFjZU9mAAAAAQAAAAZyZW50ZXIJAAEsAAAAAgIAAAAQZW5kX29mX2dyYWNlX29mXwUAAAAGcmVudGVyAQAAAA9lbmRPZkludGVyZXN0T2YAAAABAAAABnJlbnRlcgkAASwAAAACAgAAABNlbmRfb2ZfaW50ZXJlc3Rfb2ZfBQAAAAZyZW50ZXIBAAAAD2VuZE9mQnVybmRvd25PZgAAAAEAAAAGcmVudGVyCQABLAAAAAICAAAAE2VuZF9vZl9idXJuZG93bl9vZl8FAAAABnJlbnRlcgEAAAAGcmF0ZU9mAAAAAQAAAAZyZW50ZXIJAAEsAAAAAgIAAAAIcmF0ZV9vZl8FAAAABnJlbnRlcgEAAAAJZGVwb3NpdE9mAAAAAQAAAAZyZW50ZXIJAAEsAAAAAgIAAAALZGVwb3NpdF9vZl8FAAAABnJlbnRlcgEAAAAKbGVuZEFtb3VudAAAAAEAAAAGcmVudGVyCQABLAAAAAICAAAACGxlbmRfb2ZfBQAAAAZyZW50ZXIBAAAADHJlZ2lzdGVyZWRUeAAAAAEAAAAEdHhJZAkAASwAAAACAgAAABVyZWdpc3RlcmVkX3JldHVybl9vZl8FAAAABHR4SWQAAAAABW93bmVyCQEAAAAcQGV4dHJVc2VyKGFkZHJlc3NGcm9tU3RyaW5nKQAAAAEJAQAAABN2YWx1ZU9yRXJyb3JNZXNzYWdlAAAAAgkABB0AAAACBQAAAAR0aGlzBQAAAAhvd25lcktleQIAAAAITm8gb3duZXIAAAAACmFzc2V0VG9rZW4JAAJZAAAAAQkBAAAAE3ZhbHVlT3JFcnJvck1lc3NhZ2UAAAACCQAEHQAAAAIFAAAABHRoaXMFAAAADWFzc2V0VG9rZW5LZXkCAAAACk5vIGFzc2V0SWQAAAAAC2dyYWNlUGVyaW9kCQEAAAATdmFsdWVPckVycm9yTWVzc2FnZQAAAAIJAAQaAAAAAgUAAAAEdGhpcwUAAAAOZ3JhY2VQZXJpb2RLZXkCAAAAD05vIGdyYWNlIHBlcmlvZAAAAAAOaW50ZXJlc3RQZXJpb2QJAQAAABN2YWx1ZU9yRXJyb3JNZXNzYWdlAAAAAgkABBoAAAACBQAAAAR0aGlzBQAAABFpbnRlcmVzdFBlcmlvZEtleQIAAAASTm8gaW50ZXJlc3QgcGVyaW9kAAAAAA5idXJuZG93blBlcmlvZAkBAAAAE3ZhbHVlT3JFcnJvck1lc3NhZ2UAAAACCQAEGgAAAAIFAAAABHRoaXMFAAAAEWJ1cm5kb3duUGVyaW9kS2V5AgAAABJObyBidXJuZG93biBwZXJpb2QAAAAAB21heFJhdGUJAQAAABN2YWx1ZU9yRXJyb3JNZXNzYWdlAAAAAgkABBoAAAACBQAAAAR0aGlzBQAAAAptYXhSYXRlS2V5AgAAABNObyBvcmFjbGUgbWF4IHZhbHVlAAAAAAZvcmFjbGUJAQAAABN2YWx1ZU9yRXJyb3JNZXNzYWdlAAAAAgkABB0AAAACBQAAAAR0aGlzBQAAAAlvcmFjbGVLZXkCAAAACU5vIG9yYWNsZQAAAAALb3JhY2xlVmFsdWUJAQAAABN2YWx1ZU9yRXJyb3JNZXNzYWdlAAAAAgkABBoAAAACCQEAAAATdmFsdWVPckVycm9yTWVzc2FnZQAAAAIJAQAAABFhZGRyZXNzRnJvbVN0cmluZwAAAAEFAAAABm9yYWNsZQIAAAASYmFkIG9yYWNsZSBhZGRyZXNzBQAAAA1vcmFjbGVEYXRhS2V5AgAAAA9ObyBvcmFjbGUgdmFsdWUAAAAAEmRpc2NvdW50UGVyY2VudGlsZQkBAAAAE3ZhbHVlT3JFcnJvck1lc3NhZ2UAAAACCQAEGgAAAAIFAAAABHRoaXMFAAAAFWRpc2NvdW50UGVyY2VudGlsZUtleQIAAAAWTm8gZGlzY291bnQgcGVyY2VudGlsZQAAAAAEcmF0ZQMJAABnAAAAAgUAAAAHbWF4UmF0ZQUAAAALb3JhY2xlVmFsdWUFAAAAC29yYWNsZVZhbHVlCQAAAgAAAAEJAAEsAAAAAgkAASwAAAACCQABLAAAAAICAAAAH1N1c3BpY2lvdXMgcmF0ZSB2YWx1ZTogYWN0dWFsOiAJAAGkAAAAAQUAAAALb3JhY2xlVmFsdWUCAAAABywgbWF4OiAJAAGkAAAAAQUAAAAHbWF4UmF0ZQAAAAARbWluaW1hbExlbmRBbW91bnQJAABkAAAAAgkAAGkAAAACCQAAaAAAAAIAAAAAAAAAAGQFAAAABHRlbjgJAABoAAAAAgUAAAASZGlzY291bnRQZXJjZW50aWxlBQAAAARyYXRlAwkAAGYAAAACCQAAagAAAAIJAABoAAAAAgAAAAAAAAAAZAUAAAAEdGVuOAkAAGgAAAACBQAAABJkaXNjb3VudFBlcmNlbnRpbGUFAAAABHJhdGUAAAAAAAAAAAAAAAAAAAAAAAEAAAAAAAAAAAAAAAAAC2luaXRpYWxpemVkCQEAAAAJaXNEZWZpbmVkAAAAAQkABB0AAAACBQAAAAR0aGlzBQAAAA1hc3NldFRva2VuS2V5AQAAAAppc0xlbmRPcGVuAAAAAQAAAAZyZW50ZXIEAAAAByRtYXRjaDAJAAQaAAAAAgUAAAAEdGhpcwkBAAAAB3N0YXJ0T2YAAAABBQAAAAZyZW50ZXIDCQAAAQAAAAIFAAAAByRtYXRjaDACAAAAA0ludAQAAAABcwUAAAAHJG1hdGNoMAkAAGYAAAACBQAAAAFzAAAAAAAAAAAABwEAAAAHY2xvc2luZwAAAAEAAAAGcmVudGVyCQEAAAAIV3JpdGVTZXQAAAABCQAETAAAAAIJAQAAAAlEYXRhRW50cnkAAAACCQEAAAAHc3RhcnRPZgAAAAEFAAAABnJlbnRlcgAAAAAAAAAAAAkABEwAAAACCQEAAAAJRGF0YUVudHJ5AAAAAgkBAAAADGVuZE9mR3JhY2VPZgAAAAEFAAAABnJlbnRlcgAAAAAAAAAAAAkABEwAAAACCQEAAAAJRGF0YUVudHJ5AAAAAgkBAAAAD2VuZE9mSW50ZXJlc3RPZgAAAAEFAAAABnJlbnRlcgAAAAAAAAAAAAkABEwAAAACCQEAAAAJRGF0YUVudHJ5AAAAAgkBAAAAD2VuZE9mQnVybmRvd25PZgAAAAEFAAAABnJlbnRlcgAAAAAAAAAAAAkABEwAAAACCQEAAAAJRGF0YUVudHJ5AAAAAgkBAAAABnJhdGVPZgAAAAEFAAAABnJlbnRlcgAAAAAAAAAAAAkABEwAAAACCQEAAAAJRGF0YUVudHJ5AAAAAgkBAAAACWRlcG9zaXRPZgAAAAEFAAAABnJlbnRlcgAAAAAAAAAAAAkABEwAAAACCQEAAAAJRGF0YUVudHJ5AAAAAgkBAAAACmxlbmRBbW91bnQAAAABBQAAAAZyZW50ZXIAAAAAAAAAAAAFAAAAA25pbAEAAAAMY2xvc2VFeHBpcmVkAAAAAQAAAAdhZGRyZXNzBAAAAAhsb2FuU2l6ZQkBAAAAE3ZhbHVlT3JFcnJvck1lc3NhZ2UAAAACCQAEGgAAAAIFAAAABHRoaXMJAQAAAAlkZXBvc2l0T2YAAAABBQAAAAdhZGRyZXNzAgAAABhObyBsb2FuIHNpemUgZm9yIGFkZHJlc3MJAQAAAAxTY3JpcHRSZXN1bHQAAAACCQEAAAAHY2xvc2luZwAAAAEFAAAAB2FkZHJlc3MJAQAAAAtUcmFuc2ZlclNldAAAAAEJAARMAAAAAgkBAAAADlNjcmlwdFRyYW5zZmVyAAAAAwUAAAAFb3duZXIFAAAACGxvYW5TaXplBQAAAAxkZXBvc2l0VG9rZW4FAAAAA25pbAEAAAAEZG9CQgAAAAMAAAAGcmVudGVyAAAADXJldHVybkFzc2V0SWQAAAAJcmV0dXJuQW10BAAAAAlyZW50ZXJTdHIJAAQlAAAAAQUAAAAGcmVudGVyBAAAAAtoYXNPcGVuTG9hbgkBAAAACmlzTGVuZE9wZW4AAAABBQAAAAlyZW50ZXJTdHIEAAAADmlzVG9rZW5Db3JyZWN0CQAAAAAAAAIFAAAADXJldHVybkFzc2V0SWQFAAAACmFzc2V0VG9rZW4EAAAACmxvYW5BbW91bnQJAQAAABFAZXh0ck5hdGl2ZSgxMDUwKQAAAAIFAAAABHRoaXMJAQAAAApsZW5kQW1vdW50AAAAAQUAAAAJcmVudGVyU3RyBAAAAA9pc0Ftb3VudENvcnJlY3QJAAAAAAAAAgUAAAAKbG9hbkFtb3VudAUAAAAJcmV0dXJuQW10BAAAAA5kZXBvc2l0ZWRWYWx1ZQkBAAAAEUBleHRyTmF0aXZlKDEwNTApAAAAAgUAAAAEdGhpcwkBAAAACWRlcG9zaXRPZgAAAAEFAAAACXJlbnRlclN0cgMJAQAAAAEhAAAAAQUAAAALaGFzT3BlbkxvYW4JAAACAAAAAQIAAAAXTm8gb3BlbiBsb2FuIGZvciBjYWxsZXIDCQEAAAABIQAAAAEFAAAADmlzVG9rZW5Db3JyZWN0CQAAAgAAAAEJAAEsAAAAAgkAASwAAAACCQABLAAAAAICAAAAF1VzZXIgbXVzdCByZXR1cm4gV0JUQzogCQACWAAAAAEFAAAACmFzc2V0VG9rZW4CAAAAECBidXQgcmV0dXJuaW5nOiAJAAJYAAAAAQUAAAANcmV0dXJuQXNzZXRJZAMJAQAAAAEhAAAAAQUAAAAPaXNBbW91bnRDb3JyZWN0CQAAAgAAAAEJAAEsAAAAAgkAASwAAAACCQABLAAAAAICAAAAEVVzZXIgbXVzdCByZXR1cm4gCQABpAAAAAEFAAAACmxvYW5BbW91bnQCAAAAGSBzYXRvc2hpcywgYnV0IHJldHVybmluZyAJAAGkAAAAAQUAAAAJcmV0dXJuQW10BAAAAAplbmRPZkdyYWNlCQEAAAARQGV4dHJOYXRpdmUoMTA1MCkAAAACBQAAAAR0aGlzCQEAAAAMZW5kT2ZHcmFjZU9mAAAAAQUAAAAJcmVudGVyU3RyBAAAAA1lbmRPZkJ1cm5kb3duCQEAAAARQGV4dHJOYXRpdmUoMTA1MCkAAAACBQAAAAR0aGlzCQEAAAAPZW5kT2ZCdXJuZG93bk9mAAAAAQUAAAAJcmVudGVyU3RyBAAAAA1lbmRPZkludGVyZXN0CQEAAAARQGV4dHJOYXRpdmUoMTA1MCkAAAACBQAAAAR0aGlzCQEAAAAPZW5kT2ZJbnRlcmVzdE9mAAAAAQUAAAAJcmVudGVyU3RyBAAAABNjYW5SZXR1cm5GdWxsQW1vdW50CQAAZwAAAAIFAAAACmVuZE9mR3JhY2UFAAAABmhlaWdodAQAAAAMcmV0dXJuQW1vdW50AwUAAAATY2FuUmV0dXJuRnVsbEFtb3VudAUAAAAOZGVwb3NpdGVkVmFsdWUDCQAAZwAAAAIFAAAABmhlaWdodAUAAAANZW5kT2ZJbnRlcmVzdAkAAAIAAAABAgAAABV5b3VyIGxvYW4gaGFzIGV4cGlyZWQJAABrAAAAAwUAAAAOZGVwb3NpdGVkVmFsdWUJAABlAAAAAgUAAAANZW5kT2ZCdXJuZG93bgUAAAAGaGVpZ2h0CQAAZQAAAAIFAAAADWVuZE9mQnVybmRvd24FAAAACmVuZE9mR3JhY2UEAAAAD3RoZVJlc3RPZkFtb3VudAkAAGUAAAACBQAAAA5kZXBvc2l0ZWRWYWx1ZQUAAAAMcmV0dXJuQW1vdW50CQEAAAAMU2NyaXB0UmVzdWx0AAAAAgkBAAAAB2Nsb3NpbmcAAAABBQAAAAlyZW50ZXJTdHIJAQAAAAtUcmFuc2ZlclNldAAAAAEJAARMAAAAAgkBAAAADlNjcmlwdFRyYW5zZmVyAAAAAwUAAAAGcmVudGVyBQAAAAxyZXR1cm5BbW91bnQFAAAADGRlcG9zaXRUb2tlbgkABEwAAAACCQEAAAAOU2NyaXB0VHJhbnNmZXIAAAADBQAAAAVvd25lcgUAAAAPdGhlUmVzdE9mQW1vdW50BQAAAAxkZXBvc2l0VG9rZW4FAAAAA25pbAAAAAgAAAABaQEAAAAEaW5pdAAAAAgAAAAFb3duZXIAAAAFdG9rZW4AAAAGb3JhY2xlAAAAB21heFJhdGUAAAAIZGlzY291bnQAAAAFZ3JhY2UAAAAIaW50ZXJlc3QAAAAIYnVybmRvd24DCQAAZgAAAAIFAAAACGludGVyZXN0BQAAAAhidXJuZG93bgkAAAIAAAABAgAAACppbnRlcmVzdCBtdXN0IGJlIGxlc3Mgb3IgZXF1YWwgdG8gYnVybmRvd24DCQEAAAACIT0AAAACCAUAAAABaQAAAAZjYWxsZXIFAAAABHRoaXMJAAACAAAAAQIAAAAZb25seSBkYXBwIGl0c2VsZiBjYW4gaW5pdAkBAAAACFdyaXRlU2V0AAAAAQkABEwAAAACCQEAAAAJRGF0YUVudHJ5AAAAAgUAAAAIb3duZXJLZXkFAAAABW93bmVyCQAETAAAAAIJAQAAAAlEYXRhRW50cnkAAAACBQAAAA1hc3NldFRva2VuS2V5BQAAAAV0b2tlbgkABEwAAAACCQEAAAAJRGF0YUVudHJ5AAAAAgUAAAAJb3JhY2xlS2V5BQAAAAZvcmFjbGUJAARMAAAAAgkBAAAACURhdGFFbnRyeQAAAAIFAAAACm1heFJhdGVLZXkFAAAAB21heFJhdGUJAARMAAAAAgkBAAAACURhdGFFbnRyeQAAAAIFAAAAFWRpc2NvdW50UGVyY2VudGlsZUtleQUAAAAIZGlzY291bnQJAARMAAAAAgkBAAAACURhdGFFbnRyeQAAAAIFAAAADmdyYWNlUGVyaW9kS2V5BQAAAAVncmFjZQkABEwAAAACCQEAAAAJRGF0YUVudHJ5AAAAAgUAAAARaW50ZXJlc3RQZXJpb2RLZXkFAAAACGludGVyZXN0CQAETAAAAAIJAQAAAAlEYXRhRW50cnkAAAACBQAAABFidXJuZG93blBlcmlvZEtleQUAAAAIYnVybmRvd24FAAAAA25pbAAAAAFpAQAAAAx1cGRhdGVQYXJhbXMAAAAGAAAABm9yYWNsZQAAAAdtYXhSYXRlAAAACGRpc2NvdW50AAAABWdyYWNlAAAACGludGVyZXN0AAAACGJ1cm5kb3duAwkAAGYAAAACBQAAAAhpbnRlcmVzdAUAAAAIYnVybmRvd24JAAACAAAAAQIAAAAqaW50ZXJlc3QgbXVzdCBiZSBsZXNzIG9yIGVxdWFsIHRvIGJ1cm5kb3duAwkBAAAAAiE9AAAAAggFAAAAAWkAAAAGY2FsbGVyBQAAAAVvd25lcgkAAAIAAAABAgAAABxvbmx5IG93bmVyIGNhbiB1cGRhdGUgcGFyYW1zCQEAAAAIV3JpdGVTZXQAAAABCQAETAAAAAIJAQAAAAlEYXRhRW50cnkAAAACBQAAAAlvcmFjbGVLZXkFAAAABm9yYWNsZQkABEwAAAACCQEAAAAJRGF0YUVudHJ5AAAAAgUAAAAKbWF4UmF0ZUtleQUAAAAHbWF4UmF0ZQkABEwAAAACCQEAAAAJRGF0YUVudHJ5AAAAAgUAAAAVZGlzY291bnRQZXJjZW50aWxlS2V5BQAAAAhkaXNjb3VudAkABEwAAAACCQEAAAAJRGF0YUVudHJ5AAAAAgUAAAAOZ3JhY2VQZXJpb2RLZXkFAAAABWdyYWNlCQAETAAAAAIJAQAAAAlEYXRhRW50cnkAAAACBQAAABFpbnRlcmVzdFBlcmlvZEtleQUAAAAIaW50ZXJlc3QJAARMAAAAAgkBAAAACURhdGFFbnRyeQAAAAIFAAAAEWJ1cm5kb3duUGVyaW9kS2V5BQAAAAhidXJuZG93bgUAAAADbmlsAAAAAWkBAAAABmJvcnJvdwAAAAAEAAAABnJlbnRlcgkAAlgAAAABCAgFAAAAAWkAAAAGY2FsbGVyAAAABWJ5dGVzAwkBAAAACmlzTGVuZE9wZW4AAAABBQAAAAZyZW50ZXIJAAACAAAAAQkAASwAAAACBQAAAAZyZW50ZXICAAAAGSBhbHJlYWR5IGhhcyBhbiBvcGVuIGxvYW4EAAAAByRtYXRjaDAIBQAAAAFpAAAAB3BheW1lbnQDCQAAAQAAAAIFAAAAByRtYXRjaDACAAAAD0F0dGFjaGVkUGF5bWVudAQAAAABYQUAAAAHJG1hdGNoMAMJAAAAAAAAAggFAAAAAWEAAAAHYXNzZXRJZAUAAAAMZGVwb3NpdFRva2VuBAAAAA1jdXJyZW50SGVpZ2h0BQAAAAZoZWlnaHQEAAAACmVuZE9mR3JhY2UJAABkAAAAAgUAAAAGaGVpZ2h0BQAAAAtncmFjZVBlcmlvZAQAAAANZW5kT2ZJbnRlcmVzdAkAAGQAAAACBQAAAAplbmRPZkdyYWNlBQAAAA5pbnRlcmVzdFBlcmlvZAQAAAANZW5kT2ZCdXJuZG93bgkAAGQAAAACBQAAAAplbmRPZkdyYWNlBQAAAA5idXJuZG93blBlcmlvZAQAAAANZGVwb3NpdEFtb3VudAgFAAAAAWEAAAAGYW1vdW50BAAAAA9hc3NldFRva2Vuc0xlbnQJAABrAAAAAwUAAAANZGVwb3NpdEFtb3VudAkAAGgAAAACBQAAAARyYXRlBQAAABJkaXNjb3VudFBlcmNlbnRpbGUJAABoAAAAAgUAAAAEdGVuOAAAAAAAAAAAZAMJAABmAAAAAgUAAAAPYXNzZXRUb2tlbnNMZW50AAAAAAAAAAAABAAAAAVkYXRhcwkBAAAACFdyaXRlU2V0AAAAAQkABEwAAAACCQEAAAAJRGF0YUVudHJ5AAAAAgkBAAAAB3N0YXJ0T2YAAAABBQAAAAZyZW50ZXIFAAAADWN1cnJlbnRIZWlnaHQJAARMAAAAAgkBAAAACURhdGFFbnRyeQAAAAIJAQAAAAxlbmRPZkdyYWNlT2YAAAABBQAAAAZyZW50ZXIFAAAACmVuZE9mR3JhY2UJAARMAAAAAgkBAAAACURhdGFFbnRyeQAAAAIJAQAAAA9lbmRPZkludGVyZXN0T2YAAAABBQAAAAZyZW50ZXIFAAAADWVuZE9mSW50ZXJlc3QJAARMAAAAAgkBAAAACURhdGFFbnRyeQAAAAIJAQAAAA9lbmRPZkJ1cm5kb3duT2YAAAABBQAAAAZyZW50ZXIFAAAADWVuZE9mQnVybmRvd24JAARMAAAAAgkBAAAACURhdGFFbnRyeQAAAAIJAQAAAAZyYXRlT2YAAAABBQAAAAZyZW50ZXIJAABrAAAAAwUAAAAEcmF0ZQUAAAASZGlzY291bnRQZXJjZW50aWxlAAAAAAAAAABkCQAETAAAAAIJAQAAAAlEYXRhRW50cnkAAAACCQEAAAAJZGVwb3NpdE9mAAAAAQUAAAAGcmVudGVyBQAAAA1kZXBvc2l0QW1vdW50CQAETAAAAAIJAQAAAAlEYXRhRW50cnkAAAACCQEAAAAKbGVuZEFtb3VudAAAAAEFAAAABnJlbnRlcgUAAAAPYXNzZXRUb2tlbnNMZW50BQAAAANuaWwJAQAAAAxTY3JpcHRSZXN1bHQAAAACBQAAAAVkYXRhcwkBAAAAC1RyYW5zZmVyU2V0AAAAAQkABEwAAAACCQEAAAAOU2NyaXB0VHJhbnNmZXIAAAADCAUAAAABaQAAAAZjYWxsZXIFAAAAD2Fzc2V0VG9rZW5zTGVudAUAAAAKYXNzZXRUb2tlbgUAAAADbmlsCQAAAgAAAAEJAAEsAAAAAgkAASwAAAACAgAAABtwYXltZW50IGNhbid0IGJlIGxlc3MgdGhhbiAJAAGkAAAAAQUAAAARbWluaW1hbExlbmRBbW91bnQCAAAAHiB3YXZlbGV0cyAocHJpY2Ugb2YgMSBzYXRvc2hpKQkAAAIAAAABCQABLAAAAAICAAAAJmNhbiBvbmx5IGxlbmQgV0JUQyBmb3IgV0FWRVMsIGJ1dCBnb3QgCQACWAAAAAEJAQAAABN2YWx1ZU9yRXJyb3JNZXNzYWdlAAAAAggFAAAAAWEAAAAHYXNzZXRJZAIAAAARTm8gYXNzZXQgcHJvdmlkZWQJAAACAAAAAQIAAAAncGF5bWVudCBpbiBhc3NldFRva2VucyBtdXN0IGJlIGF0dGFjaGVkAAAAAWkBAAAADnJlc3RvcmVCdXlCYWNrAAAAAQAAAAR0eElkBAAAAAckbWF0Y2gwCQAD7gAAAAEJAAJZAAAAAQUAAAAEdHhJZAMJAAABAAAAAgUAAAAHJG1hdGNoMAIAAAATVHJhbnNmZXJUcmFuc2FjdGlvbgQAAAABdAUAAAAHJG1hdGNoMAQAAAAHJG1hdGNoMQkABBsAAAACBQAAAAR0aGlzCQEAAAAMcmVnaXN0ZXJlZFR4AAAAAQUAAAAEdHhJZAMJAAABAAAAAgUAAAAHJG1hdGNoMQIAAAAHQm9vbGVhbgQAAAABYgUAAAAHJG1hdGNoMQkAAAIAAAABCQABLAAAAAIJAAEsAAAAAgIAAAAGVHggaWQgBQAAAAR0eElkAgAAABwgaGFzIGFscmVhZHkgYmVlbiByZWdpc3RlcmVkAwkBAAAAAiE9AAAAAggFAAAAAXQAAAAJcmVjaXBpZW50BQAAAAR0aGlzCQAAAgAAAAECAAAAMENhbiBvbmx5IHJlZ2lzdGVyIHBheW1lbnRzIGZvciB0aGlzIGRhcHAgYWRkcmVzcwQAAAACc3IJAQAAAARkb0JCAAAAAwgFAAAAAXQAAAAGc2VuZGVyCQEAAAATdmFsdWVPckVycm9yTWVzc2FnZQAAAAIIBQAAAAF0AAAAB2Fzc2V0SWQCAAAAHE5vIGFzc2V0SWQgaW4gcmVzdG9yYXRpb24gdHgIBQAAAAF0AAAABmFtb3VudAkBAAAADFNjcmlwdFJlc3VsdAAAAAIJAQAAAAhXcml0ZVNldAAAAAEJAARMAAAAAgkBAAAACURhdGFFbnRyeQAAAAIJAQAAAAxyZWdpc3RlcmVkVHgAAAABBQAAAAR0eElkBggIBQAAAAJzcgAAAAh3cml0ZVNldAAAAARkYXRhCAUAAAACc3IAAAALdHJhbnNmZXJTZXQDCQAAAQAAAAIFAAAAByRtYXRjaDACAAAABFVuaXQJAAACAAAAAQIAAAAZVHJhbnNhY3Rpb24gZG9lc24ndCBleGlzdAkBAAAABXRocm93AAAAAAAAAAFpAQAAAAdidXlCYWNrAAAAAAkBAAAABGRvQkIAAAADCAUAAAABaQAAAAZjYWxsZXIJAQAAAAV2YWx1ZQAAAAEICQEAAAAFdmFsdWUAAAABCAUAAAABaQAAAAdwYXltZW50AAAAB2Fzc2V0SWQICQEAAAAFdmFsdWUAAAABCAUAAAABaQAAAAdwYXltZW50AAAABmFtb3VudAAAAAFpAQAAAA9jbG9zZUV4cGlyZWRGb3IAAAABAAAAB2FkZHJlc3MEAAAADWVuZE9mSW50ZXJlc3QJAQAAABN2YWx1ZU9yRXJyb3JNZXNzYWdlAAAAAgkABBoAAAACBQAAAAR0aGlzCQEAAAAPZW5kT2ZJbnRlcmVzdE9mAAAAAQUAAAAHYWRkcmVzcwIAAAASbm8gZW5kIG9mIGludGVyZXN0BAAAAAtsb2FuRXhwaXJlZAkAAGYAAAACBQAAAAZoZWlnaHQFAAAADWVuZE9mSW50ZXJlc3QEAAAACW93bmVyQ2FsbAkAAAAAAAACCAUAAAABaQAAAAZjYWxsZXIFAAAABW93bmVyAwkBAAAAASEAAAABBQAAAAlvd25lckNhbGwJAAACAAAAAQIAAAArT25seSBvd25lciBjYW4gY2xvc2UgZXhwaXJlZCByZW50IG9mIGEgdXNlcgMJAQAAAAEhAAAAAQUAAAALbG9hbkV4cGlyZWQJAAACAAAAAQkAASwAAAACCQABLAAAAAIJAAEsAAAAAgIAAAA3T3duZXIgY2FuIG9ubHkgY2xvc2UgZXhwaXJlZCByZW50cy4gRXhwaXJpbmcgb24gaGVpZ2h0IAkAAaQAAAABBQAAAA1lbmRPZkludGVyZXN0AgAAABAsIGN1cnJlbnQgaGVpZ2h0CQABpAAAAAEFAAAABmhlaWdodAkBAAAADGNsb3NlRXhwaXJlZAAAAAEFAAAAB2FkZHJlc3MAAAABaQEAAAAHZGlzY2FyZAAAAAAEAAAAB2FkZHJlc3MJAAJYAAAAAQgIBQAAAAFpAAAABmNhbGxlcgAAAAVieXRlcwkBAAAADGNsb3NlRXhwaXJlZAAAAAEFAAAAB2FkZHJlc3MAAAABaQEAAAAId2l0aGRyYXcAAAABAAAABmFtb3VudAMJAAAAAAAAAggFAAAAAWkAAAAGY2FsbGVyBQAAAAVvd25lcgkBAAAAC1RyYW5zZmVyU2V0AAAAAQkABEwAAAACCQEAAAAOU2NyaXB0VHJhbnNmZXIAAAADBQAAAAVvd25lcgUAAAAGYW1vdW50BQAAAAphc3NldFRva2VuBQAAAANuaWwJAAACAAAAAQIAAAAcb25seSBvd25lciBjYW4gd2l0aGRyYXcgV0JUQwAAAADOl/Ac"
	r, err := reader.NewReaderFromBase64(code)
	require.NoError(t, err)
	script, err := BuildScript(r)
	require.NoError(t, err)

	txID, err := crypto.NewDigestFromBase58("2VbGtacF9WPYJmcXLU43vAUfRnccNZcywCdWkSsjx71b")
	require.NoError(t, err)
	proof, err := crypto.NewSignatureFromBase58("66YM8VTw4qSECuFRPSVURXvLXrHbuGoCJ3xdLp15fx5jyxmyxpS797kg1xWQMuKwWrbYuyw84bS56SqutwZsA5ih")
	require.NoError(t, err)
	proofs := proto.NewProofs()
	proofs.Proofs = []proto.B58Bytes{proof[:]}
	sender, err := crypto.NewPublicKeyFromBase58("DX4ekUJ3RwVvCd2qSXhcoTKwuP5k8wjvPeZZ298trbpB")
	require.NoError(t, err)
	dapp, err := proto.NewAddressFromString("3P4ub5GDTxMMr9VAoWzvMKofXWLbbpBxqZS")
	require.NoError(t, err)
	recipient := proto.NewRecipientFromAddress(dapp)
	call := proto.FunctionCall{
		Default:   false,
		Name:      "buyBack",
		Arguments: proto.Arguments{},
	}
	paymentAsset, err := crypto.NewDigestFromBase58("8LQW8f7P5d5PZM7GtZEBgaqRPGSzS3DfPuiXrURJ4AJS")
	require.NoError(t, err)
	tx := &proto.InvokeScriptWithProofs{
		Type:            proto.InvokeScriptTransaction,
		Version:         1,
		ID:              &txID,
		Proofs:          proofs,
		ChainID:         proto.MainNetScheme,
		SenderPK:        sender,
		ScriptRecipient: recipient,
		FunctionCall:    call,
		Payments: proto.ScriptPayments{proto.ScriptPayment{
			Amount: 213,
			Asset: proto.OptionalAsset{
				Present: true,
				ID:      paymentAsset,
			},
		}},
		FeeAsset:  proto.OptionalAsset{},
		Fee:       5000000,
		Timestamp: 1566898524090,
	}
	entries := map[string]proto.DataEntry{
		"start_of_3PEMtQYE48MGe3iTCkP2sq2dW5fFx67QWAm":           &proto.IntegerDataEntry{Key: "start_of_3PEMtQYE48MGe3iTCkP2sq2dW5fFx67QWAm", Value: 1},
		"deposit_of_3PEMtQYE48MGe3iTCkP2sq2dW5fFx67QWAm":         &proto.IntegerDataEntry{Key: "deposit_of_3PEMtQYE48MGe3iTCkP2sq2dW5fFx67QWAm", Value: 0},
		"end_of_burndown_of_3PEMtQYE48MGe3iTCkP2sq2dW5fFx67QWAm": &proto.IntegerDataEntry{Key: "end_of_burndown_of_3PEMtQYE48MGe3iTCkP2sq2dW5fFx67QWAm", Value: 0},
		"end_of_freeze_of_3PEMtQYE48MGe3iTCkP2sq2dW5fFx67QWAm":   &proto.IntegerDataEntry{Key: "end_of_freeze_of_3PEMtQYE48MGe3iTCkP2sq2dW5fFx67QWAm", Value: 0},
		"end_of_grace_of_3PEMtQYE48MGe3iTCkP2sq2dW5fFx67QWAm":    &proto.IntegerDataEntry{Key: "end_of_grace_of_3PEMtQYE48MGe3iTCkP2sq2dW5fFx67QWAm", Value: 0},
		"end_of_interest_of_3PEMtQYE48MGe3iTCkP2sq2dW5fFx67QWAm": &proto.IntegerDataEntry{Key: "end_of_interest_of_3PEMtQYE48MGe3iTCkP2sq2dW5fFx67QWAm", Value: 0},
		"lend_of_3PEMtQYE48MGe3iTCkP2sq2dW5fFx67QWAm":            &proto.IntegerDataEntry{Key: "lend_of_3PEMtQYE48MGe3iTCkP2sq2dW5fFx67QWAm", Value: 213},
		"assetToken":         &proto.StringDataEntry{Key: "assetToken", Value: "8LQW8f7P5d5PZM7GtZEBgaqRPGSzS3DfPuiXrURJ4AJS"},
		"oracle":             &proto.StringDataEntry{Key: "oracle", Value: "3PPTrTo3AzR56N7ArzbU3Bpq9zYMgcf39Mk"},
		"owner":              &proto.StringDataEntry{Key: "owner", Value: "3PGaPQp15c1iUyQidFHcEGhdqyHiVZDLeCK"},
		"gracePeriod":        &proto.IntegerDataEntry{Key: "gracePeriod", Value: 1440},
		"interestPeriod":     &proto.IntegerDataEntry{Key: "interestPeriod", Value: 43200},
		"maxRate":            &proto.IntegerDataEntry{Key: "maxRate", Value: 50000},
		"discountPercentile": &proto.IntegerDataEntry{Key: "discountPercentile", Value: 66},
		"burndownPeriod":     &proto.IntegerDataEntry{Key: "burndownPeriod", Value: 1440000},
	}
	state := mockstate.State{
		TransactionsByID:       nil,
		TransactionsHeightByID: nil,
		WavesBalance:           5000000000, // ~50 WAVES
		DataEntries:            entries,
		AssetIsSponsored:       false,
		BlockHeaderByHeight:    nil,
		NewestHeightVal:        0,
		Assets:                 nil,
	}
	this := NewAddressFromProtoAddress(dapp)
	gs := crypto.MustBytesFromBase58("AWH9QVEnmN6VjRyEfs93UtAiCkwrNJ2phKYe25KFNCz")
	gen, err := proto.NewAddressFromString("3PMR8zZMswxrVdidk2mZAvRAXtJPSRJjt76")
	require.NoError(t, err)
	blockInfo := proto.BlockInfo{
		Timestamp:           1566052715248,
		Height:              1665137,
		BaseTarget:          69,
		GenerationSignature: gs,
		Generator:           gen,
		GeneratorPublicKey:  sender,
	}
	lastBlock := NewObjectFromBlockInfo(blockInfo)
	_, err = script.CallFunction(proto.MainNetScheme, state, tx, this, lastBlock)
	require.NoError(t, err)
}

func TestLigaDApp1(t *testing.T) {
	code := "AAIDAAAAAAAAAAAAAAAzAAAAAAV3YXZlcwAAAAAABfXhAAAAAAAObGlnYUNvbW1pc3Npb24AAAAAAAAAAAQAAAAACnRvdGFsVGVhbXMAAAAAAAAAAAIAAAAADWxpZ2FQdWJsaWNLZXkBAAAAIDz1Wd7VAqxkhwXXdekZDWeZHlcDxk6CXoR+2JlrB7MjAAAAAA5ldmVudFB1YmxpY0tleQEAAAAg3EvFLzq0w0GAuqElWg5zmnS06KfT5q4QuoGqMv303hsAAAAAD29yYWNsZVB1YmxpY0tleQEAAAAg8JciLHQHHaQBgqq5ZBsoAuHlhqyhvhQ6V2P/Tfmt1H8AAAAAEmxlYXNlTm9kZVB1YmxpY0tleQEAAAAg8JciLHQHHaQBgqq5ZBsoAuHlhqyhvhQ6V2P/Tfmt1H8AAAAAEGV2ZW50RW5kc0F0QmxvY2sAAAAAAAAJRC8AAAAAGXdpbm5lckRlY2xhcmF0aW9uSW50ZXJ2YWwAAAAAAAAAAAUAAAAADnBheW91dEludGVydmFsAAAAAAAAAAAUAQAAAAhnZXRJbnRPcgAAAAIAAAADa2V5AAAAB2RlZmF1bHQDCQEAAAAJaXNEZWZpbmVkAAAAAQkABBoAAAACBQAAAAR0aGlzBQAAAANrZXkJAQAAABFAZXh0ck5hdGl2ZSgxMDUwKQAAAAIFAAAABHRoaXMFAAAAA2tleQUAAAAHZGVmYXVsdAEAAAAGZ2V0SW50AAAAAQAAAANrZXkJAQAAABFAZXh0ck5hdGl2ZSgxMDUwKQAAAAIFAAAABHRoaXMFAAAAA2tleQEAAAAGc2V0SW50AAAAAgAAAANrZXkAAAAFdmFsdWUJAQAAAAlEYXRhRW50cnkAAAACBQAAAANrZXkFAAAABXZhbHVlAQAAAAhzZXRCeXRlcwAAAAIAAAADa2V5AAAABXZhbHVlCQEAAAAJRGF0YUVudHJ5AAAAAgUAAAADa2V5BQAAAAV2YWx1ZQEAAAAIZ2V0Qnl0ZXMAAAABAAAAA2tleQkBAAAAEUBleHRyTmF0aXZlKDEwNTIpAAAAAgUAAAAEdGhpcwUAAAADa2V5AQAAAAxpc0tleURlZmluZWQAAAABAAAAA2tleQMDAwkBAAAACWlzRGVmaW5lZAAAAAEJAAQcAAAAAgUAAAAEdGhpcwUAAAADa2V5BgkBAAAACWlzRGVmaW5lZAAAAAEJAAQdAAAAAgUAAAAEdGhpcwUAAAADa2V5BgkBAAAACWlzRGVmaW5lZAAAAAEJAAQbAAAAAgUAAAAEdGhpcwUAAAADa2V5BgkBAAAACWlzRGVmaW5lZAAAAAEJAAQaAAAAAgUAAAAEdGhpcwUAAAADa2V5AQAAAAl0b1NvbGRLZXkAAAABAAAAB2Fzc2V0SWQJAAEsAAAAAgkAAlgAAAABBQAAAAdhc3NldElkAgAAAAVfU09MRAEAAAANZ2V0U29sZEFtb3VudAAAAAEAAAAHYXNzZXRJZAkBAAAACGdldEludE9yAAAAAgkBAAAACXRvU29sZEtleQAAAAEFAAAAB2Fzc2V0SWQJAABlAAAAAggJAQAAAAdleHRyYWN0AAAAAQkAA+wAAAABBQAAAAdhc3NldElkAAAACHF1YW50aXR5CQAD6wAAAAIFAAAABHRoaXMFAAAAB2Fzc2V0SWQBAAAADXNldFNvbGRBbW91bnQAAAABAAAAB2Fzc2V0SWQJAQAAAAZzZXRJbnQAAAACCQEAAAAJdG9Tb2xkS2V5AAAAAQUAAAAHYXNzZXRJZAkBAAAADWdldFNvbGRBbW91bnQAAAABBQAAAAdhc3NldElkAQAAAA50b0Jhc2VQcmljZUtleQAAAAEAAAAHYXNzZXRJZAkAASwAAAACCQACWAAAAAEFAAAAB2Fzc2V0SWQCAAAAC19CQVNFX1BSSUNFAQAAAAxnZXRCYXNlUHJpY2UAAAABAAAABnRlYW1JZAkBAAAABmdldEludAAAAAEJAQAAAA50b0Jhc2VQcmljZUtleQAAAAEFAAAABnRlYW1JZAEAAAAIdG9PZmZLZXkAAAABAAAAB2Fzc2V0SWQJAAEsAAAAAgkAAlgAAAABBQAAAAdhc3NldElkAgAAAARfT0ZGAQAAAANvZmYAAAABAAAABnRlYW1JZAkBAAAABnNldEludAAAAAIJAQAAAAh0b09mZktleQAAAAEFAAAABnRlYW1JZAAAAAAAAAAAAQEAAAAFaXNPZmYAAAABAAAABnRlYW1JZAkAAAAAAAACCQEAAAAIZ2V0SW50T3IAAAACCQEAAAAIdG9PZmZLZXkAAAABBQAAAAZ0ZWFtSWQAAAAAAAAAAAAAAAAAAAAAAAEAAAAAD0JBTEFOQ0VTTkFQU0hPVAIAAAAQQkFMQU5DRV9TTkFQU0hPVAEAAAASZ2V0QmFsYW5jZVNuYXBzaG90AAAAAAkBAAAACGdldEludE9yAAAAAgUAAAAPQkFMQU5DRVNOQVBTSE9UCQEAAAAMd2F2ZXNCYWxhbmNlAAAAAQUAAAAEdGhpcwEAAAASc2V0QmFsYW5jZVNuYXBzaG90AAAAAAkBAAAABnNldEludAAAAAIFAAAAD0JBTEFOQ0VTTkFQU0hPVAkBAAAAEmdldEJhbGFuY2VTbmFwc2hvdAAAAAAAAAAACVBSSVpFUE9PTAIAAAAKUFJJWkVfUE9PTAEAAAAMZ2V0UHJpemVQb29sAAAAAAkBAAAACGdldEludE9yAAAAAgUAAAAJUFJJWkVQT09MCQAAaQAAAAIJAABoAAAAAgkBAAAAEmdldEJhbGFuY2VTbmFwc2hvdAAAAAAJAABlAAAAAgAAAAAAAAAAZAUAAAAObGlnYUNvbW1pc3Npb24AAAAAAAAAAGQBAAAADHNldFByaXplUG9vbAAAAAAJAQAAAAZzZXRJbnQAAAACBQAAAAlQUklaRVBPT0wJAQAAAAxnZXRQcml6ZVBvb2wAAAAAAAAAAAZXSU5ORVICAAAABldJTk5FUgEAAAAJZ2V0V2lubmVyAAAAAAkBAAAACGdldEJ5dGVzAAAAAQUAAAAGV0lOTkVSAQAAAAlzZXRXaW5uZXIAAAABAAAABndpbm5lcgkBAAAACHNldEJ5dGVzAAAAAgUAAAAGV0lOTkVSBQAAAAZ3aW5uZXIAAAAACVRFQU1TTEVGVAIAAAAKVEVBTVNfTEVGVAEAAAAMZ2V0VGVhbXNMZWZ0AAAAAAkBAAAACGdldEludE9yAAAAAgUAAAAJVEVBTVNMRUZUBQAAAAp0b3RhbFRlYW1zAQAAAAxkZWNUZWFtc0xlZnQAAAAACQEAAAAGc2V0SW50AAAAAgUAAAAJVEVBTVNMRUZUCQAAZQAAAAIJAQAAAAxnZXRUZWFtc0xlZnQAAAAAAAAAAAAAAAABAAAAAAtURUFNQ09VTlRFUgIAAAAMVEVBTV9DT1VOVEVSAQAAAA5nZXRUZWFtQ291bnRlcgAAAAAJAQAAAAhnZXRJbnRPcgAAAAIFAAAAC1RFQU1DT1VOVEVSAAAAAAAAAAAAAQAAAA5pbmNUZWFtQ291bnRlcgAAAAAJAQAAAAZzZXRJbnQAAAACBQAAAAtURUFNQ09VTlRFUgkAAGQAAAACCQEAAAAOZ2V0VGVhbUNvdW50ZXIAAAAAAAAAAAAAAAABAAAAAA1CQVNFUFJJWkVQT09MAgAAAA9CQVNFX1BSSVpFX1BPT0wBAAAAEGdldEJhc2VQcml6ZVBvb2wAAAAACQEAAAAIZ2V0SW50T3IAAAACBQAAAA1CQVNFUFJJWkVQT09MAAAAAAAAAAAAAQAAABBhZGRCYXNlUHJpemVQb29sAAAAAQAAAAV2YWx1ZQkBAAAABnNldEludAAAAAIFAAAADUJBU0VQUklaRVBPT0wJAABkAAAAAgkBAAAAEGdldEJhc2VQcml6ZVBvb2wAAAAABQAAAAV2YWx1ZQAAAAAGU1RBR0UxAAAAAAAAAAABAAAAAAZTVEFHRTIAAAAAAAAAAAIAAAAAB1NUQUdFMzEAAAAAAAAAAB8AAAAAB1NUQUdFMzIAAAAAAAAAACAAAAAAB1NUQUdFMzMAAAAAAAAAACEAAAAABlNUQUdFNAAAAAAAAAAABAAAAAAFU1RBR0UCAAAABVNUQUdFAQAAAAVzdGFnZQAAAAAJAQAAAAhnZXRJbnRPcgAAAAIFAAAABVNUQUdFBQAAAAZTVEFHRTEBAAAABGdvVG8AAAABAAAABXN0YWdlCQEAAAAGc2V0SW50AAAAAgUAAAAFU1RBR0UFAAAABXN0YWdlAAAACAAAAAFpAQAAAAZzdGFnZTIAAAAAAwkBAAAAAiE9AAAAAgkBAAAABXN0YWdlAAAAAAUAAAAGU1RBR0UxCQAAAgAAAAECAAAAFkludmFsaWQgY3VycmVudCBzdGFnZS4DCQAAZwAAAAIFAAAAEGV2ZW50RW5kc0F0QmxvY2sFAAAABmhlaWdodAkAAAIAAAABAgAAABpFdmVudCBpcyBub3QgeWV0IGZpbmlzaGVkLgkBAAAACFdyaXRlU2V0AAAAAQkABEwAAAACCQEAAAAEZ29UbwAAAAEFAAAABlNUQUdFMgkABEwAAAACCQEAAAASc2V0QmFsYW5jZVNuYXBzaG90AAAAAAUAAAADbmlsAAAAAWkBAAAAB3N0YWdlMzEAAAABAAAABndpbm5lcgMJAQAAAAIhPQAAAAIJAQAAAAVzdGFnZQAAAAAFAAAABlNUQUdFMgkAAAIAAAABAgAAABZJbnZhbGlkIGN1cnJlbnQgc3RhZ2UuAwkBAAAAAiE9AAAAAggFAAAAAWkAAAAPY2FsbGVyUHVibGljS2V5BQAAAA9vcmFjbGVQdWJsaWNLZXkJAAACAAAAAQIAAAAlT25seSBvcmFjbGUgY291bGQgZGVjbGFyZSB0aGUgd2lubmVyLgMJAQAAAAEhAAAAAQkBAAAADGlzS2V5RGVmaW5lZAAAAAEJAQAAAA50b0Jhc2VQcmljZUtleQAAAAEFAAAABndpbm5lcgkAAAIAAAABAgAAABJUZWFtIGlzIG5vdCBmb3VuZC4DCQEAAAAFaXNPZmYAAAABBQAAAAZ3aW5uZXIJAAACAAAAAQIAAAAmVGVhbSB0aGF0IGlzIG9mZiBjYW5ub3QgYmUgdGhlIHdpbm5lci4JAQAAAAhXcml0ZVNldAAAAAEJAARMAAAAAgkBAAAABGdvVG8AAAABBQAAAAdTVEFHRTMxCQAETAAAAAIJAQAAAAxzZXRQcml6ZVBvb2wAAAAACQAETAAAAAIJAQAAAAlzZXRXaW5uZXIAAAABBQAAAAZ3aW5uZXIJAARMAAAAAgkBAAAADXNldFNvbGRBbW91bnQAAAABBQAAAAZ3aW5uZXIFAAAAA25pbAAAAAFpAQAAAAdzdGFnZTMyAAAAAQAAAAZ0ZWFtSWQDAwkBAAAAAiE9AAAAAgkBAAAABXN0YWdlAAAAAAUAAAAGU1RBR0UyBgkBAAAAAiE9AAAAAgkBAAAABXN0YWdlAAAAAAUAAAAHU1RBR0UzMgkAAAIAAAABAgAAABZJbnZhbGlkIGN1cnJlbnQgc3RhZ2UuAwkAAGcAAAACCQAAZAAAAAIFAAAAEGV2ZW50RW5kc0F0QmxvY2sFAAAAGXdpbm5lckRlY2xhcmF0aW9uSW50ZXJ2YWwFAAAABmhlaWdodAkAAAIAAAABAgAAAC5PcmFjbGUgaXMgc3RpbGwgaGF2ZSB0aW1lIHRvIGRlY2xhcmUgYSB3aW5uZXIuAwkBAAAAASEAAAABCQEAAAAMaXNLZXlEZWZpbmVkAAAAAQkBAAAADnRvQmFzZVByaWNlS2V5AAAAAQUAAAAGdGVhbUlkCQAAAgAAAAECAAAAElRlYW0gaXMgbm90IGZvdW5kLgMJAQAAAAVpc09mZgAAAAEFAAAABnRlYW1JZAkAAAIAAAABAgAAADBUZWFtIHRoYXQgaXMgb2ZmIGNhbm5vdCBwYXJ0aWNpcGF0ZSBpbiByb2xsYmFjay4DCQEAAAAMaXNLZXlEZWZpbmVkAAAAAQkBAAAACXRvU29sZEtleQAAAAEFAAAABnRlYW1JZAkAAAIAAAABAgAAAB1UZWFtIHNvbGQgYW1vdW50IGFscmVhZHkgc2V0LgkBAAAACFdyaXRlU2V0AAAAAQkABEwAAAACCQEAAAAEZ29UbwAAAAEFAAAAB1NUQUdFMzIJAARMAAAAAgkBAAAADXNldFNvbGRBbW91bnQAAAABBQAAAAZ0ZWFtSWQJAARMAAAAAgkBAAAAEGFkZEJhc2VQcml6ZVBvb2wAAAABCQAAaAAAAAIJAQAAAA1nZXRTb2xkQW1vdW50AAAAAQUAAAAGdGVhbUlkCQEAAAAMZ2V0QmFzZVByaWNlAAAAAQUAAAAGdGVhbUlkCQAETAAAAAIJAQAAAA5pbmNUZWFtQ291bnRlcgAAAAAFAAAAA25pbAAAAAFpAQAAAAdzdGFnZTMzAAAAAAMJAQAAAAIhPQAAAAIJAQAAAAVzdGFnZQAAAAAFAAAAB1NUQUdFMzIJAAACAAAAAQIAAAAWSW52YWxpZCBjdXJyZW50IHN0YWdlLgMJAQAAAAIhPQAAAAIJAQAAAA5nZXRUZWFtQ291bnRlcgAAAAAJAQAAAAxnZXRUZWFtc0xlZnQAAAAACQAAAgAAAAECAAAALlRoZXJlIGFyZSBzdGlsbCB0ZWFtcyB3aXRob3V0IHNvbGQgYW1vdW50IHNldC4JAQAAAAhXcml0ZVNldAAAAAEJAARMAAAAAgkBAAAABGdvVG8AAAABBQAAAAdTVEFHRTMzBQAAAANuaWwAAAABaQEAAAAGc3RhZ2U0AAAAAQAAAAlyZWNpcGllbnQDCQEAAAACIT0AAAACCQEAAAAFc3RhZ2UAAAAABQAAAAdTVEFHRTMxCQAAAgAAAAECAAAAFkludmFsaWQgY3VycmVudCBzdGFnZS4DCQAAZwAAAAIJAABkAAAAAgkAAGQAAAACBQAAABBldmVudEVuZHNBdEJsb2NrBQAAABl3aW5uZXJEZWNsYXJhdGlvbkludGVydmFsBQAAAA5wYXlvdXRJbnRlcnZhbAUAAAAGaGVpZ2h0CQAAAgAAAAECAAAAG1BheW91dCBpcyBub3QgeWV0IGZpbmlzaGVkLgMJAQAAAAIhPQAAAAIIBQAAAAFpAAAAD2NhbGxlclB1YmxpY0tleQUAAAANbGlnYVB1YmxpY0tleQkAAAIAAAABAgAAADhPbmx5IExpZ2EgY291bGQgc2V0IHRoZSBmaW5hbCBzdGFnZSBhbmQgaG9sZCBjb21taXNzaW9uLgkBAAAADFNjcmlwdFJlc3VsdAAAAAIJAQAAAAhXcml0ZVNldAAAAAEJAARMAAAAAgkBAAAABGdvVG8AAAABBQAAAAZTVEFHRTQFAAAAA25pbAkBAAAAC1RyYW5zZmVyU2V0AAAAAQkABEwAAAACCQEAAAAOU2NyaXB0VHJhbnNmZXIAAAADCQEAAAAUYWRkcmVzc0Zyb21QdWJsaWNLZXkAAAABBQAAAAlyZWNpcGllbnQJAQAAAAx3YXZlc0JhbGFuY2UAAAABBQAAAAR0aGlzBQAAAAR1bml0BQAAAANuaWwAAAABaQEAAAAHdGVhbU9mZgAAAAEAAAAGdGVhbUlkAwkBAAAAAiE9AAAAAgkBAAAABXN0YWdlAAAAAAUAAAAGU1RBR0UxCQAAAgAAAAECAAAAFkludmFsaWQgY3VycmVudCBzdGFnZS4DCQEAAAACIT0AAAACCAUAAAABaQAAAA9jYWxsZXJQdWJsaWNLZXkFAAAAD29yYWNsZVB1YmxpY0tleQkAAAIAAAABAgAAAC5Pbmx5IG9yYWNsZSBjb3VsZCBkcm9wIHRlYW1zIG91dCBvZmYgdGhlIGdhbWUuAwkBAAAAASEAAAABCQEAAAAMaXNLZXlEZWZpbmVkAAAAAQkBAAAADnRvQmFzZVByaWNlS2V5AAAAAQUAAAAGdGVhbUlkCQAAAgAAAAECAAAAElRlYW0gaXMgbm90IGZvdW5kLgMJAQAAAAxpc0tleURlZmluZWQAAAABCQEAAAAIdG9PZmZLZXkAAAABBQAAAAZ0ZWFtSWQJAAACAAAAAQIAAAATVGVhbSBpcyBhbHJlYWR5IG9mZgMJAAAAAAAAAgkBAAAADGdldFRlYW1zTGVmdAAAAAAAAAAAAAAAAAEJAAACAAAAAQIAAAAaVGhlcmUgaXMgb25seSAxIHRlYW0gbGVmdC4JAQAAAAhXcml0ZVNldAAAAAEJAARMAAAAAgkBAAAAA29mZgAAAAEFAAAABnRlYW1JZAkABEwAAAACCQEAAAAMZGVjVGVhbXNMZWZ0AAAAAAUAAAADbmlsAAAAAWkBAAAACHJvbGxiYWNrAAAAAAMJAQAAAAIhPQAAAAIJAQAAAAVzdGFnZQAAAAAFAAAAB1NUQUdFMzMJAAACAAAAAQIAAAAWSW52YWxpZCBjdXJyZW50IHN0YWdlLgQAAAAHcGF5bWVudAkBAAAAB2V4dHJhY3QAAAABCAUAAAABaQAAAAdwYXltZW50BAAAAAZ0ZWFtSWQJAQAAAAdleHRyYWN0AAAAAQgFAAAAB3BheW1lbnQAAAAHYXNzZXRJZAMJAQAAAAEhAAAAAQkBAAAADGlzS2V5RGVmaW5lZAAAAAEJAQAAAA50b0Jhc2VQcmljZUtleQAAAAEFAAAABnRlYW1JZAkAAAIAAAABAgAAABJUZWFtIGlzIG5vdCBmb3VuZC4DCQEAAAAMaXNLZXlEZWZpbmVkAAAAAQkBAAAACHRvT2ZmS2V5AAAAAQUAAAAGdGVhbUlkCQAAAgAAAAECAAAAK1lvdSBjYW5ub3QgcmVjZWl2ZSByb2xsYmFjayBmb3IgYW4gb2ZmIHRlYW0EAAAACnNvbGRBbW91bnQJAQAAAA1nZXRTb2xkQW1vdW50AAAAAQUAAAAGdGVhbUlkBAAAAAhyb2xsYmFjawkAAGkAAAACCQAAaAAAAAIJAABoAAAAAgkBAAAAEmdldEJhbGFuY2VTbmFwc2hvdAAAAAAJAQAAABBnZXRCYXNlUHJpemVQb29sAAAAAAgFAAAAB3BheW1lbnQAAAAGYW1vdW50CQAAaAAAAAIJAABoAAAAAgkBAAAADGdldEJhc2VQcmljZQAAAAEFAAAABnRlYW1JZAUAAAAKc29sZEFtb3VudAUAAAAKc29sZEFtb3VudAkBAAAAC1RyYW5zZmVyU2V0AAAAAQkABEwAAAACCQEAAAAOU2NyaXB0VHJhbnNmZXIAAAADCAUAAAABaQAAAAZjYWxsZXIFAAAACHJvbGxiYWNrBQAAAAR1bml0BQAAAANuaWwAAAABaQEAAAAGcGF5b3V0AAAAAAMJAQAAAAIhPQAAAAIJAQAAAAVzdGFnZQAAAAAFAAAAB1NUQUdFMzEJAAACAAAAAQIAAAAWSW52YWxpZCBjdXJyZW50IHN0YWdlLgQAAAAHcGF5bWVudAkBAAAAB2V4dHJhY3QAAAABCAUAAAABaQAAAAdwYXltZW50AwkBAAAAAiE9AAAAAggFAAAAB3BheW1lbnQAAAAHYXNzZXRJZAkBAAAACWdldFdpbm5lcgAAAAAJAAACAAAAAQIAAAA5WW91IGFyZSBhbGxvd2VkIHRvIGdldCBwYXlvdXQgZm9yIHRoZSB3aW5uZXIgdG9rZW5zIG9ubHkuBAAAAAZwYXlvdXQJAABpAAAAAgkAAGgAAAACCQEAAAAMZ2V0UHJpemVQb29sAAAAAAgFAAAAB3BheW1lbnQAAAAGYW1vdW50CQEAAAANZ2V0U29sZEFtb3VudAAAAAEJAQAAAAlnZXRXaW5uZXIAAAAACQEAAAALVHJhbnNmZXJTZXQAAAABCQAETAAAAAIJAQAAAA5TY3JpcHRUcmFuc2ZlcgAAAAMIBQAAAAFpAAAABmNhbGxlcgUAAAAGcGF5b3V0BQAAAAR1bml0BQAAAANuaWwAAAABAAAAAXgBAAAACHZlcmlmaWVyAAAAAAQAAAAHJG1hdGNoMAUAAAABeAMJAAABAAAAAgUAAAAHJG1hdGNoMAIAAAAFT3JkZXIEAAAAAW8FAAAAByRtYXRjaDAJAAH0AAAAAwgFAAAAAW8AAAAJYm9keUJ5dGVzCQABkQAAAAIIBQAAAAFvAAAABnByb29mcwAAAAAAAAAAAAUAAAAOZXZlbnRQdWJsaWNLZXkDCQAAAQAAAAIFAAAAByRtYXRjaDACAAAAEExlYXNlVHJhbnNhY3Rpb24EAAAAAWwFAAAAByRtYXRjaDADAwkAAAAAAAACCQEAAAAFc3RhZ2UAAAAABQAAAAZTVEFHRTEJAAAAAAAAAggFAAAAAWwAAAAJcmVjaXBpZW50CQEAAAAUYWRkcmVzc0Zyb21QdWJsaWNLZXkAAAABBQAAABJsZWFzZU5vZGVQdWJsaWNLZXkHCQAAZgAAAAIIBQAAAAFsAAAABmFtb3VudAkAAGgAAAACAAAAAAAAAABkBQAAAAV3YXZlcwcDCQAAAQAAAAIFAAAAByRtYXRjaDACAAAAFkxlYXNlQ2FuY2VsVHJhbnNhY3Rpb24EAAAAAmNsBQAAAAckbWF0Y2gwCQEAAAACIT0AAAACCQEAAAAFc3RhZ2UAAAAABQAAAAZTVEFHRTEDCQAAAQAAAAIFAAAAByRtYXRjaDACAAAAE1RyYW5zZmVyVHJhbnNhY3Rpb24EAAAAAmNsBQAAAAckbWF0Y2gwBgf2rtIL"
	r, err := reader.NewReaderFromBase64(code)
	require.NoError(t, err)
	script, err := BuildScript(r)
	require.NoError(t, err)

	const waves = 100000000

	entries := map[string]proto.DataEntry{
		"EVENT_INFO": &proto.StringDataEntry{Key: "EVENT_INFO", Value: "{\"totalTeams\":2,\"tokenQuantity\":1000,\"eventEndsAtBlock\":607279,\"winnerDeclarationInterval\":5,\"payoutInterval\":20,\"eventPublicKey\":\"FpwhtxwCJRg5pvyadHnCmCHsgbLY1JrFgmDpzZanmATc\",\"oraclePublicKey\":\"HCAWcxP3r7Yym8fJR5GzD96ve15ZpGHoFNgVFDy8WKXt\",\"ligaPublicKey\":\"56xTC8QUv2imTCZqZSvWNbjiKbPLMqbfrUk9nNPd1ra6\",\"leaseNodePublicKey\":\"HCAWcxP3r7Yym8fJR5GzD96ve15ZpGHoFNgVFDy8WKXt\"}"},
		"4njdbzZQNBSPgU2WWPfcKEnUbFvSKTHQBRdGk2mJJ9ye_BASE_PRICE": &proto.IntegerDataEntry{Key: "4njdbzZQNBSPgU2WWPfcKEnUbFvSKTHQBRdGk2mJJ9ye_BASE_PRICE", Value: 1000},
		"FAysFm8ejh8dqDLooe83V7agUNc9CyC2bomy3NDUxGXv_BASE_PRICE": &proto.IntegerDataEntry{Key: "FAysFm8ejh8dqDLooe83V7agUNc9CyC2bomy3NDUxGXv_BASE_PRICE", Value: 1000},
	}

	team1, err := crypto.NewDigestFromBase58("4njdbzZQNBSPgU2WWPfcKEnUbFvSKTHQBRdGk2mJJ9ye")
	require.NoError(t, err)
	team2, err := crypto.NewDigestFromBase58("FAysFm8ejh8dqDLooe83V7agUNc9CyC2bomy3NDUxGXv")
	require.NoError(t, err)

	// First transaction
	state := mockstate.State{
		TransactionsByID:       nil,
		TransactionsHeightByID: map[string]uint64{"CJq88YkPY5fzveKtjaVDv3xSq5tp5Nw3ttFRWpmDZENf": 607280},
		WavesBalance:           3*waves - 2*waves - 100000 - 1000000 + 5 - 150000,
		AssetsBalances:         map[crypto.Digest]uint64{team1: 1000 - 5, team2: 1000},
		DataEntries:            entries,
		AssetIsSponsored:       false,
		BlockHeaderByHeight:    nil,
		NewestHeightVal:        607280,
		Assets:                 nil,
	}

	dapp, err := proto.NewAddressFromString("3MtbWQVSuENX7KQs3VpXmr4wnfJ17ZEJK9t")
	require.NoError(t, err)
	recipient := proto.NewRecipientFromAddress(dapp)
	pk, err := crypto.NewPublicKeyFromBase58("FpwhtxwCJRg5pvyadHnCmCHsgbLY1JrFgmDpzZanmATc")
	require.NoError(t, err)

	tx1ID, err := crypto.NewDigestFromBase58("CJq88YkPY5fzveKtjaVDv3xSq5tp5Nw3ttFRWpmDZENf")
	require.NoError(t, err)
	proof1, err := crypto.NewSignatureFromBase58("5faEzRCJ5Ucz9XJE3NcSznQxvJ9rTuoRPgoHRKXyUTyoJdRoB7CJcrW3gBRNM33cawXnnD3tcenVWS6zr8kwrf9x")
	require.NoError(t, err)
	proofs1 := proto.NewProofs()
	proofs1.Proofs = []proto.B58Bytes{proof1[:]}
	sender1, err := crypto.NewPublicKeyFromBase58("56xTC8QUv2imTCZqZSvWNbjiKbPLMqbfrUk9nNPd1ra6")
	require.NoError(t, err)
	call1 := proto.FunctionCall{
		Default:   false,
		Name:      "stage2",
		Arguments: proto.Arguments{},
	}
	tx1 := &proto.InvokeScriptWithProofs{
		Type:            proto.InvokeScriptTransaction,
		Version:         1,
		ID:              &tx1ID,
		Proofs:          proofs1,
		ChainID:         proto.TestNetScheme,
		SenderPK:        sender1,
		ScriptRecipient: recipient,
		FunctionCall:    call1,
		Payments:        nil,
		FeeAsset:        proto.OptionalAsset{},
		Fee:             5000000,
		Timestamp:       1564398503427,
	}

	this := NewAddressFromProtoAddress(dapp)
	gs := crypto.MustBytesFromBase58("A9CAzLPzCzweUH4hBmaWHxNeqHDMipiEee8HphivNs4h")
	gen, err := proto.NewAddressFromString("3NB1Yz7fH1bJ2gVDjyJnuyKNTdMFARkKEpV")
	require.NoError(t, err)
	blockInfo := proto.BlockInfo{
		Timestamp:           1564398502318,
		Height:              607280,
		BaseTarget:          1155,
		GenerationSignature: gs,
		Generator:           gen,
		GeneratorPublicKey:  sender1,
	}
	lastBlock := NewObjectFromBlockInfo(blockInfo)
	actions, err := script.CallFunction(proto.TestNetScheme, state, tx1, this, lastBlock)
	require.NoError(t, err)
	sr, err := proto.NewScriptResult(actions, proto.ScriptErrorMessage{})
	require.NoError(t, err)

	expectedDataWrites := []*proto.DataEntryScriptAction{
		{Entry: &proto.IntegerDataEntry{Key: "STAGE", Value: 2}},
		{Entry: &proto.IntegerDataEntry{Key: "BALANCE_SNAPSHOT", Value: 98750005}},
	}
	expectedResult := &proto.ScriptResult{
		DataEntries:  expectedDataWrites,
		Transfers:    make([]*proto.TransferScriptAction, 0),
		Issues:       make([]*proto.IssueScriptAction, 0),
		Reissues:     make([]*proto.ReissueScriptAction, 0),
		Burns:        make([]*proto.BurnScriptAction, 0),
		Sponsorships: make([]*proto.SponsorshipScriptAction, 0),
	}
	assert.Equal(t, expectedResult, sr)

	// Second transaction
	entries = map[string]proto.DataEntry{
		"EVENT_INFO": &proto.StringDataEntry{Key: "EVENT_INFO", Value: "{\"totalTeams\":2,\"tokenQuantity\":1000,\"eventEndsAtBlock\":607279,\"winnerDeclarationInterval\":5,\"payoutInterval\":20,\"eventPublicKey\":\"FpwhtxwCJRg5pvyadHnCmCHsgbLY1JrFgmDpzZanmATc\",\"oraclePublicKey\":\"HCAWcxP3r7Yym8fJR5GzD96ve15ZpGHoFNgVFDy8WKXt\",\"ligaPublicKey\":\"56xTC8QUv2imTCZqZSvWNbjiKbPLMqbfrUk9nNPd1ra6\",\"leaseNodePublicKey\":\"HCAWcxP3r7Yym8fJR5GzD96ve15ZpGHoFNgVFDy8WKXt\"}"},
		"4njdbzZQNBSPgU2WWPfcKEnUbFvSKTHQBRdGk2mJJ9ye_BASE_PRICE": &proto.IntegerDataEntry{Key: "4njdbzZQNBSPgU2WWPfcKEnUbFvSKTHQBRdGk2mJJ9ye_BASE_PRICE", Value: 1000},
		"FAysFm8ejh8dqDLooe83V7agUNc9CyC2bomy3NDUxGXv_BASE_PRICE": &proto.IntegerDataEntry{Key: "FAysFm8ejh8dqDLooe83V7agUNc9CyC2bomy3NDUxGXv_BASE_PRICE", Value: 1000},
		"STAGE":            &proto.IntegerDataEntry{Key: "STAGE", Value: 2},
		"BALANCE_SNAPSHOT": &proto.IntegerDataEntry{Key: "BALANCE_SNAPSHOT", Value: 98750005},
	}
	assets := map[crypto.Digest]proto.AssetInfo{team1: {
		ID:              team1,
		Quantity:        1000,
		Decimals:        0,
		Issuer:          dapp,
		IssuerPublicKey: pk,
		Reissuable:      false,
		Scripted:        false,
		Sponsored:       false,
	},
		team2: {
			ID:              team2,
			Quantity:        1000,
			Decimals:        0,
			Issuer:          dapp,
			IssuerPublicKey: pk,
			Reissuable:      false,
			Scripted:        false,
			Sponsored:       false,
		}}
	state = mockstate.State{
		TransactionsByID:       nil,
		TransactionsHeightByID: map[string]uint64{"CJq88YkPY5fzveKtjaVDv3xSq5tp5Nw3ttFRWpmDZENf": 607280, "H4DY2btAHzhnzdNo5mx8LB965FBVkKuLMg8hBDq1aJaC": 607281},
		WavesBalance:           3*waves - 2*waves - 100000 - 1000000 + 5 - 150000,
		AssetsBalances:         map[crypto.Digest]uint64{team1: 1000 - 5, team2: 1000},
		DataEntries:            entries,
		AssetIsSponsored:       false,
		BlockHeaderByHeight:    nil,
		NewestHeightVal:        607281,
		Assets:                 assets,
	}

	tx2ID, err := crypto.NewDigestFromBase58("H4DY2btAHzhnzdNo5mx8LB965FBVkKuLMg8hBDq1aJaC")
	require.NoError(t, err)
	proof2, err := crypto.NewSignatureFromBase58("5jbfbEtmFV5LSMpDPP5Z7z4CB8AbzXP6YpwSsz2e88soHivqCMyo4hd73KYnipRjE9cFVc7eirPaTif17M28kydu")
	require.NoError(t, err)
	proofs2 := proto.NewProofs()
	proofs2.Proofs = []proto.B58Bytes{proof2[:]}
	sender2, err := crypto.NewPublicKeyFromBase58("HCAWcxP3r7Yym8fJR5GzD96ve15ZpGHoFNgVFDy8WKXt")
	require.NoError(t, err)
	av, err := base64.StdEncoding.DecodeString("OEpmeyPHnGfKvK5JJ/bJ82VVY6ScsiH6JQpdnT+tCO0=")
	require.NoError(t, err)
	args2 := proto.Arguments{}
	args2.Append(&proto.BinaryArgument{Value: av})
	call2 := proto.FunctionCall{
		Default:   false,
		Name:      "stage31",
		Arguments: args2,
	}
	tx2 := &proto.InvokeScriptWithProofs{
		Type:            proto.InvokeScriptTransaction,
		Version:         1,
		ID:              &tx2ID,
		Proofs:          proofs2,
		ChainID:         proto.TestNetScheme,
		SenderPK:        sender2,
		ScriptRecipient: recipient,
		FunctionCall:    call2,
		Payments:        nil,
		FeeAsset:        proto.OptionalAsset{},
		Fee:             5000000,
		Timestamp:       1564398515618,
	}

	gs = crypto.MustBytesFromBase58("CDhrqb9p6x5V5dav1Kj1ffQjtrhUk6QVjiB6KPhbkeDs")
	gen, err = proto.NewAddressFromString("3MxyKNmnQkVuDCG9AzMpixKCdUWXfMUsxdg")
	require.NoError(t, err)
	blockInfo = proto.BlockInfo{
		Timestamp:           1564398522337,
		Height:              607281,
		BaseTarget:          1155,
		GenerationSignature: gs,
		Generator:           gen,
		GeneratorPublicKey:  sender1,
	}
	lastBlock = NewObjectFromBlockInfo(blockInfo)
	actions, err = script.CallFunction(proto.TestNetScheme, state, tx2, this, lastBlock)
	require.NoError(t, err)
	sr, err = proto.NewScriptResult(actions, proto.ScriptErrorMessage{})
	require.NoError(t, err)

	expectedDataWrites = []*proto.DataEntryScriptAction{
		{Entry: &proto.IntegerDataEntry{Key: "STAGE", Value: 31}},
		{Entry: &proto.IntegerDataEntry{Key: "PRIZE_POOL", Value: 94800004}},
		{Entry: &proto.BinaryDataEntry{Key: "WINNER", Value: av}},
		{Entry: &proto.IntegerDataEntry{Key: "4njdbzZQNBSPgU2WWPfcKEnUbFvSKTHQBRdGk2mJJ9ye_SOLD", Value: 5}},
	}
	expectedResult = &proto.ScriptResult{
		DataEntries:  expectedDataWrites,
		Transfers:    make([]*proto.TransferScriptAction, 0),
		Issues:       make([]*proto.IssueScriptAction, 0),
		Reissues:     make([]*proto.ReissueScriptAction, 0),
		Burns:        make([]*proto.BurnScriptAction, 0),
		Sponsorships: make([]*proto.SponsorshipScriptAction, 0),
	}
	assert.Equal(t, expectedResult, sr)
}

func TestTestingDApp(t *testing.T) {
	code := "AAIDAAAAAAAAAAAAAAABAAAAAAhudWxsSG9tZQIAAAABMAAAAAIAAAABaQEAAAAHc2V0aG9tZQAAAAEAAAAGaG9tZUlkBAAAAAxzZWxsZXJCYXNlNTgJAAJYAAAAAQgIBQAAAAFpAAAABmNhbGxlcgAAAAVieXRlcwQAAAAFd3JpdGUJAQAAAAhXcml0ZVNldAAAAAEJAARMAAAAAgkBAAAACURhdGFFbnRyeQAAAAIFAAAADHNlbGxlckJhc2U1OAUAAAAGaG9tZUlkCQAETAAAAAIJAQAAAAlEYXRhRW50cnkAAAACAgAAAApzZXRob21lTG9nCQABLAAAAAIJAAEsAAAAAgUAAAAMc2VsbGVyQmFzZTU4AgAAAAQgLT4gBQAAAAZob21lSWQFAAAAA25pbAkBAAAADFNjcmlwdFJlc3VsdAAAAAIFAAAABXdyaXRlCQEAAAALVHJhbnNmZXJTZXQAAAABBQAAAANuaWwAAAABaQEAAAAEbWFpbgAAAAIAAAAMc2VsbGVyVmVjdG9yAAAABmhvbWVJZAQAAAADcG10CQEAAAAHZXh0cmFjdAAAAAEIBQAAAAFpAAAAB3BheW1lbnQDCQEAAAAJaXNEZWZpbmVkAAAAAQgFAAAAA3BtdAAAAAdhc3NldElkCQAAAgAAAAECAAAAFXBheW1lbnQgaXMgb25seSB3YXZlcwQAAAAKYnVlckJhc2U1OAkAAlgAAAABCAgFAAAAAWkAAAAGY2FsbGVyAAAABWJ5dGVzBAAAAA1zZWxsZXJBZGRyZXNzCQEAAAAUYWRkcmVzc0Zyb21QdWJsaWNLZXkAAAABBQAAAAxzZWxsZXJWZWN0b3IEAAAAAWEJAQAAAAdBZGRyZXNzAAAAAQUAAAAMc2VsbGVyVmVjdG9yBAAAAAJzMQkAAlgAAAABBQAAAAxzZWxsZXJWZWN0b3IEAAAAAnMyCQACWAAAAAEIBQAAAA1zZWxsZXJBZGRyZXNzAAAABWJ5dGVzBAAAAAJzMwkAAlgAAAABCAUAAAABYQAAAAVieXRlcwkBAAAADFNjcmlwdFJlc3VsdAAAAAIJAQAAAAhXcml0ZVNldAAAAAEJAARMAAAAAgkBAAAACURhdGFFbnRyeQAAAAICAAAAB21haW5Mb2cJAAEsAAAAAgkAASwAAAACCQABLAAAAAIJAAEsAAAAAgkAASwAAAACCQABLAAAAAIFAAAAAnMxAgAAAAMgLSAFAAAAAnMyAgAAAAMgLSAFAAAAAnMzAgAAAAQgLT4gBQAAAApidWVyQmFzZTU4BQAAAANuaWwJAQAAAAtUcmFuc2ZlclNldAAAAAEFAAAAA25pbAAAAAAonzwX"
	r, err := reader.NewReaderFromBase64(code)
	require.NoError(t, err)
	script, err := BuildScript(r)
	require.NoError(t, err)

	txID, err := crypto.NewDigestFromBase58("GSUXtkuw1jgVdbkZ3BAVP7kP7VL5RJ2kYyZiaTebW8Xs")
	require.NoError(t, err)
	proof, err := crypto.NewSignatureFromBase58("cvxrRfTStMSYpjybWHG7bBZAGChqWczD1MfbFcapcofSDK7HBuHGm6e3uouD7vuqHEFbqL2k8L4i2vBSFvHcjj1")
	require.NoError(t, err)
	proofs := proto.NewProofs()
	proofs.Proofs = []proto.B58Bytes{proof[:]}
	sender, err := crypto.NewPublicKeyFromBase58("HGT44HrsSSD5cjANV6wtWNB9VKS3y7hhoNXEDWB56Lu9")
	require.NoError(t, err)
	address, err := proto.NewAddressFromString("3MvqUEAdK8oa1jDS82eqYYVoHTX3S71rRPa")
	require.NoError(t, err)
	av1, err := base64.StdEncoding.DecodeString("ANLvS9cUXfiHVkxyrfhPuJUWnPrALiWiXhaEaqkNb86h")
	require.NoError(t, err)
	recipient := proto.NewRecipientFromAddress(address)
	arguments := proto.Arguments{}
	arguments.Append(&proto.BinaryArgument{Value: av1})
	arguments.Append(&proto.StringArgument{Value: "10"})
	call := proto.FunctionCall{
		Default:   false,
		Name:      "main",
		Arguments: arguments,
	}
	tx := &proto.InvokeScriptWithProofs{
		Type:            proto.InvokeScriptTransaction,
		Version:         1,
		ID:              &txID,
		Proofs:          proofs,
		ChainID:         proto.TestNetScheme,
		SenderPK:        sender,
		ScriptRecipient: recipient,
		FunctionCall:    call,
		Payments:        proto.ScriptPayments{proto.ScriptPayment{Amount: 1, Asset: proto.OptionalAsset{}}},
		FeeAsset:        proto.OptionalAsset{},
		Fee:             500000,
		Timestamp:       1567938316714,
	}
	v, err := base64.StdEncoding.DecodeString("AAAAAAABhqAAAAAAAAAAAQAAAAAAAAAAAAAAAAAAAAAAAAAAAAAAAAAAAAAAAAAAWyt9GyysOW84u/u5V5Ah/SzLfef4c28UqXxowxFZS4SLiC6+XBh8D7aJDXyTTjpkPPED06ZPOzUE23V6VYCsLw==")
	require.NoError(t, err)
	entries := map[string]proto.DataEntry{"B9spbWQ1rk7YqJUFjW8mLHw6cRcngyh7G9YgRuyFtLv6": &proto.BinaryDataEntry{Key: "B9spbWQ1rk7YqJUFjW8mLHw6cRcngyh7G9YgRuyFtLv6", Value: v}}
	state := mockstate.State{
		TransactionsByID:       nil,
		TransactionsHeightByID: nil,
		WavesBalance:           5000000000, // ~50 WAVES
		DataEntries:            entries,
		AssetIsSponsored:       false,
		BlockHeaderByHeight:    nil,
		NewestHeightVal:        666972,
		Assets:                 nil,
	}
	this := NewAddressFromProtoAddress(address)
	gs := crypto.MustBytesFromBase58("AWH9QVEnmN6VjRyEfs93UtAiCkwrNJ2phKYe25KFNCz")
	gen, err := proto.NewAddressFromString("3MxTeL8dKLUGh9B1A2aaZxQ8BLL22bDdm6G")
	require.NoError(t, err)
	blockInfo := proto.BlockInfo{
		Timestamp:           1567938316714,
		Height:              666972,
		BaseTarget:          1550,
		GenerationSignature: gs,
		Generator:           gen,
		GeneratorPublicKey:  sender,
	}
	lastBlock := NewObjectFromBlockInfo(blockInfo)
	actions, err := script.CallFunction(proto.TestNetScheme, state, tx, this, lastBlock)
	require.NoError(t, err)
	sr, err := proto.NewScriptResult(actions, proto.ScriptErrorMessage{})
	require.NoError(t, err)

	expectedDataWrites := []*proto.DataEntryScriptAction{
		{Entry: &proto.StringDataEntry{Key: "mainLog", Value: "1FCQFaXp6A3s2po6M3iP3ECkjzjMojE5hNA1s8NyvxzgY - 3N4XM8G5WXzdkLXYDL6X229Entc5Hqgz7DM - 1FCQFaXp6A3s2po6M3iP3ECkjzjMojE5hNA1s8NyvxzgY -> 3NBQxw1ZzTfWbrLjWj2euMwizncrGG4nXJX"}},
	}
	expectedResult := &proto.ScriptResult{
		DataEntries:  expectedDataWrites,
		Transfers:    make([]*proto.TransferScriptAction, 0),
		Issues:       make([]*proto.IssueScriptAction, 0),
		Reissues:     make([]*proto.ReissueScriptAction, 0),
		Burns:        make([]*proto.BurnScriptAction, 0),
		Sponsorships: make([]*proto.SponsorshipScriptAction, 0),
	}
	assert.Equal(t, expectedResult, sr)
}

func TestDropElementDApp(t *testing.T) {
	code := "AAIDAAAAAAAAAAgIARIECgIICAAAAAEBAAAAFmRyb3BFbGVtZW50SW5Kc29uQXJyYXkAAAACAAAABWFycmF5AAAAB2VsZW1lbnQEAAAADHNwbGl0ZWRBcnJheQkABLUAAAACBQAAAAVhcnJheQUAAAAHZWxlbWVudAMJAAAAAAAAAgkAAS8AAAACCQABkQAAAAIFAAAADHNwbGl0ZWRBcnJheQAAAAAAAAAAAQAAAAAAAAAAAQIAAAABLAkAASwAAAACCQABkQAAAAIFAAAADHNwbGl0ZWRBcnJheQAAAAAAAAAAAAkAATAAAAACCQABkQAAAAIFAAAADHNwbGl0ZWRBcnJheQAAAAAAAAAAAQAAAAAAAAAAAQkAASwAAAACCQEAAAAJZHJvcFJpZ2h0AAAAAgkAAZEAAAACBQAAAAxzcGxpdGVkQXJyYXkAAAAAAAAAAAAAAAAAAAAAAAEJAAGRAAAAAgUAAAAMc3BsaXRlZEFycmF5AAAAAAAAAAABAAAAAQAAAAJ0eAEAAAASZHJvcEVsZW1lbnRJbkFycmF5AAAAAgAAAAVhcnJheQAAAAdlbGVtZW50BAAAAAluZXh0SWRPcHQJAAQaAAAAAgUAAAAEdGhpcwIAAAAGTkVYVElEBAAAAAZuZXh0SWQDCQEAAAAJaXNEZWZpbmVkAAAAAQUAAAAJbmV4dElkT3B0CQEAAAAHZXh0cmFjdAAAAAEFAAAACW5leHRJZE9wdAAAAAAAAAAAAQQAAAASYXJyYXlXaXRob3RFbGVtZW50CQEAAAAWZHJvcEVsZW1lbnRJbkpzb25BcnJheQAAAAIFAAAABWFycmF5BQAAAAdlbGVtZW50CQEAAAAIV3JpdGVTZXQAAAABCQAETAAAAAIJAQAAAAlEYXRhRW50cnkAAAACCQABpAAAAAEFAAAABm5leHRJZAkAASwAAAACCQABLAAAAAIJAAEsAAAAAgkAASwAAAACBQAAAAVhcnJheQIAAAADIC0gBQAAAAdlbGVtZW50AgAAAAMgPSAFAAAAEmFycmF5V2l0aG90RWxlbWVudAUAAAADbmlsAAAAANx44LU="
	r, err := reader.NewReaderFromBase64(code)
	require.NoError(t, err)
	script, err := BuildScript(r)
	require.NoError(t, err)

	txID, err := crypto.NewDigestFromBase58("HsezR6axe1twb8DNV8oo5Kqus5ZTDLLPbCqVvvHzaELS")
	require.NoError(t, err)
	proof, err := crypto.NewSignatureFromBase58("3nRXeLFr9exB4fFCb6wtQKYaJ4jfcY6FziZSjMrx3baYHuQqFmpz23iNwxdNHUojgpdSRbdg33t3PGvYfWSWMLmJ")
	require.NoError(t, err)
	proofs := proto.NewProofs()
	proofs.Proofs = []proto.B58Bytes{proof[:]}
	sender, err := crypto.NewPublicKeyFromBase58("HGT44HrsSSD5cjANV6wtWNB9VKS3y7hhoNXEDWB56Lu9")
	require.NoError(t, err)
	address, err := proto.NewAddressFromString("3MpG8hTQfgrXcavZYWYaBcT31FUonRAXfYS")
	require.NoError(t, err)
	recipient := proto.NewRecipientFromAddress(address)
	arguments := proto.Arguments{}
	arguments.Append(&proto.StringArgument{Value: "aaa,bbb,ccc"})
	arguments.Append(&proto.StringArgument{Value: "ccc"})
	call := proto.FunctionCall{
		Default:   false,
		Name:      "dropElementInArray",
		Arguments: arguments,
	}
	tx := &proto.InvokeScriptWithProofs{
		Type:            proto.InvokeScriptTransaction,
		Version:         1,
		ID:              &txID,
		Proofs:          proofs,
		ChainID:         proto.TestNetScheme,
		SenderPK:        sender,
		ScriptRecipient: recipient,
		FunctionCall:    call,
		Payments:        proto.ScriptPayments{},
		FeeAsset:        proto.OptionalAsset{},
		Fee:             500000,
		Timestamp:       1573578115548,
	}
	state := mockstate.State{
		TransactionsByID:       nil,
		TransactionsHeightByID: nil,
		WavesBalance:           5000000000, // ~50 WAVES
		DataEntries:            nil,
		AssetIsSponsored:       false,
		BlockHeaderByHeight:    nil,
		NewestHeightVal:        666972,
		Assets:                 nil,
	}
	this := NewAddressFromProtoAddress(address)
	gs := crypto.MustBytesFromBase58("AWH9QVEnmN6VjRyEfs93UtAiCkwrNJ2phKYe25KFNCz")
	gen, err := proto.NewAddressFromString("3MxTeL8dKLUGh9B1A2aaZxQ8BLL22bDdm6G")
	require.NoError(t, err)
	blockInfo := proto.BlockInfo{
		Timestamp:           1567938316714,
		Height:              762110,
		BaseTarget:          1550,
		GenerationSignature: gs,
		Generator:           gen,
		GeneratorPublicKey:  sender,
	}
	lastBlock := NewObjectFromBlockInfo(blockInfo)
	actions, err := script.CallFunction(proto.TestNetScheme, state, tx, this, lastBlock)
	require.NoError(t, err)
	sr, err := proto.NewScriptResult(actions, proto.ScriptErrorMessage{})
	require.NoError(t, err)

	expectedDataWrites := []*proto.DataEntryScriptAction{
		{Entry: &proto.StringDataEntry{Key: "1", Value: "aaa,bbb,ccc - ccc = aaa,bbb"}},
	}
	expectedResult := &proto.ScriptResult{
		DataEntries:  expectedDataWrites,
		Transfers:    make([]*proto.TransferScriptAction, 0),
		Issues:       make([]*proto.IssueScriptAction, 0),
		Reissues:     make([]*proto.ReissueScriptAction, 0),
		Burns:        make([]*proto.BurnScriptAction, 0),
		Sponsorships: make([]*proto.SponsorshipScriptAction, 0),
	}
	assert.Equal(t, expectedResult, sr)
}

func TestMathDApp(t *testing.T) {
	code := "AAIDAAAAAAAAAAwIARIICgYBAQEBAQEAAAADAAAAAAZGQUNUT1IAAAAAAAX14QAAAAAADkZBQ1RPUkRFQ0lNQUxTAAAAAAAAAAAIAAAAAAFFAAAAAAAQM8TWAAAAAQAAAAFpAQAAABVjb3hSb3NzUnViaW5zdGVpbkNhbGwAAAAGAAAAAVQAAAABUwAAAAFLAAAAAXIAAAAFc2lnbWEAAAABbgQAAAAGZGVsdGFUCQAAawAAAAMFAAAAAVQFAAAABkZBQ1RPUgkAAGgAAAACAAAAAAAAAAFtBQAAAAFuBAAAAApzcXJ0RGVsdGFUCQAAbAAAAAYFAAAABmRlbHRhVAUAAAAORkFDVE9SREVDSU1BTFMAAAAAAAAAAAUAAAAAAAAAAAEFAAAADkZBQ1RPUkRFQ0lNQUxTBQAAAAZIQUxGVVAEAAAAAnVwCQAAbAAAAAYFAAAAAUUFAAAADkZBQ1RPUkRFQ0lNQUxTCQAAawAAAAMFAAAABXNpZ21hBQAAAApzcXJ0RGVsdGFUAAAAAAAAAABkBQAAAA5GQUNUT1JERUNJTUFMUwUAAAAORkFDVE9SREVDSU1BTFMFAAAABkhBTEZVUAQAAAAEZG93bgkAAGsAAAADAAAAAAAAAAABCQAAaAAAAAIFAAAABkZBQ1RPUgUAAAAGRkFDVE9SBQAAAAJ1cAQAAAACZGYJAABsAAAABgUAAAABRQUAAAAORkFDVE9SREVDSU1BTFMJAABrAAAAAwkBAAAAAS0AAAABBQAAAAFyBQAAAAZkZWx0YVQAAAAAAAAAAGQFAAAADkZBQ1RPUkRFQ0lNQUxTBQAAAA5GQUNUT1JERUNJTUFMUwUAAAAGSEFMRlVQBAAAAANwVXAJAABrAAAAAwkAAGUAAAACCQAAbAAAAAYFAAAAAUUFAAAADkZBQ1RPUkRFQ0lNQUxTCQAAawAAAAMFAAAAAXIFAAAABmRlbHRhVAAAAAAAAAAAZAUAAAAORkFDVE9SREVDSU1BTFMFAAAADkZBQ1RPUkRFQ0lNQUxTBQAAAAZIQUxGVVAFAAAABGRvd24FAAAABkZBQ1RPUgkAAGUAAAACBQAAAAJ1cAUAAAAEZG93bgQAAAAFcERvd24JAABlAAAAAgUAAAAGRkFDVE9SBQAAAANwVXAEAAAAE2ZpcnN0UHJvamVjdGVkUHJpY2UJAABoAAAAAgkAAGgAAAACBQAAAAFTCQAAbAAAAAYJAABrAAAAAwUAAAACdXAAAAAAAAAAAAEFAAAABkZBQ1RPUgUAAAAORkFDVE9SREVDSU1BTFMAAAAAAAAAAAQAAAAAAAAAAAAFAAAADkZBQ1RPUkRFQ0lNQUxTBQAAAAZIQUxGVVAJAABsAAAABgkAAGsAAAADBQAAAARkb3duAAAAAAAAAAABBQAAAAZGQUNUT1IFAAAADkZBQ1RPUkRFQ0lNQUxTAAAAAAAAAAAAAAAAAAAAAAAABQAAAA5GQUNUT1JERUNJTUFMUwUAAAAGSEFMRlVQCQEAAAAIV3JpdGVTZXQAAAABCQAETAAAAAIJAQAAAAlEYXRhRW50cnkAAAACAgAAAAZkZWx0YVQFAAAABmRlbHRhVAkABEwAAAACCQEAAAAJRGF0YUVudHJ5AAAAAgIAAAAKc3FydERlbHRhVAUAAAAKc3FydERlbHRhVAkABEwAAAACCQEAAAAJRGF0YUVudHJ5AAAAAgIAAAACdXAFAAAAAnVwCQAETAAAAAIJAQAAAAlEYXRhRW50cnkAAAACAgAAAARkb3duBQAAAARkb3duCQAETAAAAAIJAQAAAAlEYXRhRW50cnkAAAACAgAAAAJkZgUAAAACZGYJAARMAAAAAgkBAAAACURhdGFFbnRyeQAAAAICAAAAA3BVcAUAAAADcFVwCQAETAAAAAIJAQAAAAlEYXRhRW50cnkAAAACAgAAAAVwRG93bgUAAAAFcERvd24JAARMAAAAAgkBAAAACURhdGFFbnRyeQAAAAICAAAAE2ZpcnN0UHJvamVjdGVkUHJpY2UFAAAAE2ZpcnN0UHJvamVjdGVkUHJpY2UFAAAAA25pbAAAAAAPXGrE"
	r, err := reader.NewReaderFromBase64(code)
	require.NoError(t, err)
	script, err := BuildScript(r)
	require.NoError(t, err)

	txID, err := crypto.NewDigestFromBase58("BWgVRTzu4tBZ7n4NNLYTJYiJYLFeD9YjLisTVezzPYMw")
	require.NoError(t, err)
	proof, err := crypto.NewSignatureFromBase58("ooa1Ep1enfPki3khQvyGRdhJ1w3TFsH62fRDx9m9wuZaBWG1EqqSwvgzyMt3fPEJRgJvmHpmgBNJV5oCGL6AhPL")
	require.NoError(t, err)
	proofs := proto.NewProofs()
	proofs.Proofs = []proto.B58Bytes{proof[:]}
	sender, err := crypto.NewPublicKeyFromBase58("HGT44HrsSSD5cjANV6wtWNB9VKS3y7hhoNXEDWB56Lu9")
	require.NoError(t, err)
	address, err := proto.NewAddressFromString("3MvQVj21fwPXbyXsrVDV2Sf639TcWTsaxmC")
	require.NoError(t, err)
	recipient := proto.NewRecipientFromAddress(address)
	arguments := proto.Arguments{}
	arguments.Append(&proto.IntegerArgument{Value: 92})
	arguments.Append(&proto.IntegerArgument{Value: 1000})
	arguments.Append(&proto.IntegerArgument{Value: 970})
	arguments.Append(&proto.IntegerArgument{Value: 6})
	arguments.Append(&proto.IntegerArgument{Value: 20})
	arguments.Append(&proto.IntegerArgument{Value: 4})
	call := proto.FunctionCall{
		Default:   false,
		Name:      "coxRossRubinsteinCall",
		Arguments: arguments,
	}
	tx := &proto.InvokeScriptWithProofs{
		Type:            proto.InvokeScriptTransaction,
		Version:         1,
		ID:              &txID,
		Proofs:          proofs,
		ChainID:         proto.TestNetScheme,
		SenderPK:        sender,
		ScriptRecipient: recipient,
		FunctionCall:    call,
		Payments:        proto.ScriptPayments{},
		FeeAsset:        proto.OptionalAsset{},
		Fee:             900000,
		Timestamp:       1578475562553,
	}
	entries := map[string]proto.DataEntry{}
	state := mockstate.State{
		TransactionsByID:       nil,
		TransactionsHeightByID: nil,
		WavesBalance:           5000000000, // ~50 WAVES
		DataEntries:            entries,
		AssetIsSponsored:       false,
		BlockHeaderByHeight:    nil,
		NewestHeightVal:        844761,
		Assets:                 nil,
	}
	this := NewAddressFromProtoAddress(address)
	gs := crypto.MustBytesFromBase58("AWH9QVEnmN6VjRyEfs93UtAiCkwrNJ2phKYe25KFNCz")
	gen, err := proto.NewAddressFromString("3MxTeL8dKLUGh9B1A2aaZxQ8BLL22bDdm6G")
	require.NoError(t, err)
	blockInfo := proto.BlockInfo{
		Timestamp:           1567938316714,
		Height:              844761,
		BaseTarget:          1550,
		GenerationSignature: gs,
		Generator:           gen,
		GeneratorPublicKey:  sender,
	}
	lastBlock := NewObjectFromBlockInfo(blockInfo)
	actions, err := script.CallFunction(proto.TestNetScheme, state, tx, this, lastBlock)
	require.NoError(t, err)
	sr, err := proto.NewScriptResult(actions, proto.ScriptErrorMessage{})
	require.NoError(t, err)

	expectedDataWrites := []*proto.DataEntryScriptAction{
		{Entry: &proto.IntegerDataEntry{Key: "deltaT", Value: 6301369}},
		{Entry: &proto.IntegerDataEntry{Key: "sqrtDeltaT", Value: 25102528}},
		{Entry: &proto.IntegerDataEntry{Key: "up", Value: 105148668}},
		{Entry: &proto.IntegerDataEntry{Key: "down", Value: 95103439}},
		{Entry: &proto.IntegerDataEntry{Key: "df", Value: 99622632}},
		{Entry: &proto.IntegerDataEntry{Key: "pUp", Value: 52516065}},
		{Entry: &proto.IntegerDataEntry{Key: "pDown", Value: 47483935}},
		{Entry: &proto.IntegerDataEntry{Key: "firstProjectedPrice", Value: 0}},
	}
	expectedResult := &proto.ScriptResult{
		DataEntries:  expectedDataWrites,
		Transfers:    make([]*proto.TransferScriptAction, 0),
		Issues:       make([]*proto.IssueScriptAction, 0),
		Reissues:     make([]*proto.ReissueScriptAction, 0),
		Burns:        make([]*proto.BurnScriptAction, 0),
		Sponsorships: make([]*proto.SponsorshipScriptAction, 0),
	}
	assert.Equal(t, expectedResult, sr)
}

func TestDAppWithInvalidAddress(t *testing.T) {
	code := "AAIDAAAAAAAAAA0IARIAEgASABIDCgEBAAAABQAAAAAGRVVDb2luAQAAACDJofoUphCC2vgdQrn0R0tQm4QOreBLRVolNScltI/WUQAAAAAGVVNDb2luAQAAACCWpimiLpI8FZFaHXIW3ZwI74bEgcPecoAv5ODcRcQ7/QAAAAAOb3duZXJQdWJsaWNLZXkBAAAAIIR0OzhzTJc1ozXjp3CfISpQxO2vbrCrTGSiFABFRe8mAAAAAA1PcmFjbGVBZGRyZXNzCQEAAAAHQWRkcmVzcwAAAAEJAAGbAAAAAQIAAAAjM05BY29lV2RVVFduOGNzWEpQRzQ3djFGanRqY2ZxeGI1dHUBAAAADmdldE51bWJlckJ5S2V5AAAAAQAAAANrZXkEAAAAByRtYXRjaDAJAAQaAAAAAgUAAAANT3JhY2xlQWRkcmVzcwUAAAADa2V5AwkAAAEAAAACBQAAAAckbWF0Y2gwAgAAAANJbnQEAAAAAWEFAAAAByRtYXRjaDAFAAAAAWEAAAAAAAAAAAAAAAAEAAAAAWkBAAAAB2RlcG9zaXQAAAAABAAAAANwbXQJAQAAAAdleHRyYWN0AAAAAQgFAAAAAWkAAAAHcGF5bWVudAMJAQAAAAlpc0RlZmluZWQAAAABCAUAAAADcG10AAAAB2Fzc2V0SWQDCQAAAAAAAAIIBQAAAANwbXQAAAAHYXNzZXRJZAUAAAAGVVNDb2luBAAAAApjdXJyZW50S2V5CQACWAAAAAEICAUAAAABaQAAAAZjYWxsZXIAAAAFYnl0ZXMEAAAADWN1cnJlbnRBbW91bnQEAAAAByRtYXRjaDAJAAQaAAAAAgUAAAAEdGhpcwkAASwAAAACBQAAAApjdXJyZW50S2V5AgAAAAdfdXNjb2luAwkAAAEAAAACBQAAAAckbWF0Y2gwAgAAAANJbnQEAAAAAWEFAAAAByRtYXRjaDAFAAAAAWEAAAAAAAAAAAAEAAAABHJhdGUJAQAAAA5nZXROdW1iZXJCeUtleQAAAAECAAAAC3dhdmVzX3VzZF8yBAAAAA10cmFzZmVyQW1vdW50CQAAaAAAAAIIBQAAAANwbXQAAAAGYW1vdW50AAAAAAAAAABkBAAAAAluZXdBbW91bnQJAABkAAAAAgUAAAANY3VycmVudEFtb3VudAgFAAAAA3BtdAAAAAZhbW91bnQJAQAAAAxTY3JpcHRSZXN1bHQAAAACCQEAAAAIV3JpdGVTZXQAAAABCQAETAAAAAIJAQAAAAlEYXRhRW50cnkAAAACCQABLAAAAAIFAAAACmN1cnJlbnRLZXkCAAAAB191c2NvaW4FAAAACW5ld0Ftb3VudAUAAAADbmlsCQEAAAALVHJhbnNmZXJTZXQAAAABCQAETAAAAAIJAQAAAA5TY3JpcHRUcmFuc2ZlcgAAAAMIBQAAAAFpAAAABmNhbGxlcgUAAAANdHJhc2ZlckFtb3VudAUAAAAGRVVDb2luBQAAAANuaWwJAAACAAAAAQIAAAAiY2FuIGhvZGwgVVNDb2luIG9ubHkgYXQgdGhlIG1vbWVudAQAAAAKY3VycmVudEtleQkAAlgAAAABCAgFAAAAAWkAAAAGY2FsbGVyAAAABWJ5dGVzBAAAAA1jdXJyZW50QW1vdW50BAAAAAckbWF0Y2gwCQAEGgAAAAIFAAAABHRoaXMJAAEsAAAAAgUAAAAKY3VycmVudEtleQIAAAAGX3dhdmVzAwkAAAEAAAACBQAAAAckbWF0Y2gwAgAAAANJbnQEAAAAAWEFAAAAByRtYXRjaDAFAAAAAWEAAAAAAAAAAAAEAAAABHJhdGUJAQAAAA5nZXROdW1iZXJCeUtleQAAAAECAAAAC3dhdmVzX3VzZF8yBAAAAA10cmFzZmVyQW1vdW50CQAAaQAAAAIJAABoAAAAAggFAAAAA3BtdAAAAAZhbW91bnQFAAAABHJhdGUAAAAAAAAAAGQEAAAACW5ld0Ftb3VudAkAAGQAAAACBQAAAA1jdXJyZW50QW1vdW50CQAAaQAAAAIIBQAAAANwbXQAAAAGYW1vdW50AAAAAAAAAABkCQEAAAAMU2NyaXB0UmVzdWx0AAAAAgkBAAAACFdyaXRlU2V0AAAAAQkABEwAAAACCQEAAAAJRGF0YUVudHJ5AAAAAgkAASwAAAACBQAAAApjdXJyZW50S2V5AgAAAAZfd2F2ZXMFAAAACW5ld0Ftb3VudAUAAAADbmlsCQEAAAALVHJhbnNmZXJTZXQAAAABCQAETAAAAAIJAQAAAA5TY3JpcHRUcmFuc2ZlcgAAAAMIBQAAAAFpAAAABmNhbGxlcgUAAAANdHJhc2ZlckFtb3VudAUAAAAGRVVDb2luBQAAAANuaWwAAAABaQEAAAAOd2l0aGRyYXdVU0NvaW4AAAAABAAAAANwbXQJAQAAAAdleHRyYWN0AAAAAQgFAAAAAWkAAAAHcGF5bWVudAMJAQAAAAlpc0RlZmluZWQAAAABCAUAAAADcG10AAAAB2Fzc2V0SWQDCQAAAAAAAAIIBQAAAANwbXQAAAAHYXNzZXRJZAUAAAAGRVVDb2luBAAAAApjdXJyZW50S2V5CQACWAAAAAEICAUAAAABaQAAAAZjYWxsZXIAAAAFYnl0ZXMEAAAADWN1cnJlbnRBbW91bnQEAAAAByRtYXRjaDAJAAQaAAAAAgUAAAAEdGhpcwkAASwAAAACBQAAAApjdXJyZW50S2V5AgAAAAdfdXNjb2luAwkAAAEAAAACBQAAAAckbWF0Y2gwAgAAAANJbnQEAAAAAWEFAAAAByRtYXRjaDAFAAAAAWEAAAAAAAAAAAAEAAAABHJhdGUJAQAAAA5nZXROdW1iZXJCeUtleQAAAAECAAAAC3dhdmVzX3VzZF8yBAAAAA10cmFzZmVyQW1vdW50CQAAaQAAAAIIBQAAAANwbXQAAAAGYW1vdW50AAAAAAAAAABkBAAAAAluZXdBbW91bnQJAABlAAAAAgUAAAANY3VycmVudEFtb3VudAUAAAANdHJhc2ZlckFtb3VudAMJAABmAAAAAgAAAAAAAAAAAAgFAAAAA3BtdAAAAAZhbW91bnQJAAACAAAAAQIAAAAeQ2FuJ3Qgd2l0aGRyYXcgbmVnYXRpdmUgYW1vdW50AwkAAGYAAAACAAAAAAAAAAAABQAAAAluZXdBbW91bnQJAAACAAAAAQIAAAAbTm90IGVub3VnaCBVU0NvaW4gRGVwb3NpdGVkCQEAAAAMU2NyaXB0UmVzdWx0AAAAAgkBAAAACFdyaXRlU2V0AAAAAQkABEwAAAACCQEAAAAJRGF0YUVudHJ5AAAAAgkAASwAAAACBQAAAApjdXJyZW50S2V5AgAAAAdfdXNjb2luBQAAAAluZXdBbW91bnQFAAAAA25pbAkBAAAAC1RyYW5zZmVyU2V0AAAAAQkABEwAAAACCQEAAAAOU2NyaXB0VHJhbnNmZXIAAAADCAUAAAABaQAAAAZjYWxsZXIFAAAADXRyYXNmZXJBbW91bnQFAAAABlVTQ29pbgUAAAADbmlsCQAAAgAAAAECAAAAIVlvdSBDYW4gV2l0aGRyYXcgd2l0aCBFVUNvaW4gb25seQkAAAIAAAABAgAAACFZb3UgQ2FuIFdpdGhkcmF3IHdpdGggRVVDb2luIG9ubHkAAAABaQEAAAANd2l0aGRyYXdXYXZlcwAAAAAEAAAAA3BtdAkBAAAAB2V4dHJhY3QAAAABCAUAAAABaQAAAAdwYXltZW50AwkBAAAACWlzRGVmaW5lZAAAAAEIBQAAAANwbXQAAAAHYXNzZXRJZAMJAAAAAAAAAggFAAAAA3BtdAAAAAdhc3NldElkBQAAAAZFVUNvaW4EAAAACmN1cnJlbnRLZXkJAAJYAAAAAQgIBQAAAAFpAAAABmNhbGxlcgAAAAVieXRlcwQAAAANY3VycmVudEFtb3VudAQAAAAHJG1hdGNoMAkABBoAAAACBQAAAAR0aGlzCQABLAAAAAIFAAAACmN1cnJlbnRLZXkCAAAABl93YXZlcwMJAAABAAAAAgUAAAAHJG1hdGNoMAIAAAADSW50BAAAAAFhBQAAAAckbWF0Y2gwBQAAAAFhAAAAAAAAAAAABAAAAARyYXRlCQEAAAAOZ2V0TnVtYmVyQnlLZXkAAAABAgAAAAt3YXZlc191c2RfMgQAAAANdHJhc2ZlckFtb3VudAkAAGgAAAACCQAAaQAAAAIIBQAAAANwbXQAAAAGYW1vdW50BQAAAARyYXRlAAAAAAAAAABkBAAAAAluZXdBbW91bnQJAABlAAAAAgUAAAANY3VycmVudEFtb3VudAUAAAANdHJhc2ZlckFtb3VudAMJAABmAAAAAgAAAAAAAAAAAAgFAAAAA3BtdAAAAAZhbW91bnQJAAACAAAAAQIAAAAeQ2FuJ3Qgd2l0aGRyYXcgbmVnYXRpdmUgYW1vdW50AwkAAGYAAAACAAAAAAAAAAAABQAAAAluZXdBbW91bnQJAAACAAAAAQIAAAAaTm90IGVub3VnaCBXYXZlcyBEZXBvc2l0ZWQJAQAAAAxTY3JpcHRSZXN1bHQAAAACCQEAAAAIV3JpdGVTZXQAAAABCQAETAAAAAIJAQAAAAlEYXRhRW50cnkAAAACCQABLAAAAAIFAAAACmN1cnJlbnRLZXkCAAAABl93YXZlcwUAAAAJbmV3QW1vdW50BQAAAANuaWwJAQAAAAtUcmFuc2ZlclNldAAAAAEJAARMAAAAAgkBAAAADlNjcmlwdFRyYW5zZmVyAAAAAwgFAAAAAWkAAAAGY2FsbGVyBQAAAA10cmFzZmVyQW1vdW50BQAAAAR1bml0BQAAAANuaWwJAAACAAAAAQIAAAAhWW91IENhbiBXaXRoZHJhdyB3aXRoIEVVQ29pbiBvbmx5CQAAAgAAAAECAAAAIVlvdSBDYW4gV2l0aGRyYXcgd2l0aCBFVUNvaW4gb25seQAAAAFpAQAAAAlnZXRGYXVjZXQAAAABAAAABmFtb3VudAQAAAAKY3VycmVudEtleQkAAlgAAAABCAgFAAAAAWkAAAAGY2FsbGVyAAAABWJ5dGVzBAAAAA1jdXJyZW50QW1vdW50BAAAAAckbWF0Y2gwCQAEGgAAAAIFAAAABHRoaXMJAAEsAAAAAgUAAAAKY3VycmVudEtleQIAAAAHX2ZhdWNldAMJAAABAAAAAgUAAAAHJG1hdGNoMAIAAAADSW50BAAAAAFhBQAAAAckbWF0Y2gwBQAAAAFhAAAAAAAAAAAAAwkAAGYAAAACAAAAAAAAAAAABQAAAAZhbW91bnQJAAACAAAAAQIAAAAeQ2FuJ3Qgd2l0aGRyYXcgbmVnYXRpdmUgYW1vdW50AwkAAGYAAAACBQAAAA1jdXJyZW50QW1vdW50AAAAAAAAAAAACQAAAgAAAAECAAAAFEZhdWNldCBhbHJlYWR5IHRha2VuCQEAAAAMU2NyaXB0UmVzdWx0AAAAAgkBAAAACFdyaXRlU2V0AAAAAQkABEwAAAACCQEAAAAJRGF0YUVudHJ5AAAAAgkAASwAAAACBQAAAApjdXJyZW50S2V5AgAAAAdfZmF1Y2V0BQAAAAZhbW91bnQFAAAAA25pbAkBAAAAC1RyYW5zZmVyU2V0AAAAAQkABEwAAAACCQEAAAAOU2NyaXB0VHJhbnNmZXIAAAADCAUAAAABaQAAAAZjYWxsZXIFAAAABmFtb3VudAUAAAAGRVVDb2luBQAAAANuaWwAAAABAAAAAnR4AQAAAAZ2ZXJpZnkAAAAABAAAAAckbWF0Y2gwBQAAAAJ0eAMJAAABAAAAAgUAAAAHJG1hdGNoMAIAAAAUU2V0U2NyaXB0VHJhbnNhY3Rpb24EAAAAAWQFAAAAByRtYXRjaDAJAAH0AAAAAwgFAAAAAnR4AAAACWJvZHlCeXRlcwkAAZEAAAACCAUAAAACdHgAAAAGcHJvb2ZzAAAAAAAAAAAABQAAAA5vd25lclB1YmxpY0tleQMJAAABAAAAAgUAAAAHJG1hdGNoMAIAAAAPRGF0YVRyYW5zYWN0aW9uBAAAAAFkBQAAAAckbWF0Y2gwBgflnzQl"
	r, err := reader.NewReaderFromBase64(code)
	require.NoError(t, err)
	script, err := BuildScript(r)
	require.NoError(t, err)

	txID, err := crypto.NewDigestFromBase58("HuonmGzdTvYFbD5q9pn32zo8zYJPyuSbnJBQJ6TtZXNd")
	require.NoError(t, err)
	proof, err := crypto.NewSignatureFromBase58("4FqjzEtyjhhutG2sczrsdwXcCAv8bBfRDyYAt67P6rVcnERd8fa9saMzegyfa5d5LvgXDCpLWV6oYREsu2VJKUCX")
	require.NoError(t, err)
	proofs := proto.NewProofs()
	proofs.Proofs = []proto.B58Bytes{proof[:]}
	sender, err := crypto.NewPublicKeyFromBase58("CneM2DD58Xtnnyee8sWDCafU1vPsoLhVgTvGJtPHaou6")
	require.NoError(t, err)
	address, err := proto.NewAddressFromString("3N5jpkcHiH5R36y9cYnoXhVHe4pxRkS3peF")
	require.NoError(t, err)
	recipient := proto.NewRecipientFromAddress(address)
	arguments := proto.Arguments{}
	call := proto.FunctionCall{
		Default:   false,
		Name:      "deposit",
		Arguments: arguments,
	}
	tx := &proto.InvokeScriptWithProofs{
		Type:            proto.InvokeScriptTransaction,
		Version:         1,
		ID:              &txID,
		Proofs:          proofs,
		ChainID:         proto.TestNetScheme,
		SenderPK:        sender,
		ScriptRecipient: recipient,
		FunctionCall:    call,
		Payments:        proto.ScriptPayments{proto.ScriptPayment{Amount: 100000000, Asset: proto.OptionalAsset{}}},
		FeeAsset:        proto.OptionalAsset{},
		Fee:             500000,
		Timestamp:       1583951694368,
	}
	entries := map[string]proto.DataEntry{"3MwT5r4YSyG4QAiqi8VNZkL9eP9e354DXfE_waves": &proto.IntegerDataEntry{Key: "3MwT5r4YSyG4QAiqi8VNZkL9eP9e354DXfE_waves", Value: 6012000}}
	state := mockstate.State{
		TransactionsByID:       nil,
		TransactionsHeightByID: nil,
		WavesBalance:           5000000000, // ~50 WAVES
		DataEntries:            entries,
		AssetIsSponsored:       false,
		BlockHeaderByHeight:    nil,
		NewestHeightVal:        844761,
		Assets:                 nil,
	}
	this := NewAddressFromProtoAddress(address)
	gs := crypto.MustBytesFromBase58("AWH9QVEnmN6VjRyEfs93UtAiCkwrNJ2phKYe25KFNCz")
	gen, err := proto.NewAddressFromString("3MxTeL8dKLUGh9B1A2aaZxQ8BLL22bDdm6G")
	require.NoError(t, err)
	blockInfo := proto.BlockInfo{
		Timestamp:           1567938316714,
		Height:              844761,
		BaseTarget:          1550,
		GenerationSignature: gs,
		Generator:           gen,
		GeneratorPublicKey:  sender,
	}
	lastBlock := NewObjectFromBlockInfo(blockInfo)
	actions, err := script.CallFunction(proto.TestNetScheme, state, tx, this, lastBlock)
	require.NoError(t, err)
	sr, err := proto.NewScriptResult(actions, proto.ScriptErrorMessage{})
	require.NoError(t, err)

	expectedDataWrites := []*proto.DataEntryScriptAction{
		{Entry: &proto.IntegerDataEntry{Key: "3MwT5r4YSyG4QAiqi8VNZkL9eP9e354DXfE_waves", Value: 7012000}},
	}
	a, err := proto.NewAddressFromString("3MwT5r4YSyG4QAiqi8VNZkL9eP9e354DXfE")
	require.NoError(t, err)
	asset, err := proto.NewOptionalAssetFromString("Ea6CdDfumo8ZFecxUSWKAjZpQXmkRC79WB4ktu3KffPn")
	require.NoError(t, err)
	expectedTransfers := []*proto.TransferScriptAction{
		{Recipient: proto.NewRecipientFromAddress(a), Amount: 0, Asset: *asset},
	}
	expectedResult := &proto.ScriptResult{
<<<<<<< HEAD
		DataEntries:  expectedDataWrites,
		Transfers:    make([]*proto.TransferScriptAction, 0),
		Issues:       make([]*proto.IssueScriptAction, 0),
		Reissues:     make([]*proto.ReissueScriptAction, 0),
		Burns:        make([]*proto.BurnScriptAction, 0),
		Sponsorships: make([]*proto.SponsorshipScriptAction, 0),
=======
		DataEntries: expectedDataWrites,
		Transfers:   expectedTransfers,
		Issues:      make([]*proto.IssueScriptAction, 0),
		Reissues:    make([]*proto.ReissueScriptAction, 0),
		Burns:       make([]*proto.BurnScriptAction, 0),
>>>>>>> bef64f7e
	}
	assert.Equal(t, expectedResult, sr)
}

func Test8Ball(t *testing.T) {
	code := "AAIDAAAAAAAAAAAAAAAEAAAAAAxhbnN3ZXJzQ291bnQAAAAAAAAAABQAAAAAB2Fuc3dlcnMJAARMAAAAAgIAAAAOSXQgaXMgY2VydGFpbi4JAARMAAAAAgIAAAATSXQgaXMgZGVjaWRlZGx5IHNvLgkABEwAAAACAgAAABBXaXRob3V0IGEgZG91YnQuCQAETAAAAAICAAAAEVllcyAtIGRlZmluaXRlbHkuCQAETAAAAAICAAAAE1lvdSBtYXkgcmVseSBvbiBpdC4JAARMAAAAAgIAAAARQXMgSSBzZWUgaXQsIHllcy4JAARMAAAAAgIAAAAMTW9zdCBsaWtlbHkuCQAETAAAAAICAAAADU91dGxvb2sgZ29vZC4JAARMAAAAAgIAAAAEWWVzLgkABEwAAAACAgAAABNTaWducyBwb2ludCB0byB5ZXMuCQAETAAAAAICAAAAFlJlcGx5IGhhenksIHRyeSBhZ2Fpbi4JAARMAAAAAgIAAAAQQXNrIGFnYWluIGxhdGVyLgkABEwAAAACAgAAABhCZXR0ZXIgbm90IHRlbGwgeW91IG5vdy4JAARMAAAAAgIAAAATQ2Fubm90IHByZWRpY3Qgbm93LgkABEwAAAACAgAAABpDb25jZW50cmF0ZSBhbmQgYXNrIGFnYWluLgkABEwAAAACAgAAABJEb24ndCBjb3VudCBvbiBpdC4JAARMAAAAAgIAAAAPTXkgcmVwbHkgaXMgbm8uCQAETAAAAAICAAAAEk15IHNvdXJjZXMgc2F5IG5vLgkABEwAAAACAgAAABRPdXRsb29rIG5vdCBzbyBnb29kLgkABEwAAAACAgAAAA5WZXJ5IGRvdWJ0ZnVsLgUAAAADbmlsAQAAAAlnZXRBbnN3ZXIAAAACAAAACHF1ZXN0aW9uAAAADnByZXZpb3VzQW5zd2VyBAAAAARoYXNoCQAB9wAAAAEJAAGbAAAAAQkAASwAAAACBQAAAAhxdWVzdGlvbgUAAAAOcHJldmlvdXNBbnN3ZXIEAAAABWluZGV4CQAEsQAAAAEFAAAABGhhc2gJAAGRAAAAAgUAAAAHYW5zd2VycwkAAGoAAAACBQAAAAVpbmRleAUAAAAMYW5zd2Vyc0NvdW50AQAAABFnZXRQcmV2aW91c0Fuc3dlcgAAAAEAAAAHYWRkcmVzcwQAAAAHJG1hdGNoMAkABB0AAAACBQAAAAR0aGlzCQABLAAAAAIFAAAAB2FkZHJlc3MCAAAAAl9hAwkAAAEAAAACBQAAAAckbWF0Y2gwAgAAAAZTdHJpbmcEAAAAAWEFAAAAByRtYXRjaDAFAAAAAWEFAAAAB2FkZHJlc3MAAAABAAAAAWkBAAAABnRlbGxtZQAAAAEAAAAIcXVlc3Rpb24EAAAADWNhbGxlckFkZHJlc3MJAAJYAAAAAQgIBQAAAAFpAAAABmNhbGxlcgAAAAVieXRlcwQAAAAGYW5zd2VyCQEAAAAJZ2V0QW5zd2VyAAAAAgUAAAAIcXVlc3Rpb24JAQAAABFnZXRQcmV2aW91c0Fuc3dlcgAAAAEFAAAADWNhbGxlckFkZHJlc3MJAQAAAAhXcml0ZVNldAAAAAEJAARMAAAAAgkBAAAACURhdGFFbnRyeQAAAAIJAAEsAAAAAgUAAAANY2FsbGVyQWRkcmVzcwIAAAACX3EFAAAACHF1ZXN0aW9uCQAETAAAAAIJAQAAAAlEYXRhRW50cnkAAAACCQABLAAAAAIFAAAADWNhbGxlckFkZHJlc3MCAAAAAl9hBQAAAAZhbnN3ZXIFAAAAA25pbAAAAACOjDZR"
	r, err := reader.NewReaderFromBase64(code)
	require.NoError(t, err)
	script, err := BuildScript(r)
	require.NoError(t, err)

	txID, err := crypto.NewDigestFromBase58("6zUFtrHoWpzVoGcW1eqxQptoYpv3WSMDFjwpU7CtdgDn")
	require.NoError(t, err)
	proof, err := crypto.NewSignatureFromBase58("4x5AEuTj5yhaJQrE8YXUKg9Bc2n5GtdfG7bbrhXqB6wro9AcAtQH4ZgDFMawp5jLVcp3yesJxQ53ALVZTZjkeaWY")
	require.NoError(t, err)
	proofs := proto.NewProofs()
	proofs.Proofs = []proto.B58Bytes{proof[:]}
	sender, err := crypto.NewPublicKeyFromBase58("4KxkQHV5VP5a5tm5ETSEj78r9JfLUPFqZFmnQz1q878Y")
	require.NoError(t, err)
	address, err := proto.NewAddressFromString("3N27HUMt4ddx2X7foQwZRmpFzg5PSzLrUgU")
	require.NoError(t, err)
	recipient := proto.NewRecipientFromAddress(address)
	arguments := proto.Arguments{}
	arguments.Append(&proto.StringArgument{Value: "What is my purpose?"})
	call := proto.FunctionCall{
		Default:   false,
		Name:      "tellme",
		Arguments: arguments,
	}
	tx := &proto.InvokeScriptWithProofs{
		Type:            proto.InvokeScriptTransaction,
		Version:         1,
		ID:              &txID,
		Proofs:          proofs,
		ChainID:         proto.TestNetScheme,
		SenderPK:        sender,
		ScriptRecipient: recipient,
		FunctionCall:    call,
		Payments:        proto.ScriptPayments{},
		FeeAsset:        proto.OptionalAsset{},
		Fee:             500000,
		Timestamp:       1577191068093,
	}
	entries := map[string]proto.DataEntry{
		"3Mz67eGY4aNdBHJtgbRPVde3KwAeN3ULLHG_q": &proto.StringDataEntry{Key: "3Mz67eGY4aNdBHJtgbRPVde3KwAeN3ULLHG_q", Value: "What is my purpose?"},
		"3Mz67eGY4aNdBHJtgbRPVde3KwAeN3ULLHG_a": &proto.StringDataEntry{Key: "3Mz67eGY4aNdBHJtgbRPVde3KwAeN3ULLHG_a", Value: "You may rely on it."},
	}
	state := mockstate.State{
		TransactionsByID:       nil,
		TransactionsHeightByID: nil,
		WavesBalance:           5000000000, // ~50 WAVES
		DataEntries:            entries,
		AssetIsSponsored:       false,
		BlockHeaderByHeight:    nil,
		NewestHeightVal:        844761,
		Assets:                 nil,
	}
	this := NewAddressFromProtoAddress(address)
	gs := crypto.MustBytesFromBase58("AWH9QVEnmN6VjRyEfs93UtAiCkwrNJ2phKYe25KFNCz")
	gen, err := proto.NewAddressFromString("3MxTeL8dKLUGh9B1A2aaZxQ8BLL22bDdm6G")
	require.NoError(t, err)
	blockInfo := proto.BlockInfo{
		Timestamp:           1567938316714,
		Height:              844761,
		BaseTarget:          1550,
		GenerationSignature: gs,
		Generator:           gen,
		GeneratorPublicKey:  sender,
	}
	lastBlock := NewObjectFromBlockInfo(blockInfo)
	actions, err := script.CallFunction(proto.TestNetScheme, state, tx, this, lastBlock)
	require.NoError(t, err)
	sr, err := proto.NewScriptResult(actions, proto.ScriptErrorMessage{})
	require.NoError(t, err)

	expectedDataWrites := []*proto.DataEntryScriptAction{
		{Entry: &proto.StringDataEntry{Key: "3Mz67eGY4aNdBHJtgbRPVde3KwAeN3ULLHG_q", Value: "What is my purpose?"}},
		{Entry: &proto.StringDataEntry{Key: "3Mz67eGY4aNdBHJtgbRPVde3KwAeN3ULLHG_a", Value: "Yes - definitely."}},
	}
	expectedResult := &proto.ScriptResult{
		DataEntries:  expectedDataWrites,
		Transfers:    make([]*proto.TransferScriptAction, 0),
		Issues:       make([]*proto.IssueScriptAction, 0),
		Reissues:     make([]*proto.ReissueScriptAction, 0),
		Burns:        make([]*proto.BurnScriptAction, 0),
		Sponsorships: make([]*proto.SponsorshipScriptAction, 0),
	}
	assert.Equal(t, expectedResult, sr)
}

func TestIntegerEntry(t *testing.T) {
	code := "AAIEAAAAAAAAAAgIAhIECgIIAQAAAAAAAAABAAAAAWkBAAAABGNhbGwAAAACAAAAA25vbQAAAANhZ2UEAAAADG93bmVyQWRkcmVzcwkABCUAAAABCAUAAAABaQAAAAZjYWxsZXIJAARMAAAAAgkBAAAADEludGVnZXJFbnRyeQAAAAIJAAEsAAAAAgUAAAAMb3duZXJBZGRyZXNzAgAAAARfYWdlBQAAAANhZ2UJAARMAAAAAgkBAAAAC1N0cmluZ0VudHJ5AAAAAgkAASwAAAACBQAAAAxvd25lckFkZHJlc3MCAAAABF9ub20FAAAAA25vbQUAAAADbmlsAAAAAHNCMbc="
	r, err := reader.NewReaderFromBase64(code)
	require.NoError(t, err)
	script, err := BuildScript(r)
	require.NoError(t, err)

	txID, err := crypto.NewDigestFromBase58("AjSkRGMhckj4bhwtLPyeSTeDY6unoDwjs736t2bNvV3D")
	require.NoError(t, err)
	proof, err := crypto.NewSignatureFromBase58("2g1hQJKw1Mzc7Qpw8WzzheDibi34JWATTsV1m39GPGJc1oz1DH82RRFnHkp1QEMg7ccH3K71YFLuK1GrHrrnfEjJ")
	require.NoError(t, err)
	proofs := proto.NewProofs()
	proofs.Proofs = []proto.B58Bytes{proof[:]}
	sender, err := crypto.NewPublicKeyFromBase58("Ccebak7uPmCpdNGrVTxENghcrCLF7m9MXGA2BbMDknoW")
	require.NoError(t, err)
	address, err := proto.NewAddressFromString("3MouSkYhyvLXkn9wYRcqHUrhcDgNipSGFQN")
	require.NoError(t, err)
	recipient := proto.NewRecipientFromAddress(address)
	arguments := proto.Arguments{}
	arguments.Append(&proto.IntegerArgument{Value: 1})
	arguments.Append(&proto.StringArgument{Value: "Hi!!! hello!"})
	call := proto.FunctionCall{
		Default:   false,
		Name:      "call",
		Arguments: arguments,
	}
	tx := &proto.InvokeScriptWithProofs{
		Type:            proto.InvokeScriptTransaction,
		Version:         1,
		ID:              &txID,
		Proofs:          proofs,
		ChainID:         proto.StageNetScheme,
		SenderPK:        sender,
		ScriptRecipient: recipient,
		FunctionCall:    call,
		Payments:        proto.ScriptPayments{},
		FeeAsset:        proto.OptionalAsset{},
		Fee:             500000,
		Timestamp:       1588047474869,
	}
	entries := map[string]proto.DataEntry{}
	state := mockstate.State{
		TransactionsByID:       nil,
		TransactionsHeightByID: nil,
		WavesBalance:           5000000000, // ~50 WAVES
		DataEntries:            entries,
		AssetIsSponsored:       false,
		BlockHeaderByHeight:    nil,
		NewestHeightVal:        386529,
		Assets:                 nil,
	}
	this := NewAddressFromProtoAddress(address)
	gs := crypto.MustBytesFromBase58("AWH9QVEnmN6VjRyEfs93UtAiCkwrNJ2phKYe25KFNCz")
	gen, err := proto.NewAddressFromString("3MxTeL8dKLUGh9B1A2aaZxQ8BLL22bDdm6G")
	require.NoError(t, err)
	blockInfo := proto.BlockInfo{
		Timestamp:           1567938316714,
		Height:              844761,
		BaseTarget:          1550,
		GenerationSignature: gs,
		Generator:           gen,
		GeneratorPublicKey:  sender,
	}
	lastBlock := NewObjectFromBlockInfo(blockInfo)
	_, err = script.CallFunction(proto.StageNetScheme, state, tx, this, lastBlock)
	assert.Error(t, err)
}<|MERGE_RESOLUTION|>--- conflicted
+++ resolved
@@ -1925,20 +1925,12 @@
 		{Recipient: proto.NewRecipientFromAddress(a), Amount: 0, Asset: *asset},
 	}
 	expectedResult := &proto.ScriptResult{
-<<<<<<< HEAD
 		DataEntries:  expectedDataWrites,
-		Transfers:    make([]*proto.TransferScriptAction, 0),
+		Transfers:    expectedTransfers,
 		Issues:       make([]*proto.IssueScriptAction, 0),
 		Reissues:     make([]*proto.ReissueScriptAction, 0),
 		Burns:        make([]*proto.BurnScriptAction, 0),
 		Sponsorships: make([]*proto.SponsorshipScriptAction, 0),
-=======
-		DataEntries: expectedDataWrites,
-		Transfers:   expectedTransfers,
-		Issues:      make([]*proto.IssueScriptAction, 0),
-		Reissues:    make([]*proto.ReissueScriptAction, 0),
-		Burns:       make([]*proto.BurnScriptAction, 0),
->>>>>>> bef64f7e
 	}
 	assert.Equal(t, expectedResult, sr)
 }
