package ride

import (
	"bytes"
	"unicode/utf16"

	"github.com/pkg/errors"
	"github.com/wavesplatform/gowaves/pkg/crypto"
	"github.com/wavesplatform/gowaves/pkg/errs"
	"github.com/wavesplatform/gowaves/pkg/proto"
	"github.com/wavesplatform/gowaves/pkg/types"
)

type WrappedState struct {
<<<<<<< HEAD
	diff            diffState
	cle             rideAddress
	scheme          proto.Scheme
	invokeCount     uint64
	act             []proto.ScriptAction
	blackList       []proto.WavesAddress
	totalComplexity int
=======
	diff             diffState
	cle              rideAddress
	scheme           proto.Scheme
	act              []proto.ScriptAction
	blackList        []proto.Address
	invokeCount      int
	totalComplexity  int
	dataEntriesCount int
	dataEntriesSize  int
	actionsCount     int
>>>>>>> bda6cb05
}

func newWrappedState(env *EvaluationEnvironment) *WrappedState {
	dataEntries := diffDataEntries{
		diffInteger: map[string]proto.IntegerDataEntry{},
		diffBool:    map[string]proto.BooleanDataEntry{},
		diffString:  map[string]proto.StringDataEntry{},
		diffBinary:  map[string]proto.BinaryDataEntry{},
		diffDDelete: map[string]proto.DeleteDataEntry{},
	}
	diffSt := diffState{
		state:         env.st,
		dataEntries:   dataEntries,
		balances:      map[string]diffBalance{},
		sponsorships:  map[string]diffSponsorship{},
		newAssetsInfo: map[string]diffNewAssetInfo{},
		oldAssetsInfo: map[string]diffOldAssetInfo{},
		leases:        map[string]lease{}}

	return &WrappedState{diff: diffSt, cle: env.th.(rideAddress), scheme: env.sch}
}

func (ws *WrappedState) appendActions(actions []proto.ScriptAction) {
	ws.act = append(ws.act, actions...)
}

func (ws *WrappedState) checkTotalComplexity() (int, bool) {
	return ws.totalComplexity, ws.totalComplexity <= MaxChainInvokeComplexity
}

func (ws *WrappedState) callee() proto.WavesAddress {
	return proto.WavesAddress(ws.cle)
}

func (ws *WrappedState) smartAppendActions(actions []proto.ScriptAction, env Environment) error {
	modifiedActions, err := ws.ApplyToState(actions, env)
	if err != nil {
		return err
	}
	ws.appendActions(modifiedActions)
	return nil
}

func (ws *WrappedState) AddingBlockHeight() (uint64, error) {
	return ws.diff.state.AddingBlockHeight()
}

func (ws *WrappedState) NewestLeasingInfo(id crypto.Digest) (*proto.LeaseInfo, error) {
	return ws.diff.state.NewestLeasingInfo(id)
}

func (ws *WrappedState) NewestScriptPKByAddr(addr proto.WavesAddress) (crypto.PublicKey, error) {
	return ws.diff.state.NewestScriptPKByAddr(addr)
}

func (ws *WrappedState) NewestTransactionByID(id []byte) (proto.Transaction, error) {
	return ws.diff.state.NewestTransactionByID(id)
}

func (ws *WrappedState) NewestTransactionHeightByID(id []byte) (uint64, error) {
	return ws.diff.state.NewestTransactionHeightByID(id)
}

func (ws *WrappedState) GetByteTree(recipient proto.Recipient) (proto.Script, error) {
	return ws.diff.state.GetByteTree(recipient)
}
<<<<<<< HEAD
func (ws *WrappedState) NewestRecipientToAddress(recipient proto.Recipient) (*proto.WavesAddress, error) {
=======

func (ws *WrappedState) NewestRecipientToAddress(recipient proto.Recipient) (*proto.Address, error) {
>>>>>>> bda6cb05
	return ws.diff.state.NewestRecipientToAddress(recipient)
}

func (ws *WrappedState) NewestAddrByAlias(alias proto.Alias) (proto.WavesAddress, error) {
	return ws.diff.state.NewestAddrByAlias(alias)
}

func (ws *WrappedState) NewestAccountBalance(account proto.Recipient, assetID []byte) (uint64, error) {
	balance, err := ws.diff.state.NewestAccountBalance(account, assetID)
	if err != nil {
		return 0, err
	}
	var asset *proto.OptionalAsset

	if isAssetWaves(assetID) {
		waves := proto.NewOptionalAssetWaves()
		asset = &waves
	} else {
		asset, err = proto.NewOptionalAssetFromBytes(assetID)
		if err != nil {
			return 0, err
		}
	}

	balanceDiff, _, err := ws.diff.findBalance(account, *asset)
	if err != nil {
		return 0, err
	}
	if balanceDiff != nil {
		resBalance := int64(balance) + balanceDiff.regular
		return uint64(resBalance), nil

	}
	return balance, nil
}

func (ws *WrappedState) NewestFullWavesBalance(account proto.Recipient) (*proto.FullWavesBalance, error) {
	balance, err := ws.diff.state.NewestFullWavesBalance(account)
	if err != nil {
		return nil, err
	}
	wavesBalanceDiff, searchAddress, err := ws.diff.findBalance(account, proto.NewOptionalAssetWaves())
	if err != nil {
		return nil, err
	}
	if wavesBalanceDiff != nil {
		resRegular := wavesBalanceDiff.regular + int64(balance.Regular)
		resAvailable := (wavesBalanceDiff.regular - wavesBalanceDiff.leaseOut) + int64(balance.Available)
		resEffective := (wavesBalanceDiff.regular - wavesBalanceDiff.leaseOut + wavesBalanceDiff.leaseIn) + int64(balance.Effective)
		resLeaseIn := wavesBalanceDiff.leaseIn + int64(balance.LeaseIn)
		resLeaseOut := wavesBalanceDiff.leaseOut + int64(balance.LeaseOut)

		err := ws.diff.addEffectiveToHistory(searchAddress, resEffective)
		if err != nil {
			return nil, err
		}

		resGenerating := ws.diff.findMinGenerating(ws.diff.balances[searchAddress].effectiveHistory, int64(balance.Generating))

		return &proto.FullWavesBalance{
			Regular:    uint64(resRegular),
			Generating: uint64(resGenerating),
			Available:  uint64(resAvailable),
			Effective:  uint64(resEffective),
			LeaseIn:    uint64(resLeaseIn),
			LeaseOut:   uint64(resLeaseOut)}, nil

	}
	_, searchAddr := ws.diff.createNewWavesBalance(account)
	err = ws.diff.addEffectiveToHistory(searchAddr, int64(balance.Effective))
	if err != nil {
		return nil, err
	}
	return balance, nil
}

func (ws *WrappedState) IsStateUntouched(account proto.Recipient) (bool, error) {
	return ws.diff.state.IsStateUntouched(account)
}

func (ws *WrappedState) RetrieveNewestIntegerEntry(account proto.Recipient, key string) (*proto.IntegerDataEntry, error) {
	address, err := ws.diff.state.NewestRecipientToAddress(account)
	if err != nil {
		return nil, err
	}

	if deletedDataEntry := ws.diff.findDeleteFromDataEntryByKey(key, address.String()); deletedDataEntry != nil {
		return nil, nil
	}

	if intDataEntry := ws.diff.findIntFromDataEntryByKey(key, address.String()); intDataEntry != nil {
		return intDataEntry, nil
	}

	return ws.diff.state.RetrieveNewestIntegerEntry(account, key)
}

func (ws *WrappedState) RetrieveNewestBooleanEntry(account proto.Recipient, key string) (*proto.BooleanDataEntry, error) {
	address, err := ws.diff.state.NewestRecipientToAddress(account)
	if err != nil {
		return nil, err
	}

	if deletedDataEntry := ws.diff.findDeleteFromDataEntryByKey(key, address.String()); deletedDataEntry != nil {
		return nil, nil
	}

	if boolDataEntry := ws.diff.findBoolFromDataEntryByKey(key, address.String()); boolDataEntry != nil {
		return boolDataEntry, nil
	}
	return ws.diff.state.RetrieveNewestBooleanEntry(account, key)
}

func (ws *WrappedState) RetrieveNewestStringEntry(account proto.Recipient, key string) (*proto.StringDataEntry, error) {
	address, err := ws.diff.state.NewestRecipientToAddress(account)
	if err != nil {
		return nil, err
	}

	if deletedDataEntry := ws.diff.findDeleteFromDataEntryByKey(key, address.String()); deletedDataEntry != nil {
		return nil, nil
	}

	if stringDataEntry := ws.diff.findStringFromDataEntryByKey(key, address.String()); stringDataEntry != nil {
		return stringDataEntry, nil
	}
	return ws.diff.state.RetrieveNewestStringEntry(account, key)
}

func (ws *WrappedState) RetrieveNewestBinaryEntry(account proto.Recipient, key string) (*proto.BinaryDataEntry, error) {
	address, err := ws.diff.state.NewestRecipientToAddress(account)
	if err != nil {
		return nil, err
	}

	if deletedDataEntry := ws.diff.findDeleteFromDataEntryByKey(key, address.String()); deletedDataEntry != nil {
		return nil, nil
	}

	if binaryDataEntry := ws.diff.findBinaryFromDataEntryByKey(key, address.String()); binaryDataEntry != nil {
		return binaryDataEntry, nil
	}
	return ws.diff.state.RetrieveNewestBinaryEntry(account, key)
}

func (ws *WrappedState) NewestAssetIsSponsored(assetID crypto.Digest) (bool, error) {
	if cost := ws.diff.findSponsorship(assetID); cost != nil {
		if *cost == 0 {
			return false, nil
		}
		return true, nil
	}
	return ws.diff.state.NewestAssetIsSponsored(assetID)
}

func (ws *WrappedState) NewestAssetInfo(assetID crypto.Digest) (*proto.AssetInfo, error) {
	searchNewAsset := ws.diff.findNewAsset(assetID)
	if searchNewAsset == nil {
		assetFromStore, err := ws.diff.state.NewestAssetInfo(assetID)
		if err != nil {
			return nil, errors.Wrap(err, "failed to get asset's info from store")
		}
		if oldAssetFromDiff := ws.diff.findOldAsset(assetID); oldAssetFromDiff != nil {
			quantity := int64(assetFromStore.Quantity) + oldAssetFromDiff.diffQuantity

			assetFromStore.Quantity = uint64(quantity)
			return assetFromStore, nil
		}
		return assetFromStore, nil
	}
	issuerPK, err := ws.NewestScriptPKByAddr(searchNewAsset.dAppIssuer)
	if err != nil {
		return nil, errors.Wrap(err, "failed to get issuerPK from address in NewestAssetInfo")
	}
	scripted := false
	if searchNewAsset.script != nil {
		scripted = true
	}
	sponsored, err := ws.NewestAssetIsSponsored(assetID)
	if err != nil {
		return nil, errors.Wrap(err, "failed to find out sponsoring of the asset")
	}
	return &proto.AssetInfo{
		ID:              assetID,
		Quantity:        uint64(searchNewAsset.quantity),
		Decimals:        uint8(searchNewAsset.decimals),
		Issuer:          searchNewAsset.dAppIssuer,
		IssuerPublicKey: issuerPK,
		Reissuable:      searchNewAsset.reissuable,
		Scripted:        scripted,
		Sponsored:       sponsored,
	}, nil
}

func (ws *WrappedState) NewestFullAssetInfo(assetID crypto.Digest) (*proto.FullAssetInfo, error) {
	searchNewAsset := ws.diff.findNewAsset(assetID)

	if searchNewAsset == nil {

		assetFromStore, err := ws.diff.state.NewestFullAssetInfo(assetID)
		if err != nil {
			return nil, errors.Wrap(err, "failed to get asset's info from store")
		}

		if oldAssetFromDiff := ws.diff.findOldAsset(assetID); oldAssetFromDiff != nil {
			quantity := int64(assetFromStore.Quantity) + oldAssetFromDiff.diffQuantity

			if quantity >= 0 {
				assetFromStore.Quantity = uint64(quantity)
				return assetFromStore, nil
			}

			return nil, errors.Errorf("quantity of the asset is negative")
		}

		return assetFromStore, nil
	}

	issuerPK, err := ws.NewestScriptPKByAddr(searchNewAsset.dAppIssuer)
	if err != nil {
		return nil, errors.Wrap(err, "failed to get issuerPK from address in NewestAssetInfo")
	}

	scripted := false
	if searchNewAsset.script != nil {
		scripted = true
	}

	sponsored, err := ws.NewestAssetIsSponsored(assetID)
	if err != nil {
		return nil, errors.Wrap(err, "failed to find out sponsoring of the asset")
	}

	assetInfo := proto.AssetInfo{
		ID:              assetID,
		Quantity:        uint64(searchNewAsset.quantity),
		Decimals:        uint8(searchNewAsset.decimals),
		Issuer:          searchNewAsset.dAppIssuer,
		IssuerPublicKey: issuerPK,
		Reissuable:      searchNewAsset.reissuable,
		Scripted:        scripted,
		Sponsored:       sponsored,
	}
	scriptInfo := proto.ScriptInfo{
		Bytes: searchNewAsset.script,
	}

	sponsorshipCost := int64(0)
	if sponsorship := ws.diff.findSponsorship(assetID); sponsorship != nil {
		sponsorshipCost = *sponsorship
	}

	return &proto.FullAssetInfo{
		AssetInfo:       assetInfo,
		Name:            searchNewAsset.name,
		Description:     searchNewAsset.description,
		ScriptInfo:      scriptInfo,
		SponsorshipCost: uint64(sponsorshipCost),
	}, nil
}

func (ws *WrappedState) NewestHeaderByHeight(height proto.Height) (*proto.BlockHeader, error) {
	return ws.diff.state.NewestHeaderByHeight(height)
}

func (ws *WrappedState) BlockVRF(blockHeader *proto.BlockHeader, height proto.Height) ([]byte, error) {
	return ws.diff.state.BlockVRF(blockHeader, height)
}

func (ws *WrappedState) EstimatorVersion() (int, error) {
	return ws.diff.state.EstimatorVersion()
}

func (ws *WrappedState) IsNotFound(err error) bool {
	return ws.diff.state.IsNotFound(err)
}

func (ws *WrappedState) NewestScriptByAsset(asset proto.OptionalAsset) (proto.Script, error) {
	return ws.diff.state.NewestScriptByAsset(asset)
}

func (ws *WrappedState) validateAsset(action proto.ScriptAction, asset proto.OptionalAsset, env Environment) (bool, error) {
	if !asset.Present {
		return true, nil
	}
	assetInfo, err := ws.NewestAssetInfo(asset.ID)
	if err != nil {
		return false, err
	}
	if !assetInfo.Scripted {
		return true, nil
	}
<<<<<<< HEAD

	txID, err := crypto.NewDigestFromBytes(env.txID().(RideBytes))
=======
	txID, err := crypto.NewDigestFromBytes(env.txID().(rideBytes))
>>>>>>> bda6cb05
	if err != nil {
		return false, err
	}

	timestamp := env.timestamp()
	localEnv, err := NewEnvironment(env.scheme(), env.state(), env.internalPaymentsValidationHeight())
	if err != nil {
		return false, err
	}

	switch res := action.(type) {

	case *proto.TransferScriptAction:
		sender, err := proto.NewAddressFromPublicKey(localEnv.scheme(), *res.Sender)
		if err != nil {
			return false, err
		}

		fullTr := &proto.FullScriptTransfer{
			Amount:    uint64(res.Amount),
			Asset:     res.Asset,
			Recipient: res.Recipient,
			Sender:    sender,
			Timestamp: timestamp,
			ID:        &txID,
		}
		localEnv.SetTransactionFromScriptTransfer(fullTr)
	case *proto.AttachedPaymentScriptAction:
		sender, err := proto.NewAddressFromPublicKey(localEnv.scheme(), *res.Sender)
		if err != nil {
			return false, err
		}

		fullTr := &proto.FullScriptTransfer{
			Amount:    uint64(res.Amount),
			Asset:     res.Asset,
			Recipient: res.Recipient,
			Sender:    sender,
			Timestamp: timestamp,
			ID:        &txID,
		}
		localEnv.SetTransactionFromScriptTransfer(fullTr)

	case *proto.ReissueScriptAction, *proto.BurnScriptAction:
		err = localEnv.SetTransactionFromScriptAction(action, *action.SenderPK(), txID, timestamp)
		if err != nil {
			return false, err
		}

	}

	script, err := ws.NewestScriptByAsset(asset)
	if err != nil {
		return false, err
	}

	tree, err := Parse(script)
	if err != nil {
		return false, errors.Wrap(err, "failed to get tree by script")
	}

	localEnv.ChooseSizeCheck(tree.LibVersion)
	switch tree.LibVersion {
	case 4, 5:
		assetInfo, err := ws.NewestFullAssetInfo(asset.ID)
		if err != nil {
			return false, err
		}
		localEnv.SetThisFromFullAssetInfo(assetInfo)
	default:
		assetInfo, err := ws.NewestAssetInfo(asset.ID)
		if err != nil {
			return false, err
		}
		localEnv.SetThisFromAssetInfo(assetInfo)
	}

	localEnv.ChooseTakeString(true)
	localEnv.ChooseMaxDataEntriesSize(true)

	r, err := CallVerifier(localEnv, tree)
	if err != nil {
		return false, errors.Wrapf(err, "failed to call script on asset '%s'", asset.String())
	}
	if !r.Result() {
		return false, errs.NewTransactionNotAllowedByScript(r.UserError(), asset.ID.Bytes())
	}

	return r.Result(), nil
}

func (ws *WrappedState) validatePaymentAction(res *proto.AttachedPaymentScriptAction, sender proto.WavesAddress, env Environment, restrictions proto.ActionsValidationRestrictions) error {
	assetResult, err := ws.validateAsset(res, res.Asset, env)
	if err != nil {
		return errors.Wrapf(err, "failed to validate asset")
	}
	if !assetResult {
		return errors.New("action is forbidden by smart asset script")
	}
	if res.Amount < 0 {
		return errors.New("negative transfer amount")
	}
	if restrictions.DisableSelfTransfers {
		senderAddress := restrictions.ScriptAddress
		if res.SenderPK() != nil {
			var err error
			senderAddress, err = proto.NewAddressFromPublicKey(restrictions.Scheme, *res.SenderPK())
			if err != nil {
				return errors.Wrap(err, "failed to validate TransferScriptAction")
			}
		}
		if res.Recipient.Address.Equal(senderAddress) {
			return errors.New("transfers to DApp itself are forbidden since activation of RIDE V4")
		}
	}
	senderRcp := proto.NewRecipientFromAddress(sender)
	balance, err := ws.NewestAccountBalance(senderRcp, res.Asset.ID.Bytes())
	if err != nil {
		return err
	}
	if balance < uint64(res.Amount) {
		return errors.Errorf("attached payments: not enough money in the DApp. balance of DApp with address %s is %d and it tried to transfer asset %s to %s, amount of %d",
			sender.String(), balance, res.Asset.String(), res.Recipient.Address.String(), res.Amount)
	}
	return nil
}

<<<<<<< HEAD
func (ws *WrappedState) validateTransferAction(otherActionsCount *int, res *proto.TransferScriptAction, restrictions proto.ActionsValidationRestrictions, sender proto.WavesAddress, env Environment) error {
	*otherActionsCount++

=======
func (ws *WrappedState) validateTransferAction(res *proto.TransferScriptAction, restrictions proto.ActionsValidationRestrictions, sender proto.Address, env Environment) error {
	ws.actionsCount++
>>>>>>> bda6cb05
	assetResult, err := ws.validateAsset(res, res.Asset, env)
	if err != nil {
		return errors.Wrapf(err, "failed to validate asset")
	}
	if !assetResult {
		return errors.New("action is forbidden by smart asset script")
	}
	scriptVersion, err := ws.getLibVersion()
	if err != nil {
		return err
	}
	maxScriptActions := proto.GetMaxScriptActions(scriptVersion)
	if ws.actionsCount > maxScriptActions {
		return errors.Errorf("number of actions produced by script is more than allowed %d", maxScriptActions)
	}
	if res.Amount < 0 {
		return errors.New("negative transfer amount")
	}
	if restrictions.DisableSelfTransfers {
		senderAddress := restrictions.ScriptAddress
		if res.SenderPK() != nil {
			var err error
			senderAddress, err = proto.NewAddressFromPublicKey(restrictions.Scheme, *res.SenderPK())
			if err != nil {
				return errors.Wrap(err, "failed to validate TransferScriptAction")
			}
		}
		if res.Recipient.Address.Equal(senderAddress) {
			return errors.New("transfers to DApp itself are forbidden since activation of RIDE V4")
		}
	}
	senderRcp := proto.NewRecipientFromAddress(sender)
	balance, err := ws.NewestAccountBalance(senderRcp, res.Asset.ID.Bytes())
	if err != nil {
		return err
	}
	if balance < uint64(res.Amount) {
		return errors.Errorf("transfer action: not enough money in the DApp. balance of DApp with address %s is %d and it tried to transfer asset %s to %s, amount of %d",
			sender.String(), balance, res.Asset.String(), res.Recipient.Address.String(), res.Amount)
	}
	return nil
}

func (ws *WrappedState) validateDataEntryAction(res *proto.DataEntryScriptAction, restrictions proto.ActionsValidationRestrictions) error {
	ws.dataEntriesCount++
	if ws.dataEntriesCount > proto.MaxDataEntryScriptActions {
		return errors.Errorf("number of data entries produced by script is more than allowed %d", proto.MaxDataEntryScriptActions)
	}
	switch restrictions.KeySizeValidationVersion {
	case 1:
		if len(utf16.Encode([]rune(res.Entry.GetKey()))) > proto.MaxKeySize {
			return errs.NewTooBigArray("key is too large")
		}
	default:
		if len([]byte(res.Entry.GetKey())) > proto.MaxPBKeySize {
			return errs.NewTooBigArray("key is too large")
		}
	}
	ws.dataEntriesSize += res.Entry.BinarySize()
	if ws.dataEntriesSize > restrictions.MaxDataEntriesSize {
		return errors.Errorf("total size of data entries produced by script is more than %d bytes", restrictions.MaxDataEntriesSize)
	}
	return nil
}

func (ws *WrappedState) validateIssueAction(res *proto.IssueScriptAction) error {
	ws.actionsCount++
	scriptVersion, err := ws.getLibVersion()
	if err != nil {
		return err
	}
	maxScriptActions := proto.GetMaxScriptActions(scriptVersion)
	if ws.actionsCount > maxScriptActions {
		return errors.Errorf("number of actions produced by script is more than allowed %d", maxScriptActions)
	}
	if res.Quantity < 0 {
		return errors.New("negative quantity")
	}
	if res.Decimals < 0 || res.Decimals > proto.MaxDecimals {
		return errors.New("invalid decimals")
	}
	if l := len(res.Name); l < proto.MinAssetNameLen || l > proto.MaxAssetNameLen {
		return errors.New("invalid asset's name")
	}
	if l := len(res.Description); l > proto.MaxDescriptionLen {
		return errors.New("invalid asset's description")
	}
	return nil
}

func (ws *WrappedState) validateReissueAction(res *proto.ReissueScriptAction, env Environment) error {
	ws.actionsCount++
	asset := proto.NewOptionalAssetFromDigest(res.AssetID)
	assetResult, err := ws.validateAsset(res, *asset, env)
	if err != nil {
		return errors.Wrapf(err, "failed to validate asset")
	}
	if !assetResult {
		return errors.New("action is forbidden by smart asset script")
	}
	scriptVersion, err := ws.getLibVersion()
	if err != nil {
		return err
	}
	maxScriptActions := proto.GetMaxScriptActions(scriptVersion)
	if ws.actionsCount > maxScriptActions {
		return errors.Errorf("number of actions produced by script is more than allowed %d", maxScriptActions)
	}
	if res.Quantity < 0 {
		return errors.New("negative quantity")
	}
	assetInfo, err := ws.NewestAssetInfo(res.AssetID)
	if err != nil {
		return err
	}
	if !assetInfo.Reissuable {
		return errors.New("failed to reissue asset as it's not reissuable anymore")
	}
	return nil
}

func (ws *WrappedState) validateBurnAction(res *proto.BurnScriptAction, env Environment) error {
	ws.actionsCount++
	asset := proto.NewOptionalAssetFromDigest(res.AssetID)
	assetResult, err := ws.validateAsset(res, *asset, env)
	if err != nil {
		return errors.Wrapf(err, "failed to validate asset")
	}
	if !assetResult {
		return errors.New("action is forbidden by smart asset script")
	}
	scriptVersion, err := ws.getLibVersion()
	if err != nil {
		return err
	}
	maxScriptActions := proto.GetMaxScriptActions(scriptVersion)
	if ws.actionsCount > maxScriptActions {
		return errors.Errorf("number of actions produced by script is more than allowed %d", maxScriptActions)
	}
	if res.Quantity < 0 {
		return errors.New("negative quantity")
	}
	assetInfo, err := ws.NewestAssetInfo(res.AssetID)
	if err != nil {
		return err
	}
	if assetInfo.Quantity < uint64(res.Quantity) {
		return errors.New("quantity of asset is less than what was tried to burn")
	}
	return nil
}

func (ws *WrappedState) validateSponsorshipAction(res *proto.SponsorshipScriptAction) error {
	ws.actionsCount++
	scriptVersion, err := ws.getLibVersion()
	if err != nil {
		return err
	}
	maxScriptActions := proto.GetMaxScriptActions(scriptVersion)
	if ws.actionsCount > maxScriptActions {
		return errors.Errorf("number of actions produced by script is more than allowed %d", maxScriptActions)
	}
	if res.MinFee < 0 {
		return errors.New("negative minimal fee")
	}
	return nil
}

func (ws *WrappedState) validateLeaseAction(res *proto.LeaseScriptAction, restrictions proto.ActionsValidationRestrictions) error {
	ws.actionsCount++
	scriptVersion, err := ws.getLibVersion()
	if err != nil {
		return err
	}
	maxScriptActions := proto.GetMaxScriptActions(scriptVersion)
	if ws.actionsCount > maxScriptActions {
		return errors.Errorf("number of actions produced by script is more than allowed %d", maxScriptActions)
	}
	if res.Amount < 0 {
		return errors.New("negative leasing amount")
	}
	senderAddress := restrictions.ScriptAddress
	if res.SenderPK() != nil {
		var err error
		senderAddress, err = proto.NewAddressFromPublicKey(restrictions.Scheme, *res.SenderPK())
		if err != nil {
			return errors.Wrap(err, "failed to validate TransferScriptAction")
		}
	}
	if res.Recipient.Address.Equal(senderAddress) {
		return errors.New("leasing to DApp itself is forbidden")
	}
	balance, err := ws.NewestFullWavesBalance(proto.NewRecipientFromAddress(ws.callee()))
	if err != nil {
		return err
	}
	if balance.Available < uint64(res.Amount) {
		return errors.New("not enough money on the available balance of the account")
	}
	return nil
}

func (ws *WrappedState) validateLeaseCancelAction() error {
	ws.actionsCount++
	scriptVersion, err := ws.getLibVersion()
	if err != nil {
		return err
	}
	maxScriptActions := proto.GetMaxScriptActions(scriptVersion)
	if ws.actionsCount > maxScriptActions {
		return errors.Errorf("number of actions produced by script is more than allowed %d", maxScriptActions)
	}
	return nil
}

func (ws *WrappedState) getLibVersion() (int, error) {
	script, err := ws.GetByteTree(proto.NewRecipientFromAddress(ws.callee()))
	if err != nil {
		return 0, errors.Wrap(err, "failed to get script by recipient")
	}
	tree, err := Parse(script)
	if err != nil {
		return 0, errors.Wrap(err, "failed to get tree by script")
	}
	return tree.LibVersion, nil
}

func (ws *WrappedState) invCount() int {
	return ws.invokeCount
}

func (ws *WrappedState) incrementInvCount() {
	ws.invokeCount++
}

func (ws *WrappedState) ApplyToState(actions []proto.ScriptAction, env Environment) ([]proto.ScriptAction, error) {
	libVersion, err := ws.getLibVersion()
	if err != nil {
		return nil, err
	}

	disableSelfTransfers := libVersion >= 4
	var keySizeValidationVersion byte = 1
	if libVersion >= 4 {
		keySizeValidationVersion = 2
	}
	restrictions := proto.ActionsValidationRestrictions{
		DisableSelfTransfers:     disableSelfTransfers,
		KeySizeValidationVersion: keySizeValidationVersion,
		MaxDataEntriesSize:       env.maxDataEntriesSize(),
	}

	for _, action := range actions {
		switch res := action.(type) {

		case *proto.DataEntryScriptAction:
			err := ws.validateDataEntryAction(res, restrictions)
			if err != nil {
				return nil, errors.Wrapf(err, "failed to pass validation of data entry action")
			}

			switch dataEntry := res.Entry.(type) {

			case *proto.IntegerDataEntry:
				addr := ws.callee()
				senderPK, err := ws.diff.state.NewestScriptPKByAddr(addr)
				if err != nil {
					return nil, errors.Wrap(err, "failed to get public key by address")
				}
				res.Sender = &senderPK

				intEntry := *dataEntry

				ws.diff.dataEntries.diffInteger[dataEntry.Key+addr.String()] = intEntry

			case *proto.StringDataEntry:
				addr := ws.callee()
				senderPK, err := ws.diff.state.NewestScriptPKByAddr(addr)
				if err != nil {
					return nil, errors.Wrap(err, "failed to get public key by address")
				}
				res.Sender = &senderPK

				stringEntry := *dataEntry

				ws.diff.dataEntries.diffString[dataEntry.Key+addr.String()] = stringEntry

			case *proto.BooleanDataEntry:
				addr := ws.callee()
				senderPK, err := ws.diff.state.NewestScriptPKByAddr(addr)
				if err != nil {
					return nil, errors.Wrap(err, "failed to get public key by address")
				}
				res.Sender = &senderPK

				boolEntry := *dataEntry

				ws.diff.dataEntries.diffBool[dataEntry.Key+addr.String()] = boolEntry

			case *proto.BinaryDataEntry:
				addr := ws.callee()
				senderPK, err := ws.diff.state.NewestScriptPKByAddr(addr)
				if err != nil {
					return nil, errors.Wrap(err, "failed to get public key by address")
				}
				res.Sender = &senderPK

				binaryEntry := *dataEntry

				ws.diff.dataEntries.diffBinary[dataEntry.Key+addr.String()] = binaryEntry

			case *proto.DeleteDataEntry:
				addr := ws.callee()
				senderPK, err := ws.diff.state.NewestScriptPKByAddr(addr)
				if err != nil {
					return nil, errors.Wrap(err, "failed to get public key by address")
				}
				res.Sender = &senderPK
				deleteEntry := *dataEntry

				ws.diff.dataEntries.diffDDelete[dataEntry.Key+addr.String()] = deleteEntry

			default:

			}
		case *proto.AttachedPaymentScriptAction:
			var senderAddress proto.WavesAddress
			var senderPK crypto.PublicKey
			senderPK = *res.Sender
			var err error
			senderAddress, err = proto.NewAddressFromPublicKey(ws.scheme, senderPK)
			if err != nil {
				return nil, errors.Wrap(err, "failed to get address  by public key")
			}

			if env.validateInternalPayments() {
				err = ws.validatePaymentAction(res, senderAddress, env, restrictions)
				if err != nil {
					return nil, errors.Wrapf(err, "failed to pass validation of attached payments")
				}
			}

			searchBalance, searchAddr, err := ws.diff.findBalance(res.Recipient, res.Asset)
			if err != nil {
				return nil, err
			}
			err = ws.diff.changeBalance(searchBalance, searchAddr, res.Amount, res.Asset.ID, res.Recipient)
			if err != nil {
				return nil, err
			}

			senderRecipient := proto.NewRecipientFromAddress(senderAddress)
			senderSearchBalance, senderSearchAddr, err := ws.diff.findBalance(senderRecipient, res.Asset)
			if err != nil {
				return nil, err
			}

			err = ws.diff.changeBalance(senderSearchBalance, senderSearchAddr, -res.Amount, res.Asset.ID, senderRecipient)
			if err != nil {
				return nil, err
			}

		case *proto.TransferScriptAction:
			var senderAddress proto.WavesAddress
			var senderPK crypto.PublicKey

			pk, err := ws.diff.state.NewestScriptPKByAddr(ws.callee())
			if err != nil {
				return nil, errors.Wrap(err, "failed to get public key by address")
			}
			senderPK = pk
			senderAddress = ws.callee()

			res.Sender = &senderPK

			err = ws.validateTransferAction(res, restrictions, senderAddress, env)
			if err != nil {
				return nil, errors.Wrapf(err, "failed to pass validation of transfer action")
			}

			searchBalance, searchAddr, err := ws.diff.findBalance(res.Recipient, res.Asset)
			if err != nil {
				return nil, err
			}
			err = ws.diff.changeBalance(searchBalance, searchAddr, res.Amount, res.Asset.ID, res.Recipient)
			if err != nil {
				return nil, err
			}

			senderRecipient := proto.NewRecipientFromAddress(senderAddress)
			senderSearchBalance, senderSearchAddr, err := ws.diff.findBalance(senderRecipient, res.Asset)
			if err != nil {
				return nil, err
			}

			err = ws.diff.changeBalance(senderSearchBalance, senderSearchAddr, -res.Amount, res.Asset.ID, senderRecipient)
			if err != nil {
				return nil, err
			}

		case *proto.SponsorshipScriptAction:
			senderPK, err := ws.diff.state.NewestScriptPKByAddr(ws.callee())
			if err != nil {
				return nil, errors.Wrap(err, "failed to get public key by address")
			}
			res.Sender = &senderPK

			err = ws.validateSponsorshipAction(res)
			if err != nil {
				return nil, errors.Wrapf(err, "failed to pass validation of issue action")
			}

			var sponsorship diffSponsorship
			sponsorship.MinFee = res.MinFee

			ws.diff.sponsorships[res.AssetID.String()] = sponsorship

		case *proto.IssueScriptAction:
			err := ws.validateIssueAction(res)
			if err != nil {
				return nil, errors.Wrapf(err, "failed to pass validation of issue action")
			}

			var assetInfo diffNewAssetInfo
			assetInfo.dAppIssuer = ws.callee()
			assetInfo.name = res.Name
			assetInfo.description = res.Description
			assetInfo.quantity = res.Quantity
			assetInfo.decimals = res.Decimals
			assetInfo.reissuable = res.Reissuable
			assetInfo.script = res.Script
			assetInfo.nonce = res.Nonce

			ws.diff.newAssetsInfo[res.ID.String()] = assetInfo

			senderPK, err := ws.diff.state.NewestScriptPKByAddr(ws.callee())
			if err != nil {
				return nil, errors.Wrap(err, "failed to get public key by address")
			}
			res.Sender = &senderPK

			senderRcp := proto.NewRecipientFromAddress(ws.callee())
			asset := proto.NewOptionalAssetFromDigest(res.ID)
			searchBalance, searchAddr, err := ws.diff.findBalance(senderRcp, *asset)
			if err != nil {
				return nil, err
			}
			err = ws.diff.changeBalance(searchBalance, searchAddr, res.Quantity, asset.ID, senderRcp)
			if err != nil {
				return nil, err
			}

		case *proto.ReissueScriptAction:
			senderPK, err := ws.diff.state.NewestScriptPKByAddr(ws.callee())
			if err != nil {
				return nil, errors.Wrap(err, "failed to get public key by address")
			}
			res.Sender = &senderPK

			err = ws.validateReissueAction(res, env)
			if err != nil {
				return nil, errors.Wrapf(err, "failed to pass validation of reissue action")
			}

			senderRcp := proto.NewRecipientFromAddress(ws.callee())
			asset := proto.NewOptionalAssetFromDigest(res.AssetID)
			searchBalance, searchAddr, err := ws.diff.findBalance(senderRcp, *asset)
			if err != nil {
				return nil, err
			}

			searchNewAsset := ws.diff.findNewAsset(res.AssetID)
			if searchNewAsset == nil {
				if oldAssetFromDiff := ws.diff.findOldAsset(res.AssetID); oldAssetFromDiff != nil {
					oldAssetFromDiff.diffQuantity += res.Quantity

					ws.diff.oldAssetsInfo[res.AssetID.String()] = *oldAssetFromDiff
					err = ws.diff.changeBalance(searchBalance, searchAddr, res.Quantity, asset.ID, senderRcp)
					if err != nil {
						return nil, err
					}
					break
				}
				var assetInfo diffOldAssetInfo
				assetInfo.diffQuantity += res.Quantity
				ws.diff.oldAssetsInfo[res.AssetID.String()] = assetInfo
				err = ws.diff.changeBalance(searchBalance, searchAddr, res.Quantity, asset.ID, senderRcp)
				if err != nil {
					return nil, err
				}
				break
			}
			ws.diff.reissueNewAsset(res.AssetID, res.Quantity, res.Reissuable)

			err = ws.diff.changeBalance(searchBalance, searchAddr, res.Quantity, asset.ID, senderRcp)
			if err != nil {
				return nil, err
			}
		case *proto.BurnScriptAction:
			senderPK, err := ws.diff.state.NewestScriptPKByAddr(ws.callee())
			if err != nil {
				return nil, errors.Wrap(err, "failed to get public key by address")
			}
			res.Sender = &senderPK

			err = ws.validateBurnAction(res, env)
			if err != nil {
				return nil, errors.Wrapf(err, "failed to pass validation of burn action")
			}

			senderRcp := proto.NewRecipientFromAddress(ws.callee())
			asset := proto.NewOptionalAssetFromDigest(res.AssetID)
			searchBalance, searchAddr, err := ws.diff.findBalance(senderRcp, *asset)
			if err != nil {
				return nil, err
			}

			searchAsset := ws.diff.findNewAsset(res.AssetID)
			if searchAsset == nil {
				if oldAssetFromDiff := ws.diff.findOldAsset(res.AssetID); oldAssetFromDiff != nil {
					oldAssetFromDiff.diffQuantity -= res.Quantity

					ws.diff.oldAssetsInfo[res.AssetID.String()] = *oldAssetFromDiff
					err = ws.diff.changeBalance(searchBalance, searchAddr, -res.Quantity, asset.ID, senderRcp)
					if err != nil {
						return nil, err
					}
					break
				}
				var assetInfo diffOldAssetInfo
				assetInfo.diffQuantity -= res.Quantity
				ws.diff.oldAssetsInfo[res.AssetID.String()] = assetInfo
				err = ws.diff.changeBalance(searchBalance, searchAddr, -res.Quantity, asset.ID, senderRcp)
				if err != nil {
					return nil, err
				}
				break
			}
			ws.diff.burnNewAsset(res.AssetID, res.Quantity)

			err = ws.diff.changeBalance(searchBalance, searchAddr, -res.Quantity, asset.ID, senderRcp)
			if err != nil {
				return nil, err
			}

		case *proto.LeaseScriptAction:
			senderAddress := ws.callee()
			pk, err := ws.diff.state.NewestScriptPKByAddr(senderAddress)
			if err != nil {
				return nil, errors.Wrap(err, "failed to get public key by address")
			}

			res.Sender = &pk

			err = ws.validateLeaseAction(res, restrictions)
			if err != nil {
				return nil, errors.Wrapf(err, "failed to pass validation of lease action")
			}

			recipientSearchBalance, recipientSearchAddress, err := ws.diff.findBalance(res.Recipient, proto.NewOptionalAssetWaves())
			if err != nil {
				return nil, err
			}
			err = ws.diff.changeLeaseIn(recipientSearchBalance, recipientSearchAddress, res.Amount, res.Recipient)
			if err != nil {
				return nil, err
			}

			senderAccount := proto.NewRecipientFromAddress(senderAddress)
			senderSearchBalance, senderSearchAddr, err := ws.diff.findBalance(senderAccount, proto.NewOptionalAssetWaves())
			if err != nil {
				return nil, err
			}

			err = ws.diff.changeLeaseOut(senderSearchBalance, senderSearchAddr, res.Amount, senderAccount)
			if err != nil {
				return nil, err
			}

			ws.diff.addNewLease(res.Recipient, senderAccount, res.Amount, res.ID)

		case *proto.LeaseCancelScriptAction:
			pk, err := ws.diff.state.NewestScriptPKByAddr(ws.callee())
			if err != nil {
				return nil, errors.Wrap(err, "failed to get public key by address")
			}

			res.Sender = &pk

			err = ws.validateLeaseCancelAction()
			if err != nil {
				return nil, errors.Wrapf(err, "failed to pass validation of lease cancel action")
			}

			searchLease, err := ws.diff.findLeaseByIDForCancel(res.LeaseID)
			if err != nil {
				return nil, errors.Errorf("failed to find lease by leaseID")
			}
			if searchLease == nil {
				return nil, errors.Errorf("there is no lease to cancel")
			}

			recipientBalance, recipientSearchAddress, err := ws.diff.findBalance(searchLease.Recipient, proto.NewOptionalAssetWaves())
			if err != nil {
				return nil, err
			}
			if recipientBalance == nil {
				_, recipientSearchAddress = ws.diff.createNewWavesBalance(searchLease.Recipient)
			}

			senderBalance, senderSearchAddress, err := ws.diff.findBalance(searchLease.Sender, proto.NewOptionalAssetWaves())
			if err != nil {
				return nil, err
			}
			if senderBalance == nil {
				_, senderSearchAddress = ws.diff.createNewWavesBalance(searchLease.Sender)
			}

			ws.diff.cancelLease(*searchLease, senderSearchAddress, recipientSearchAddress)

		default:
		}
	}

	return actions, nil
}

type EvaluationEnvironment struct {
	sch                   proto.Scheme
	st                    types.SmartState
	h                     RideInt
	tx                    rideObject
	id                    RideType
	th                    RideType
	time                  uint64
	b                     rideObject
	check                 func(int) bool
	takeStr               func(s string, n int) RideString
	inv                   rideObject
	ver                   int
	validatePaymentsAfter uint64
	mds                   int
}

func NewEnvironment(scheme proto.Scheme, state types.SmartState, internalPaymentsValidationHeight uint64) (*EvaluationEnvironment, error) {
	height, err := state.AddingBlockHeight()
	if err != nil {
		return nil, err
	}
	return &EvaluationEnvironment{
		sch:                   scheme,
		st:                    state,
		h:                     RideInt(height),
		check:                 func(int) bool { return true }, // By default, for versions below 2 there was no check, always ok.
		takeStr:               func(s string, n int) RideString { panic("function 'takeStr' was not initialized") },
		validatePaymentsAfter: internalPaymentsValidationHeight,
	}, nil
}

func NewEnvironmentWithWrappedState(env *EvaluationEnvironment, payments proto.ScriptPayments, callerPK crypto.PublicKey) (*EvaluationEnvironment, error) {
	caller, err := proto.NewAddressFromPublicKey(env.sch, callerPK)
	if err != nil {
		return nil, errors.Wrap(err, "failed to create RIDE environment with wrapped state")
	}
	recipient := proto.NewRecipientFromAddress(proto.WavesAddress(env.th.(rideAddress)))

	st := newWrappedState(env)
	for _, payment := range payments {
		senderBalance, err := st.NewestAccountBalance(proto.NewRecipientFromAddress(caller), payment.Asset.ID.Bytes())
		if err != nil {
			return nil, err
		}
		if senderBalance < payment.Amount {
			return nil, errors.New("not enough money for tx attached payments")
		}

		searchBalance, searchAddr, err := st.diff.findBalance(recipient, payment.Asset)
		if err != nil {
			return nil, errors.Wrap(err, "failed to create RIDE environment with wrapped state")
		}
		err = st.diff.changeBalance(searchBalance, searchAddr, int64(payment.Amount), payment.Asset.ID, recipient)
		if err != nil {
			return nil, errors.Wrap(err, "failed to create RIDE environment with wrapped state")
		}

		callerRcp := proto.NewRecipientFromAddress(caller)
		senderSearchBalance, senderSearchAddr, err := st.diff.findBalance(callerRcp, payment.Asset)
		if err != nil {
			return nil, errors.Wrap(err, "failed to create RIDE environment with wrapped state")
		}

		err = st.diff.changeBalance(senderSearchBalance, senderSearchAddr, -int64(payment.Amount), payment.Asset.ID, callerRcp)
		if err != nil {
			return nil, errors.Wrap(err, "failed to create RIDE environment with wrapped state")
		}
	}

	return &EvaluationEnvironment{
		sch:                   env.sch,
		st:                    st,
		h:                     env.h,
		tx:                    env.tx,
		id:                    env.id,
		th:                    env.th,
		b:                     env.b,
		check:                 env.check,
		takeStr:               env.takeStr,
		inv:                   env.inv,
		validatePaymentsAfter: env.validatePaymentsAfter,
		mds:                   env.mds,
	}, nil
}

func (e *EvaluationEnvironment) ChooseTakeString(isRideV5 bool) {
	e.takeStr = takeRideString
	if !isRideV5 {
		e.takeStr = takeRideStringWrong
	}
}

func (e *EvaluationEnvironment) ChooseSizeCheck(v int) {
	e.ver = v
	if v > 2 {
		e.check = func(l int) bool {
			return l <= maxMessageLength
		}
	}
}

func (e *EvaluationEnvironment) ChooseMaxDataEntriesSize(isRideV5 bool) {
	e.mds = proto.MaxDataEntriesScriptActionsSizeInBytesV1
	if isRideV5 {
		e.mds = proto.MaxDataEntriesScriptActionsSizeInBytesV2
	}
}

func (e *EvaluationEnvironment) SetThisFromFullAssetInfo(info *proto.FullAssetInfo) {
	e.th = fullAssetInfoToObject(info)
}

func (e *EvaluationEnvironment) SetTimestamp(timestamp uint64) {
	e.time = timestamp
}

func (e *EvaluationEnvironment) SetThisFromAssetInfo(info *proto.AssetInfo) {
	e.th = assetInfoToObject(info)
}

func (e *EvaluationEnvironment) SetThisFromAddress(addr proto.WavesAddress) {
	e.th = rideAddress(addr)
}

func (e *EvaluationEnvironment) SetLastBlock(info *proto.BlockInfo) {
	e.b = blockInfoToObject(info)
}

func (e *EvaluationEnvironment) SetTransactionFromScriptTransfer(transfer *proto.FullScriptTransfer) {
	e.id = RideBytes(transfer.ID.Bytes())
	e.tx = scriptTransferToObject(transfer)
}

func (e *EvaluationEnvironment) SetTransactionWithoutProofs(tx proto.Transaction) error {
	err := e.SetTransaction(tx)
	if err != nil {
		return err
	}
	e.tx["proofs"] = rideUnit{}
	return nil
}

func (e *EvaluationEnvironment) SetTransactionFromScriptAction(action proto.ScriptAction, pk crypto.PublicKey, id crypto.Digest, ts uint64) error {
	obj, err := scriptActionToObject(e.sch, action, pk, id, ts)
	if err != nil {
		return err
	}
	e.tx = obj
	return nil
}

func (e *EvaluationEnvironment) SetTransaction(tx proto.Transaction) error {
	id, err := tx.GetID(e.sch)
	if err != nil {
		return err
	}
	e.id = RideBytes(id)
	obj, err := transactionToObject(e.sch, tx)
	if err != nil {
		return err
	}
	e.tx = obj
	return nil
}

func (e *EvaluationEnvironment) SetTransactionFromOrder(order proto.Order) error {
	obj, err := orderToObject(e.sch, order)
	if err != nil {
		return err
	}
	e.tx = obj
	return nil
}

func (e *EvaluationEnvironment) SetInvoke(tx *proto.InvokeScriptWithProofs, v int) error {
	obj, err := invocationToObject(v, e.sch, tx)
	if err != nil {
		return err
	}
	e.inv = obj
	return nil
}

func (e *EvaluationEnvironment) timestamp() uint64 {
	return e.time
}

func (e *EvaluationEnvironment) scheme() byte {
	return e.sch
}

func (e *EvaluationEnvironment) height() RideInt {
	return e.h
}

func (e *EvaluationEnvironment) transaction() rideObject {
	return e.tx
}

func (e *EvaluationEnvironment) this() RideType {
	return e.th
}

func (e *EvaluationEnvironment) block() rideObject {
	return e.b
}

func (e *EvaluationEnvironment) txID() RideType {
	return e.id
}

func (e *EvaluationEnvironment) state() types.SmartState {
	return e.st
}

func (e *EvaluationEnvironment) setNewDAppAddress(address proto.WavesAddress) {
	ws, ok := e.st.(*WrappedState)
	if !ok {
		panic("not a WrappedState")
	}
	ws.cle = rideAddress(address)
	e.SetThisFromAddress(address)
}

func (e *EvaluationEnvironment) checkMessageLength(l int) bool {
	return e.check(l)
}

func (e *EvaluationEnvironment) takeString(s string, n int) RideString {
	return e.takeStr(s, n)
}

func (e *EvaluationEnvironment) invocation() rideObject {
	return e.inv
}

func (e *EvaluationEnvironment) setInvocation(inv rideObject) {
	e.inv = inv
}

func (e *EvaluationEnvironment) libVersion() int {
	return e.ver
}

func (e *EvaluationEnvironment) validateInternalPayments() bool {
	return int(e.h) > int(e.validatePaymentsAfter)
}

func (e *EvaluationEnvironment) internalPaymentsValidationHeight() uint64 {
	return e.validatePaymentsAfter
}

func (e *EvaluationEnvironment) maxDataEntriesSize() int {
	return e.mds
}

var wavesAssetBytes = crypto.Digest{}.Bytes()

func isAssetWaves(assetID []byte) bool {
	return bytes.Equal(wavesAssetBytes, assetID)
}<|MERGE_RESOLUTION|>--- conflicted
+++ resolved
@@ -12,26 +12,16 @@
 )
 
 type WrappedState struct {
-<<<<<<< HEAD
-	diff            diffState
-	cle             rideAddress
-	scheme          proto.Scheme
-	invokeCount     uint64
-	act             []proto.ScriptAction
-	blackList       []proto.WavesAddress
-	totalComplexity int
-=======
 	diff             diffState
 	cle              rideAddress
 	scheme           proto.Scheme
 	act              []proto.ScriptAction
-	blackList        []proto.Address
+	blackList        []proto.WavesAddress
 	invokeCount      int
 	totalComplexity  int
 	dataEntriesCount int
 	dataEntriesSize  int
 	actionsCount     int
->>>>>>> bda6cb05
 }
 
 func newWrappedState(env *EvaluationEnvironment) *WrappedState {
@@ -98,12 +88,8 @@
 func (ws *WrappedState) GetByteTree(recipient proto.Recipient) (proto.Script, error) {
 	return ws.diff.state.GetByteTree(recipient)
 }
-<<<<<<< HEAD
+
 func (ws *WrappedState) NewestRecipientToAddress(recipient proto.Recipient) (*proto.WavesAddress, error) {
-=======
-
-func (ws *WrappedState) NewestRecipientToAddress(recipient proto.Recipient) (*proto.Address, error) {
->>>>>>> bda6cb05
 	return ws.diff.state.NewestRecipientToAddress(recipient)
 }
 
@@ -396,12 +382,7 @@
 	if !assetInfo.Scripted {
 		return true, nil
 	}
-<<<<<<< HEAD
-
 	txID, err := crypto.NewDigestFromBytes(env.txID().(RideBytes))
-=======
-	txID, err := crypto.NewDigestFromBytes(env.txID().(rideBytes))
->>>>>>> bda6cb05
 	if err != nil {
 		return false, err
 	}
@@ -529,14 +510,8 @@
 	return nil
 }
 
-<<<<<<< HEAD
-func (ws *WrappedState) validateTransferAction(otherActionsCount *int, res *proto.TransferScriptAction, restrictions proto.ActionsValidationRestrictions, sender proto.WavesAddress, env Environment) error {
-	*otherActionsCount++
-
-=======
-func (ws *WrappedState) validateTransferAction(res *proto.TransferScriptAction, restrictions proto.ActionsValidationRestrictions, sender proto.Address, env Environment) error {
+func (ws *WrappedState) validateTransferAction(res *proto.TransferScriptAction, restrictions proto.ActionsValidationRestrictions, sender proto.WavesAddress, env Environment) error {
 	ws.actionsCount++
->>>>>>> bda6cb05
 	assetResult, err := ws.validateAsset(res, res.Asset, env)
 	if err != nil {
 		return errors.Wrapf(err, "failed to validate asset")
