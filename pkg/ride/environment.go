--- conflicted
+++ resolved
@@ -11,26 +11,16 @@
 )
 
 type WrappedState struct {
-<<<<<<< HEAD
-	diff            diffState
-	cle             rideAddress
-	scheme          proto.Scheme
-	invokeCount     uint64
-	act             []proto.ScriptAction
-	blackList       []proto.WavesAddress
-	totalComplexity int
-=======
 	diff             diffState
 	cle              rideAddress
 	scheme           proto.Scheme
 	act              []proto.ScriptAction
-	blackList        []proto.Address
+	blackList        []proto.WavesAddress
 	invokeCount      int
 	totalComplexity  int
 	dataEntriesCount int
 	dataEntriesSize  int
 	actionsCount     int
->>>>>>> 473c4d95
 }
 
 func newWrappedState(env *EvaluationEnvironment) *WrappedState {
@@ -85,12 +75,7 @@
 func (ws *WrappedState) GetByteTree(recipient proto.Recipient) (proto.Script, error) {
 	return ws.diff.state.GetByteTree(recipient)
 }
-<<<<<<< HEAD
 func (ws *WrappedState) NewestRecipientToAddress(recipient proto.Recipient) (*proto.WavesAddress, error) {
-=======
-
-func (ws *WrappedState) NewestRecipientToAddress(recipient proto.Recipient) (*proto.Address, error) {
->>>>>>> 473c4d95
 	return ws.diff.state.NewestRecipientToAddress(recipient)
 }
 
@@ -98,21 +83,12 @@
 	return ws.diff.state.NewestAddrByAlias(alias)
 }
 
-<<<<<<< HEAD
-func (ws *WrappedState) NewestAccountBalance(account proto.Recipient, assetID *crypto.Digest) (uint64, error) {
-	balance, err := ws.diff.state.NewestAccountBalance(account, assetID)
-	if err != nil {
-		return 0, err
-	}
-	balanceDiff, _, err := ws.diff.findBalance(account, assetID)
-=======
 func (ws *WrappedState) NewestWavesBalance(account proto.Recipient) (uint64, error) {
 	balance, err := ws.diff.state.NewestWavesBalance(account)
 	if err != nil {
 		return 0, err
 	}
-	waves := proto.NewOptionalAssetWaves()
-	balanceDiff, _, err := ws.diff.findBalance(account, waves)
+	balanceDiff, _, err := ws.diff.findBalance(account, proto.NewOptionalAssetWaves())
 	if err != nil {
 		return 0, err
 	}
@@ -124,17 +100,12 @@
 	return balance, nil
 }
 
-func (ws *WrappedState) NewestAssetBalance(account proto.Recipient, assetID []byte) (uint64, error) {
+func (ws *WrappedState) NewestAssetBalance(account proto.Recipient, assetID crypto.Digest) (uint64, error) {
 	balance, err := ws.diff.state.NewestAssetBalance(account, assetID)
 	if err != nil {
 		return 0, err
 	}
-	asset, err := proto.NewOptionalAssetFromBytes(assetID)
-	if err != nil {
-		return 0, err
-	}
-	balanceDiff, _, err := ws.diff.findBalance(account, *asset)
->>>>>>> 473c4d95
+	balanceDiff, _, err := ws.diff.findBalance(account, *proto.NewOptionalAssetFromDigest(assetID))
 	if err != nil {
 		return 0, err
 	}
@@ -151,7 +122,7 @@
 	if err != nil {
 		return nil, err
 	}
-	wavesBalanceDiff, searchAddress, err := ws.diff.findBalance(account, &proto.WavesDigest)
+	wavesBalanceDiff, searchAddress, err := ws.diff.findBalance(account, proto.NewOptionalAssetWaves())
 	if err != nil {
 		return nil, err
 	}
@@ -406,10 +377,7 @@
 	}
 
 	timestamp := env.timestamp()
-<<<<<<< HEAD
-
-=======
->>>>>>> 473c4d95
+
 	localEnv, err := NewEnvironment(env.scheme(), env.state(), env.internalPaymentsValidationHeight())
 	if err != nil {
 		return false, err
@@ -496,11 +464,7 @@
 	return r.Result(), nil
 }
 
-<<<<<<< HEAD
-func (ws *WrappedState) validateTransferAction(otherActionsCount *int, res *proto.TransferScriptAction, restrictions proto.ActionsValidationRestrictions, sender proto.WavesAddress, env Environment) error {
-	*otherActionsCount++
-=======
-func (ws *WrappedState) validatePaymentAction(res *proto.AttachedPaymentScriptAction, sender proto.Address, env Environment, restrictions proto.ActionsValidationRestrictions) error {
+func (ws *WrappedState) validatePaymentAction(res *proto.AttachedPaymentScriptAction, sender proto.WavesAddress, env Environment, restrictions proto.ActionsValidationRestrictions) error {
 	assetResult, err := ws.validateAsset(res, res.Asset, env)
 	if err != nil {
 		return errors.Wrapf(err, "failed to validate asset")
@@ -527,7 +491,7 @@
 	senderRcp := proto.NewRecipientFromAddress(sender)
 	var balance uint64
 	if res.Asset.Present {
-		balance, err = ws.NewestAssetBalance(senderRcp, res.Asset.ID.Bytes())
+		balance, err = ws.NewestAssetBalance(senderRcp, res.Asset.ID)
 	} else {
 		balance, err = ws.NewestWavesBalance(senderRcp)
 	}
@@ -540,9 +504,8 @@
 	}
 	return nil
 }
->>>>>>> 473c4d95
-
-func (ws *WrappedState) validateTransferAction(res *proto.TransferScriptAction, restrictions proto.ActionsValidationRestrictions, sender proto.Address, env Environment) error {
+
+func (ws *WrappedState) validateTransferAction(res *proto.TransferScriptAction, restrictions proto.ActionsValidationRestrictions, sender proto.WavesAddress, env Environment) error {
 	ws.actionsCount++
 	assetResult, err := ws.validateAsset(res, res.Asset, env)
 	if err != nil {
@@ -575,20 +538,15 @@
 			return errors.New("transfers to DApp itself are forbidden since activation of RIDE V4")
 		}
 	}
-<<<<<<< HEAD
-	senderRcp := proto.NewRecipientFromAddress(sender)
-	balance, err := ws.NewestAccountBalance(senderRcp, res.Asset.ToDigest())
-=======
 	var (
 		balance   uint64
 		senderRcp = proto.NewRecipientFromAddress(sender)
 	)
 	if res.Asset.Present {
-		balance, err = ws.NewestAssetBalance(senderRcp, res.Asset.ID.Bytes())
+		balance, err = ws.NewestAssetBalance(senderRcp, res.Asset.ID)
 	} else {
 		balance, err = ws.NewestWavesBalance(senderRcp)
 	}
->>>>>>> 473c4d95
 	if err != nil {
 		return err
 	}
@@ -614,14 +572,9 @@
 			return errs.NewTooBigArray("key is too large")
 		}
 	}
-<<<<<<< HEAD
-
-	*dataEntriesSize += res.Entry.BinarySize()
-	if *dataEntriesSize > restrictions.MaxDataEntriesSize {
-=======
+
 	ws.dataEntriesSize += res.Entry.BinarySize()
 	if ws.dataEntriesSize > restrictions.MaxDataEntriesSize {
->>>>>>> 473c4d95
 		return errors.Errorf("total size of data entries produced by script is more than %d bytes", restrictions.MaxDataEntriesSize)
 	}
 	return nil
@@ -832,26 +785,9 @@
 			if err := ws.diff.putDataEntry(res.Entry, addr); err != nil {
 				return nil, err
 			}
-<<<<<<< HEAD
-
-		case *proto.TransferScriptAction:
+
+		case *proto.AttachedPaymentScriptAction:
 			var senderAddress proto.WavesAddress
-			var senderPK crypto.PublicKey
-			var act string
-			if res.Sender != nil {
-				act = "attached payments"
-				senderPK = *res.Sender
-				var err error
-				senderAddress, err = proto.NewAddressFromPublicKey(ws.scheme, senderPK)
-				if err != nil {
-					return nil, errors.Wrap(err, "failed to get address by public key")
-				}
-			} else {
-				act = "transfer action"
-				pk, err := ws.diff.state.NewestScriptPKByAddr(ws.callee())
-=======
-		case *proto.AttachedPaymentScriptAction:
-			var senderAddress proto.Address
 			var senderPK crypto.PublicKey
 			senderPK = *res.Sender
 			var err error
@@ -862,7 +798,6 @@
 
 			if env.validateInternalPayments() {
 				err = ws.validatePaymentAction(res, senderAddress, env, restrictions)
->>>>>>> 473c4d95
 				if err != nil {
 					return nil, errors.Wrapf(err, "failed to pass validation of attached payments")
 				}
@@ -889,7 +824,7 @@
 			}
 
 		case *proto.TransferScriptAction:
-			var senderAddress proto.Address
+			var senderAddress proto.WavesAddress
 			var senderPK crypto.PublicKey
 
 			pk, err := ws.diff.state.NewestScriptPKByAddr(ws.callee())
@@ -899,45 +834,28 @@
 			senderPK = pk
 			senderAddress = ws.callee()
 
-<<<<<<< HEAD
-			if env.validateInternalPayments() {
-				err = ws.validateTransferAction(&otherActionsCount, res, restrictions, senderAddress, env)
-				if err != nil {
-					return nil, errors.Wrapf(err, "failed to pass validation of %s", act)
-				}
-=======
 			res.Sender = &senderPK
 
 			err = ws.validateTransferAction(res, restrictions, senderAddress, env)
 			if err != nil {
 				return nil, errors.Wrapf(err, "failed to pass validation of transfer action")
->>>>>>> 473c4d95
-			}
-
-			searchBalance, searchAddr, err := ws.diff.findBalance(res.Recipient, &res.Asset.ID)
-			if err != nil {
-				return nil, err
-			}
-<<<<<<< HEAD
-			err = ws.diff.changeBalance(searchBalance, searchAddr, res.Amount, &res.Asset.ID, res.Recipient)
-=======
+			}
+
+			searchBalance, searchAddr, err := ws.diff.findBalance(res.Recipient, res.Asset)
+			if err != nil {
+				return nil, err
+			}
 			err = ws.diff.changeBalance(searchBalance, searchAddr, res.Amount, res.Asset, res.Recipient)
->>>>>>> 473c4d95
 			if err != nil {
 				return nil, err
 			}
 
 			senderRecipient := proto.NewRecipientFromAddress(senderAddress)
-			senderSearchBalance, senderSearchAddr, err := ws.diff.findBalance(senderRecipient, &res.Asset.ID)
-			if err != nil {
-				return nil, err
-			}
-
-<<<<<<< HEAD
-			err = ws.diff.changeBalance(senderSearchBalance, senderSearchAddr, -res.Amount, &res.Asset.ID, senderRecipient)
-=======
+			senderSearchBalance, senderSearchAddr, err := ws.diff.findBalance(senderRecipient, res.Asset)
+			if err != nil {
+				return nil, err
+			}
 			err = ws.diff.changeBalance(senderSearchBalance, senderSearchAddr, -res.Amount, res.Asset, senderRecipient)
->>>>>>> 473c4d95
 			if err != nil {
 				return nil, err
 			}
@@ -984,20 +902,12 @@
 			res.Sender = &senderPK
 
 			senderRcp := proto.NewRecipientFromAddress(ws.callee())
-<<<<<<< HEAD
-			searchBalance, searchAddr, err := ws.diff.findBalance(senderRcp, &res.ID)
-			if err != nil {
-				return nil, err
-			}
-			err = ws.diff.changeBalance(searchBalance, searchAddr, res.Quantity, &res.ID, senderRcp)
-=======
 			asset := *proto.NewOptionalAssetFromDigest(res.ID)
 			searchBalance, searchAddr, err := ws.diff.findBalance(senderRcp, asset)
 			if err != nil {
 				return nil, err
 			}
 			err = ws.diff.changeBalance(searchBalance, searchAddr, res.Quantity, asset, senderRcp)
->>>>>>> 473c4d95
 			if err != nil {
 				return nil, err
 			}
@@ -1022,25 +932,13 @@
 				return nil, err
 			}
 
-			senderRcp := proto.NewRecipientFromAddress(ws.callee())
-			asset := res.AssetID
-			searchBalance, searchAddr, err := ws.diff.findBalance(senderRcp, &asset)
-			if err != nil {
-				return nil, err
-			}
-
-			searchNewAsset := ws.diff.findNewAsset(asset)
+			searchNewAsset := ws.diff.findNewAsset(asset.ID)
 			if searchNewAsset == nil {
-				if oldAssetFromDiff := ws.diff.findOldAsset(asset); oldAssetFromDiff != nil {
+				if oldAssetFromDiff := ws.diff.findOldAsset(asset.ID); oldAssetFromDiff != nil {
 					oldAssetFromDiff.diffQuantity += res.Quantity
 
-<<<<<<< HEAD
-					ws.diff.oldAssetsInfo[asset] = *oldAssetFromDiff
-					err = ws.diff.changeBalance(searchBalance, searchAddr, res.Quantity, &asset, senderRcp)
-=======
-					ws.diff.oldAssetsInfo[res.AssetID.String()] = *oldAssetFromDiff
+					ws.diff.oldAssetsInfo[asset.ID] = *oldAssetFromDiff
 					err = ws.diff.changeBalance(searchBalance, searchAddr, res.Quantity, asset, senderRcp)
->>>>>>> 473c4d95
 					if err != nil {
 						return nil, err
 					}
@@ -1048,25 +946,16 @@
 				}
 				var assetInfo diffOldAssetInfo
 				assetInfo.diffQuantity += res.Quantity
-<<<<<<< HEAD
-				ws.diff.oldAssetsInfo[asset] = assetInfo
-				err = ws.diff.changeBalance(searchBalance, searchAddr, res.Quantity, &asset, senderRcp)
-=======
-				ws.diff.oldAssetsInfo[res.AssetID.String()] = assetInfo
+				ws.diff.oldAssetsInfo[asset.ID] = assetInfo
 				err = ws.diff.changeBalance(searchBalance, searchAddr, res.Quantity, asset, senderRcp)
->>>>>>> 473c4d95
 				if err != nil {
 					return nil, err
 				}
 				break
 			}
-			ws.diff.reissueNewAsset(asset, res.Quantity, res.Reissuable)
-
-<<<<<<< HEAD
-			err = ws.diff.changeBalance(searchBalance, searchAddr, res.Quantity, &asset, senderRcp)
-=======
+			ws.diff.reissueNewAsset(asset.ID, res.Quantity, res.Reissuable)
+
 			err = ws.diff.changeBalance(searchBalance, searchAddr, res.Quantity, asset, senderRcp)
->>>>>>> 473c4d95
 			if err != nil {
 				return nil, err
 			}
@@ -1085,12 +974,6 @@
 			senderRcp := proto.NewRecipientFromAddress(ws.callee())
 			asset := *proto.NewOptionalAssetFromDigest(res.AssetID)
 			searchBalance, searchAddr, err := ws.diff.findBalance(senderRcp, asset)
-			if err != nil {
-				return nil, err
-			}
-
-			senderRcp := proto.NewRecipientFromAddress(ws.callee())
-			searchBalance, searchAddr, err := ws.diff.findBalance(senderRcp, &res.AssetID)
 			if err != nil {
 				return nil, err
 			}
@@ -1100,13 +983,8 @@
 				if oldAssetFromDiff := ws.diff.findOldAsset(res.AssetID); oldAssetFromDiff != nil {
 					oldAssetFromDiff.diffQuantity -= res.Quantity
 
-<<<<<<< HEAD
-					ws.diff.oldAssetsInfo[res.AssetID] = *oldAssetFromDiff
-					err = ws.diff.changeBalance(searchBalance, searchAddr, -res.Quantity, &res.AssetID, senderRcp)
-=======
-					ws.diff.oldAssetsInfo[res.AssetID.String()] = *oldAssetFromDiff
+					ws.diff.oldAssetsInfo[asset.ID] = *oldAssetFromDiff
 					err = ws.diff.changeBalance(searchBalance, searchAddr, -res.Quantity, asset, senderRcp)
->>>>>>> 473c4d95
 					if err != nil {
 						return nil, err
 					}
@@ -1114,13 +992,8 @@
 				}
 				var assetInfo diffOldAssetInfo
 				assetInfo.diffQuantity -= res.Quantity
-<<<<<<< HEAD
-				ws.diff.oldAssetsInfo[res.AssetID] = assetInfo
-				err = ws.diff.changeBalance(searchBalance, searchAddr, -res.Quantity, &res.AssetID, senderRcp)
-=======
-				ws.diff.oldAssetsInfo[res.AssetID.String()] = assetInfo
+				ws.diff.oldAssetsInfo[asset.ID] = assetInfo
 				err = ws.diff.changeBalance(searchBalance, searchAddr, -res.Quantity, asset, senderRcp)
->>>>>>> 473c4d95
 				if err != nil {
 					return nil, err
 				}
@@ -1128,11 +1001,7 @@
 			}
 			ws.diff.burnNewAsset(res.AssetID, res.Quantity)
 
-<<<<<<< HEAD
-			err = ws.diff.changeBalance(searchBalance, searchAddr, -res.Quantity, &res.AssetID, senderRcp)
-=======
 			err = ws.diff.changeBalance(searchBalance, searchAddr, -res.Quantity, asset, senderRcp)
->>>>>>> 473c4d95
 			if err != nil {
 				return nil, err
 			}
@@ -1151,7 +1020,9 @@
 				return nil, errors.Wrapf(err, "failed to pass validation of lease action")
 			}
 
-			recipientSearchBalance, recipientSearchAddress, err := ws.diff.findBalance(res.Recipient, &proto.WavesDigest)
+			waves := proto.NewOptionalAssetWaves()
+
+			recipientSearchBalance, recipientSearchAddress, err := ws.diff.findBalance(res.Recipient, waves)
 			if err != nil {
 				return nil, err
 			}
@@ -1161,7 +1032,7 @@
 			}
 
 			senderAccount := proto.NewRecipientFromAddress(senderAddress)
-			senderSearchBalance, senderSearchAddr, err := ws.diff.findBalance(senderAccount, &proto.WavesDigest)
+			senderSearchBalance, senderSearchAddr, err := ws.diff.findBalance(senderAccount, waves)
 			if err != nil {
 				return nil, err
 			}
@@ -1194,7 +1065,9 @@
 				return nil, errors.Errorf("there is no lease to cancel")
 			}
 
-			recipientBalance, recipientSearchAddress, err := ws.diff.findBalance(searchLease.Recipient, &proto.WavesDigest)
+			waves := proto.NewOptionalAssetWaves()
+
+			recipientBalance, recipientSearchAddress, err := ws.diff.findBalance(searchLease.Recipient, waves)
 			if err != nil {
 				return nil, err
 			}
@@ -1202,7 +1075,7 @@
 				_, recipientSearchAddress = ws.diff.createNewWavesBalance(searchLease.Recipient)
 			}
 
-			senderBalance, senderSearchAddress, err := ws.diff.findBalance(searchLease.Sender, &proto.WavesDigest)
+			senderBalance, senderSearchAddress, err := ws.diff.findBalance(searchLease.Sender, waves)
 			if err != nil {
 				return nil, err
 			}
@@ -1260,20 +1133,16 @@
 
 	st := newWrappedState(env)
 	for _, payment := range payments {
-<<<<<<< HEAD
-		senderBalance, err := st.NewestAccountBalance(proto.NewRecipientFromAddress(caller), &payment.Asset.ID)
-=======
 		var (
 			senderBalance uint64
 			err           error
 			callerRcp     = proto.NewRecipientFromAddress(caller)
 		)
 		if payment.Asset.Present {
-			senderBalance, err = st.NewestAssetBalance(callerRcp, payment.Asset.ID.Bytes())
+			senderBalance, err = st.NewestAssetBalance(callerRcp, payment.Asset.ID)
 		} else {
 			senderBalance, err = st.NewestWavesBalance(callerRcp)
 		}
->>>>>>> 473c4d95
 		if err != nil {
 			return nil, err
 		}
@@ -1281,34 +1150,21 @@
 			return nil, errors.New("not enough money for tx attached payments")
 		}
 
-		searchBalance, searchAddr, err := st.diff.findBalance(recipient, &payment.Asset.ID)
+		searchBalance, searchAddr, err := st.diff.findBalance(recipient, payment.Asset)
 		if err != nil {
 			return nil, errors.Wrap(err, "failed to create RIDE environment with wrapped state")
 		}
-<<<<<<< HEAD
-		err = st.diff.changeBalance(searchBalance, searchAddr, int64(payment.Amount), &payment.Asset.ID, recipient)
-=======
 		err = st.diff.changeBalance(searchBalance, searchAddr, int64(payment.Amount), payment.Asset, recipient)
->>>>>>> 473c4d95
 		if err != nil {
 			return nil, errors.Wrap(err, "failed to create RIDE environment with wrapped state")
 		}
 
-<<<<<<< HEAD
-		callerRcp := proto.NewRecipientFromAddress(caller)
-		senderSearchBalance, senderSearchAddr, err := st.diff.findBalance(callerRcp, &payment.Asset.ID)
-=======
 		senderSearchBalance, senderSearchAddr, err := st.diff.findBalance(callerRcp, payment.Asset)
->>>>>>> 473c4d95
 		if err != nil {
 			return nil, errors.Wrap(err, "failed to create RIDE environment with wrapped state")
 		}
 
-<<<<<<< HEAD
-		err = st.diff.changeBalance(senderSearchBalance, senderSearchAddr, -int64(payment.Amount), &payment.Asset.ID, callerRcp)
-=======
 		err = st.diff.changeBalance(senderSearchBalance, senderSearchAddr, -int64(payment.Amount), payment.Asset, callerRcp)
->>>>>>> 473c4d95
 		if err != nil {
 			return nil, errors.Wrap(err, "failed to create RIDE environment with wrapped state")
 		}
@@ -1460,11 +1316,7 @@
 	return e.st
 }
 
-<<<<<<< HEAD
 func (e *EvaluationEnvironment) setNewDAppAddress(address proto.WavesAddress) {
-=======
-func (e *EvaluationEnvironment) setNewDAppAddress(address proto.Address) {
->>>>>>> 473c4d95
 	ws, ok := e.st.(*WrappedState)
 	if !ok {
 		panic("not a WrappedState")
@@ -1503,11 +1355,4 @@
 
 func (e *EvaluationEnvironment) maxDataEntriesSize() int {
 	return e.mds
-<<<<<<< HEAD
-}
-
-func isWavesDigest(assetID *crypto.Digest) bool {
-	return assetID == nil || *assetID == proto.WavesDigest
-=======
->>>>>>> 473c4d95
 }