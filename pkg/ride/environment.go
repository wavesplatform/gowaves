--- conflicted
+++ resolved
@@ -753,7 +753,6 @@
 	ws.invokeCount++
 }
 
-<<<<<<< HEAD
 func (ws *WrappedState) validateBalances() error {
 	for key, balanceDiff := range ws.diff.balances {
 		address := proto.NewRecipientFromAddress(key.address)
@@ -776,10 +775,7 @@
 	return nil
 }
 
-func (ws *WrappedState) ApplyToState(actions []proto.ScriptAction, env Environment) ([]proto.ScriptAction, error) {
-=======
 func (ws *WrappedState) ApplyToState(actions []proto.ScriptAction, env environment) ([]proto.ScriptAction, error) {
->>>>>>> daa3fdbb
 	libVersion, err := ws.getLibVersion()
 	if err != nil {
 		return nil, err
@@ -1152,15 +1148,7 @@
 	}, nil
 }
 
-<<<<<<< HEAD
-func NewEnvironmentWithWrappedState(env *EvaluationEnvironment, payments proto.ScriptPayments, callerPK crypto.PublicKey, isRideV6Activated bool) (*EvaluationEnvironment, error) {
-	caller, err := proto.NewAddressFromPublicKey(env.sch, callerPK)
-	if err != nil {
-		return nil, errors.Wrap(err, "failed to create RIDE environment with wrapped state")
-	}
-=======
-func NewEnvironmentWithWrappedState(env *EvaluationEnvironment, payments proto.ScriptPayments, sender proto.WavesAddress) (*EvaluationEnvironment, error) {
->>>>>>> daa3fdbb
+func NewEnvironmentWithWrappedState(env *EvaluationEnvironment, payments proto.ScriptPayments, sender proto.WavesAddress, isRideV6Activated bool) (*EvaluationEnvironment, error) {
 	recipient := proto.NewRecipientFromAddress(proto.WavesAddress(env.th.(rideAddress)))
 
 	st := newWrappedState(env)
