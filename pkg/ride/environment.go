--- conflicted
+++ resolved
@@ -1133,20 +1133,16 @@
 
 	st := newWrappedState(env)
 	for _, payment := range payments {
-<<<<<<< HEAD
-		senderBalance, err := st.NewestAccountBalance(proto.NewRecipientFromAddress(sender), payment.Asset.ID.Bytes())
-=======
 		var (
 			senderBalance uint64
 			err           error
-			callerRcp     = proto.NewRecipientFromAddress(caller)
+			callerRcp     = proto.NewRecipientFromAddress(sender)
 		)
 		if payment.Asset.Present {
 			senderBalance, err = st.NewestAssetBalance(callerRcp, payment.Asset.ID)
 		} else {
 			senderBalance, err = st.NewestWavesBalance(callerRcp)
 		}
->>>>>>> 2d5333da
 		if err != nil {
 			return nil, err
 		}
@@ -1163,10 +1159,6 @@
 			return nil, errors.Wrap(err, "failed to create RIDE environment with wrapped state")
 		}
 
-<<<<<<< HEAD
-		callerRcp := proto.NewRecipientFromAddress(sender)
-=======
->>>>>>> 2d5333da
 		senderSearchBalance, senderSearchAddr, err := st.diff.findBalance(callerRcp, payment.Asset)
 		if err != nil {
 			return nil, errors.Wrap(err, "failed to create RIDE environment with wrapped state")
