package ride

import (
	"bytes"
	"unicode/utf16"

	"github.com/pkg/errors"
	"github.com/wavesplatform/gowaves/pkg/crypto"
	"github.com/wavesplatform/gowaves/pkg/errs"
	"github.com/wavesplatform/gowaves/pkg/proto"
	"github.com/wavesplatform/gowaves/pkg/types"
)

type WrappedState struct {
	diff            diffState
	cle             rideAddress
	scheme          proto.Scheme
	invokeCount     uint64
	act             []proto.ScriptAction
	blackList       []proto.WavesAddress
	totalComplexity int
}

func newWrappedState(env *EvaluationEnvironment) *WrappedState {
	dataEntries := diffDataEntries{
		diffInteger: map[string]proto.IntegerDataEntry{},
		diffBool:    map[string]proto.BooleanDataEntry{},
		diffString:  map[string]proto.StringDataEntry{},
		diffBinary:  map[string]proto.BinaryDataEntry{},
		diffDDelete: map[string]proto.DeleteDataEntry{},
	}
	diffSt := diffState{
		state:         env.st,
		dataEntries:   dataEntries,
		balances:      map[string]diffBalance{},
		sponsorships:  map[string]diffSponsorship{},
		newAssetsInfo: map[string]diffNewAssetInfo{},
		oldAssetsInfo: map[string]diffOldAssetInfo{},
		leases:        map[string]lease{}}

	return &WrappedState{diff: diffSt, cle: env.th.(rideAddress), scheme: env.sch}
}

func (ws *WrappedState) appendActions(actions []proto.ScriptAction) {
	ws.act = append(ws.act, actions...)
}

func (ws *WrappedState) checkTotalComplexity() (int, bool) {
	if ws.totalComplexity > MaxChainInvokeComplexity {
		return ws.totalComplexity, false
	}
	return ws.totalComplexity, true
}

func (ws *WrappedState) callee() proto.WavesAddress {
	return proto.WavesAddress(ws.cle)
}

func (ws *WrappedState) smartAppendActions(actions []proto.ScriptAction, env Environment) error {
	modifiedActions, err := ws.ApplyToState(actions, env)
	if err != nil {
		return err
	}
	ws.appendActions(modifiedActions)
	return nil
}

func (ws *WrappedState) AddingBlockHeight() (uint64, error) {
	return ws.diff.state.AddingBlockHeight()
}

func (ws *WrappedState) NewestLeasingInfo(id crypto.Digest) (*proto.LeaseInfo, error) {
	return ws.diff.state.NewestLeasingInfo(id)
}

func (ws *WrappedState) NewestScriptPKByAddr(addr proto.WavesAddress) (crypto.PublicKey, error) {
	return ws.diff.state.NewestScriptPKByAddr(addr)
}
func (ws *WrappedState) NewestTransactionByID(id []byte) (proto.Transaction, error) {
	return ws.diff.state.NewestTransactionByID(id)
}
func (ws *WrappedState) NewestTransactionHeightByID(id []byte) (uint64, error) {
	return ws.diff.state.NewestTransactionHeightByID(id)
}

func (ws *WrappedState) GetByteTree(recipient proto.Recipient) (proto.Script, error) {
	return ws.diff.state.GetByteTree(recipient)
}
func (ws *WrappedState) NewestRecipientToAddress(recipient proto.Recipient) (*proto.WavesAddress, error) {
	return ws.diff.state.NewestRecipientToAddress(recipient)
}

func (ws *WrappedState) NewestAddrByAlias(alias proto.Alias) (proto.WavesAddress, error) {
	return ws.diff.state.NewestAddrByAlias(alias)
}

func (ws *WrappedState) NewestAccountBalance(account proto.Recipient, assetID []byte) (uint64, error) {
	balance, err := ws.diff.state.NewestAccountBalance(account, assetID)
	if err != nil {
		return 0, err
	}
	var asset *proto.OptionalAsset

	if isAssetWaves(assetID) {
		waves := proto.NewOptionalAssetWaves()
		asset = &waves
	} else {
		asset, err = proto.NewOptionalAssetFromBytes(assetID)
		if err != nil {
			return 0, err
		}
	}

	balanceDiff, _, err := ws.diff.findBalance(account, *asset)
	if err != nil {
		return 0, err
	}
	if balanceDiff != nil {
		resBalance := int64(balance) + balanceDiff.regular
		return uint64(resBalance), nil

	}
	return balance, nil
}

func (ws *WrappedState) NewestFullWavesBalance(account proto.Recipient) (*proto.FullWavesBalance, error) {
	balance, err := ws.diff.state.NewestFullWavesBalance(account)
	if err != nil {
		return nil, err
	}
	wavesBalanceDiff, searchAddress, err := ws.diff.findBalance(account, proto.NewOptionalAssetWaves())
	if err != nil {
		return nil, err
	}
	if wavesBalanceDiff != nil {
		resRegular := wavesBalanceDiff.regular + int64(balance.Regular)
		resAvailable := (wavesBalanceDiff.regular - wavesBalanceDiff.leaseOut) + int64(balance.Available)
		resEffective := (wavesBalanceDiff.regular - wavesBalanceDiff.leaseOut + wavesBalanceDiff.leaseIn) + int64(balance.Effective)
		resLeaseIn := wavesBalanceDiff.leaseIn + int64(balance.LeaseIn)
		resLeaseOut := wavesBalanceDiff.leaseOut + int64(balance.LeaseOut)

		err := ws.diff.addEffectiveToHistory(searchAddress, resEffective)
		if err != nil {
			return nil, err
		}

		resGenerating := ws.diff.findMinGenerating(ws.diff.balances[searchAddress].effectiveHistory, int64(balance.Generating))

		return &proto.FullWavesBalance{
			Regular:    uint64(resRegular),
			Generating: uint64(resGenerating),
			Available:  uint64(resAvailable),
			Effective:  uint64(resEffective),
			LeaseIn:    uint64(resLeaseIn),
			LeaseOut:   uint64(resLeaseOut)}, nil

	}
	_, searchAddr := ws.diff.createNewWavesBalance(account)
	err = ws.diff.addEffectiveToHistory(searchAddr, int64(balance.Effective))
	if err != nil {
		return nil, err
	}
	return balance, nil
}

func (ws *WrappedState) IsStateUntouched(account proto.Recipient) (bool, error) {
	return ws.diff.state.IsStateUntouched(account)
}

func (ws *WrappedState) RetrieveNewestIntegerEntry(account proto.Recipient, key string) (*proto.IntegerDataEntry, error) {
	address, err := ws.diff.state.NewestRecipientToAddress(account)
	if err != nil {
		return nil, err
	}

	if deletedDataEntry := ws.diff.findDeleteFromDataEntryByKey(key, address.String()); deletedDataEntry != nil {
		return nil, nil
	}

	if intDataEntry := ws.diff.findIntFromDataEntryByKey(key, address.String()); intDataEntry != nil {
		return intDataEntry, nil
	}

	return ws.diff.state.RetrieveNewestIntegerEntry(account, key)
}

func (ws *WrappedState) RetrieveNewestBooleanEntry(account proto.Recipient, key string) (*proto.BooleanDataEntry, error) {
	address, err := ws.diff.state.NewestRecipientToAddress(account)
	if err != nil {
		return nil, err
	}

	if deletedDataEntry := ws.diff.findDeleteFromDataEntryByKey(key, address.String()); deletedDataEntry != nil {
		return nil, nil
	}

	if boolDataEntry := ws.diff.findBoolFromDataEntryByKey(key, address.String()); boolDataEntry != nil {
		return boolDataEntry, nil
	}
	return ws.diff.state.RetrieveNewestBooleanEntry(account, key)
}

func (ws *WrappedState) RetrieveNewestStringEntry(account proto.Recipient, key string) (*proto.StringDataEntry, error) {
	address, err := ws.diff.state.NewestRecipientToAddress(account)
	if err != nil {
		return nil, err
	}

	if deletedDataEntry := ws.diff.findDeleteFromDataEntryByKey(key, address.String()); deletedDataEntry != nil {
		return nil, nil
	}

	if stringDataEntry := ws.diff.findStringFromDataEntryByKey(key, address.String()); stringDataEntry != nil {
		return stringDataEntry, nil
	}
	return ws.diff.state.RetrieveNewestStringEntry(account, key)
}

func (ws *WrappedState) RetrieveNewestBinaryEntry(account proto.Recipient, key string) (*proto.BinaryDataEntry, error) {
	address, err := ws.diff.state.NewestRecipientToAddress(account)
	if err != nil {
		return nil, err
	}

	if deletedDataEntry := ws.diff.findDeleteFromDataEntryByKey(key, address.String()); deletedDataEntry != nil {
		return nil, nil
	}

	if binaryDataEntry := ws.diff.findBinaryFromDataEntryByKey(key, address.String()); binaryDataEntry != nil {
		return binaryDataEntry, nil
	}
	return ws.diff.state.RetrieveNewestBinaryEntry(account, key)
}

func (ws *WrappedState) NewestAssetIsSponsored(assetID crypto.Digest) (bool, error) {
	if cost := ws.diff.findSponsorship(assetID); cost != nil {
		if *cost == 0 {
			return false, nil
		}
		return true, nil
	}
	return ws.diff.state.NewestAssetIsSponsored(assetID)
}

func (ws *WrappedState) NewestAssetInfo(assetID crypto.Digest) (*proto.AssetInfo, error) {
	searchNewAsset := ws.diff.findNewAsset(assetID)
	if searchNewAsset == nil {
		assetFromStore, err := ws.diff.state.NewestAssetInfo(assetID)
		if err != nil {
			return nil, errors.Wrap(err, "failed to get asset's info from store")
		}
		if oldAssetFromDiff := ws.diff.findOldAsset(assetID); oldAssetFromDiff != nil {
			quantity := int64(assetFromStore.Quantity) + oldAssetFromDiff.diffQuantity

			assetFromStore.Quantity = uint64(quantity)
			return assetFromStore, nil
		}
		return assetFromStore, nil
	}
	issuerPK, err := ws.NewestScriptPKByAddr(searchNewAsset.dAppIssuer)
	if err != nil {
		return nil, errors.Wrap(err, "failed to get issuerPK from address in NewestAssetInfo")
	}
	scripted := false
	if searchNewAsset.script != nil {
		scripted = true
	}
	sponsored, err := ws.NewestAssetIsSponsored(assetID)
	if err != nil {
		return nil, errors.Wrap(err, "failed to find out sponsoring of the asset")
	}
	return &proto.AssetInfo{
		ID:              assetID,
		Quantity:        uint64(searchNewAsset.quantity),
		Decimals:        uint8(searchNewAsset.decimals),
		Issuer:          searchNewAsset.dAppIssuer,
		IssuerPublicKey: issuerPK,
		Reissuable:      searchNewAsset.reissuable,
		Scripted:        scripted,
		Sponsored:       sponsored,
	}, nil
}

func (ws *WrappedState) NewestFullAssetInfo(assetID crypto.Digest) (*proto.FullAssetInfo, error) {
	searchNewAsset := ws.diff.findNewAsset(assetID)

	if searchNewAsset == nil {

		assetFromStore, err := ws.diff.state.NewestFullAssetInfo(assetID)
		if err != nil {
			return nil, errors.Wrap(err, "failed to get asset's info from store")
		}

		if oldAssetFromDiff := ws.diff.findOldAsset(assetID); oldAssetFromDiff != nil {
			quantity := int64(assetFromStore.Quantity) + oldAssetFromDiff.diffQuantity

			if quantity >= 0 {
				assetFromStore.Quantity = uint64(quantity)
				return assetFromStore, nil
			}

			return nil, errors.Errorf("quantity of the asset is negative")
		}

		return assetFromStore, nil
	}

	issuerPK, err := ws.NewestScriptPKByAddr(searchNewAsset.dAppIssuer)
	if err != nil {
		return nil, errors.Wrap(err, "failed to get issuerPK from address in NewestAssetInfo")
	}

	scripted := false
	if searchNewAsset.script != nil {
		scripted = true
	}

	sponsored, err := ws.NewestAssetIsSponsored(assetID)
	if err != nil {
		return nil, errors.Wrap(err, "failed to find out sponsoring of the asset")
	}

	assetInfo := proto.AssetInfo{
		ID:              assetID,
		Quantity:        uint64(searchNewAsset.quantity),
		Decimals:        uint8(searchNewAsset.decimals),
		Issuer:          searchNewAsset.dAppIssuer,
		IssuerPublicKey: issuerPK,
		Reissuable:      searchNewAsset.reissuable,
		Scripted:        scripted,
		Sponsored:       sponsored,
	}
	scriptInfo := proto.ScriptInfo{
		Bytes: searchNewAsset.script,
	}

	sponsorshipCost := int64(0)
	if sponsorship := ws.diff.findSponsorship(assetID); sponsorship != nil {
		sponsorshipCost = *sponsorship
	}

	return &proto.FullAssetInfo{
		AssetInfo:       assetInfo,
		Name:            searchNewAsset.name,
		Description:     searchNewAsset.description,
		ScriptInfo:      scriptInfo,
		SponsorshipCost: uint64(sponsorshipCost),
	}, nil
}

func (ws *WrappedState) NewestHeaderByHeight(height proto.Height) (*proto.BlockHeader, error) {
	return ws.diff.state.NewestHeaderByHeight(height)
}

func (ws *WrappedState) BlockVRF(blockHeader *proto.BlockHeader, height proto.Height) ([]byte, error) {
	return ws.diff.state.BlockVRF(blockHeader, height)
}

func (ws *WrappedState) EstimatorVersion() (int, error) {
	return ws.diff.state.EstimatorVersion()
}

func (ws *WrappedState) IsNotFound(err error) bool {
	return ws.diff.state.IsNotFound(err)
}

func (ws *WrappedState) NewestScriptByAsset(asset proto.OptionalAsset) (proto.Script, error) {
	return ws.diff.state.NewestScriptByAsset(asset)
}

func (ws *WrappedState) newMaxScriptComplexity(scriptVersion int) int {
	maxScriptActions := proto.NewMaxScriptActions()
	return maxScriptActions.GetMaxScriptsComplexityInBlock(scriptVersion)
}

func (ws *WrappedState) validateAsset(action proto.ScriptAction, asset proto.OptionalAsset, env Environment) (bool, error) {
	if !asset.Present {
		return true, nil
	}

	assetInfo, err := ws.NewestAssetInfo(asset.ID)
	if err != nil {
		return false, err
	}
	if !assetInfo.Scripted {
		return true, nil
	}

	txID, err := crypto.NewDigestFromBytes(env.txID().(RideBytes))
	if err != nil {
		return false, err
	}

	timestamp := env.timestamp()

	localEnv, err := NewEnvironment(env.scheme(), env.state(), env.internalPaymentsValidationHeight())
	if err != nil {
		return false, err
	}

	switch res := action.(type) {

	case *proto.TransferScriptAction:
		sender, err := proto.NewAddressFromPublicKey(localEnv.scheme(), *res.Sender)
		if err != nil {
			return false, err
		}

		fullTr := &proto.FullScriptTransfer{
			Amount:    uint64(res.Amount),
			Asset:     res.Asset,
			Recipient: res.Recipient,
			Sender:    sender,
			Timestamp: timestamp,
			ID:        &txID,
		}
		localEnv.SetTransactionFromScriptTransfer(fullTr)

	case *proto.ReissueScriptAction, *proto.BurnScriptAction:
		err = localEnv.SetTransactionFromScriptAction(action, *action.SenderPK(), txID, timestamp)
		if err != nil {
			return false, err
		}

	}

	script, err := ws.NewestScriptByAsset(asset)
	if err != nil {
		return false, err
	}

	tree, err := Parse(script)
	if err != nil {
		return false, errors.Wrap(err, "failed to get tree by script")
	}

	localEnv.ChooseSizeCheck(tree.LibVersion)
	switch tree.LibVersion {
	case 4, 5:
		assetInfo, err := ws.NewestFullAssetInfo(asset.ID)
		if err != nil {
			return false, err
		}
		localEnv.SetThisFromFullAssetInfo(assetInfo)
	default:
		assetInfo, err := ws.NewestAssetInfo(asset.ID)
		if err != nil {
			return false, err
		}
		localEnv.SetThisFromAssetInfo(assetInfo)
	}

	if err := localEnv.ChooseTakeString(true); err != nil {
		return false, errors.Wrap(err, "failed to initialize local environment")
	}

	r, err := CallVerifier(localEnv, tree)
	if err != nil {
		return false, errors.Wrapf(err, "failed to call script on asset '%s'", asset.String())
	}
	if !r.Result() {
		return false, errs.NewTransactionNotAllowedByScript(r.UserError(), asset.ID.Bytes())
	}

	return r.Result(), nil
}

func (ws *WrappedState) validateTransferAction(otherActionsCount *int, res *proto.TransferScriptAction, restrictions proto.ActionsValidationRestrictions, sender proto.WavesAddress, env Environment) error {
	*otherActionsCount++

	assetResult, err := ws.validateAsset(res, res.Asset, env)
	if err != nil {
		return errors.Wrapf(err, "failed to validate asset")
	}
	if !assetResult {
		return errors.New("action is forbidden by smart asset script")
	}
	scriptVersion, err := ws.getLibVersion()
	if err != nil {
		return err
	}
	maxScriptAction := ws.newMaxScriptComplexity(scriptVersion)

	if *otherActionsCount > maxScriptAction {
		return errors.Errorf("number of actions produced by script is more than allowed %d", maxScriptAction)
	}
	if res.Amount < 0 {
		return errors.New("negative transfer amount")
	}
	if restrictions.DisableSelfTransfers {
		senderAddress := restrictions.ScriptAddress
		if res.SenderPK() != nil {
			var err error
			senderAddress, err = proto.NewAddressFromPublicKey(restrictions.Scheme, *res.SenderPK())
			if err != nil {
				return errors.Wrap(err, "failed to validate TransferScriptAction")
			}
		}
		if res.Recipient.Address.Equal(senderAddress) {
			return errors.New("transfers to DApp itself are forbidden since activation of RIDE V4")
		}
	}
	senderRcp := proto.NewRecipientFromAddress(sender)
	balance, err := ws.NewestAccountBalance(senderRcp, res.Asset.ID.Bytes())
	if err != nil {
		return err
	}

	if balance < uint64(res.Amount) {
		return errors.Errorf("not enough money in the DApp. balance of DApp with address %s is %d and it tried to transfer asset %s to %s, amount of %d",
			sender.String(), balance, res.Asset.String(), res.Recipient.Address.String(), res.Amount)
	}

	return nil
}

func (ws *WrappedState) validateDataEntryAction(dataEntriesCount *int, dataEntriesSize *int, res *proto.DataEntryScriptAction, restrictions proto.ActionsValidationRestrictions) error {
	*dataEntriesCount++
	if *dataEntriesCount > proto.MaxDataEntryScriptActions {
		return errors.Errorf("number of data entries produced by script is more than allowed %d", proto.MaxDataEntryScriptActions)
	}
	switch restrictions.KeySizeValidationVersion {
	case 1:
		if len(utf16.Encode([]rune(res.Entry.GetKey()))) > proto.MaxKeySize {
			return errs.NewTooBigArray("key is too large")
		}
	default:
		if len([]byte(res.Entry.GetKey())) > proto.MaxPBKeySize {
			return errs.NewTooBigArray("key is too large")
		}
	}

	*dataEntriesSize += res.Entry.BinarySize()
	if *dataEntriesSize > proto.MaxDataEntryScriptActionsSizeInBytes {
		return errors.Errorf("total size of data entries produced by script is more than %d bytes", proto.MaxDataEntryScriptActionsSizeInBytes)
	}
	return nil
}

func (ws *WrappedState) validateIssueAction(otherActionsCount *int, res *proto.IssueScriptAction) error {
	*otherActionsCount++
	scriptVersion, err := ws.getLibVersion()
	if err != nil {
		return err
	}
	maxScriptAction := ws.newMaxScriptComplexity(scriptVersion)

	if *otherActionsCount > maxScriptAction {
		return errors.Errorf("number of actions produced by script is more than allowed %d", maxScriptAction)
	}
	if res.Quantity < 0 {
		return errors.New("negative quantity")
	}
	if res.Decimals < 0 || res.Decimals > proto.MaxDecimals {
		return errors.New("invalid decimals")
	}
	if l := len(res.Name); l < proto.MinAssetNameLen || l > proto.MaxAssetNameLen {
		return errors.New("invalid asset's name")
	}
	if l := len(res.Description); l > proto.MaxDescriptionLen {
		return errors.New("invalid asset's description")
	}
	return nil
}

func (ws *WrappedState) validateReissueAction(otherActionsCount *int, res *proto.ReissueScriptAction, env Environment) error {
	*otherActionsCount++

	asset := proto.NewOptionalAssetFromDigest(res.AssetID)
	assetResult, err := ws.validateAsset(res, *asset, env)
	if err != nil {
		return errors.Wrapf(err, "failed to validate asset")
	}
	if !assetResult {
		return errors.New("action is forbidden by smart asset script")
	}

	scriptVersion, err := ws.getLibVersion()
	if err != nil {
		return err
	}
	maxScriptAction := ws.newMaxScriptComplexity(scriptVersion)

	if *otherActionsCount > maxScriptAction {
		return errors.Errorf("number of actions produced by script is more than allowed %d", maxScriptAction)
	}
	if res.Quantity < 0 {
		return errors.New("negative quantity")
	}

	assetInfo, err := ws.NewestAssetInfo(res.AssetID)
	if err != nil {
		return err
	}

	if !assetInfo.Reissuable {
		return errors.New("failed to reissue asset as it's not reissuable anymore")
	}

	return nil
}

func (ws *WrappedState) validateBurnAction(otherActionsCount *int, res *proto.BurnScriptAction, env Environment) error {
	*otherActionsCount++

	asset := proto.NewOptionalAssetFromDigest(res.AssetID)
	assetResult, err := ws.validateAsset(res, *asset, env)
	if err != nil {
		return errors.Wrapf(err, "failed to validate asset")
	}
	if !assetResult {
		return errors.New("action is forbidden by smart asset script")
	}

	scriptVersion, err := ws.getLibVersion()
	if err != nil {
		return err
	}
	maxScriptAction := ws.newMaxScriptComplexity(scriptVersion)

	if *otherActionsCount > maxScriptAction {
		return errors.Errorf("number of actions produced by script is more than allowed %d", maxScriptAction)
	}
	if res.Quantity < 0 {
		return errors.New("negative quantity")
	}
	assetInfo, err := ws.NewestAssetInfo(res.AssetID)
	if err != nil {
		return err
	}

	if assetInfo.Quantity < uint64(res.Quantity) {
		return errors.New("quantity of asset is less than what was tried to burn")
	}

	return nil
}

func (ws *WrappedState) validateSponsorshipAction(otherActionsCount *int, res *proto.SponsorshipScriptAction) error {
	*otherActionsCount++
	scriptVersion, err := ws.getLibVersion()
	if err != nil {
		return err
	}
	maxScriptAction := ws.newMaxScriptComplexity(scriptVersion)

	if *otherActionsCount > maxScriptAction {
		return errors.Errorf("number of actions produced by script is more than allowed %d", maxScriptAction)
	}
	if res.MinFee < 0 {
		return errors.New("negative minimal fee")
	}

	return nil
}

func (ws *WrappedState) validateLeaseAction(otherActionsCount *int, res *proto.LeaseScriptAction, restrictions proto.ActionsValidationRestrictions) error {
	*otherActionsCount++
	scriptVersion, err := ws.getLibVersion()
	if err != nil {
		return err
	}
	maxScriptAction := ws.newMaxScriptComplexity(scriptVersion)

	if *otherActionsCount > maxScriptAction {
		return errors.Errorf("number of actions produced by script is more than allowed %d", maxScriptAction)
	}
	if res.Amount < 0 {
		return errors.New("negative leasing amount")
	}
	senderAddress := restrictions.ScriptAddress
	if res.SenderPK() != nil {
		var err error
		senderAddress, err = proto.NewAddressFromPublicKey(restrictions.Scheme, *res.SenderPK())
		if err != nil {
			return errors.Wrap(err, "failed to validate TransferScriptAction")
		}
	}
	if res.Recipient.Address.Equal(senderAddress) {
		return errors.New("leasing to DApp itself is forbidden")
	}

	balance, err := ws.NewestFullWavesBalance(proto.NewRecipientFromAddress(ws.callee()))
	if err != nil {
		return err
	}
	if balance.Available < uint64(res.Amount) {
		return errors.New("not enough money on the available balance of the account")
	}
	return nil
}

func (ws *WrappedState) validateLeaseCancelAction(otherActionsCount *int) error {
	*otherActionsCount++
	scriptVersion, err := ws.getLibVersion()
	if err != nil {
		return err
	}
	maxScriptAction := ws.newMaxScriptComplexity(scriptVersion)

	if *otherActionsCount > maxScriptAction {
		return errors.Errorf("number of actions produced by script is more than allowed %d", maxScriptAction)
	}
	return nil
}

func (ws *WrappedState) getLibVersion() (int, error) {
	script, err := ws.GetByteTree(proto.NewRecipientFromAddress(ws.callee()))
	if err != nil {
		return 0, errors.Wrap(err, "failed to get script by recipient")
	}
	tree, err := Parse(script)
	if err != nil {
		return 0, errors.Wrap(err, "failed to get tree by script")
	}
	return tree.LibVersion, nil
}

func (ws *WrappedState) invCount() uint64 {
	return ws.invokeCount
}

func (ws *WrappedState) incrementInvCount() {
	ws.invokeCount++
}

func (ws *WrappedState) ApplyToState(actions []proto.ScriptAction, env Environment) ([]proto.ScriptAction, error) {
	dataEntriesCount := 0
	dataEntriesSize := 0
	otherActionsCount := 0
	libVersion, err := ws.getLibVersion()
	if err != nil {
		return nil, err
	}

	disableSelfTransfers := libVersion >= 4
	var keySizeValidationVersion byte = 1
	if libVersion >= 4 {
		keySizeValidationVersion = 2
	}
	restrictions := proto.ActionsValidationRestrictions{
		DisableSelfTransfers:     disableSelfTransfers,
		KeySizeValidationVersion: keySizeValidationVersion,
	}

	for _, action := range actions {
		switch res := action.(type) {

		case *proto.DataEntryScriptAction:
			err := ws.validateDataEntryAction(&dataEntriesCount, &dataEntriesSize, res, restrictions)
			if err != nil {
				return nil, errors.Wrapf(err, "failed to pass validation of data entry action")
			}

			switch dataEntry := res.Entry.(type) {

			case *proto.IntegerDataEntry:
				addr := ws.callee()
				senderPK, err := ws.diff.state.NewestScriptPKByAddr(addr)
				if err != nil {
					return nil, errors.Wrap(err, "failed to get public key by address")
				}
				res.Sender = &senderPK

				intEntry := *dataEntry

				ws.diff.dataEntries.diffInteger[dataEntry.Key+addr.String()] = intEntry

			case *proto.StringDataEntry:
				addr := ws.callee()
				senderPK, err := ws.diff.state.NewestScriptPKByAddr(addr)
				if err != nil {
					return nil, errors.Wrap(err, "failed to get public key by address")
				}
				res.Sender = &senderPK

				stringEntry := *dataEntry

				ws.diff.dataEntries.diffString[dataEntry.Key+addr.String()] = stringEntry

			case *proto.BooleanDataEntry:
				addr := ws.callee()
				senderPK, err := ws.diff.state.NewestScriptPKByAddr(addr)
				if err != nil {
					return nil, errors.Wrap(err, "failed to get public key by address")
				}
				res.Sender = &senderPK

				boolEntry := *dataEntry

				ws.diff.dataEntries.diffBool[dataEntry.Key+addr.String()] = boolEntry

			case *proto.BinaryDataEntry:
				addr := ws.callee()
				senderPK, err := ws.diff.state.NewestScriptPKByAddr(addr)
				if err != nil {
					return nil, errors.Wrap(err, "failed to get public key by address")
				}
				res.Sender = &senderPK

				binaryEntry := *dataEntry

				ws.diff.dataEntries.diffBinary[dataEntry.Key+addr.String()] = binaryEntry

			case *proto.DeleteDataEntry:
				addr := ws.callee()
				senderPK, err := ws.diff.state.NewestScriptPKByAddr(addr)
				if err != nil {
					return nil, errors.Wrap(err, "failed to get public key by address")
				}
				res.Sender = &senderPK
				deleteEntry := *dataEntry

				ws.diff.dataEntries.diffDDelete[dataEntry.Key+addr.String()] = deleteEntry

			default:

			}

		case *proto.TransferScriptAction:
			var senderAddress proto.WavesAddress
			var senderPK crypto.PublicKey
			var act string
			if res.Sender != nil {
				act = "attached payments"
				senderPK = *res.Sender
				var err error
				senderAddress, err = proto.NewAddressFromPublicKey(ws.scheme, senderPK)
				if err != nil {
					return nil, errors.Wrap(err, "failed to get address by public key")
				}
			} else {
				act = "transfer action"
				pk, err := ws.diff.state.NewestScriptPKByAddr(ws.callee())
				if err != nil {
					return nil, errors.Wrap(err, "failed to get public key by address")
				}
				senderPK = pk
				senderAddress = ws.callee()

				res.Sender = &senderPK
			}

			if env.validateInternalPayments() {
				err = ws.validateTransferAction(&otherActionsCount, res, restrictions, senderAddress, env)
				if err != nil {
					return nil, errors.Wrapf(err, "failed to pass validation of %s", act)
				}
			}

			searchBalance, searchAddr, err := ws.diff.findBalance(res.Recipient, res.Asset)
			if err != nil {
				return nil, err
			}
			err = ws.diff.changeBalance(searchBalance, searchAddr, res.Amount, res.Asset.ID, res.Recipient)
			if err != nil {
				return nil, err
			}

			senderRecipient := proto.NewRecipientFromAddress(senderAddress)
			senderSearchBalance, senderSearchAddr, err := ws.diff.findBalance(senderRecipient, res.Asset)
			if err != nil {
				return nil, err
			}

			err = ws.diff.changeBalance(senderSearchBalance, senderSearchAddr, -res.Amount, res.Asset.ID, senderRecipient)
			if err != nil {
				return nil, err
			}

		case *proto.SponsorshipScriptAction:
			senderPK, err := ws.diff.state.NewestScriptPKByAddr(ws.callee())
			if err != nil {
				return nil, errors.Wrap(err, "failed to get public key by address")
			}
			res.Sender = &senderPK

			err = ws.validateSponsorshipAction(&otherActionsCount, res)
			if err != nil {
				return nil, errors.Wrapf(err, "failed to pass validation of issue action")
			}

			var sponsorship diffSponsorship
			sponsorship.MinFee = res.MinFee

			ws.diff.sponsorships[res.AssetID.String()] = sponsorship

		case *proto.IssueScriptAction:
			err := ws.validateIssueAction(&otherActionsCount, res)
			if err != nil {
				return nil, errors.Wrapf(err, "failed to pass validation of issue action")
			}

			var assetInfo diffNewAssetInfo
			assetInfo.dAppIssuer = ws.callee()
			assetInfo.name = res.Name
			assetInfo.description = res.Description
			assetInfo.quantity = res.Quantity
			assetInfo.decimals = res.Decimals
			assetInfo.reissuable = res.Reissuable
			assetInfo.script = res.Script
			assetInfo.nonce = res.Nonce

			ws.diff.newAssetsInfo[res.ID.String()] = assetInfo

			senderPK, err := ws.diff.state.NewestScriptPKByAddr(ws.callee())
			if err != nil {
				return nil, errors.Wrap(err, "failed to get public key by address")
			}
			res.Sender = &senderPK

			senderRcp := proto.NewRecipientFromAddress(ws.callee())
			asset := proto.NewOptionalAssetFromDigest(res.ID)
			searchBalance, searchAddr, err := ws.diff.findBalance(senderRcp, *asset)
			if err != nil {
				return nil, err
			}
			err = ws.diff.changeBalance(searchBalance, searchAddr, res.Quantity, asset.ID, senderRcp)
			if err != nil {
				return nil, err
			}

		case *proto.ReissueScriptAction:

			senderPK, err := ws.diff.state.NewestScriptPKByAddr(ws.callee())
			if err != nil {
				return nil, errors.Wrap(err, "failed to get public key by address")
			}
			res.Sender = &senderPK

			err = ws.validateReissueAction(&otherActionsCount, res, env)
			if err != nil {
				return nil, errors.Wrapf(err, "failed to pass validation of issue action")
			}

			senderRcp := proto.NewRecipientFromAddress(ws.callee())
			asset := proto.NewOptionalAssetFromDigest(res.AssetID)
			searchBalance, searchAddr, err := ws.diff.findBalance(senderRcp, *asset)
			if err != nil {
				return nil, err
			}

			searchNewAsset := ws.diff.findNewAsset(res.AssetID)
			if searchNewAsset == nil {
				if oldAssetFromDiff := ws.diff.findOldAsset(res.AssetID); oldAssetFromDiff != nil {
					oldAssetFromDiff.diffQuantity += res.Quantity

					ws.diff.oldAssetsInfo[res.AssetID.String()] = *oldAssetFromDiff
					err = ws.diff.changeBalance(searchBalance, searchAddr, res.Quantity, asset.ID, senderRcp)
					if err != nil {
						return nil, err
					}
					break
				}
				var assetInfo diffOldAssetInfo
				assetInfo.diffQuantity += res.Quantity
				ws.diff.oldAssetsInfo[res.AssetID.String()] = assetInfo
				err = ws.diff.changeBalance(searchBalance, searchAddr, res.Quantity, asset.ID, senderRcp)
				if err != nil {
					return nil, err
				}
				break
			}
			ws.diff.reissueNewAsset(res.AssetID, res.Quantity, res.Reissuable)

			err = ws.diff.changeBalance(searchBalance, searchAddr, res.Quantity, asset.ID, senderRcp)
			if err != nil {
				return nil, err
			}
		case *proto.BurnScriptAction:
			senderPK, err := ws.diff.state.NewestScriptPKByAddr(ws.callee())
			if err != nil {
				return nil, errors.Wrap(err, "failed to get public key by address")
			}
			res.Sender = &senderPK

			err = ws.validateBurnAction(&otherActionsCount, res, env)
			if err != nil {
				return nil, errors.Wrapf(err, "failed to pass validation of issue action")
			}

			senderRcp := proto.NewRecipientFromAddress(ws.callee())
			asset := proto.NewOptionalAssetFromDigest(res.AssetID)
			searchBalance, searchAddr, err := ws.diff.findBalance(senderRcp, *asset)
			if err != nil {
				return nil, err
			}

			searchAsset := ws.diff.findNewAsset(res.AssetID)
			if searchAsset == nil {
				if oldAssetFromDiff := ws.diff.findOldAsset(res.AssetID); oldAssetFromDiff != nil {
					oldAssetFromDiff.diffQuantity -= res.Quantity

					ws.diff.oldAssetsInfo[res.AssetID.String()] = *oldAssetFromDiff
					err = ws.diff.changeBalance(searchBalance, searchAddr, -res.Quantity, asset.ID, senderRcp)
					if err != nil {
						return nil, err
					}
					break
				}
				var assetInfo diffOldAssetInfo
				assetInfo.diffQuantity -= res.Quantity
				ws.diff.oldAssetsInfo[res.AssetID.String()] = assetInfo
				err = ws.diff.changeBalance(searchBalance, searchAddr, -res.Quantity, asset.ID, senderRcp)
				if err != nil {
					return nil, err
				}
				break
			}
			ws.diff.burnNewAsset(res.AssetID, res.Quantity)

			err = ws.diff.changeBalance(searchBalance, searchAddr, -res.Quantity, asset.ID, senderRcp)
			if err != nil {
				return nil, err
			}

		case *proto.LeaseScriptAction:
			senderAddress := ws.callee()
			pk, err := ws.diff.state.NewestScriptPKByAddr(senderAddress)
			if err != nil {
				return nil, errors.Wrap(err, "failed to get public key by address")
			}

			res.Sender = &pk

			err = ws.validateLeaseAction(&otherActionsCount, res, restrictions)
			if err != nil {
				return nil, errors.Wrapf(err, "failed to pass validation of issue action")
			}

			recipientSearchBalance, recipientSearchAddress, err := ws.diff.findBalance(res.Recipient, proto.NewOptionalAssetWaves())
			if err != nil {
				return nil, err
			}
			err = ws.diff.changeLeaseIn(recipientSearchBalance, recipientSearchAddress, res.Amount, res.Recipient)
			if err != nil {
				return nil, err
			}

			senderAccount := proto.NewRecipientFromAddress(senderAddress)
			senderSearchBalance, senderSearchAddr, err := ws.diff.findBalance(senderAccount, proto.NewOptionalAssetWaves())
			if err != nil {
				return nil, err
			}

			err = ws.diff.changeLeaseOut(senderSearchBalance, senderSearchAddr, res.Amount, senderAccount)
			if err != nil {
				return nil, err
			}

			ws.diff.addNewLease(res.Recipient, senderAccount, res.Amount, res.ID)

		case *proto.LeaseCancelScriptAction:
			pk, err := ws.diff.state.NewestScriptPKByAddr(ws.callee())
			if err != nil {
				return nil, errors.Wrap(err, "failed to get public key by address")
			}

			res.Sender = &pk

			err = ws.validateLeaseCancelAction(&otherActionsCount)
			if err != nil {
				return nil, errors.Wrapf(err, "failed to pass validation of issue action")
			}

			searchLease, err := ws.diff.findLeaseByIDForCancel(res.LeaseID)
			if err != nil {
				return nil, errors.Errorf("failed to find lease by leaseID")
			}
			if searchLease == nil {
				return nil, errors.Errorf("there is no lease to cancel")
			}

			recipientBalance, recipientSearchAddress, err := ws.diff.findBalance(searchLease.Recipient, proto.NewOptionalAssetWaves())
			if err != nil {
				return nil, err
			}
			if recipientBalance == nil {
				_, recipientSearchAddress = ws.diff.createNewWavesBalance(searchLease.Recipient)
			}

			senderBalance, senderSearchAddress, err := ws.diff.findBalance(searchLease.Sender, proto.NewOptionalAssetWaves())
			if err != nil {
				return nil, err
			}
			if senderBalance == nil {
				_, senderSearchAddress = ws.diff.createNewWavesBalance(searchLease.Sender)
			}

			ws.diff.cancelLease(*searchLease, senderSearchAddress, recipientSearchAddress)

		default:
		}
	}

	return actions, nil
}

type EvaluationEnvironment struct {
<<<<<<< HEAD
	sch     proto.Scheme
	st      types.SmartState
	h       RideInt
	tx      rideObject
	id      RideType
	th      RideType
	time    uint64
	b       rideObject
	check   func(int) bool
	takeStr func(s string, n int) RideString
	inv     rideObject
	ver     int
}

func NewEnvironment(scheme proto.Scheme, state types.SmartState) (*EvaluationEnvironment, error) {
=======
	sch                   proto.Scheme
	st                    types.SmartState
	h                     rideInt
	tx                    rideObject
	id                    rideType
	th                    rideType
	time                  uint64
	b                     rideObject
	check                 func(int) bool
	takeStr               func(s string, n int) rideString
	inv                   rideObject
	ver                   int
	validatePaymentsAfter uint64
}

func NewEnvironment(scheme proto.Scheme, state types.SmartState, internalPaymentsValidationHeight uint64) (*EvaluationEnvironment, error) {
>>>>>>> 83b9570b
	height, err := state.AddingBlockHeight()
	if err != nil {
		return nil, err
	}
	return &EvaluationEnvironment{
<<<<<<< HEAD
		sch:     scheme,
		st:      state,
		h:       RideInt(height),
		check:   func(int) bool { return true }, // By default, for versions below 2 there was no check, always ok.
		takeStr: func(s string, n int) RideString { panic("function 'takeStr' was not initialized") },
=======
		sch:                   scheme,
		st:                    state,
		h:                     rideInt(height),
		check:                 func(int) bool { return true }, // By default, for versions below 2 there was no check, always ok.
		takeStr:               func(s string, n int) rideString { panic("function 'takeStr' was not initialized") },
		validatePaymentsAfter: internalPaymentsValidationHeight,
>>>>>>> 83b9570b
	}, nil
}

func NewEnvironmentWithWrappedState(env *EvaluationEnvironment, payments proto.ScriptPayments, callerPK crypto.PublicKey) (*EvaluationEnvironment, error) {
	caller, err := proto.NewAddressFromPublicKey(env.sch, callerPK)
	if err != nil {
		return nil, errors.Wrap(err, "failed to create RIDE environment with wrapped state")
	}
	recipient := proto.NewRecipientFromAddress(proto.WavesAddress(env.th.(rideAddress)))

	st := newWrappedState(env)
	for _, payment := range payments {
		senderBalance, err := st.NewestAccountBalance(proto.NewRecipientFromAddress(caller), payment.Asset.ID.Bytes())
		if err != nil {
			return nil, err
		}
		if senderBalance < payment.Amount {
			return nil, errors.New("not enough money for tx attached payments")
		}

		searchBalance, searchAddr, err := st.diff.findBalance(recipient, payment.Asset)
		if err != nil {
			return nil, errors.Wrap(err, "failed to create RIDE environment with wrapped state")
		}
		err = st.diff.changeBalance(searchBalance, searchAddr, int64(payment.Amount), payment.Asset.ID, recipient)
		if err != nil {
			return nil, errors.Wrap(err, "failed to create RIDE environment with wrapped state")
		}

		callerRcp := proto.NewRecipientFromAddress(caller)
		senderSearchBalance, senderSearchAddr, err := st.diff.findBalance(callerRcp, payment.Asset)
		if err != nil {
			return nil, errors.Wrap(err, "failed to create RIDE environment with wrapped state")
		}

		err = st.diff.changeBalance(senderSearchBalance, senderSearchAddr, -int64(payment.Amount), payment.Asset.ID, callerRcp)
		if err != nil {
			return nil, errors.Wrap(err, "failed to create RIDE environment with wrapped state")
		}
	}

	return &EvaluationEnvironment{
		sch:                   env.sch,
		st:                    st,
		h:                     env.h,
		tx:                    env.tx,
		id:                    env.id,
		th:                    env.th,
		b:                     env.b,
		check:                 env.check,
		takeStr:               env.takeStr,
		inv:                   env.inv,
		validatePaymentsAfter: env.validatePaymentsAfter,
	}, nil
}

func (e *EvaluationEnvironment) ChooseTakeString(isRideV5 bool) error {
	if !isRideV5 {
		e.takeStr = takeRideStringWrong
		return nil
	}
	e.takeStr = takeRideString
	return nil
}

func (e *EvaluationEnvironment) ChooseSizeCheck(v int) {
	e.ver = v
	if v > 2 {
		e.check = func(l int) bool {
			return l <= maxMessageLength
		}
	}
}

func (e *EvaluationEnvironment) SetThisFromFullAssetInfo(info *proto.FullAssetInfo) {
	e.th = fullAssetInfoToObject(info)
}

func (e *EvaluationEnvironment) SetTimestamp(timestamp uint64) {
	e.time = timestamp
}

func (e *EvaluationEnvironment) SetThisFromAssetInfo(info *proto.AssetInfo) {
	e.th = assetInfoToObject(info)
}

func (e *EvaluationEnvironment) SetThisFromAddress(addr proto.WavesAddress) {
	e.th = rideAddress(addr)
}

func (e *EvaluationEnvironment) SetLastBlock(info *proto.BlockInfo) {
	e.b = blockInfoToObject(info)
}

func (e *EvaluationEnvironment) SetTransactionFromScriptTransfer(transfer *proto.FullScriptTransfer) {
	e.id = RideBytes(transfer.ID.Bytes())
	e.tx = scriptTransferToObject(transfer)
}

func (e *EvaluationEnvironment) SetTransactionWithoutProofs(tx proto.Transaction) error {
	err := e.SetTransaction(tx)
	if err != nil {
		return err
	}
	e.tx["proofs"] = rideUnit{}
	return nil
}

func (e *EvaluationEnvironment) SetTransactionFromScriptAction(action proto.ScriptAction, pk crypto.PublicKey, id crypto.Digest, ts uint64) error {
	obj, err := scriptActionToObject(e.sch, action, pk, id, ts)
	if err != nil {
		return err
	}
	e.tx = obj
	return nil
}

func (e *EvaluationEnvironment) SetTransaction(tx proto.Transaction) error {
	id, err := tx.GetID(e.sch)
	if err != nil {
		return err
	}
	e.id = RideBytes(id)
	obj, err := transactionToObject(e.sch, tx)
	if err != nil {
		return err
	}
	e.tx = obj
	return nil
}

func (e *EvaluationEnvironment) SetTransactionFromOrder(order proto.Order) error {
	obj, err := orderToObject(e.sch, order)
	if err != nil {
		return err
	}
	e.tx = obj
	return nil
}

func (e *EvaluationEnvironment) SetInvoke(tx *proto.InvokeScriptWithProofs, v int) error {
	obj, err := invocationToObject(v, e.sch, tx)
	if err != nil {
		return err
	}
	e.inv = obj
	return nil
}

func (e *EvaluationEnvironment) timestamp() uint64 {
	return e.time
}

func (e *EvaluationEnvironment) scheme() byte {
	return e.sch
}

func (e *EvaluationEnvironment) height() RideInt {
	return e.h
}

func (e *EvaluationEnvironment) transaction() rideObject {
	return e.tx
}

func (e *EvaluationEnvironment) this() RideType {
	return e.th
}

func (e *EvaluationEnvironment) block() rideObject {
	return e.b
}

func (e *EvaluationEnvironment) txID() RideType {
	return e.id
}

func (e *EvaluationEnvironment) state() types.SmartState {
	return e.st
}

<<<<<<< HEAD
func (e *EvaluationEnvironment) setNewDAppAddress(address proto.WavesAddress) {
	ws, _ := e.st.(*WrappedState)
=======
func (e *EvaluationEnvironment) setNewDAppAddress(address proto.Address) {
	ws, ok := e.st.(*WrappedState)
	if !ok {
		panic("not a WrappedState")
	}
>>>>>>> 83b9570b
	ws.cle = rideAddress(address)
	e.SetThisFromAddress(address)
}

func (e *EvaluationEnvironment) checkMessageLength(l int) bool {
	return e.check(l)
}

func (e *EvaluationEnvironment) takeString(s string, n int) RideString {
	return e.takeStr(s, n)
}

func (e *EvaluationEnvironment) invocation() rideObject {
	return e.inv
}

func (e *EvaluationEnvironment) setInvocation(inv rideObject) {
	e.inv = inv
}

func (e *EvaluationEnvironment) libVersion() int {
	return e.ver
}

func (e *EvaluationEnvironment) validateInternalPayments() bool {
	return int(e.h) > int(e.validatePaymentsAfter)
}

func (e *EvaluationEnvironment) internalPaymentsValidationHeight() uint64 {
	return e.validatePaymentsAfter
}

var wavesAssetBytes = crypto.Digest{}.Bytes()

func isAssetWaves(assetID []byte) bool {
	return bytes.Equal(wavesAssetBytes, assetID)
}<|MERGE_RESOLUTION|>--- conflicted
+++ resolved
@@ -1097,59 +1097,33 @@
 }
 
 type EvaluationEnvironment struct {
-<<<<<<< HEAD
-	sch     proto.Scheme
-	st      types.SmartState
-	h       RideInt
-	tx      rideObject
-	id      RideType
-	th      RideType
-	time    uint64
-	b       rideObject
-	check   func(int) bool
-	takeStr func(s string, n int) RideString
-	inv     rideObject
-	ver     int
-}
-
-func NewEnvironment(scheme proto.Scheme, state types.SmartState) (*EvaluationEnvironment, error) {
-=======
 	sch                   proto.Scheme
 	st                    types.SmartState
-	h                     rideInt
+	h                     RideInt
 	tx                    rideObject
-	id                    rideType
-	th                    rideType
+	id                    RideType
+	th                    RideType
 	time                  uint64
 	b                     rideObject
 	check                 func(int) bool
-	takeStr               func(s string, n int) rideString
+	takeStr               func(s string, n int) RideString
 	inv                   rideObject
 	ver                   int
 	validatePaymentsAfter uint64
 }
 
 func NewEnvironment(scheme proto.Scheme, state types.SmartState, internalPaymentsValidationHeight uint64) (*EvaluationEnvironment, error) {
->>>>>>> 83b9570b
 	height, err := state.AddingBlockHeight()
 	if err != nil {
 		return nil, err
 	}
 	return &EvaluationEnvironment{
-<<<<<<< HEAD
-		sch:     scheme,
-		st:      state,
-		h:       RideInt(height),
-		check:   func(int) bool { return true }, // By default, for versions below 2 there was no check, always ok.
-		takeStr: func(s string, n int) RideString { panic("function 'takeStr' was not initialized") },
-=======
 		sch:                   scheme,
 		st:                    state,
-		h:                     rideInt(height),
+		h:                     RideInt(height),
 		check:                 func(int) bool { return true }, // By default, for versions below 2 there was no check, always ok.
-		takeStr:               func(s string, n int) rideString { panic("function 'takeStr' was not initialized") },
+		takeStr:               func(s string, n int) RideString { panic("function 'takeStr' was not initialized") },
 		validatePaymentsAfter: internalPaymentsValidationHeight,
->>>>>>> 83b9570b
 	}, nil
 }
 
@@ -1331,16 +1305,11 @@
 	return e.st
 }
 
-<<<<<<< HEAD
 func (e *EvaluationEnvironment) setNewDAppAddress(address proto.WavesAddress) {
-	ws, _ := e.st.(*WrappedState)
-=======
-func (e *EvaluationEnvironment) setNewDAppAddress(address proto.Address) {
 	ws, ok := e.st.(*WrappedState)
 	if !ok {
 		panic("not a WrappedState")
 	}
->>>>>>> 83b9570b
 	ws.cle = rideAddress(address)
 	e.SetThisFromAddress(address)
 }
