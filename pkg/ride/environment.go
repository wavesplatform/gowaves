--- conflicted
+++ resolved
@@ -11,15 +11,6 @@
 )
 
 type WrappedState struct {
-<<<<<<< HEAD
-	diff            diffState
-	cle             rideAddress
-	scheme          proto.Scheme
-	invokeCount     uint64
-	act             []proto.ScriptAction
-	blackList       []proto.WavesAddress
-	totalComplexity int
-=======
 	diff             diffState
 	cle              rideAddress
 	scheme           proto.Scheme
@@ -30,7 +21,6 @@
 	dataEntriesCount int
 	dataEntriesSize  int
 	actionsCount     int
->>>>>>> f98ad4dc
 }
 
 func newWrappedState(env *EvaluationEnvironment) *WrappedState {
@@ -232,10 +222,6 @@
 	return ws.diff.state.RetrieveNewestBinaryEntry(account, key)
 }
 
-<<<<<<< HEAD
-func (ws *WrappedState) NewestAssetIsSponsored(assetID crypto.Digest) (bool, error) {
-	if cost := ws.diff.findSponsorship(assetID); cost != nil {
-=======
 func (ws *WrappedState) isNewestDataEntryDeleted(key string, address proto.WavesAddress) bool {
 	deletedDataEntry := ws.diff.findDeleteFromDataEntryByKey(key, address)
 	return deletedDataEntry != nil
@@ -243,7 +229,6 @@
 
 func (ws *WrappedState) NewestAssetIsSponsored(asset crypto.Digest) (bool, error) {
 	if cost := ws.diff.findSponsorship(asset); cost != nil {
->>>>>>> f98ad4dc
 		if *cost == 0 {
 			return false, nil
 		}
@@ -252,16 +237,6 @@
 	return ws.diff.state.NewestAssetIsSponsored(asset)
 }
 
-<<<<<<< HEAD
-func (ws *WrappedState) NewestAssetInfo(assetID crypto.Digest) (*proto.AssetInfo, error) {
-	searchNewAsset := ws.diff.findNewAsset(assetID)
-	if searchNewAsset == nil {
-		assetFromStore, err := ws.diff.state.NewestAssetInfo(assetID)
-		if err != nil {
-			return nil, errors.Wrap(err, "failed to get asset's info from store")
-		}
-		if oldAssetFromDiff := ws.diff.findOldAsset(assetID); oldAssetFromDiff != nil {
-=======
 func (ws *WrappedState) NewestAssetInfo(asset crypto.Digest) (*proto.AssetInfo, error) {
 	searchNewAsset := ws.diff.findNewAsset(asset)
 	if searchNewAsset == nil {
@@ -270,7 +245,6 @@
 			return nil, errors.Wrap(err, "failed to get asset's info from store")
 		}
 		if oldAssetFromDiff := ws.diff.findOldAsset(asset); oldAssetFromDiff != nil {
->>>>>>> f98ad4dc
 			quantity := int64(assetFromStore.Quantity) + oldAssetFromDiff.diffQuantity
 
 			assetFromStore.Quantity = uint64(quantity)
@@ -286,11 +260,7 @@
 	if searchNewAsset.script != nil {
 		scripted = true
 	}
-<<<<<<< HEAD
-	sponsored, err := ws.NewestAssetIsSponsored(assetID)
-=======
 	sponsored, err := ws.NewestAssetIsSponsored(asset)
->>>>>>> f98ad4dc
 	if err != nil {
 		return nil, errors.Wrap(err, "failed to find out sponsoring of the asset")
 	}
@@ -305,12 +275,6 @@
 		Sponsored:       sponsored,
 	}, nil
 }
-<<<<<<< HEAD
-
-func (ws *WrappedState) NewestFullAssetInfo(assetID crypto.Digest) (*proto.FullAssetInfo, error) {
-	searchNewAsset := ws.diff.findNewAsset(assetID)
-=======
->>>>>>> f98ad4dc
 
 func (ws *WrappedState) NewestFullAssetInfo(asset crypto.Digest) (*proto.FullAssetInfo, error) {
 	searchNewAsset := ws.diff.findNewAsset(asset)
@@ -500,10 +464,6 @@
 	return r.Result(), nil
 }
 
-<<<<<<< HEAD
-func (ws *WrappedState) validateTransferAction(otherActionsCount *int, res *proto.TransferScriptAction, restrictions proto.ActionsValidationRestrictions, sender proto.WavesAddress, env Environment) error {
-	*otherActionsCount++
-=======
 func (ws *WrappedState) validatePaymentAction(res *proto.AttachedPaymentScriptAction, sender proto.WavesAddress, env Environment, restrictions proto.ActionsValidationRestrictions) error {
 	assetResult, err := ws.validateAsset(res, res.Asset, env)
 	if err != nil {
@@ -544,7 +504,6 @@
 	}
 	return nil
 }
->>>>>>> f98ad4dc
 
 func (ws *WrappedState) validateTransferAction(res *proto.TransferScriptAction, restrictions proto.ActionsValidationRestrictions, sender proto.WavesAddress, env Environment) error {
 	ws.actionsCount++
@@ -1358,14 +1317,10 @@
 }
 
 func (e *EvaluationEnvironment) setNewDAppAddress(address proto.WavesAddress) {
-<<<<<<< HEAD
-	ws, _ := e.st.(*WrappedState)
-=======
 	ws, ok := e.st.(*WrappedState)
 	if !ok {
 		panic("not a WrappedState")
 	}
->>>>>>> f98ad4dc
 	ws.cle = rideAddress(address)
 	e.SetThisFromAddress(address)
 }
