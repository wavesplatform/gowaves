--- conflicted
+++ resolved
@@ -95,11 +95,7 @@
 	return string(s1), string(s2), nil
 }
 
-<<<<<<< HEAD
-func concatStrings(_ *treeEvaluator, _ Environment, args ...rideType) (rideType, error) {
-=======
-func concatStrings(_ environment, args ...rideType) (rideType, error) {
->>>>>>> 354ae9a5
+func concatStrings(_ *treeEvaluator, _ environment, args ...rideType) (rideType, error) {
 	s1, s2, err := twoStringsArgs(args)
 	if err != nil {
 		return nil, errors.Wrap(err, "concatStrings")
@@ -116,11 +112,7 @@
 	return rideString(out), nil
 }
 
-<<<<<<< HEAD
-func takeString(_ *treeEvaluator, env Environment, args ...rideType) (rideType, error) {
-=======
-func takeString(env environment, args ...rideType) (rideType, error) {
->>>>>>> 354ae9a5
+func takeString(_ *treeEvaluator, env environment, args ...rideType) (rideType, error) {
 	s, n, err := stringAndIntArgs(args)
 	if err != nil {
 		return nil, errors.Wrap(err, "takeString")
@@ -128,11 +120,7 @@
 	return env.takeString(s, n), nil
 }
 
-<<<<<<< HEAD
-func dropString(_ *treeEvaluator, _ Environment, args ...rideType) (rideType, error) {
-=======
-func dropString(_ environment, args ...rideType) (rideType, error) {
->>>>>>> 354ae9a5
+func dropString(_ *treeEvaluator, _ environment, args ...rideType) (rideType, error) {
 	s, n, err := stringAndIntArgs(args)
 	if err != nil {
 		return nil, errors.Wrap(err, "dropString")
@@ -140,11 +128,7 @@
 	return dropRideString(s, n), nil
 }
 
-<<<<<<< HEAD
-func sizeString(_ *treeEvaluator, _ Environment, args ...rideType) (rideType, error) {
-=======
-func sizeString(_ environment, args ...rideType) (rideType, error) {
->>>>>>> 354ae9a5
+func sizeString(_ *treeEvaluator, _ environment, args ...rideType) (rideType, error) {
 	s, err := stringArg(args)
 	if err != nil {
 		return nil, errors.Wrap(err, "sizeString")
@@ -152,11 +136,7 @@
 	return rideInt(utf8.RuneCountInString(string(s))), nil
 }
 
-<<<<<<< HEAD
-func indexOfSubstring(_ *treeEvaluator, _ Environment, args ...rideType) (rideType, error) {
-=======
-func indexOfSubstring(_ environment, args ...rideType) (rideType, error) {
->>>>>>> 354ae9a5
+func indexOfSubstring(_ *treeEvaluator, _ environment, args ...rideType) (rideType, error) {
 	s1, s2, err := twoStringsArgs(args)
 	if err != nil {
 		return nil, errors.Wrap(err, "indexOfSubstring")
@@ -168,11 +148,7 @@
 	return rideInt(i), nil
 }
 
-<<<<<<< HEAD
-func indexOfSubstringWithOffset(_ *treeEvaluator, _ Environment, args ...rideType) (rideType, error) {
-=======
-func indexOfSubstringWithOffset(_ environment, args ...rideType) (rideType, error) {
->>>>>>> 354ae9a5
+func indexOfSubstringWithOffset(_ *treeEvaluator, _ environment, args ...rideType) (rideType, error) {
 	s1, s2, n, err := twoStringsAndIntArgs(args)
 	if err != nil {
 		return nil, errors.Wrap(err, "lastIndexOfSubstringWithOffset")
@@ -187,11 +163,7 @@
 	return rideInt(i + n), nil
 }
 
-<<<<<<< HEAD
-func stringToBytes(_ *treeEvaluator, _ Environment, args ...rideType) (rideType, error) {
-=======
-func stringToBytes(_ environment, args ...rideType) (rideType, error) {
->>>>>>> 354ae9a5
+func stringToBytes(_ *treeEvaluator, _ environment, args ...rideType) (rideType, error) {
 	s, err := stringArg(args)
 	if err != nil {
 		return nil, errors.Wrap(err, "stringToBytes")
@@ -199,11 +171,7 @@
 	return rideBytes(s), nil
 }
 
-<<<<<<< HEAD
-func dropRightString(_ *treeEvaluator, _ Environment, args ...rideType) (rideType, error) {
-=======
-func dropRightString(_ environment, args ...rideType) (rideType, error) {
->>>>>>> 354ae9a5
+func dropRightString(_ *treeEvaluator, _ environment, args ...rideType) (rideType, error) {
 	s, n, err := stringAndIntArgs(args)
 	if err != nil {
 		return nil, errors.Wrap(err, "dropRightString")
@@ -211,11 +179,7 @@
 	return takeRideString(s, utf8.RuneCountInString(s)-n), nil
 }
 
-<<<<<<< HEAD
-func takeRightString(_ *treeEvaluator, _ Environment, args ...rideType) (rideType, error) {
-=======
-func takeRightString(_ environment, args ...rideType) (rideType, error) {
->>>>>>> 354ae9a5
+func takeRightString(_ *treeEvaluator, _ environment, args ...rideType) (rideType, error) {
 	s, n, err := stringAndIntArgs(args)
 	if err != nil {
 		return nil, errors.Wrap(err, "takeRightString")
@@ -223,11 +187,7 @@
 	return dropRideString(s, utf8.RuneCountInString(s)-n), nil
 }
 
-<<<<<<< HEAD
-func splitString(_ *treeEvaluator, _ Environment, args ...rideType) (rideType, error) {
-=======
-func splitString(_ environment, args ...rideType) (rideType, error) {
->>>>>>> 354ae9a5
+func splitString(_ *treeEvaluator, _ environment, args ...rideType) (rideType, error) {
 	s1, s2, err := twoStringsArgs(args)
 	if err != nil {
 		return nil, errors.Wrap(err, "splitString")
@@ -239,11 +199,7 @@
 	return r, nil
 }
 
-<<<<<<< HEAD
-func parseInt(_ *treeEvaluator, _ Environment, args ...rideType) (rideType, error) {
-=======
-func parseInt(_ environment, args ...rideType) (rideType, error) {
->>>>>>> 354ae9a5
+func parseInt(_ *treeEvaluator, _ environment, args ...rideType) (rideType, error) {
 	s, err := stringArg(args)
 	if err != nil {
 		return nil, errors.Wrap(err, "parseInt")
@@ -255,24 +211,15 @@
 	return rideInt(i), nil
 }
 
-<<<<<<< HEAD
-func parseIntValue(ev *treeEvaluator, env Environment, args ...rideType) (rideType, error) {
+func parseIntValue(ev *treeEvaluator, env environment, args ...rideType) (rideType, error) {
 	maybeInt, err := parseInt(ev, env, args...)
-=======
-func parseIntValue(env environment, args ...rideType) (rideType, error) {
-	maybeInt, err := parseInt(env, args...)
->>>>>>> 354ae9a5
 	if err != nil {
 		return nil, errors.Wrap(err, "parseIntValue")
 	}
 	return extractValue(maybeInt)
 }
 
-<<<<<<< HEAD
-func lastIndexOfSubstring(_ *treeEvaluator, _ Environment, args ...rideType) (rideType, error) {
-=======
-func lastIndexOfSubstring(_ environment, args ...rideType) (rideType, error) {
->>>>>>> 354ae9a5
+func lastIndexOfSubstring(_ *treeEvaluator, _ environment, args ...rideType) (rideType, error) {
 	s1, s2, err := twoStringsArgs(args)
 	if err != nil {
 		return nil, errors.Wrap(err, "lastIndexOfSubstring")
@@ -284,11 +231,7 @@
 	return rideInt(i), nil
 }
 
-<<<<<<< HEAD
-func lastIndexOfSubstringWithOffset(_ *treeEvaluator, _ Environment, args ...rideType) (rideType, error) {
-=======
-func lastIndexOfSubstringWithOffset(_ environment, args ...rideType) (rideType, error) {
->>>>>>> 354ae9a5
+func lastIndexOfSubstringWithOffset(_ *treeEvaluator, _ environment, args ...rideType) (rideType, error) {
 	s1, s2, n, err := twoStringsAndIntArgs(args)
 	if err != nil {
 		return nil, errors.Wrap(err, "lastIndexOfSubstringWithOffset")
@@ -306,11 +249,7 @@
 	return rideInt(i), nil
 }
 
-<<<<<<< HEAD
-func makeString(_ *treeEvaluator, _ Environment, args ...rideType) (rideType, error) {
-=======
-func makeString(_ environment, args ...rideType) (rideType, error) {
->>>>>>> 354ae9a5
+func makeString(_ *treeEvaluator, _ environment, args ...rideType) (rideType, error) {
 	if err := checkArgs(args, 2); err != nil {
 		return nil, errors.Wrap(err, "makeString")
 	}
@@ -350,11 +289,7 @@
 	return rideString(strings.Join(parts, sep)), nil
 }
 
-<<<<<<< HEAD
-func contains(_ *treeEvaluator, _ Environment, args ...rideType) (rideType, error) {
-=======
-func contains(_ environment, args ...rideType) (rideType, error) {
->>>>>>> 354ae9a5
+func contains(_ *treeEvaluator, _ environment, args ...rideType) (rideType, error) {
 	s1, s2, err := twoStringsArgs(args)
 	if err != nil {
 		return nil, errors.Wrap(err, "contains")
