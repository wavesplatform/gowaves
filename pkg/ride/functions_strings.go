package ride

import (
	"strconv"
	"strings"
	"unicode/utf16"
	"unicode/utf8"

	"github.com/pkg/errors"
	"github.com/wavesplatform/gowaves/pkg/proto"
)

const maxMessageLength = 32 * 1024

func stringArg(args []rideType) (rideString, error) {
	if len(args) != 1 {
		return "", errors.Errorf("%d is invalid number of arguments, expected 1", len(args))
	}
	if args[0] == nil {
		return "", errors.Errorf("argument 1 is empty")
	}
	s, ok := args[0].(rideString)
	if !ok {
		return "", errors.Errorf("argument 1 is not of type 'String' but '%s'", args[0].instanceOf())
	}
	return s, nil
}

func stringAndIntArgs(args []rideType) (string, int, error) {
	if len(args) != 2 {
		return "", 0, errors.Errorf("%d is invalid number of arguments, expected 2", len(args))
	}
	if args[0] == nil {
		return "", 0, errors.Errorf("argument 1 is empty")
	}
	if args[1] == nil {
		return "", 0, errors.Errorf("argument 2 is empty")
	}
	s, ok := args[0].(rideString)
	if !ok {
		return "", 0, errors.Errorf("argument 1 is not of type 'String' but '%s'", args[0].instanceOf())
	}
	i, ok := args[1].(rideInt)
	if !ok {
		return "", 0, errors.Errorf("argument 2 is not of type 'Int' but '%s'", args[1].instanceOf())
	}
	return string(s), int(i), nil
}

func twoStringsAndIntArgs(args []rideType) (string, string, int, error) {
	if len(args) != 3 {
		return "", "", 0, errors.Errorf("invalid number of arguments %d, expected 3", len(args))
	}
	if args[0] == nil {
		return "", "", 0, errors.Errorf("argument 1 is empty")
	}
	if args[1] == nil {
		return "", "", 0, errors.Errorf("argument 2 is empty")
	}
	if args[2] == nil {
		return "", "", 0, errors.Errorf("argument 3 is empty")
	}
	s1, ok := args[0].(rideString)
	if !ok {
		return "", "", 0, errors.Errorf("unexpected type of argument 1 '%s'", args[0].instanceOf())
	}
	s2, ok := args[1].(rideString)
	if !ok {
		return "", "", 0, errors.Errorf("unexpected type of argument 2 '%s'", args[1].instanceOf())
	}
	i, ok := args[2].(rideInt)
	if !ok {
		return "", "", 0, errors.Errorf("unexpected type of argument 3 '%s'", args[2].instanceOf())
	}
	return string(s1), string(s2), int(i), nil
}

func twoStringsArgs(args []rideType) (string, string, error) {
	if len(args) != 2 {
		return "", "", errors.Errorf("%d is invalid number of arguments, expected 2", len(args))
	}
	if args[0] == nil {
		return "", "", errors.Errorf("argument 1 is empty")
	}
	if args[1] == nil {
		return "", "", errors.Errorf("argument 2 is empty")
	}
	s1, ok := args[0].(rideString)
	if !ok {
		return "", "", errors.Errorf("unexpected type of argument 1 '%s'", args[0].instanceOf())
	}
	s2, ok := args[1].(rideString)
	if !ok {
		return "", "", errors.Errorf("unexpected type of argument 2 '%s'", args[1].instanceOf())
	}
	return string(s1), string(s2), nil
}

func concatStrings(_ Environment, args ...rideType) (rideType, error) {
	s1, s2, err := twoStringsArgs(args)
	if err != nil {
		return nil, errors.Wrap(err, "concatStrings")
	}
	l := len(s1) + len(s2)
	if l > maxBytesLength {
		return nil, errors.Errorf("concatStrings: length of result (%d) is greater than allowed (%d)", l, maxBytesLength)
	}
	out := s1 + s2
	lengthInRunes := utf8.RuneCountInString(out)
	if lengthInRunes > maxMessageLength {
		return nil, errors.Errorf("concatStrings: length of result (%d) is greater than allowed (%d)", lengthInRunes, maxMessageLength)
	}
	return rideString(out), nil
}

func takeString(_ Environment, args ...rideType) (rideType, error) {
	s, n, err := stringAndIntArgs(args)
	if err != nil {
		return nil, errors.Wrap(err, "takeString")
	}
	return takeRideString(s, n), nil
}

<<<<<<< HEAD
func takeStringV5(_ RideEnvironment, args ...rideType) (rideType, error) {
	s, n, err := stringAndIntArgs(args)
	if err != nil {
		return nil, errors.Wrap(err, "takeString")
	}
	return takeRideStringV5(s, n), nil
}

func dropString(_ RideEnvironment, args ...rideType) (rideType, error) {
=======
func dropString(_ Environment, args ...rideType) (rideType, error) {
>>>>>>> 857e9458
	s, n, err := stringAndIntArgs(args)
	if err != nil {
		return nil, errors.Wrap(err, "dropString")
	}
	return dropRideString(s, n), nil
}

<<<<<<< HEAD
func dropStringV5(_ RideEnvironment, args ...rideType) (rideType, error) {
	s, n, err := stringAndIntArgs(args)
	if err != nil {
		return nil, errors.Wrap(err, "dropString")
	}
	return dropRideStringV5(s, n), nil
}

func sizeString(_ RideEnvironment, args ...rideType) (rideType, error) {
=======
func sizeString(_ Environment, args ...rideType) (rideType, error) {
>>>>>>> 857e9458
	s, err := stringArg(args)
	if err != nil {
		return nil, errors.Wrap(err, "sizeString")
	}
	return rideInt(proto.UTF16Size(string(s))), nil
}

func sizeStringV5(_ RideEnvironment, args ...rideType) (rideType, error) {
	s, err := stringArg(args)
	if err != nil {
		return nil, errors.Wrap(err, "sizeStringV5")
	}
	return rideInt(utf8.RuneCountInString(string(s))), nil
}

func indexOfSubstring(_ Environment, args ...rideType) (rideType, error) {
	s1, s2, err := twoStringsArgs(args)
	if err != nil {
		return nil, errors.Wrap(err, "indexOfSubstring")
	}
	i := runesIndex(s1, s2)
	if i == -1 {
		return rideUnit{}, nil
	}
	return rideInt(i), nil
}

<<<<<<< HEAD
func indexOfSubstringV5(_ RideEnvironment, args ...rideType) (rideType, error) {
	s1, s2, err := twoStringsArgs(args)
	if err != nil {
		return nil, errors.Wrap(err, "indexOfSubstringV5")
	}
	i := runesIndexV5(s1, s2)
	if i == -1 {
		return rideUnit{}, nil
	}
	return rideInt(i), nil
}

func indexOfSubstringWithOffset(_ RideEnvironment, args ...rideType) (rideType, error) {
=======
func indexOfSubstringWithOffset(_ Environment, args ...rideType) (rideType, error) {
>>>>>>> 857e9458
	s1, s2, n, err := twoStringsAndIntArgs(args)
	if err != nil {
		return nil, errors.Wrap(err, "lastIndexOfSubstringWithOffset")
	}
	if n < 0 || n > proto.UTF16Size(s1) {
		return rideUnit{}, nil
	}
	i := runesIndex(runesDrop(s1, n), s2)
	if i == -1 {
		return rideUnit{}, nil
	}
	return rideInt(i + n), nil
}

<<<<<<< HEAD
func indexOfSubstringWithOffsetV5(_ RideEnvironment, args ...rideType) (rideType, error) {
	s1, s2, n, err := twoStringsAndIntArgs(args)
	if err != nil {
		return nil, errors.Wrap(err, "lastIndexOfSubstringWithOffset")
	}
	if n < 0 || n > utf8.RuneCountInString(s1) {
		return rideUnit{}, nil
	}
	i := runesIndexV5(runesDropV5(s1, n), s2)
	if i == -1 {
		return rideUnit{}, nil
	}
	return rideInt(i + n), nil
}

func stringToBytes(_ RideEnvironment, args ...rideType) (rideType, error) {
=======
func stringToBytes(_ Environment, args ...rideType) (rideType, error) {
>>>>>>> 857e9458
	s, err := stringArg(args)
	if err != nil {
		return nil, errors.Wrap(err, "stringToBytes")
	}
	return rideBytes(s), nil
}

func dropRightString(_ Environment, args ...rideType) (rideType, error) {
	s, n, err := stringAndIntArgs(args)
	if err != nil {
		return nil, errors.Wrap(err, "dropRightString")
	}
	return takeRideString(s, proto.UTF16Size(s)-n), nil
}

func dropRightStringV5(_ RideEnvironment, args ...rideType) (rideType, error) {
	s, n, err := stringAndIntArgs(args)
	if err != nil {
		return nil, errors.Wrap(err, "dropRightString")
	}
	return takeRideStringV5(s, utf8.RuneCountInString(s)-n), nil
}

func takeRightString(_ Environment, args ...rideType) (rideType, error) {
	s, n, err := stringAndIntArgs(args)
	if err != nil {
		return nil, errors.Wrap(err, "takeRightString")
	}
	return dropRideString(s, proto.UTF16Size(s)-n), nil
}

func takeRightStringV5(_ RideEnvironment, args ...rideType) (rideType, error) {
	s, n, err := stringAndIntArgs(args)
	if err != nil {
		return nil, errors.Wrap(err, "takeRightString")
	}
	return dropRideStringV5(s, utf8.RuneCountInString(s)-n), nil
}

func splitString(_ Environment, args ...rideType) (rideType, error) {
	s1, s2, err := twoStringsArgs(args)
	if err != nil {
		return nil, errors.Wrap(err, "splitString")
	}
	r := make(rideList, 0)
	for _, p := range strings.Split(s1, s2) {
		r = append(r, rideString(p))
	}
	return r, nil
}

func parseInt(_ Environment, args ...rideType) (rideType, error) {
	s, err := stringArg(args)
	if err != nil {
		return nil, errors.Wrap(err, "parseInt")
	}
	i, err := strconv.ParseInt(string(s), 10, 64)
	if err != nil {
		return rideUnit{}, nil
	}
	return rideInt(i), nil
}

func parseIntValue(env Environment, args ...rideType) (rideType, error) {
	maybeInt, err := parseInt(env, args...)
	if err != nil {
		return nil, errors.Wrap(err, "parseIntValue")
	}
	return extractValue(maybeInt)
}

func lastIndexOfSubstring(_ Environment, args ...rideType) (rideType, error) {
	s1, s2, err := twoStringsArgs(args)
	if err != nil {
		return nil, errors.Wrap(err, "lastIndexOfSubstring")
	}
	i := strings.LastIndex(s1, s2)
	if i == -1 {
		return rideUnit{}, nil
	}
	return rideInt(proto.UTF16Size(s1[:i])), nil
}

func lastIndexOfSubstringV5(_ RideEnvironment, args ...rideType) (rideType, error) {
	s1, s2, err := twoStringsArgs(args)
	if err != nil {
		return nil, errors.Wrap(err, "lastIndexOfSubstring")
	}
	i := strings.LastIndex(s1, s2)
	if i == -1 {
		return rideUnit{}, nil
	}
	return rideInt(utf8.RuneCountInString(s1[:i])), nil
}

func lastIndexOfSubstringWithOffset(_ Environment, args ...rideType) (rideType, error) {
	s1, s2, n, err := twoStringsAndIntArgs(args)
	if err != nil {
		return nil, errors.Wrap(err, "lastIndexOfSubstringWithOffset")
	}
	if n < 0 {
		return rideUnit{}, nil
	}
	i := strings.LastIndex(s1, s2)
	for i > n {
		i = strings.LastIndex(s1[:i], s2)
	}
	if i == -1 {
		return rideUnit{}, nil
	}
	return rideInt(proto.UTF16Size(s1[:i])), nil
}

func lastIndexOfSubstringWithOffsetV5(_ RideEnvironment, args ...rideType) (rideType, error) {
	s1, s2, n, err := twoStringsAndIntArgs(args)
	if err != nil {
		return nil, errors.Wrap(err, "lastIndexOfSubstringWithOffset")
	}
	if n < 0 {
		return rideUnit{}, nil
	}
	i := strings.LastIndex(s1, s2)
	for i > n {
		i = strings.LastIndex(s1[:i], s2)
	}
	if i == -1 {
		return rideUnit{}, nil
	}
	return rideInt(utf8.RuneCountInString(s1[:i])), nil
}

func makeString(_ Environment, args ...rideType) (rideType, error) {
	if err := checkArgs(args, 2); err != nil {
		return nil, errors.Wrap(err, "makeString")
	}
	list, ok := args[0].(rideList)
	if !ok {
		return nil, errors.Errorf("makeString: unexpected argument type '%s'", args[0].instanceOf())
	}
	parts := make([]string, len(list))
	pl := 0
	pc := 0
	for i, item := range list {
		s, ok := item.(rideString)
		if !ok {
			return nil, errors.Errorf("makeString: unexpected list item type '%s'", item.instanceOf())
		}
		str := string(s)
		parts[i] = str
		pl += len(str)
		pc++
	}
	s, ok := args[1].(rideString)
	if !ok {
		return nil, errors.Errorf("makeString: unexpected argument type '%s'", args[1].instanceOf())
	}
	sep := string(s)
	var expectedLength = 0
	if pc > 1 {
		expectedLength = pl + (pc-1)*len(sep)
	}
	if expectedLength > maxMessageLength {
		return nil, errors.Errorf("makeString: resulting length %d exceeds maximum allowed %d", expectedLength, maxMessageLength)
	}
	return rideString(strings.Join(parts, sep)), nil
}

func contains(_ Environment, args ...rideType) (rideType, error) {
	s1, s2, err := twoStringsArgs(args)
	if err != nil {
		return nil, errors.Wrap(err, "contains")
	}
	return rideBoolean(strings.Contains(s1, s2)), nil
}

func runesIndex(s, sub string) int {
	if i := strings.Index(s, sub); i >= 0 {
		return proto.UTF16Size(s[:i])
	}
	return -1
}

func runesIndexV5(s, sub string) int {
	if i := strings.Index(s, sub); i >= 0 {
		return utf8.RuneCountInString(s[:i])
	}
	return -1
}

func runesDrop(s string, n int) string {
	cps := utf16.Encode([]rune(s))
	out := utf16.Decode(cps[n:])
	return string(out)
}

func runesDropV5(s string, n int) string {
	runes := []rune(s)
	out := make([]rune, len(runes)-n)
	copy(out, runes[n:])
	res := string(out)
	return res
}

<<<<<<< HEAD
func runesTake(s string, n int) string {
	cps := utf16.Encode([]rune(s))
	out := utf16.Decode(cps[:n])
	return string(out)
}

func runesTakeV5(s string, n int) string {
	out := make([]rune, n)
	copy(out, []rune(s)[:n])
	return string(out)
}

func takeRideString(s string, n int) rideString {
	l := proto.UTF16Size(s)
=======
// TODO: This is the correct implementation of takeString function that handles runes in UTF-8 string correct
//func runesTake(s string, n int) string {
//	out := make([]rune, n)
//	copy(out, []rune(s)[:n])
//	return string(out)
//}
//
//func takeRideString(s string, n int) rideString {
//	l := utf8.RuneCountInString(s)
//	t := n
//	if t > l {
//		t = l
//	}
//	if t < 0 {
//		t = 0
//	}
//	return rideString(runesTake(s, t))
//}

func takeRideString(s string, n int) rideString {
	b := utf16.Encode([]rune(s))
	l := len(b)
>>>>>>> 857e9458
	t := n
	if t > l {
		t = l
	}
	if t < 0 {
		t = 0
	}
	return rideString(strings.ReplaceAll(string(utf16.Decode(b[:t])), "�", "?"))
}

func takeRideStringV5(s string, n int) rideString {
	l := utf8.RuneCountInString(s)
	t := n
	if t > l {
		t = l
	}
	if t < 0 {
		t = 0
	}
	return rideString(runesTakeV5(s, t))
}

func dropRideString(s string, n int) rideString {
	l := proto.UTF16Size(s)
	d := n
	if d > l {
		d = l
	}
	if d < 0 {
		d = 0
	}
	return rideString(runesDrop(s, d))
}

func dropRideStringV5(s string, n int) rideString {
	l := utf8.RuneCountInString(s)
	d := n
	if d > l {
		d = l
	}
	if d < 0 {
		d = 0
	}
	return rideString(runesDropV5(s, d))
}<|MERGE_RESOLUTION|>--- conflicted
+++ resolved
@@ -121,8 +121,7 @@
 	return takeRideString(s, n), nil
 }
 
-<<<<<<< HEAD
-func takeStringV5(_ RideEnvironment, args ...rideType) (rideType, error) {
+func takeStringV5(_ Environment, args ...rideType) (rideType, error) {
 	s, n, err := stringAndIntArgs(args)
 	if err != nil {
 		return nil, errors.Wrap(err, "takeString")
@@ -130,10 +129,7 @@
 	return takeRideStringV5(s, n), nil
 }
 
-func dropString(_ RideEnvironment, args ...rideType) (rideType, error) {
-=======
 func dropString(_ Environment, args ...rideType) (rideType, error) {
->>>>>>> 857e9458
 	s, n, err := stringAndIntArgs(args)
 	if err != nil {
 		return nil, errors.Wrap(err, "dropString")
@@ -141,8 +137,7 @@
 	return dropRideString(s, n), nil
 }
 
-<<<<<<< HEAD
-func dropStringV5(_ RideEnvironment, args ...rideType) (rideType, error) {
+func dropStringV5(_ Environment, args ...rideType) (rideType, error) {
 	s, n, err := stringAndIntArgs(args)
 	if err != nil {
 		return nil, errors.Wrap(err, "dropString")
@@ -150,10 +145,7 @@
 	return dropRideStringV5(s, n), nil
 }
 
-func sizeString(_ RideEnvironment, args ...rideType) (rideType, error) {
-=======
 func sizeString(_ Environment, args ...rideType) (rideType, error) {
->>>>>>> 857e9458
 	s, err := stringArg(args)
 	if err != nil {
 		return nil, errors.Wrap(err, "sizeString")
@@ -161,7 +153,7 @@
 	return rideInt(proto.UTF16Size(string(s))), nil
 }
 
-func sizeStringV5(_ RideEnvironment, args ...rideType) (rideType, error) {
+func sizeStringV5(_ Environment, args ...rideType) (rideType, error) {
 	s, err := stringArg(args)
 	if err != nil {
 		return nil, errors.Wrap(err, "sizeStringV5")
@@ -181,8 +173,7 @@
 	return rideInt(i), nil
 }
 
-<<<<<<< HEAD
-func indexOfSubstringV5(_ RideEnvironment, args ...rideType) (rideType, error) {
+func indexOfSubstringV5(_ Environment, args ...rideType) (rideType, error) {
 	s1, s2, err := twoStringsArgs(args)
 	if err != nil {
 		return nil, errors.Wrap(err, "indexOfSubstringV5")
@@ -194,10 +185,7 @@
 	return rideInt(i), nil
 }
 
-func indexOfSubstringWithOffset(_ RideEnvironment, args ...rideType) (rideType, error) {
-=======
 func indexOfSubstringWithOffset(_ Environment, args ...rideType) (rideType, error) {
->>>>>>> 857e9458
 	s1, s2, n, err := twoStringsAndIntArgs(args)
 	if err != nil {
 		return nil, errors.Wrap(err, "lastIndexOfSubstringWithOffset")
@@ -212,8 +200,7 @@
 	return rideInt(i + n), nil
 }
 
-<<<<<<< HEAD
-func indexOfSubstringWithOffsetV5(_ RideEnvironment, args ...rideType) (rideType, error) {
+func indexOfSubstringWithOffsetV5(_ Environment, args ...rideType) (rideType, error) {
 	s1, s2, n, err := twoStringsAndIntArgs(args)
 	if err != nil {
 		return nil, errors.Wrap(err, "lastIndexOfSubstringWithOffset")
@@ -228,10 +215,7 @@
 	return rideInt(i + n), nil
 }
 
-func stringToBytes(_ RideEnvironment, args ...rideType) (rideType, error) {
-=======
 func stringToBytes(_ Environment, args ...rideType) (rideType, error) {
->>>>>>> 857e9458
 	s, err := stringArg(args)
 	if err != nil {
 		return nil, errors.Wrap(err, "stringToBytes")
@@ -247,7 +231,7 @@
 	return takeRideString(s, proto.UTF16Size(s)-n), nil
 }
 
-func dropRightStringV5(_ RideEnvironment, args ...rideType) (rideType, error) {
+func dropRightStringV5(_ Environment, args ...rideType) (rideType, error) {
 	s, n, err := stringAndIntArgs(args)
 	if err != nil {
 		return nil, errors.Wrap(err, "dropRightString")
@@ -263,7 +247,7 @@
 	return dropRideString(s, proto.UTF16Size(s)-n), nil
 }
 
-func takeRightStringV5(_ RideEnvironment, args ...rideType) (rideType, error) {
+func takeRightStringV5(_ Environment, args ...rideType) (rideType, error) {
 	s, n, err := stringAndIntArgs(args)
 	if err != nil {
 		return nil, errors.Wrap(err, "takeRightString")
@@ -315,7 +299,7 @@
 	return rideInt(proto.UTF16Size(s1[:i])), nil
 }
 
-func lastIndexOfSubstringV5(_ RideEnvironment, args ...rideType) (rideType, error) {
+func lastIndexOfSubstringV5(_ Environment, args ...rideType) (rideType, error) {
 	s1, s2, err := twoStringsArgs(args)
 	if err != nil {
 		return nil, errors.Wrap(err, "lastIndexOfSubstring")
@@ -345,7 +329,7 @@
 	return rideInt(proto.UTF16Size(s1[:i])), nil
 }
 
-func lastIndexOfSubstringWithOffsetV5(_ RideEnvironment, args ...rideType) (rideType, error) {
+func lastIndexOfSubstringWithOffsetV5(_ Environment, args ...rideType) (rideType, error) {
 	s1, s2, n, err := twoStringsAndIntArgs(args)
 	if err != nil {
 		return nil, errors.Wrap(err, "lastIndexOfSubstringWithOffset")
@@ -435,7 +419,6 @@
 	return res
 }
 
-<<<<<<< HEAD
 func runesTake(s string, n int) string {
 	cps := utf16.Encode([]rune(s))
 	out := utf16.Decode(cps[:n])
@@ -450,30 +433,6 @@
 
 func takeRideString(s string, n int) rideString {
 	l := proto.UTF16Size(s)
-=======
-// TODO: This is the correct implementation of takeString function that handles runes in UTF-8 string correct
-//func runesTake(s string, n int) string {
-//	out := make([]rune, n)
-//	copy(out, []rune(s)[:n])
-//	return string(out)
-//}
-//
-//func takeRideString(s string, n int) rideString {
-//	l := utf8.RuneCountInString(s)
-//	t := n
-//	if t > l {
-//		t = l
-//	}
-//	if t < 0 {
-//		t = 0
-//	}
-//	return rideString(runesTake(s, t))
-//}
-
-func takeRideString(s string, n int) rideString {
-	b := utf16.Encode([]rune(s))
-	l := len(b)
->>>>>>> 857e9458
 	t := n
 	if t > l {
 		t = l
@@ -481,7 +440,7 @@
 	if t < 0 {
 		t = 0
 	}
-	return rideString(strings.ReplaceAll(string(utf16.Decode(b[:t])), "�", "?"))
+	return rideString(runesTake(s, t))
 }
 
 func takeRideStringV5(s string, n int) rideString {
