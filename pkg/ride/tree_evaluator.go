package ride

import (
	"github.com/wavesplatform/gowaves/pkg/proto"
)

type esConstant struct {
	value rideType
	c     rideConstructor
}

type esValue struct {
	id         string
	value      rideType
	expression Node
}

type esFunction struct {
	fn *FunctionDeclarationNode
	sp int
}

type evaluationScope struct {
	env       environment
	constants map[string]esConstant
	cs        [][]esValue
	system    map[string]rideFunction
	user      []esFunction
	cl        int
	costs     map[string]int
}

func (s *evaluationScope) declare(n Node) error {
	switch d := n.(type) {
	case *FunctionDeclarationNode:
		s.pushUserFunction(d)
		return nil
	case *AssignmentNode:
		s.pushExpression(d.Name, d.Expression)
		return nil
	default:
		return EvaluationFailure.Errorf("not a declaration '%T'", n)
	}
}

func (s *evaluationScope) pushExpression(id string, n Node) {
	s.cs[len(s.cs)-1] = append(s.cs[len(s.cs)-1], esValue{id: id, expression: n})
}

func (s *evaluationScope) pushValue(id string, v rideType) {
	s.cs[len(s.cs)-1] = append(s.cs[len(s.cs)-1], esValue{id: id, value: v})
}

func (s *evaluationScope) updateValue(frame, pos int, id string, v rideType) {
	if ev := s.cs[frame][pos]; ev.id == id && ev.value == nil {
		s.cs[frame][pos] = esValue{id: id, value: v}
	}
}

func (s *evaluationScope) popValue() {
	s.cs[len(s.cs)-1] = s.cs[len(s.cs)-1][:len(s.cs[len(s.cs)-1])-1]
}

func (s *evaluationScope) constant(id string) (rideType, bool) {
	if c, ok := s.constants[id]; ok {
		if c.value == nil {
			v := c.c(s.env)
			s.constants[id] = esConstant{value: v, c: c.c}
			return v, true
		}
		return c.value, true
	}
	return nil, false
}

func lookup(s []esValue, id string) (esValue, bool, int) {
	for i := len(s) - 1; i >= 0; i-- {
		if v := s[i]; v.id == id {
			return v, true, i
		}
	}
	return esValue{}, false, 0
}

func (s *evaluationScope) value(id string) (esValue, bool, int, int) {
	if i := len(s.cs) - 1; i >= 0 {
		v, ok, p := lookup(s.cs[i], id)
		if ok {
			return v, true, i, p
		}
	}
	for i := s.cl - 1; i >= 0; i-- {
		v, ok, p := lookup(s.cs[i], id)
		if ok {
			return v, true, i, p
		}
	}
	return esValue{}, false, 0, 0
}

func (s *evaluationScope) pushUserFunction(uf *FunctionDeclarationNode) {
	s.user = append(s.user, esFunction{fn: uf, sp: len(s.cs)})
}

func (s *evaluationScope) popUserFunction() error {
	l := len(s.user)
	if l == 0 {
		return EvaluationFailure.New("empty user functions scope")
	}
	s.user = s.user[:l-1]
	return nil
}

func (s *evaluationScope) userFunction(id string) (*FunctionDeclarationNode, int, bool) {
	for i := len(s.user) - 1; i >= 0; i-- {
		uf := s.user[i]
		if uf.fn.Name == id {
			return uf.fn, uf.sp, true
		}
	}
	return nil, 0, false
}

func newEvaluationScope(v int, env environment, enableInvocation bool) (evaluationScope, error) {
	constants, err := selectConstantNames(v)
	if err != nil {
		return evaluationScope{}, err
	}
	constantChecker, err := selectConstantsChecker(v)
	if err != nil {
		return evaluationScope{}, err
	}
	constantProvider, err := selectConstants(v)
	if err != nil {
		return evaluationScope{}, err
	}
	cs := make(map[string]esConstant, len(constants))
	for _, n := range constants {
		id, ok := constantChecker(n)
		if !ok {
			return evaluationScope{}, EvaluationFailure.Errorf("unknown constant '%s'", n)
		}
		cs[n] = esConstant{c: constantProvider(int(id))}
	}
	functions, err := selectFunctionNames(v, enableInvocation)
	if err != nil {
		return evaluationScope{}, err
	}
	functionChecker, err := selectFunctionChecker(v)
	if err != nil {
		return evaluationScope{}, err
	}
	functionProvider, err := selectFunctions(v)
	if err != nil {
		return evaluationScope{}, err
	}
	fs := make(map[string]rideFunction, len(functions))
	for _, fn := range functions {
		id, ok := functionChecker(fn)
		if !ok {
			return evaluationScope{}, EvaluationFailure.Errorf("unknown function '%s'", fn)
		}
		fs[fn] = functionProvider(int(id))
	}
	costs, err := selectEvaluationCostsProvider(v)
	if err != nil {
		return evaluationScope{}, err
	}
	return evaluationScope{
		constants: cs,
		system:    fs,
		cs:        [][]esValue{make([]esValue, 0)},
		env:       env,
		costs:     costs,
	}, nil
}

func selectConstantNames(v int) ([]string, error) {
	switch v {
	case 1:
		return ConstantsV1, nil
	case 2:
		return ConstantsV2, nil
	case 3:
		return ConstantsV3, nil
	case 4:
		return ConstantsV4, nil
	case 5:
		return ConstantsV5, nil
	case 6:
		return ConstantsV6, nil
	default:
		return nil, EvaluationFailure.Errorf("unsupported library version %d", v)
	}
}

func keys(m map[string]int, enableInvocation bool) []string {
	keys := make([]string, 0, len(m))
	for k := range m {
		switch k {
		case "1020", "1021": // invoke and reentrantInvoke function are disabled for expression calls
			if enableInvocation {
				keys = append(keys, k)
			}
		default:
			keys = append(keys, k)
		}
	}
	return keys
}

func selectFunctionNames(v int, enableInvocation bool) ([]string, error) {
	switch v {
	case 1, 2:
		return keys(CatalogueV2, false), nil
	case 3:
		return keys(CatalogueV3, false), nil
	case 4:
		return keys(CatalogueV4, false), nil
	case 5:
		return keys(CatalogueV5, enableInvocation), nil
	case 6:
		return keys(CatalogueV6, enableInvocation), nil
	default:
		return nil, EvaluationFailure.Errorf("unsupported library version %d", v)
	}
}

type treeEvaluator struct {
	dapp       bool
	complexity int
	f          Node
	s          evaluationScope
	env        environment
}

func (e *treeEvaluator) evaluate() (Result, error) {
	r, err := e.walk(e.f)
	if err != nil {
		return nil, err // Evaluation failed somehow, then result just an error
	}

	switch res := r.(type) {
	case rideBoolean:
		return ScriptResult{res: bool(res), complexity: e.complexity}, nil
	case rideObject:
		a, err := objectToActions(e, e.env, res)
		if err != nil {
			return nil, EvaluationFailure.Wrap(err, "failed to convert evaluation result")
		}
		return DAppResult{actions: a, complexity: e.complexity}, nil
	case rideList:
		var actions []proto.ScriptAction
		for _, item := range res {
			a, err := convertToAction(e, e.env, item)
			if err != nil {
				return nil, EvaluationFailure.Wrap(err, "failed to convert evaluation result")
			}
			actions = append(actions, a)
		}
		return DAppResult{actions: actions, complexity: e.complexity}, nil
	case tuple2:
		var actions []proto.ScriptAction
		switch resAct := res.el1.(type) {
		case rideList:
			for _, item := range resAct {
				a, err := convertToAction(e, e.env, item)
				if err != nil {
					return nil, EvaluationFailure.Wrap(err, "failed to convert evaluation result")
				}
				actions = append(actions, a)
			}
		default:
			return nil, EvaluationFailure.Errorf("unexpected result type '%T'", r)
		}
		return DAppResult{actions: actions, param: res.el2, complexity: e.complexity}, nil
	default:
		return nil, EvaluationFailure.Errorf("unexpected result type '%T'", r)
	}
}

<<<<<<< HEAD
func isThrow(r rideType) bool {
	return r.instanceOf() == "Throw"
}

func (e *treeEvaluator) materializeArguments(arguments []Node) ([]rideType, rideType, error) {
	args := make([]rideType, len(arguments))
	for i, arg := range arguments {
		a, err := e.walk(arg)
		if err != nil {
			return nil, nil, errors.Wrapf(err, "failed to materialize argument %d", i+1)
		}
		if isThrow(a) {
			return nil, a, nil
		}
		args[i] = a
	}
	return args, nil, nil
}

=======
>>>>>>> 354ae9a5
func (e *treeEvaluator) evaluateNativeFunction(name string, arguments []Node) (rideType, error) {
	f, ok := e.s.system[name]
	if !ok {
		return nil, EvaluationFailure.Errorf("failed to find system function '%s'", name)
	}
	cost, ok := e.s.costs[name]
	if !ok {
		return nil, EvaluationFailure.Errorf("failed to get cost of system function '%s'", name)
	}
<<<<<<< HEAD
	args, thr, err := e.materializeArguments(arguments)
	if err != nil {
		return nil, errors.Wrapf(err, "failed to call system function '%s'", name)
	}
	if thr != nil {
		return thr, nil
=======
	defer func() {
		e.complexity += cost
	}()
	args := make([]rideType, len(arguments))
	for i, arg := range arguments {
		a, err := e.walk(arg) // materialize argument
		if err != nil {
			return nil, EvaluationErrorPush(err, "failed to materialize argument %d of system function '%s'", i+1, name)
		}
		args[i] = a
>>>>>>> 354ae9a5
	}
	r, err := f(e, e.env, args...)
	if err != nil {
		return nil, EvaluationErrorPush(err, "failed to call system function '%s'", name)
	}
	return r, nil
}

func (e *treeEvaluator) evaluateUserFunction(name string, args []rideType) (rideType, error) {
	uf, cl, found := e.s.userFunction(name)
	if !found {
		return nil, errors.Errorf("user function '%s' not found", name)
	}
	if len(args) != len(uf.Arguments) {
		return nil, errors.Errorf("mismatched arguments number of user function '%s'", name)
	}
	avs := make([]esValue, len(args))
	for i, arg := range args {
		an := uf.Arguments[i]
		avs[i] = esValue{id: an, value: arg}
	}
	e.s.cs = append(e.s.cs, make([]esValue, len(args)))
	for i, av := range avs {
		e.s.cs[len(e.s.cs)-1][i] = av
	}
	var tmp int
	tmp, e.s.cl = e.s.cl, cl

	r, err := e.walk(uf.Body)
	if err != nil {
		return nil, errors.Wrapf(err, "failed to evaluate function '%s' body", name)
	}
	e.s.cs = e.s.cs[:len(e.s.cs)-1]
	e.s.cl = tmp
	return r, nil
}

func (e *treeEvaluator) walk(node Node) (rideType, error) {
	switch n := node.(type) {
	case *LongNode:
		return rideInt(n.Value), nil

	case *BytesNode:
		return rideBytes(n.Value), nil

	case *BooleanNode:
		return rideBoolean(n.Value), nil

	case *StringNode:
		return rideString(n.Value), nil

	case *ConditionalNode:
		defer func() {
			e.complexity++
		}()
		ce, err := e.walk(n.Condition)
		if err != nil {
			return nil, EvaluationErrorPush(err, "failed to estimate the condition of if")
		}
		cr, ok := ce.(rideBoolean)
		if !ok {
			return nil, RuntimeError.New("conditional is not a boolean")
		}
		if cr {
			return e.walk(n.TrueExpression)
		} else {
			return e.walk(n.FalseExpression)
		}

	case *AssignmentNode:
		id := n.Name
		e.s.pushExpression(id, n.Expression)
		r, err := e.walk(n.Block)
		if err != nil {
			return nil, EvaluationErrorPush(err, "failed to evaluate block after declaration of variable '%s'", id)
		}
		e.s.popValue()
		return r, nil

	case *ReferenceNode:
		defer func() {
			e.complexity++
		}()
		id := n.Name
		v, ok, f, p := e.s.value(id)
		if !ok {
			if v, ok := e.s.constant(id); ok {
				return v, nil
			}
			return nil, RuntimeError.Errorf("value '%s' not found", id)
		}
		if v.value == nil {
			if v.expression == nil {
				return nil, RuntimeError.Errorf("scope value '%s' is empty", id)
			}
			r, err := e.walk(v.expression)
			if err != nil {
				return nil, EvaluationErrorPush(err, "failed to evaluate expression of scope value '%s'", id)
			}
			e.s.updateValue(f, p, id, r)
			return r, nil
		}
		return v.value, nil

	case *FunctionDeclarationNode:
		id := n.Name
		e.s.pushUserFunction(n)
		r, err := e.walk(n.Block)
		if err != nil {
			return nil, EvaluationErrorPush(err, "failed to evaluate block after declaration of function '%s'", id)
		}
		err = e.s.popUserFunction()
		if err != nil {
			return nil, EvaluationErrorPush(err, "failed to evaluate declaration of function '%s'", id)
		}
		return r, nil

	case *FunctionCallNode:
		name := n.Function.Name()
		switch n.Function.(type) {
		case nativeFunction:
			return e.evaluateNativeFunction(name, n.Arguments)
		case userFunction:
			_, _, found := e.s.userFunction(name)
			if !found {
				return e.evaluateNativeFunction(name, n.Arguments)
			}
<<<<<<< HEAD
			args, thr, err := e.materializeArguments(n.Arguments)
			if err != nil {
				return nil, errors.Wrapf(err, "failed to evaluate user function '%s'", name)
=======

			if len(n.Arguments) != len(uf.Arguments) {
				return nil, RuntimeError.Errorf("mismatched arguments number of user function '%s'", name)
			}

			args := make([]esValue, len(n.Arguments))
			for i, arg := range n.Arguments {
				an := uf.Arguments[i]
				av, err := e.walk(arg) // materialize argument
				if err != nil {
					return nil, EvaluationErrorPush(err, "failed to materialize argument '%s' of user function '%s", an, name)
				}
				args[i] = esValue{id: an, value: av}
			}
			e.s.cs = append(e.s.cs, make([]esValue, len(args)))
			for i, arg := range args {
				e.s.cs[len(e.s.cs)-1][i] = arg
			}
			var tmp int
			tmp, e.s.cl = e.s.cl, cl

			r, err := e.walk(uf.Body)
			if err != nil {
				return nil, EvaluationErrorPush(err, "failed to evaluate function '%s' body", name)
>>>>>>> 354ae9a5
			}
			if thr != nil {
				return thr, nil
			}
			return e.evaluateUserFunction(name, args)
		default:
			return nil, RuntimeError.Errorf("unknown function type: %s", n.Function.Type())
		}

	case *PropertyNode:
		defer func() {
			e.complexity++
		}()
		name := n.Name
		obj, err := e.walk(n.Object)
		if err != nil {
			return nil, EvaluationErrorPush(err, "failed to evaluate an object to get property '%s' on it", name)
		}
		v, err := obj.get(name)

		if err != nil {
			return nil, EvaluationErrorPush(err, "failed to get property '%s'", name)
		}
		return v, nil

	default:
		return nil, EvaluationFailure.Errorf("unsupported type of node '%T'", node)
	}
}

func treeVerifierEvaluator(env environment, tree *Tree) (*treeEvaluator, error) {
	s, err := newEvaluationScope(tree.LibVersion, env, false) // Invocation is disabled for expression calls
	if err != nil {
		return nil, EvaluationFailure.Wrap(err, "failed to create scope")
	}
	if tree.IsDApp() {
		if tree.HasVerifier() {
			verifier, ok := tree.Verifier.(*FunctionDeclarationNode)
			if !ok {
				return nil, EvaluationFailure.New("invalid verifier declaration")
			}
			for _, declaration := range tree.Declarations {
				err = s.declare(declaration)
				if err != nil {
					return nil, EvaluationFailure.Wrap(err, "invalid declaration")
				}
			}
			s.constants[verifier.invocationParameter] = esConstant{c: newTx}
			return &treeEvaluator{
				dapp: tree.IsDApp(),
				f:    verifier.Body, // In DApp verifier is a function, so we have to pass its body
				s:    s,
				env:  env,
			}, nil
		}
		return nil, EvaluationFailure.New("no verifier declaration")
	}
	return &treeEvaluator{
		dapp: tree.IsDApp(),
		f:    tree.Verifier, // In simple script verifier is an expression itself
		s:    s,
		env:  env,
	}, nil
}

func treeFunctionEvaluator(env environment, tree *Tree, name string, args []rideType) (*treeEvaluator, error) {
	s, err := newEvaluationScope(tree.LibVersion, env, true)
	if err != nil {
		return nil, EvaluationFailure.Wrap(err, "failed to create scope")
	}
	for _, declaration := range tree.Declarations {
		err = s.declare(declaration)
		if err != nil {
			return nil, EvaluationFailure.Wrap(err, "invalid declaration")
		}
	}
	if !tree.IsDApp() {
		return nil, EvaluationFailure.Errorf("unable to call function '%s' on simple script", name)
	}
	for i := 0; i < len(tree.Functions); i++ {
		function, ok := tree.Functions[i].(*FunctionDeclarationNode)
		if !ok {
			return nil, EvaluationFailure.New("invalid callable declaration")
		}
		if function.Name == name {
			s.constants[function.invocationParameter] = esConstant{c: newInvocation}
			if l := len(args); l != len(function.Arguments) {
				return nil, EvaluationFailure.Errorf("invalid arguments count %d for function '%s'", l, name)
			}
			for i, arg := range args {
				s.pushValue(function.Arguments[i], arg)
			}
			return &treeEvaluator{dapp: true, f: function.Body, s: s, env: env}, nil
		}
	}
	return nil, EvaluationFailure.Errorf("function '%s' not found", name)
}<|MERGE_RESOLUTION|>--- conflicted
+++ resolved
@@ -1,6 +1,7 @@
 package ride
 
 import (
+	"github.com/pkg/errors"
 	"github.com/wavesplatform/gowaves/pkg/proto"
 )
 
@@ -279,28 +280,18 @@
 	}
 }
 
-<<<<<<< HEAD
-func isThrow(r rideType) bool {
-	return r.instanceOf() == "Throw"
-}
-
-func (e *treeEvaluator) materializeArguments(arguments []Node) ([]rideType, rideType, error) {
+func (e *treeEvaluator) materializeArguments(arguments []Node) ([]rideType, error) {
 	args := make([]rideType, len(arguments))
 	for i, arg := range arguments {
 		a, err := e.walk(arg)
 		if err != nil {
-			return nil, nil, errors.Wrapf(err, "failed to materialize argument %d", i+1)
-		}
-		if isThrow(a) {
-			return nil, a, nil
+			return nil, EvaluationErrorPush(err, "failed to materialize argument %d", i+1)
 		}
 		args[i] = a
 	}
-	return args, nil, nil
-}
-
-=======
->>>>>>> 354ae9a5
+	return args, nil
+}
+
 func (e *treeEvaluator) evaluateNativeFunction(name string, arguments []Node) (rideType, error) {
 	f, ok := e.s.system[name]
 	if !ok {
@@ -310,25 +301,12 @@
 	if !ok {
 		return nil, EvaluationFailure.Errorf("failed to get cost of system function '%s'", name)
 	}
-<<<<<<< HEAD
-	args, thr, err := e.materializeArguments(arguments)
-	if err != nil {
-		return nil, errors.Wrapf(err, "failed to call system function '%s'", name)
-	}
-	if thr != nil {
-		return thr, nil
-=======
 	defer func() {
 		e.complexity += cost
 	}()
-	args := make([]rideType, len(arguments))
-	for i, arg := range arguments {
-		a, err := e.walk(arg) // materialize argument
-		if err != nil {
-			return nil, EvaluationErrorPush(err, "failed to materialize argument %d of system function '%s'", i+1, name)
-		}
-		args[i] = a
->>>>>>> 354ae9a5
+	args, err := e.materializeArguments(arguments)
+	if err != nil {
+		return nil, EvaluationErrorPush(err, "failed to call system function '%s'", name)
 	}
 	r, err := f(e, e.env, args...)
 	if err != nil {
@@ -456,39 +434,9 @@
 			if !found {
 				return e.evaluateNativeFunction(name, n.Arguments)
 			}
-<<<<<<< HEAD
-			args, thr, err := e.materializeArguments(n.Arguments)
-			if err != nil {
-				return nil, errors.Wrapf(err, "failed to evaluate user function '%s'", name)
-=======
-
-			if len(n.Arguments) != len(uf.Arguments) {
-				return nil, RuntimeError.Errorf("mismatched arguments number of user function '%s'", name)
-			}
-
-			args := make([]esValue, len(n.Arguments))
-			for i, arg := range n.Arguments {
-				an := uf.Arguments[i]
-				av, err := e.walk(arg) // materialize argument
-				if err != nil {
-					return nil, EvaluationErrorPush(err, "failed to materialize argument '%s' of user function '%s", an, name)
-				}
-				args[i] = esValue{id: an, value: av}
-			}
-			e.s.cs = append(e.s.cs, make([]esValue, len(args)))
-			for i, arg := range args {
-				e.s.cs[len(e.s.cs)-1][i] = arg
-			}
-			var tmp int
-			tmp, e.s.cl = e.s.cl, cl
-
-			r, err := e.walk(uf.Body)
+			args, err := e.materializeArguments(n.Arguments)
 			if err != nil {
 				return nil, EvaluationErrorPush(err, "failed to evaluate function '%s' body", name)
->>>>>>> 354ae9a5
-			}
-			if thr != nil {
-				return thr, nil
 			}
 			return e.evaluateUserFunction(name, args)
 		default:
