package ride

import (
	"github.com/pkg/errors"
	"github.com/wavesplatform/gowaves/pkg/proto"
	"github.com/wavesplatform/gowaves/pkg/util/common"
)

type esConstant struct {
	value rideType
	c     rideConstructor
}

type esValue struct {
	id         string
	value      rideType
	expression Node
}

type esFunction struct {
	fn *FunctionDeclarationNode
	sp int
}

type evaluationScope struct {
	env       environment
	constants map[string]esConstant
	cs        [][]esValue
	system    map[string]rideFunction
	user      []esFunction
	cl        int
	costs     map[string]int
}

func (s *evaluationScope) declare(n Node) error {
	switch d := n.(type) {
	case *FunctionDeclarationNode:
		s.pushUserFunction(d)
		return nil
	case *AssignmentNode:
		s.pushExpression(d.Name, d.Expression)
		return nil
	default:
		return EvaluationFailure.Errorf("not a declaration '%T'", n)
	}
}

func (s *evaluationScope) pushExpression(id string, n Node) {
	s.cs[len(s.cs)-1] = append(s.cs[len(s.cs)-1], esValue{id: id, expression: n})
}

func (s *evaluationScope) pushValue(id string, v rideType) {
	s.cs[len(s.cs)-1] = append(s.cs[len(s.cs)-1], esValue{id: id, value: v})
}

func (s *evaluationScope) updateValue(frame, pos int, id string, v rideType) {
	if ev := s.cs[frame][pos]; ev.id == id && ev.value == nil {
		s.cs[frame][pos] = esValue{id: id, value: v}
	}
}

func (s *evaluationScope) popValue() {
	s.cs[len(s.cs)-1] = s.cs[len(s.cs)-1][:len(s.cs[len(s.cs)-1])-1]
}

func (s *evaluationScope) constant(id string) (rideType, bool) {
	if c, ok := s.constants[id]; ok {
		if c.value == nil {
			v := c.c(s.env)
			s.constants[id] = esConstant{value: v, c: c.c}
			return v, true
		}
		return c.value, true
	}
	return nil, false
}

func lookup(s []esValue, id string) (esValue, bool, int) {
	for i := len(s) - 1; i >= 0; i-- {
		if v := s[i]; v.id == id {
			return v, true, i
		}
	}
	return esValue{}, false, 0
}

func (s *evaluationScope) value(id string) (esValue, bool, int, int) {
	if i := len(s.cs) - 1; i >= 0 {
		v, ok, p := lookup(s.cs[i], id)
		if ok {
			return v, true, i, p
		}
	}
	for i := s.cl - 1; i >= 0; i-- {
		v, ok, p := lookup(s.cs[i], id)
		if ok {
			return v, true, i, p
		}
	}
	return esValue{}, false, 0, 0
}

func (s *evaluationScope) pushUserFunction(uf *FunctionDeclarationNode) {
	s.user = append(s.user, esFunction{fn: uf, sp: len(s.cs)})
}

func (s *evaluationScope) popUserFunction() error {
	l := len(s.user)
	if l == 0 {
		return EvaluationFailure.New("empty user functions scope")
	}
	s.user = s.user[:l-1]
	return nil
}

func (s *evaluationScope) userFunction(id string) (*FunctionDeclarationNode, int, bool) {
	for i := len(s.user) - 1; i >= 0; i-- {
		uf := s.user[i]
		if uf.fn.Name == id {
			return uf.fn, uf.sp, true
		}
	}
	return nil, 0, false
}

func newEvaluationScope(v int, env environment, enableInvocation bool) (evaluationScope, error) {
	constants, err := selectConstantNames(v)
	if err != nil {
		return evaluationScope{}, err
	}
	constantChecker, err := selectConstantsChecker(v)
	if err != nil {
		return evaluationScope{}, err
	}
	constantProvider, err := selectConstants(v)
	if err != nil {
		return evaluationScope{}, err
	}
	cs := make(map[string]esConstant, len(constants))
	for _, n := range constants {
		id, ok := constantChecker(n)
		if !ok {
			return evaluationScope{}, EvaluationFailure.Errorf("unknown constant '%s'", n)
		}
		cs[n] = esConstant{c: constantProvider(int(id))}
	}
	functions, err := selectFunctionNames(v, enableInvocation)
	if err != nil {
		return evaluationScope{}, err
	}
	functionChecker, err := selectFunctionChecker(v)
	if err != nil {
		return evaluationScope{}, err
	}
	functionProvider, err := selectFunctions(v)
	if err != nil {
		return evaluationScope{}, err
	}
	fs := make(map[string]rideFunction, len(functions))
	for _, fn := range functions {
		id, ok := functionChecker(fn)
		if !ok {
			return evaluationScope{}, EvaluationFailure.Errorf("unknown function '%s'", fn)
		}
		fs[fn] = functionProvider(int(id))
	}
	ev := 1
	if env.rideV6Activated() {
		ev = 2
	}
	costs, err := selectEvaluationCostsProvider(v, ev)
	if err != nil {
		return evaluationScope{}, err
	}
	return evaluationScope{
		constants: cs,
		system:    fs,
		cs:        [][]esValue{make([]esValue, 0)},
		env:       env,
		costs:     costs,
	}, nil
}

func selectConstantNames(v int) ([]string, error) {
	switch v {
	case 1:
		return ConstantsV1, nil
	case 2:
		return ConstantsV2, nil
	case 3:
		return ConstantsV3, nil
	case 4:
		return ConstantsV4, nil
	case 5:
		return ConstantsV5, nil
	case 6:
		return ConstantsV6, nil
	default:
		return nil, EvaluationFailure.Errorf("unsupported library version %d", v)
	}
}

func keys(m map[string]int, enableInvocation bool) []string {
	keys := make([]string, 0, len(m))
	for k := range m {
		switch k {
		case "1020", "1021": // invoke and reentrantInvoke function are disabled for expression calls
			if enableInvocation {
				keys = append(keys, k)
			}
		default:
			keys = append(keys, k)
		}
	}
	return keys
}

func selectFunctionNames(v int, enableInvocation bool) ([]string, error) {
	switch v {
	case 1, 2:
		return keys(CatalogueV2, false), nil
	case 3:
		return keys(CatalogueV3, false), nil
	case 4:
		return keys(CatalogueV4, false), nil
	case 5:
		return keys(CatalogueV5, enableInvocation), nil
	case 6:
		return keys(CatalogueV6, enableInvocation), nil
	default:
		return nil, EvaluationFailure.Errorf("unsupported library version %d", v)
	}
}

type complexityCalculator interface {
	overflow() bool
	complexity() int
	addNativeFunctionComplexity(int)
	addAdditionalUserFunctionComplexity()
	addConditionalComplexity()
	addReferenceComplexity()
	addPropertyComplexity()
}

type complexityCalculatorV1 struct {
	o bool
	c int
}

func (cc *complexityCalculatorV1) overflow() bool {
	return cc.o
}

func (cc *complexityCalculatorV1) complexity() int {
	return cc.c
}

func (cc *complexityCalculatorV1) addNativeFunctionComplexity(fc int) {
	nc, err := common.AddInt(cc.c, fc)
	if err != nil {
		cc.o = true
	}
	cc.c = nc
}

func (cc *complexityCalculatorV1) addAdditionalUserFunctionComplexity() {}

func (cc *complexityCalculatorV1) addOne() {
	nc, err := common.AddInt(cc.c, 1)
	if err != nil {
		cc.o = true
	}
	cc.c = nc
}

func (cc *complexityCalculatorV1) addConditionalComplexity() {
	cc.addOne()
}

func (cc *complexityCalculatorV1) addReferenceComplexity() {
	cc.addOne()
}

func (cc *complexityCalculatorV1) addPropertyComplexity() {
	cc.addOne()
}

type complexityCalculatorV2 struct {
	o bool
	c int
}

func (cc *complexityCalculatorV2) overflow() bool {
	return cc.o
}

func (cc *complexityCalculatorV2) complexity() int {
	return cc.c
}

func (cc *complexityCalculatorV2) addNativeFunctionComplexity(fc int) {
	nc, err := common.AddInt(cc.c, fc)
	if err != nil {
		cc.o = true
	}
	cc.c = nc
}

func (cc *complexityCalculatorV2) addAdditionalUserFunctionComplexity() {
	nc, err := common.AddInt(cc.c, 1)
	if err != nil {
		cc.o = true
	}
	cc.c = nc
}

func (cc *complexityCalculatorV2) addConditionalComplexity() {}

func (cc *complexityCalculatorV2) addReferenceComplexity() {}

func (cc *complexityCalculatorV2) addPropertyComplexity() {}

type treeEvaluator struct {
<<<<<<< HEAD
	dapp         bool
	complexity   int
	isExpression bool
	f            Node
	s            evaluationScope
	env          environment
=======
	dapp bool
	cc   complexityCalculator
	f    Node
	s    evaluationScope
	env  environment
}

func (e *treeEvaluator) complexity() int {
	return e.cc.complexity()
>>>>>>> 5bac8c60
}

func (e *treeEvaluator) evaluate() (Result, error) {
	r, err := e.walk(e.f)
	if err != nil {
		return nil, err // Evaluation failed somehow, then result just an error
	}

	switch res := r.(type) {
	case rideBoolean:
		return ScriptResult{res: bool(res), complexity: e.complexity()}, nil
	case rideObject:
		a, err := objectToActions(e, e.env, res)
		if err != nil {
			return nil, EvaluationFailure.Wrap(err, "failed to convert evaluation result")
		}
		return DAppResult{actions: a, complexity: e.complexity()}, nil
	case rideList:
		var actions []proto.ScriptAction
		for _, item := range res {
			a, err := convertToAction(e, e.env, item)
			if err != nil {
				return nil, EvaluationFailure.Wrap(err, "failed to convert evaluation result")
			}
			actions = append(actions, a)
		}
<<<<<<< HEAD
		if e.isExpression {
			return ExpressionResult{actions: actions, complexity: e.complexity}, nil
		}
		return DAppResult{actions: actions, complexity: e.complexity}, nil
=======
		return DAppResult{actions: actions, complexity: e.complexity()}, nil
>>>>>>> 5bac8c60
	case tuple2:
		var actions []proto.ScriptAction
		switch resAct := res.el1.(type) {
		case rideList:
			for _, item := range resAct {
				a, err := convertToAction(e, e.env, item)
				if err != nil {
					return nil, EvaluationFailure.Wrap(err, "failed to convert evaluation result")
				}
				actions = append(actions, a)
			}
		default:
			return nil, EvaluationFailure.Errorf("unexpected result type '%T'", r)
		}
		return DAppResult{actions: actions, param: res.el2, complexity: e.complexity()}, nil
	default:
		return nil, EvaluationFailure.Errorf("unexpected result type '%T'", r)
	}
}

func (e *treeEvaluator) materializeArguments(arguments []Node) ([]rideType, error) {
	args := make([]rideType, len(arguments))
	for i, arg := range arguments {
		a, err := e.walk(arg)
		if err != nil {
			return nil, EvaluationErrorPush(err, "failed to materialize argument %d", i+1)
		}
		args[i] = a
	}
	return args, nil
}

func (e *treeEvaluator) evaluateNativeFunction(name string, arguments []Node) (rideType, error) {
	f, ok := e.s.system[name]
	if !ok {
		return nil, EvaluationFailure.Errorf("failed to find system function '%s'", name)
	}
	cost, ok := e.s.costs[name]
	if !ok {
		return nil, EvaluationFailure.Errorf("failed to get cost of system function '%s'", name)
	}
	defer func() {
		e.cc.addNativeFunctionComplexity(cost)
	}()
	args, err := e.materializeArguments(arguments)
	if err != nil {
		return nil, EvaluationErrorPush(err, "failed to call system function '%s'", name)
	}
	r, err := f(e, e.env, args...)
	if err != nil {
		return nil, EvaluationErrorPush(err, "failed to call system function '%s'", name)
	}
	return r, nil
}

func (e *treeEvaluator) evaluateUserFunction(name string, args []rideType) (rideType, error) {
	initialComplexity := e.cc.complexity()
	defer func() {
		if initialComplexity == e.cc.complexity() {
			e.cc.addAdditionalUserFunctionComplexity()
		}
	}()
	uf, cl, found := e.s.userFunction(name)
	if !found {
		return nil, errors.Errorf("user function '%s' not found", name)
	}
	if len(args) != len(uf.Arguments) {
		return nil, errors.Errorf("mismatched arguments number of user function '%s'", name)
	}
	avs := make([]esValue, len(args))
	for i, arg := range args {
		an := uf.Arguments[i]
		avs[i] = esValue{id: an, value: arg}
	}
	e.s.cs = append(e.s.cs, avs)
	var tmp int
	tmp, e.s.cl = e.s.cl, cl

	r, err := e.walk(uf.Body)
	if err != nil {
		return nil, errors.Wrapf(err, "failed to evaluate function '%s' body", name)
	}
	e.s.cs = e.s.cs[:len(e.s.cs)-1]
	e.s.cl = tmp
	return r, nil
}

func (e *treeEvaluator) walk(node Node) (rideType, error) {
	if e.cc.overflow() {
		return nil, RuntimeError.New("evaluation complexity overflow")
	}
	switch n := node.(type) {
	case *LongNode:
		return rideInt(n.Value), nil

	case *BytesNode:
		return rideBytes(n.Value), nil

	case *BooleanNode:
		return rideBoolean(n.Value), nil

	case *StringNode:
		return rideString(n.Value), nil

	case *ConditionalNode:
		defer func() {
			e.cc.addConditionalComplexity()
		}()
		ce, err := e.walk(n.Condition)
		if err != nil {
			return nil, EvaluationErrorPush(err, "failed to estimate the condition of if")
		}
		cr, ok := ce.(rideBoolean)
		if !ok {
			return nil, RuntimeError.New("conditional is not a boolean")
		}
		if cr {
			return e.walk(n.TrueExpression)
		} else {
			return e.walk(n.FalseExpression)
		}

	case *AssignmentNode:
		id := n.Name
		e.s.pushExpression(id, n.Expression)
		r, err := e.walk(n.Block)
		if err != nil {
			return nil, EvaluationErrorPush(err, "failed to evaluate block after declaration of variable '%s'", id)
		}
		e.s.popValue()
		return r, nil

	case *ReferenceNode:
		defer func() {
			e.cc.addReferenceComplexity()
		}()
		id := n.Name
		v, ok, f, p := e.s.value(id)
		if !ok {
			if v, ok := e.s.constant(id); ok {
				return v, nil
			}
			return nil, RuntimeError.Errorf("value '%s' not found", id)
		}
		if v.value == nil {
			if v.expression == nil {
				return nil, RuntimeError.Errorf("scope value '%s' is empty", id)
			}
			r, err := e.walk(v.expression)
			if err != nil {
				return nil, EvaluationErrorPush(err, "failed to evaluate expression of scope value '%s'", id)
			}
			e.s.updateValue(f, p, id, r)
			return r, nil
		}
		return v.value, nil

	case *FunctionDeclarationNode:
		id := n.Name
		e.s.pushUserFunction(n)
		r, err := e.walk(n.Block)
		if err != nil {
			return nil, EvaluationErrorPush(err, "failed to evaluate block after declaration of function '%s'", id)
		}
		err = e.s.popUserFunction()
		if err != nil {
			return nil, EvaluationErrorPush(err, "failed to evaluate declaration of function '%s'", id)
		}
		return r, nil

	case *FunctionCallNode:
		name := n.Function.Name()
		switch n.Function.(type) {
		case nativeFunction:
			return e.evaluateNativeFunction(name, n.Arguments)
		case userFunction:
			_, _, found := e.s.userFunction(name)
			if !found {
				return e.evaluateNativeFunction(name, n.Arguments)
			}
			args, err := e.materializeArguments(n.Arguments)
			if err != nil {
				return nil, EvaluationErrorPush(err, "failed to evaluate function '%s' body", name)
			}
			return e.evaluateUserFunction(name, args)
		default:
			return nil, RuntimeError.Errorf("unknown function type: %s", n.Function.Type())
		}

	case *PropertyNode:
		defer func() {
			e.cc.addPropertyComplexity()
		}()
		name := n.Name
		obj, err := e.walk(n.Object)
		if err != nil {
			return nil, EvaluationErrorPush(err, "failed to evaluate an object to get property '%s' on it", name)
		}
		v, err := obj.get(name)

		if err != nil {
			return nil, EvaluationErrorPush(err, "failed to get property '%s'", name)
		}
		return v, nil

	default:
		return nil, EvaluationFailure.Errorf("unsupported type of node '%T'", node)
	}
}

func treeVerifierEvaluator(env environment, tree *Tree) (*treeEvaluator, error) {
	s, err := newEvaluationScope(tree.LibVersion, env, false) // Invocation is disabled for expression calls
	if err != nil {
		return nil, EvaluationFailure.Wrap(err, "failed to create scope")
	}
	var cc complexityCalculator = &complexityCalculatorV1{}
	if env.rideV6Activated() {
		cc = &complexityCalculatorV2{}
	}
	if tree.IsDApp() {
		if tree.HasVerifier() {
			verifier, ok := tree.Verifier.(*FunctionDeclarationNode)
			if !ok {
				return nil, EvaluationFailure.New("invalid verifier declaration")
			}
			for _, declaration := range tree.Declarations {
				err = s.declare(declaration)
				if err != nil {
					return nil, EvaluationFailure.Wrap(err, "invalid declaration")
				}
			}
			s.constants[verifier.invocationParameter] = esConstant{c: newTx}
			return &treeEvaluator{
				dapp: tree.IsDApp(),
				cc:   cc,
				f:    verifier.Body, // In DApp verifier is a function, so we have to pass its body
				s:    s,
				env:  env,
			}, nil
		}
		return nil, EvaluationFailure.New("no verifier declaration")
	}
	return &treeEvaluator{
<<<<<<< HEAD
		dapp:         tree.IsDApp(),
		f:            tree.Verifier, // In simple script verifier is an expression itself
		s:            s,
		env:          env,
		isExpression: tree.isExpression,
=======
		dapp: tree.IsDApp(),
		cc:   cc,
		f:    tree.Verifier, // In simple script verifier is an expression itself
		s:    s,
		env:  env,
>>>>>>> 5bac8c60
	}, nil
}

func treeFunctionEvaluator(env environment, tree *Tree, name string, args []rideType) (*treeEvaluator, error) {
	s, err := newEvaluationScope(tree.LibVersion, env, true)
	if err != nil {
		return nil, EvaluationFailure.Wrap(err, "failed to create scope")
	}
	for _, declaration := range tree.Declarations {
		err = s.declare(declaration)
		if err != nil {
			return nil, EvaluationFailure.Wrap(err, "invalid declaration")
		}
	}
	if !tree.IsDApp() {
		return nil, EvaluationFailure.Errorf("unable to call function '%s' on simple script", name)
	}
	var cc complexityCalculator = &complexityCalculatorV1{}
	if env.rideV6Activated() {
		cc = &complexityCalculatorV2{}
	}
	for i := 0; i < len(tree.Functions); i++ {
		function, ok := tree.Functions[i].(*FunctionDeclarationNode)
		if !ok {
			return nil, EvaluationFailure.New("invalid callable declaration")
		}
		if function.Name == name {
			s.constants[function.invocationParameter] = esConstant{c: newInvocation}
			if l := len(args); l != len(function.Arguments) {
				return nil, EvaluationFailure.Errorf("invalid arguments count %d for function '%s'", l, name)
			}
			for i, arg := range args {
				s.pushValue(function.Arguments[i], arg)
			}
			return &treeEvaluator{dapp: true, cc: cc, f: function.Body, s: s, env: env}, nil
		}
	}
	return nil, EvaluationFailure.Errorf("function '%s' not found", name)
}<|MERGE_RESOLUTION|>--- conflicted
+++ resolved
@@ -321,24 +321,16 @@
 func (cc *complexityCalculatorV2) addPropertyComplexity() {}
 
 type treeEvaluator struct {
-<<<<<<< HEAD
 	dapp         bool
-	complexity   int
+	cc           complexityCalculator
 	isExpression bool
 	f            Node
 	s            evaluationScope
 	env          environment
-=======
-	dapp bool
-	cc   complexityCalculator
-	f    Node
-	s    evaluationScope
-	env  environment
 }
 
 func (e *treeEvaluator) complexity() int {
 	return e.cc.complexity()
->>>>>>> 5bac8c60
 }
 
 func (e *treeEvaluator) evaluate() (Result, error) {
@@ -365,14 +357,10 @@
 			}
 			actions = append(actions, a)
 		}
-<<<<<<< HEAD
 		if e.isExpression {
-			return ExpressionResult{actions: actions, complexity: e.complexity}, nil
-		}
-		return DAppResult{actions: actions, complexity: e.complexity}, nil
-=======
+			return ExpressionResult{actions: actions, complexity: e.complexity()}, nil
+		}
 		return DAppResult{actions: actions, complexity: e.complexity()}, nil
->>>>>>> 5bac8c60
 	case tuple2:
 		var actions []proto.ScriptAction
 		switch resAct := res.el1.(type) {
@@ -616,19 +604,12 @@
 		return nil, EvaluationFailure.New("no verifier declaration")
 	}
 	return &treeEvaluator{
-<<<<<<< HEAD
 		dapp:         tree.IsDApp(),
+		cc:           cc,
 		f:            tree.Verifier, // In simple script verifier is an expression itself
 		s:            s,
 		env:          env,
 		isExpression: tree.isExpression,
-=======
-		dapp: tree.IsDApp(),
-		cc:   cc,
-		f:    tree.Verifier, // In simple script verifier is an expression itself
-		s:    s,
-		env:  env,
->>>>>>> 5bac8c60
 	}, nil
 }
 
