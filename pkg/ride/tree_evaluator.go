package ride

import (
	"github.com/pkg/errors"
	"github.com/wavesplatform/gowaves/pkg/proto"
)

type esConstant struct {
	value rideType
	c     rideConstructor
}

type esValue struct {
	id         string
	value      rideType
	expression Node
}

type esFunction struct {
	fn *FunctionDeclarationNode
	sp int
}

type evaluationScope struct {
	env       RideEnvironment
	constants map[string]esConstant
	cs        [][]esValue
	system    map[string]rideFunction
	user      []esFunction
	cl        int
}

func (s *evaluationScope) declare(n Node) error {
	switch d := n.(type) {
	case *FunctionDeclarationNode:
		s.pushUserFunction(d)
		return nil
	case *AssignmentNode:
		s.pushExpression(d.Name, d.Expression)
		return nil
	default:
		return errors.Errorf("not a declaration '%T'", n)
	}
}

func (s *evaluationScope) pushExpression(id string, n Node) {
	s.cs[len(s.cs)-1] = append(s.cs[len(s.cs)-1], esValue{id: id, expression: n})
}

func (s *evaluationScope) pushValue(id string, v rideType) {
	s.cs[len(s.cs)-1] = append(s.cs[len(s.cs)-1], esValue{id: id, value: v})
}

func (s *evaluationScope) popValue() {
	s.cs[len(s.cs)-1] = s.cs[len(s.cs)-1][:len(s.cs[len(s.cs)-1])-1]
}

func (s *evaluationScope) constant(id string) (rideType, bool) {
	if c, ok := s.constants[id]; ok {
		if c.value == nil {
			v := c.c(s.env)
			s.constants[id] = esConstant{value: v, c: c.c}
			return v, true
		}
		return c.value, true
	}
	return nil, false
}

func lookup(s []esValue, id string) (esValue, bool) {
	for i := len(s) - 1; i >= 0; i-- {
		if v := s[i]; v.id == id {
			return v, true
		}
	}
	return esValue{}, false
}

func (s *evaluationScope) value(id string) (esValue, bool) {
	if p := len(s.cs) - 1; p >= 0 {
		v, ok := lookup(s.cs[p], id)
		if ok {
			return v, true
		}
	}
	for i := s.cl - 1; i >= 0; i-- {
		v, ok := lookup(s.cs[i], id)
		if ok {
			return v, true
		}
	}
	return esValue{}, false
}

func (s *evaluationScope) pushUserFunction(uf *FunctionDeclarationNode) {
	s.user = append(s.user, esFunction{fn: uf, sp: len(s.cs)})
}

func (s *evaluationScope) popUserFunction() error {
	l := len(s.user)
	if l == 0 {
		return errors.New("empty user functions scope")
	}
	s.user = s.user[:l-1]
	return nil
}

func (s *evaluationScope) userFunction(id string) (*FunctionDeclarationNode, int, error) {
	for i := len(s.user) - 1; i >= 0; i-- {
		uf := s.user[i]
		if uf.fn.Name == id {
			return uf.fn, uf.sp, nil
		}
	}
	return nil, 0, errors.Errorf("user function '%s' is not found", id)
}

func newEvaluationScope(v int, env RideEnvironment) (evaluationScope, error) {
	constants, err := selectConstantNames(v)
	if err != nil {
		return evaluationScope{}, err
	}
	constantChecker, err := selectConstantsChecker(v)
	if err != nil {
		return evaluationScope{}, err
	}
	constantProvider, err := selectConstants(v)
	if err != nil {
		return evaluationScope{}, err
	}
	cs := make(map[string]esConstant, len(constants))
	for _, n := range constants {
		id, ok := constantChecker(n)
		if !ok {
			return evaluationScope{}, errors.Errorf("unknown constant '%s'", n)
		}
		cs[n] = esConstant{c: constantProvider(int(id))}
	}
	functions, err := selectFunctionNames(v)
	if err != nil {
		return evaluationScope{}, err
	}
	functionChecker, err := selectFunctionChecker(v)
	if err != nil {
		return evaluationScope{}, err
	}
	functionProvider, err := selectFunctions(v)
	if err != nil {
		return evaluationScope{}, err
	}
	fs := make(map[string]rideFunction, len(functions))
	for _, fn := range functions {
		id, ok := functionChecker(fn)
		if !ok {
			return evaluationScope{}, errors.Errorf("unknown function '%s'", fn)
		}
		fs[fn] = functionProvider(int(id))
	}
	return evaluationScope{
		constants: cs,
		system:    fs,
		cs:        [][]esValue{make([]esValue, 0)},
		env:       env,
	}, nil
}

func selectConstantNames(v int) ([]string, error) {
	switch v {
	case 1:
		return ConstantsV1, nil
	case 2:
		return ConstantsV2, nil
	case 3:
		return ConstantsV3, nil
	case 4:
		return ConstantsV4, nil
	default:
		return nil, errors.Errorf("unsupported library version %d", v)
	}
}

func keys(m map[string]int) []string {
	keys := make([]string, 0, len(m))
	for k := range m {
		keys = append(keys, k)
	}
	return keys
}

func selectFunctionNames(v int) ([]string, error) {
	switch v {
	case 1, 2:
		return keys(CatalogueV2), nil
	case 3:
		return keys(CatalogueV3), nil
	case 4:
		return keys(CatalogueV4), nil
	default:
		return nil, errors.Errorf("unsupported library version %d", v)
	}
}

type treeEvaluator struct {
	dapp bool
	//limit int
	//cost  int
	f       Node
	s       evaluationScope
	env     RideEnvironment
	actions []proto.ScriptAction
}

func (e *treeEvaluator) evaluate() (RideResult, error) {
	r, err := e.walk(e.f)
	if err != nil {
		return nil, err
	}

	switch res := r.(type) {
	case rideThrow:
		if e.dapp {
			return DAppResult{res: false, msg: string(res)}, nil
		}
		return ScriptResult{res: false, msg: string(res)}, nil
	case rideBoolean:
		return ScriptResult{res: bool(res)}, nil
	case rideObject:
		actions, err := objectToActions(e.env, res)
		if err != nil {
			return nil, errors.Wrap(err, "failed to convert evaluation result")
		}
		e.actions = append(e.actions, actions...)
		return DAppResult{true, actions, ""}, nil
	case rideList:
		for _, item := range res {
			a, err := convertToAction(e.env, item)
			if err != nil {
				return nil, errors.Wrap(err, "failed to convert evaluation result")
			}
			e.actions = append(e.actions, a)
		}
		return DAppResult{res: true, actions: e.actions}, nil
	default:
		return nil, errors.Errorf("unexpected result type '%T'", r)
	}
}

func isThrow(r rideType) bool {
	return r.instanceOf() == "Throw"
}

func (e *treeEvaluator) walk(node Node) (rideType, error) {
	switch n := node.(type) {
	case *LongNode:
		return rideInt(n.Value), nil

	case *BytesNode:
		return rideBytes(n.Value), nil

	case *BooleanNode:
		return rideBoolean(n.Value), nil

	case *StringNode:
		return rideString(n.Value), nil

	case *ConditionalNode:
		ce, err := e.walk(n.Condition)
		if err != nil {
			return nil, errors.Wrap(err, "failed to estimate the condition of if")
		}
		if isThrow(ce) {
			return ce, nil
		}
		cr, ok := ce.(rideBoolean)
		if !ok {
			return nil, errors.Errorf("not a boolean")
		}
		if cr {
			return e.walk(n.TrueExpression)
		} else {
			return e.walk(n.FalseExpression)
		}

	case *AssignmentNode:
		id := n.Name
		e.s.pushExpression(id, n.Expression)
		r, err := e.walk(n.Block)
		if err != nil {
			return nil, errors.Wrapf(err, "failed to evaluate block after declaration of variable '%s'", id)
		}
		if isThrow(r) {
			return r, nil
		}
		e.s.popValue()
		return r, nil

	case *ReferenceNode:
		id := n.Name
		v, ok := e.s.value(id)
		if !ok {
			if v, ok := e.s.constant(id); ok {
				return v, nil
			}
			return nil, errors.Errorf("value '%s' not found", id)
		}
		if v.value == nil {
			if v.expression == nil {
				return nil, errors.Errorf("scope value '%s' is empty", id)
			}
			r, err := e.walk(v.expression)
			if err != nil {
				return nil, errors.Wrapf(err, "failed to evaluate expression of scope value '%s'", id)
			}
			if isThrow(r) {
				return r, nil
			}
			e.s.pushValue(id, r)
			return r, nil
		}
		return v.value, nil

	case *FunctionDeclarationNode:
		id := n.Name
		e.s.pushUserFunction(n)
		r, err := e.walk(n.Block)
		if err != nil {
			return nil, errors.Wrapf(err, "failed to evaluate block after declaration of function '%s'", id)
		}
		if isThrow(r) {
			return r, nil
		}
		err = e.s.popUserFunction()
		if err != nil {
			return nil, errors.Wrapf(err, "failed to evaluate declaration of function '%s'", id)
		}
		return r, nil

	case *FunctionCallNode:
		id := n.Name
		f, ok := e.s.system[id]
		if ok { // System function
			args := make([]rideType, len(n.Arguments))
			for i, arg := range n.Arguments {
				a, err := e.walk(arg) // materialize argument
				if err != nil {
					return nil, errors.Wrapf(err, "failed to materialize argument %d of system function '%s'", i+1, id)
				}
				if isThrow(a) {
					return a, nil
				}
				args[i] = a
			}
			r, err := f(e.env, args...)
			if err != nil {
				return nil, errors.Wrapf(err, "failed to call system function '%s'", id)
			}
			return r, nil
		}
		uf, cl, err := e.s.userFunction(id)
		if err != nil {
			return nil, errors.Wrapf(err, "failed to call function '%s'", id)
		}
		if len(n.Arguments) != len(uf.Arguments) {
			return nil, errors.Errorf("mismatched arguments number of user function '%s'", id)
		}
<<<<<<< HEAD

		var tmp int
		tmp, e.s.cl = e.s.cl, cl
=======
>>>>>>> c666239e
		args := make([]esValue, len(n.Arguments))
		for i, arg := range n.Arguments {
			an := uf.Arguments[i]
			av, err := e.walk(arg) // materialize argument
			if err != nil {
				return nil, errors.Wrapf(err, "failed to materialize argument '%s' of user function '%s", an, id)
			}
			if isThrow(av) {
				return av, nil
			}
			args[i] = esValue{id: an, value: av}
		}
		e.s.cs = append(e.s.cs, make([]esValue, len(args)))
		for i, arg := range args {
			e.s.cs[len(e.s.cs)-1][i] = arg
		}
<<<<<<< HEAD

		if n.Name == "callDApp" {
			addrOrAlias := args[0].value
			funcName := args[1].value
			listArg, ok := args[2].value.(rideList)
			if !ok {
				return nil, errors.Errorf("argument for DApp function %s is not rideList", funcName)
			}

			recipient, err := extractRecipient(addrOrAlias)
			if err != nil {
				return nil, errors.Wrapf(err, "failed to get recipient from addr, user function '%s", id)
			}

			res, err := invokeFunctionFromDApp(e.env, recipient, funcName, listArg)
			if err != nil {
				return nil, errors.Wrapf(err, "failed to get RideResult from invokeFunctionFromDApp of system function '%s'", id)
			}
			if res.Result() {
				e.actions = append(e.actions, res.ScriptActions()...)
				e.env.applyToState(res.ScriptActions())
			}
		}

=======
		var tmp int
		tmp, e.s.cl = e.s.cl, cl
>>>>>>> c666239e
		r, err := e.walk(uf.Body)
		if err != nil {
			return nil, errors.Wrapf(err, "failed to evaluate function '%s' body", id)
		}
		e.s.cs = e.s.cs[:len(e.s.cs)-1]
		e.s.cl = tmp
		return r, nil

	case *PropertyNode:
		name := n.Name
		obj, err := e.walk(n.Object)
		if err != nil {
			return nil, errors.Wrapf(err, "failed to evaluate an object to get property '%s' on it", name)
		}
		if isThrow(obj) {
			return obj, nil
		}
		v, err := obj.get(name)
		if err != nil {
			return nil, errors.Wrapf(err, "failed to get property '%s'", name)
		}
		return v, nil

	default:
		return nil, errors.Errorf("unsupported type of node '%T'", node)
	}
}

func treeVerifierEvaluator(env RideEnvironment, tree *Tree) (*treeEvaluator, error) {
	s, err := newEvaluationScope(tree.LibVersion, env)
	if err != nil {
		return nil, errors.Wrap(err, "failed to create scope")
	}
	if tree.IsDApp() {
		if tree.HasVerifier() {
			verifier, ok := tree.Verifier.(*FunctionDeclarationNode)
			if !ok {
				return nil, errors.New("invalid verifier declaration")
			}
			for _, declaration := range tree.Declarations {
				err = s.declare(declaration)
				if err != nil {
					return nil, errors.Wrap(err, "invalid declaration")
				}
			}
			s.constants[verifier.invocationParameter] = esConstant{c: newTx}
			return &treeEvaluator{
				dapp: tree.IsDApp(),
				f:    verifier.Body, // In DApp verifier is a function, so we have to pass its body
				s:    s,
				env:  env,
			}, nil
		}
		return nil, errors.Wrap(err, "no verifier declaration")
	}
	return &treeEvaluator{
		dapp: tree.IsDApp(),
		f:    tree.Verifier, // In simple scripts verifier is an expression itself
		s:    s,
		env:  env,
	}, nil
}

func treeFunctionEvaluatorForInvokeDAppFromDApp(env RideEnvironment, tree *Tree, name string, args []rideType) (*treeEvaluator, error) {
	s, err := newEvaluationScope(tree.LibVersion, env)
	if err != nil {
		return nil, errors.Wrap(err, "failed to create scope")
	}
	for _, declaration := range tree.Declarations {
		err = s.declare(declaration)
		if err != nil {
			return nil, errors.Wrap(err, "invalid declaration")
		}
	}
	if !tree.IsDApp() {
		return nil, errors.Errorf("unable to call function '%s' on simple script", name)
	}
	for i := 0; i < len(tree.Functions); i++ {
		function, ok := tree.Functions[i].(*FunctionDeclarationNode)
		if !ok {
			return nil, errors.New("invalid callable declaration")
		}
		if function.Name == name {
			s.constants[function.invocationParameter] = esConstant{c: newInvocation}
			if l := len(args); l != len(function.Arguments) {
				return nil, errors.Errorf("invalid arguments count %d for function '%s'", l, name)
			}
			// without conversion
			for i, arg := range args {
				s.pushValue(function.Arguments[i], arg)
			}
			return &treeEvaluator{dapp: true, f: function.Body, s: s, env: env}, nil
		}
	}
	return nil, errors.Errorf("function '%s' not found", name)
}

func treeFunctionEvaluator(env RideEnvironment, tree *Tree, name string, args proto.Arguments) (*treeEvaluator, error) {
	s, err := newEvaluationScope(tree.LibVersion, env)
	if err != nil {
		return nil, errors.Wrap(err, "failed to create scope")
	}
	for _, declaration := range tree.Declarations {
		err = s.declare(declaration)
		if err != nil {
			return nil, errors.Wrap(err, "invalid declaration")
		}
	}
	if !tree.IsDApp() {
		return nil, errors.Errorf("unable to call function '%s' on simple script", name)
	}
	for i := 0; i < len(tree.Functions); i++ {
		function, ok := tree.Functions[i].(*FunctionDeclarationNode)
		if !ok {
			return nil, errors.New("invalid callable declaration")
		}
		if function.Name == name {
			s.constants[function.invocationParameter] = esConstant{c: newInvocation}
			if l := len(args); l != len(function.Arguments) {
				return nil, errors.Errorf("invalid arguments count %d for function '%s'", l, name)
			}

			for i, arg := range args {
				a, err := convertArgument(arg)
				if err != nil {
					return nil, errors.Wrapf(err, "failed to call function '%s'", name)
				}
				s.pushValue(function.Arguments[i], a)
			}
			return &treeEvaluator{dapp: true, f: function.Body, s: s, env: env}, nil
		}
	}
	return nil, errors.Errorf("function '%s' not found", name)
}<|MERGE_RESOLUTION|>--- conflicted
+++ resolved
@@ -363,12 +363,7 @@
 		if len(n.Arguments) != len(uf.Arguments) {
 			return nil, errors.Errorf("mismatched arguments number of user function '%s'", id)
 		}
-<<<<<<< HEAD
-
-		var tmp int
-		tmp, e.s.cl = e.s.cl, cl
-=======
->>>>>>> c666239e
+    
 		args := make([]esValue, len(n.Arguments))
 		for i, arg := range n.Arguments {
 			an := uf.Arguments[i]
@@ -385,7 +380,8 @@
 		for i, arg := range args {
 			e.s.cs[len(e.s.cs)-1][i] = arg
 		}
-<<<<<<< HEAD
+    var tmp int
+		tmp, e.s.cl = e.s.cl, cl
 
 		if n.Name == "callDApp" {
 			addrOrAlias := args[0].value
@@ -409,11 +405,7 @@
 				e.env.applyToState(res.ScriptActions())
 			}
 		}
-
-=======
-		var tmp int
-		tmp, e.s.cl = e.s.cl, cl
->>>>>>> c666239e
+    
 		r, err := e.walk(uf.Body)
 		if err != nil {
 			return nil, errors.Wrapf(err, "failed to evaluate function '%s' body", id)
