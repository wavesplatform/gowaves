package ride

import (
	"bytes"
	"math/big"

	"github.com/pkg/errors"
	"github.com/wavesplatform/gowaves/pkg/proto"
	"github.com/wavesplatform/gowaves/pkg/types"
)

const instanceFieldName = "$instance"

type rideType interface {
	instanceOf() string
	eq(other rideType) bool
	get(prop string) (rideType, error)
}

type rideThrow string

func (a rideThrow) instanceOf() string {
	return "Throw"
}

func (a rideThrow) eq(other rideType) bool {
	if o, ok := other.(rideThrow); ok {
		return a == o
	}
	return false
}

func (a rideThrow) get(prop string) (rideType, error) {
	switch prop {
	case "message":
		return rideString(a), nil
	default:
		return nil, errors.Errorf("type '%s' has no property '%s'", a.instanceOf(), prop)
	}
}

type rideBoolean bool

func (b rideBoolean) instanceOf() string {
	return "Boolean"
}

func (b rideBoolean) eq(other rideType) bool {
	if o, ok := other.(rideBoolean); ok {
		return b == o
	}
	return false
}

func (b rideBoolean) get(prop string) (rideType, error) {
	return nil, errors.Errorf("type '%s' has no property '%s'", b.instanceOf(), prop)
}

type rideInt int64

func (l rideInt) instanceOf() string {
	return "Int"
}

func (l rideInt) eq(other rideType) bool {
	if o, ok := other.(rideInt); ok {
		return l == o
	}
	return false
}

func (l rideInt) get(prop string) (rideType, error) {
	return nil, errors.Errorf("type '%s' has no property '%s'", l.instanceOf(), prop)
}

type rideBigInt struct {
	v *big.Int
}

func (l rideBigInt) instanceOf() string {
	return "BigInt"
}

func (l rideBigInt) eq(other rideType) bool {
	if o, ok := other.(rideBigInt); ok {
		return l.v.Cmp(o.v) == 0
	}
	return false
}

func (l rideBigInt) get(prop string) (rideType, error) {
	//TODO: there is possibility of few properties like 'bytes', 'int' and so on
	return nil, errors.Errorf("type '%s' has no property '%s'", l.instanceOf(), prop)
}

func (l rideBigInt) String() string {
	return l.v.String()
}

type rideString string

func (s rideString) instanceOf() string {
	return "String"
}

func (s rideString) eq(other rideType) bool {
	if o, ok := other.(rideString); ok {
		return s == o
	}
	return false
}

func (s rideString) get(prop string) (rideType, error) {
	return nil, errors.Errorf("type '%s' has no property '%s'", s.instanceOf(), prop)
}

type rideBytes []byte

func (b rideBytes) instanceOf() string {
	return "ByteVector"
}

func (b rideBytes) eq(other rideType) bool {
	if o, ok := other.(rideBytes); ok {
		return bytes.Equal(b, o)
	}
	return false
}

func (b rideBytes) get(prop string) (rideType, error) {
	return nil, errors.Errorf("type '%s' has no property '%s'", b.instanceOf(), prop)
}

type rideObject map[string]rideType

func (o rideObject) instanceOf() string {
	if s, ok := o[instanceFieldName].(rideString); ok {
		return string(s)
	}
	return ""
}

func (o rideObject) eq(other rideType) bool {
	if oo, ok := other.(rideObject); ok {
		for k, v := range o {
			if ov, ok := oo[k]; ok {
				if !v.eq(ov) {
					return false
				}
			} else {
				return false
			}
		}
		return true
	}
	return false
}

func (o rideObject) get(prop string) (rideType, error) {
	v, ok := o[prop]
	if !ok {
		return nil, errors.Errorf("type '%s' has no property '%s'", o.instanceOf(), prop)
	}
	return v, nil
}

<<<<<<< HEAD
type rideAddress proto.WavesAddress
=======
func (o rideObject) copy() rideObject {
	r := make(rideObject)
	for k, v := range o {
		r[k] = v
	}
	return r
}

type rideAddress proto.Address
>>>>>>> e4d74f12

func (a rideAddress) instanceOf() string {
	return "Address"
}

func (a rideAddress) eq(other rideType) bool {
	switch o := other.(type) {
	case rideAddress:
		return bytes.Equal(a[:], o[:])
	case rideBytes:
		return bytes.Equal(a[:], o[:])
	case rideRecipient:
		return o.Address != nil && bytes.Equal(a[:], o.Address[:])
	default:
		return false
	}
}

func (a rideAddress) get(prop string) (rideType, error) {
	switch prop {
	case "bytes":
		return rideBytes(a[:]), nil
	default:
		return nil, errors.Errorf("type '%s' has no property '%s'", a.instanceOf(), prop)
	}
}

type rideAddressLike []byte

func (a rideAddressLike) instanceOf() string {
	return "Address"
}

func (a rideAddressLike) eq(other rideType) bool {
	switch o := other.(type) {
	case rideAddress:
		return bytes.Equal(a[:], o[:])
	case rideBytes:
		return bytes.Equal(a[:], o[:])
	case rideRecipient:
		return o.Address != nil && bytes.Equal(a[:], o.Address[:])
	default:
		return false
	}
}

func (a rideAddressLike) get(prop string) (rideType, error) {
	switch prop {
	case "bytes":
		return rideBytes(a[:]), nil
	default:
		return nil, errors.Errorf("type '%s' has no property '%s'", a.instanceOf(), prop)
	}
}

type rideRecipient proto.Recipient

func (a rideRecipient) instanceOf() string {
	switch {
	case a.Address != nil:
		return "Address"
	case a.Alias != nil:
		return "Alias"
	default:
		return "Recipient"
	}
}

func (a rideRecipient) eq(other rideType) bool {
	switch o := other.(type) {
	case rideRecipient:
		return a.Address == o.Address && a.Alias == o.Alias
	case rideAddress:
		return a.Address != nil && bytes.Equal(a.Address[:], o[:])
	case rideAlias:
		return a.Alias != nil && a.Alias.Alias == o.Alias
	case rideBytes:
		return a.Address != nil && bytes.Equal(a.Address[:], o[:])
	default:
		return false
	}
}

func (a rideRecipient) get(prop string) (rideType, error) {
	switch prop {
	case "bytes":
		if a.Address != nil {
			return rideBytes(a.Address[:]), nil
		}
		return rideUnit{}, nil
	case "alias":
		if a.Alias != nil {
			return rideAlias(*a.Alias), nil
		}
		return rideUnit{}, nil
	default:
		return nil, errors.Errorf("type '%s' has no property '%s'", a.instanceOf(), prop)
	}
}

func (a rideRecipient) String() string {
	r := proto.Recipient(a)
	return r.String()
}

type rideAlias proto.Alias

func (a rideAlias) instanceOf() string {
	return "Alias"
}

func (a rideAlias) eq(other rideType) bool {
	switch o := other.(type) {
	case rideRecipient:
		return o.Alias != nil && a.Alias == o.Alias.Alias
	case rideAlias:
		return a.Alias == o.Alias
	default:
		return false
	}
}

func (a rideAlias) get(prop string) (rideType, error) {
	switch prop {
	case "alias":
		return rideString(a.Alias), nil
	default:
		return nil, errors.Errorf("type '%s' has no property '%s'", a.instanceOf(), prop)
	}
}

type rideUnit struct{}

func (a rideUnit) instanceOf() string {
	return "Unit"
}

func (a rideUnit) eq(other rideType) bool {
	return a.instanceOf() == other.instanceOf()
}

func (a rideUnit) get(prop string) (rideType, error) {
	return nil, errors.Errorf("type '%s' has no property '%s'", a.instanceOf(), prop)
}

type rideNamedType struct {
	name string
}

func (a rideNamedType) instanceOf() string {
	return a.name
}

func (a rideNamedType) eq(other rideType) bool {
	return a.instanceOf() == other.instanceOf()
}

func (a rideNamedType) get(prop string) (rideType, error) {
	return nil, errors.Errorf("type '%s' has no property '%s'", a.instanceOf(), prop)
}

type rideList []rideType

func (a rideList) instanceOf() string {
	return "List[Any]"
}

func (a rideList) eq(other rideType) bool {
	if a.instanceOf() != other.instanceOf() {
		return false
	}
	o, ok := other.(rideList)
	if !ok {
		return false
	}
	if len(a) != len(o) {
		return false
	}
	for i, item := range a {
		if !item.eq(o[i]) {
			return false
		}
	}
	return true
}

func (a rideList) get(prop string) (rideType, error) {
	return nil, errors.Errorf("type '%s' has no property '%s'", a.instanceOf(), prop)
}

type rideFunction func(env Environment, args ...rideType) (rideType, error)

//go:generate moq -out runtime_moq_test.go . Environment:MockRideEnvironment
type Environment interface {
	scheme() byte
	height() rideInt
	transaction() rideObject
	this() rideType
	block() rideObject
	txID() rideType // Invoke transaction ID
	state() types.SmartState
	timestamp() uint64
	setNewDAppAddress(address proto.WavesAddress)
	checkMessageLength(int) bool
	takeString(s string, n int) rideString
	invocation() rideObject // Invocation object made of invoke transaction
	setInvocation(inv rideObject)
	libVersion() int
}

type rideConstructor func(Environment) rideType<|MERGE_RESOLUTION|>--- conflicted
+++ resolved
@@ -164,9 +164,6 @@
 	return v, nil
 }
 
-<<<<<<< HEAD
-type rideAddress proto.WavesAddress
-=======
 func (o rideObject) copy() rideObject {
 	r := make(rideObject)
 	for k, v := range o {
@@ -175,8 +172,7 @@
 	return r
 }
 
-type rideAddress proto.Address
->>>>>>> e4d74f12
+type rideAddress proto.WavesAddress
 
 func (a rideAddress) instanceOf() string {
 	return "Address"
