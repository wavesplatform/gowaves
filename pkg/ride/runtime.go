package ride

import (
	"bytes"
	"math/big"

	"github.com/pkg/errors"
	"github.com/wavesplatform/gowaves/pkg/proto"
	"github.com/wavesplatform/gowaves/pkg/types"
)

const instanceFieldName = "$instance"

type rideType interface {
	instanceOf() string
	eq(other rideType) bool
	get(prop string) (rideType, error)
}

type rideBoolean bool

func (b rideBoolean) instanceOf() string {
	return "Boolean"
}

func (b rideBoolean) eq(other rideType) bool {
	if o, ok := other.(rideBoolean); ok {
		return b == o
	}
	return false
}

func (b rideBoolean) get(prop string) (rideType, error) {
	return nil, errors.Errorf("type '%s' has no property '%s'", b.instanceOf(), prop)
}

type rideInt int64

func (l rideInt) instanceOf() string {
	return "Int"
}

func (l rideInt) eq(other rideType) bool {
	if o, ok := other.(rideInt); ok {
		return l == o
	}
	return false
}

func (l rideInt) get(prop string) (rideType, error) {
	return nil, errors.Errorf("type '%s' has no property '%s'", l.instanceOf(), prop)
}

type rideBigInt struct {
	v *big.Int
}

func (l rideBigInt) instanceOf() string {
	return "BigInt"
}

func (l rideBigInt) eq(other rideType) bool {
	if o, ok := other.(rideBigInt); ok {
		return l.v.Cmp(o.v) == 0
	}
	return false
}

func (l rideBigInt) get(prop string) (rideType, error) {
	//TODO: there is possibility of few properties like 'bytes', 'int' and so on
	return nil, errors.Errorf("type '%s' has no property '%s'", l.instanceOf(), prop)
}

func (l rideBigInt) String() string {
	return l.v.String()
}

type rideString string

func (s rideString) instanceOf() string {
	return "String"
}

func (s rideString) eq(other rideType) bool {
	if o, ok := other.(rideString); ok {
		return s == o
	}
	return false
}

func (s rideString) get(prop string) (rideType, error) {
	return nil, errors.Errorf("type '%s' has no property '%s'", s.instanceOf(), prop)
}

type rideBytes []byte

func (b rideBytes) instanceOf() string {
	return "ByteVector"
}

func (b rideBytes) eq(other rideType) bool {
	if o, ok := other.(rideBytes); ok {
		return bytes.Equal(b, o)
	}
	return false
}

func (b rideBytes) get(prop string) (rideType, error) {
	return nil, errors.Errorf("type '%s' has no property '%s'", b.instanceOf(), prop)
}

type rideObject map[string]rideType

func (o rideObject) instanceOf() string {
	if s, ok := o[instanceFieldName].(rideString); ok {
		return string(s)
	}
	return ""
}

func (o rideObject) eq(other rideType) bool {
	if oo, ok := other.(rideObject); ok {
		for k, v := range o {
			if ov, ok := oo[k]; ok {
				if !v.eq(ov) {
					return false
				}
			} else {
				return false
			}
		}
		return true
	}
	return false
}

func (o rideObject) get(prop string) (rideType, error) {
	v, ok := o[prop]
	if !ok {
		return nil, errors.Errorf("type '%s' has no property '%s'", o.instanceOf(), prop)
	}
	return v, nil
}

func (o rideObject) copy() rideObject {
	r := make(rideObject)
	for k, v := range o {
		r[k] = v
	}
	return r
}

type rideAddress proto.WavesAddress

func (a rideAddress) instanceOf() string {
	return "Address"
}

func (a rideAddress) eq(other rideType) bool {
	switch o := other.(type) {
	case rideAddress:
		return bytes.Equal(a[:], o[:])
	case rideBytes:
		return bytes.Equal(a[:], o[:])
	case rideRecipient:
		return o.Address != nil && bytes.Equal(a[:], o.Address[:])
	default:
		return false
	}
}

func (a rideAddress) get(prop string) (rideType, error) {
	switch prop {
	case "bytes":
		return rideBytes(a[:]), nil
	default:
		return nil, errors.Errorf("type '%s' has no property '%s'", a.instanceOf(), prop)
	}
}

type rideAddressLike []byte

func (a rideAddressLike) instanceOf() string {
	return "Address"
}

func (a rideAddressLike) eq(other rideType) bool {
	switch o := other.(type) {
	case rideAddress:
		return bytes.Equal(a[:], o[:])
	case rideBytes:
		return bytes.Equal(a[:], o[:])
	case rideRecipient:
		return o.Address != nil && bytes.Equal(a[:], o.Address[:])
	default:
		return false
	}
}

func (a rideAddressLike) get(prop string) (rideType, error) {
	switch prop {
	case "bytes":
		return rideBytes(a[:]), nil
	default:
		return nil, errors.Errorf("type '%s' has no property '%s'", a.instanceOf(), prop)
	}
}

type rideRecipient proto.Recipient

func (a rideRecipient) instanceOf() string {
	switch {
	case a.Address != nil:
		return "Address"
	case a.Alias != nil:
		return "Alias"
	default:
		return "Recipient"
	}
}

func (a rideRecipient) eq(other rideType) bool {
	switch o := other.(type) {
	case rideRecipient:
		return a.Address == o.Address && a.Alias == o.Alias
	case rideAddress:
		return a.Address != nil && bytes.Equal(a.Address[:], o[:])
	case rideAlias:
		return a.Alias != nil && a.Alias.Alias == o.Alias
	case rideBytes:
		return a.Address != nil && bytes.Equal(a.Address[:], o[:])
	default:
		return false
	}
}

func (a rideRecipient) get(prop string) (rideType, error) {
	switch prop {
	case "bytes":
		if a.Address != nil {
			return rideBytes(a.Address[:]), nil
		}
		return rideUnit{}, nil
	case "alias":
		if a.Alias != nil {
			return rideAlias(*a.Alias), nil
		}
		return rideUnit{}, nil
	default:
		return nil, errors.Errorf("type '%s' has no property '%s'", a.instanceOf(), prop)
	}
}

func (a rideRecipient) String() string {
	r := proto.Recipient(a)
	return r.String()
}

type rideAlias proto.Alias

func (a rideAlias) instanceOf() string {
	return "Alias"
}

func (a rideAlias) eq(other rideType) bool {
	switch o := other.(type) {
	case rideRecipient:
		return o.Alias != nil && a.Alias == o.Alias.Alias
	case rideAlias:
		return a.Alias == o.Alias
	default:
		return false
	}
}

func (a rideAlias) get(prop string) (rideType, error) {
	switch prop {
	case "alias":
		return rideString(a.Alias), nil
	default:
		return nil, errors.Errorf("type '%s' has no property '%s'", a.instanceOf(), prop)
	}
}

type rideUnit struct{}

func (a rideUnit) instanceOf() string {
	return "Unit"
}

func (a rideUnit) eq(other rideType) bool {
	return a.instanceOf() == other.instanceOf()
}

func (a rideUnit) get(prop string) (rideType, error) {
	return nil, errors.Errorf("type '%s' has no property '%s'", a.instanceOf(), prop)
}

type rideNamedType struct {
	name string
}

func (a rideNamedType) instanceOf() string {
	return a.name
}

func (a rideNamedType) eq(other rideType) bool {
	return a.instanceOf() == other.instanceOf()
}

func (a rideNamedType) get(prop string) (rideType, error) {
	return nil, errors.Errorf("type '%s' has no property '%s'", a.instanceOf(), prop)
}

type rideList []rideType

func (a rideList) instanceOf() string {
	return "List[Any]"
}

func (a rideList) eq(other rideType) bool {
	if a.instanceOf() != other.instanceOf() {
		return false
	}
	o, ok := other.(rideList)
	if !ok {
		return false
	}
	if len(a) != len(o) {
		return false
	}
	for i, item := range a {
		if !item.eq(o[i]) {
			return false
		}
	}
	return true
}

func (a rideList) get(prop string) (rideType, error) {
	return nil, errors.Errorf("type '%s' has no property '%s'", a.instanceOf(), prop)
}

<<<<<<< HEAD
type rideFunction func(ev *treeEvaluator, env Environment, args ...rideType) (rideType, error)
=======
type (
	rideFunction    func(env environment, args ...rideType) (rideType, error)
	rideConstructor func(environment) rideType
)
>>>>>>> 354ae9a5

//go:generate moq -out runtime_moq_test.go . environment:mockRideEnvironment
type environment interface {
	scheme() byte
	height() rideInt
	transaction() rideObject
	this() rideType
	block() rideObject
	txID() rideType // Invoke transaction ID
	state() types.SmartState
	timestamp() uint64
	setNewDAppAddress(address proto.WavesAddress)
	checkMessageLength(int) bool
	takeString(s string, n int) rideString
	invocation() rideObject // Invocation object made of invoke transaction
	setInvocation(inv rideObject)
	libVersion() int
	validateInternalPayments() bool
	rideV6Activated() bool
	internalPaymentsValidationHeight() uint64
	maxDataEntriesSize() int
}<|MERGE_RESOLUTION|>--- conflicted
+++ resolved
@@ -341,14 +341,10 @@
 	return nil, errors.Errorf("type '%s' has no property '%s'", a.instanceOf(), prop)
 }
 
-<<<<<<< HEAD
-type rideFunction func(ev *treeEvaluator, env Environment, args ...rideType) (rideType, error)
-=======
 type (
-	rideFunction    func(env environment, args ...rideType) (rideType, error)
+	rideFunction    func(ev *treeEvaluator, env environment, args ...rideType) (rideType, error)
 	rideConstructor func(environment) rideType
 )
->>>>>>> 354ae9a5
 
 //go:generate moq -out runtime_moq_test.go . environment:mockRideEnvironment
 type environment interface {
