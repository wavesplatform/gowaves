package ride

import (
	"bytes"
	"encoding/base64"
	"encoding/json"
	"strconv"
	"testing"

	"github.com/mr-tron/base58"
	"github.com/pkg/errors"
	"github.com/stretchr/testify/assert"
	"github.com/stretchr/testify/require"
	"github.com/wavesplatform/gowaves/pkg/crypto"
	"github.com/wavesplatform/gowaves/pkg/proto"
	"github.com/wavesplatform/gowaves/pkg/types"
	"github.com/wavesplatform/gowaves/pkg/util/byte_helpers"
)

func TestSimpleScriptEvaluation(t *testing.T) {
	state := &MockSmartState{NewestTransactionByIDFunc: func(_ []byte) (proto.Transaction, error) {
		return testTransferWithProofs(), nil
	}}
	env := &MockRideEnvironment{
		transactionFunc: testTransferObject,
		stateFunc: func() types.SmartState {
			return state
		},
		schemeFunc: func() byte {
			return 'T'
		},
	}
	for _, test := range []struct {
		comment string
		source  string
		env     Environment
		res     bool
	}{
		{`V1: true`, "AQa3b8tH", nil, true},
		{`V3: let x = 1; true`, "AwQAAAABeAAAAAAAAAAAAQbtAkXn", nil, true},
		{`V3: let x = "abc"; true`, "AwQAAAABeAIAAAADYWJjBrpUkE4=", nil, true},
		{`V1: let i = 1; let s = "string"; toString(i) == s`, "AQQAAAABaQAAAAAAAAAAAQQAAAABcwIAAAAGc3RyaW5nCQAAAAAAAAIJAAGkAAAAAQUAAAABaQUAAAABcwIsH74=", nil, false},
		{`V3: let i = 12345; let s = "12345"; toString(i) == s`, "AwQAAAABaQAAAAAAAAAwOQQAAAABcwIAAAAFMTIzNDUJAAAAAAAAAgkAAaQAAAABBQAAAAFpBQAAAAFz1B1iCw==", nil, true},
		{`V3: if (true) then {let r = true; r} else {let r = false; r}`, "AwMGBAAAAAFyBgUAAAABcgQAAAABcgcFAAAAAXJ/ok0E", nil, true},
		{`V3: if (false) then {let r = true; r} else {let r = false; r}`, "AwMHBAAAAAFyBgUAAAABcgQAAAABcgcFAAAAAXI+tfo1", nil, false},
		{`V3: func abs(i:Int) = if (i >= 0) then i else -i; abs(-10) == 10`, "AwoBAAAAA2FicwAAAAEAAAABaQMJAABnAAAAAgUAAAABaQAAAAAAAAAAAAUAAAABaQkBAAAAAS0AAAABBQAAAAFpCQAAAAAAAAIJAQAAAANhYnMAAAABAP/////////2AAAAAAAAAAAKmp8BWw==", nil, true},
		{`V3: let x = 1; func add(i: Int) = i + 1; add(x) == 2`, "AwQAAAABeAAAAAAAAAAAAQoBAAAAA2FkZAAAAAEAAAABaQkAAGQAAAACBQAAAAFpAAAAAAAAAAABCQAAAAAAAAIJAQAAAANhZGQAAAABBQAAAAF4AAAAAAAAAAACfr6U6w==", nil, true},
		{`V3: let b = base16'0000000000000001'; func add(b: ByteVector) = toInt(b) + 1; add(b) == 2`, "AwQAAAABYgEAAAAIAAAAAAAAAAEKAQAAAANhZGQAAAABAAAAAWIJAABkAAAAAgkABLEAAAABBQAAAAFiAAAAAAAAAAABCQAAAAAAAAIJAQAAAANhZGQAAAABBQAAAAFiAAAAAAAAAAACX00biA==", nil, true},
		{`V3: let b = base16'0000000000000001'; func add(v: ByteVector) = toInt(v) + 1; add(b) == 2`, "AwQAAAABYgEAAAAIAAAAAAAAAAEKAQAAAANhZGQAAAABAAAAAXYJAABkAAAAAgkABLEAAAABBQAAAAF2AAAAAAAAAAABCQAAAAAAAAIJAQAAAANhZGQAAAABBQAAAAFiAAAAAAAAAAACI7gYxg==", nil, true},
		{`V3: let b = base16'0000000000000001'; func add(v: ByteVector) = toInt(b) + 1; add(b) == 2`, "AwQAAAABYgEAAAAIAAAAAAAAAAEKAQAAAANhZGQAAAABAAAAAXYJAABkAAAAAgkABLEAAAABBQAAAAFiAAAAAAAAAAABCQAAAAAAAAIJAQAAAANhZGQAAAABBQAAAAFiAAAAAAAAAAAChRvwnQ==", nil, true},
		{`V3: let data = base64'AAAAAAABhqAAAAAAAAAAAQAAAAAAAAAAAAAAAAAAAAAAAAAAAAAAAAAAAAAAAAAAWyt9GyysOW84u/u5V5Ah/SzLfef4c28UqXxowxFZS4SLiC6+XBh8D7aJDXyTTjpkPPED06ZPOzUE23V6VYCsLw=='; func getStock(data:ByteVector) = toInt(take(drop(data, 8), 8)); getStock(data) == 1`, `AwQAAAAEZGF0YQEAAABwAAAAAAABhqAAAAAAAAAAAQAAAAAAAAAAAAAAAAAAAAAAAAAAAAAAAAAAAAAAAAAAWyt9GyysOW84u/u5V5Ah/SzLfef4c28UqXxowxFZS4SLiC6+XBh8D7aJDXyTTjpkPPED06ZPOzUE23V6VYCsLwoBAAAACGdldFN0b2NrAAAAAQAAAARkYXRhCQAEsQAAAAEJAADJAAAAAgkAAMoAAAACBQAAAARkYXRhAAAAAAAAAAAIAAAAAAAAAAAICQAAAAAAAAIJAQAAAAhnZXRTdG9jawAAAAEFAAAABGRhdGEAAAAAAAAAAAFCtabi`, nil, true},
		{`V3: let ref = 999; func g(a: Int) = ref; func f(ref: Int) = g(ref); f(1) == 999`, "AwQAAAADcmVmAAAAAAAAAAPnCgEAAAABZwAAAAEAAAABYQUAAAADcmVmCgEAAAABZgAAAAEAAAADcmVmCQEAAAABZwAAAAEFAAAAA3JlZgkAAAAAAAACCQEAAAABZgAAAAEAAAAAAAAAAAEAAAAAAAAAA+fjknmW", nil, true},
		{`V4: let ref = 999; func f(ref: Int) = {let a = ref; ref }; f(1) == 999`, "BAQAAAADcmVmAAAAAAAAAAPnCgEAAAABZgAAAAEAAAADcmVmBAAAAAFhBQAAAANyZWYFAAAAA3JlZgkAAAAAAAACCQEAAAABZgAAAAEAAAAAAAAAAAEAAAAAAAAAA+eeAF6w", nil, false},
		{`let x = 5; 6 > 4`, `AQQAAAABeAAAAAAAAAAABQkAAGYAAAACAAAAAAAAAAAGAAAAAAAAAAAEYSW6XA==`, nil, true},
		{`let x = 5; 6 > x`, `AQQAAAABeAAAAAAAAAAABQkAAGYAAAACAAAAAAAAAAAGBQAAAAF4Gh24hw==`, nil, true},
		{`let x = 5; 6 >= x`, `AQQAAAABeAAAAAAAAAAABQkAAGcAAAACAAAAAAAAAAAGBQAAAAF4jlxXHA==`, nil, true},
		{`false`, `AQfeYll6`, nil, false},
		{`let x =  throw(); true`, `AQQAAAABeAkBAAAABXRocm93AAAAAAa7bgf4`, nil, true},
		{`let x =  throw(); true || x`, `AQQAAAABeAkBAAAABXRocm93AAAAAAMGBgUAAAABeKRnLds=`, nil, true},
		{`tx.id == base58''`, `AQkAAAAAAAACCAUAAAACdHgAAAACaWQBAAAAAJBtD70=`, env, false},
		{`tx.id == base58'H5C8bRzbUTMePSDVVxjiNKDUwk6CKzfZGTP2Rs7aCjsV'`, `BAkAAAAAAAACCAUAAAACdHgAAAACaWQBAAAAIO7N5luRDUgN1SJ4kFmy/Ni8U2H6k7bpszok5tlLlRVgHwSHyg==`, env, true},
		{`let x = tx.id == base58'a';true`, `AQQAAAABeAkAAAAAAAACCAUAAAACdHgAAAACaWQBAAAAASEGjR0kcA==`, env, true},
		{`V4: if tx.proofs[0] != base58'' then tx.proofs[1] == base58'' else false`, `BAMJAQAAAAIhPQAAAAIJAAGRAAAAAggFAAAAAnR4AAAABnByb29mcwAAAAAAAAAAAAEAAAAACQAAAAAAAAIJAAGRAAAAAggFAAAAAnR4AAAABnByb29mcwAAAAAAAAAAAQEAAAAAB106gzM=`, env, true},
		{`match tx {case t : TransferTransaction | MassTransferTransaction | ExchangeTransaction => true; case _ => false}`, `AQQAAAAHJG1hdGNoMAUAAAACdHgDAwkAAAEAAAACBQAAAAckbWF0Y2gwAgAAABNFeGNoYW5nZVRyYW5zYWN0aW9uBgMJAAABAAAAAgUAAAAHJG1hdGNoMAIAAAAXTWFzc1RyYW5zZmVyVHJhbnNhY3Rpb24GCQAAAQAAAAIFAAAAByRtYXRjaDACAAAAE1RyYW5zZmVyVHJhbnNhY3Rpb24EAAAAAXQFAAAAByRtYXRjaDAGB6Ilvok=`, env, true},
		{`V2: match transactionById(tx.id) {case  t: Unit => false case _ => true}`, `AgQAAAAHJG1hdGNoMAkAA+gAAAABCAUAAAACdHgAAAACaWQDCQAAAQAAAAIFAAAAByRtYXRjaDACAAAABFVuaXQEAAAAAXQFAAAAByRtYXRjaDAHBp9TFcQ=`, env, true},
		{`Up() == UP`, `AwkAAAAAAAACCQEAAAACVXAAAAAABQAAAAJVUPGUxeg=`, nil, true},
		{`HalfUp() == HALFUP`, `AwkAAAAAAAACCQEAAAAGSGFsZlVwAAAAAAUAAAAGSEFMRlVQbUfpTQ==`, nil, true},
		{`let a0 = NoAlg() == NOALG; let a1 = Md5() == MD5; let a2 = Sha1() == SHA1; let a3 = Sha224() == SHA224; let a4 = Sha256() == SHA256; let a5 = Sha384() == SHA384; let a6 = Sha512() == SHA512; let a7 = Sha3224() == SHA3224; let a8 = Sha3256() == SHA3256; let a9 = Sha3384() == SHA3384; let a10 = Sha3512() == SHA3512; a0 && a1 && a2 && a3 && a4 && a5 && a6 && a7 && a8 && a9 && a10`, `AwQAAAACYTAJAAAAAAAAAgkBAAAABU5vQWxnAAAAAAUAAAAFTk9BTEcEAAAAAmExCQAAAAAAAAIJAQAAAANNZDUAAAAABQAAAANNRDUEAAAAAmEyCQAAAAAAAAIJAQAAAARTaGExAAAAAAUAAAAEU0hBMQQAAAACYTMJAAAAAAAAAgkBAAAABlNoYTIyNAAAAAAFAAAABlNIQTIyNAQAAAACYTQJAAAAAAAAAgkBAAAABlNoYTI1NgAAAAAFAAAABlNIQTI1NgQAAAACYTUJAAAAAAAAAgkBAAAABlNoYTM4NAAAAAAFAAAABlNIQTM4NAQAAAACYTYJAAAAAAAAAgkBAAAABlNoYTUxMgAAAAAFAAAABlNIQTUxMgQAAAACYTcJAAAAAAAAAgkBAAAAB1NoYTMyMjQAAAAABQAAAAdTSEEzMjI0BAAAAAJhOAkAAAAAAAACCQEAAAAHU2hhMzI1NgAAAAAFAAAAB1NIQTMyNTYEAAAAAmE5CQAAAAAAAAIJAQAAAAdTaGEzMzg0AAAAAAUAAAAHU0hBMzM4NAQAAAADYTEwCQAAAAAAAAIJAQAAAAdTaGEzNTEyAAAAAAUAAAAHU0hBMzUxMgMDAwMDAwMDAwMFAAAAAmEwBQAAAAJhMQcFAAAAAmEyBwUAAAACYTMHBQAAAAJhNAcFAAAAAmE1BwUAAAACYTYHBQAAAAJhNwcFAAAAAmE4BwUAAAACYTkHBQAAAANhMTAHRc/wAA==`, nil, true},
		{`Unit() == unit`, `AwkAAAAAAAACCQEAAAAEVW5pdAAAAAAFAAAABHVuaXTstg1G`, nil, true},
		{`V4: let x = 5; let y = x; let z = y; x == z`, `BAQAAAABeAAAAAAAAAAABQQAAAABeQUAAAABeAQAAAABegUAAAABeQkAAAAAAAACBQAAAAF4BQAAAAF6rBJg5A==`, nil, true},
		{`V3: func fn(name: String) = name; fn("bbb") == "aaa"`, `AwoBAAAAAmZuAAAAAQAAAARuYW1lBQAAAARuYW1lCQAAAAAAAAIJAQAAAAJmbgAAAAECAAAAA2JiYgIAAAADYWFhbCbxUQ==`, nil, false},
		{`V3: let zz = "ccc"; func fn(name: String) = zz; fn("abc") == "ccc"`, `AwQAAAACenoCAAAAA2NjYwoBAAAAAmZuAAAAAQAAAARuYW1lBQAAAAJ6egkAAAAAAAACCQEAAAACZm4AAAABAgAAAANhYmMCAAAAA2NjYyBIzew=`, nil, true},
		{`V4: stack1`, `BAoBAAAAAmYxAAAAAgAAAAF4AAAAAXkJAAEsAAAAAgUAAAABeAkAAaQAAAABBQAAAAF5CgEAAAACZjIAAAABAAAAAXgJAABkAAAAAgUAAAABeAAAAAAAAAAAAQoBAAAABG1haW4AAAABAAAAAXgEAAAAAnIyCQEAAAACZjIAAAABBQAAAAF4BAAAAAFzCQABpAAAAAEFAAAAAXgEAAAAAnIxCQEAAAACZjEAAAACBQAAAAFzBQAAAAJyMgkABEwAAAACBQAAAAJyMQkABEwAAAACBQAAAAJyMgUAAAADbmlsBAAAAAFyCQEAAAAEbWFpbgAAAAEAAAAAAAAAAAEDCQAAAAAAAAIJAAGRAAAAAgUAAAABcgAAAAAAAAAAAAIAAAACMTIJAAAAAAAAAgkAAZEAAAACBQAAAAFyAAAAAAAAAAABAAAAAAAAAAACB/VXFJo=`, nil, true},
		{`V4: stack2`, `BAQAAAABYQEAAAAFAQIDBAUKAQAAAAJmMQAAAAEAAAABYQkAASwAAAACBQAAAAFhAgAAAAFfCgEAAAACZjIAAAABAAAAAWIAAAAAAAAAAAAKAQAAAAJmMwAAAAEAAAABYQkBAAAAAmYxAAAAAQUAAAABYQoBAAAABG1haW4AAAAABAAAAAFzAgAAAAN4eHgEAAAAAXgJAQAAAAJmMwAAAAEFAAAAAXMJAARMAAAAAgkBAAAAAmYxAAAAAQUAAAABcwkABEwAAAACBQAAAAF4BQAAAANuaWwJAAAAAAAAAgkAAZEAAAACCQEAAAAEbWFpbgAAAAAAAAAAAAAAAAACAAAABHh4eF9D/pzY`, nil, true},
		{`V4: stack3`, `BAQAAAABYQIAAAABMAoBAAAAAmYxAAAAAQAAAAFhCgEAAAACZjIAAAABAAAAAWEKAQAAAAJmMwAAAAEAAAABYQkAASwAAAACBQAAAAFhAgAAAAExBAAAAAFiCQEAAAACZjMAAAABBQAAAAFhCQABLAAAAAIFAAAAAWICAAAAATIEAAAAAWMJAQAAAAJmMgAAAAEFAAAAAWEJAAEsAAAAAgUAAAABYwIAAAABMwkAAAAAAAACCQEAAAACZjEAAAABBQAAAAFhAgAAAAQwMTIz8IamIA==`, nil, true},
		{`V4: func x(a: Int) = a + 1; func y(b: Int) = {let c = 1; b + x(c)}; y(1) == 3`, `BAoBAAAAAXgAAAABAAAAAWEJAABkAAAAAgUAAAABYQAAAAAAAAAAAQoBAAAAAXkAAAABAAAAAWIEAAAAAXIDCQAAZgAAAAIFAAAAAWIAAAAAAAAAAAAKAQAAAAF6AAAAAQAAAAFkCQAAZAAAAAIJAQAAAAF4AAAAAQUAAAABZAAAAAAAAAAAAQQAAAABYwAAAAAAAAAAAQkAAGQAAAACBQAAAAFiCQEAAAABegAAAAEFAAAAAWMAAAAAAAAAAAAFAAAAAXIJAAAAAAAAAgkBAAAAAXkAAAABAAAAAAAAAAABAAAAAAAAAAAEno4I3w==`, nil, true},
		{`V4: let a = 1; let b = 2; let c = 3; let d = 4; let (x, y) = ((a+b), (c+d)); x + y == 10`, `BAQAAAABYQAAAAAAAAAAAQQAAAABYgAAAAAAAAAAAgQAAAABYwAAAAAAAAAAAwQAAAABZAAAAAAAAAAABAQAAAAJJHQwMTI2MTUzCQAFFAAAAAIJAABkAAAAAgUAAAABYQUAAAABYgkAAGQAAAACBQAAAAFjBQAAAAFkBAAAAAF4CAUAAAAJJHQwMTI2MTUzAAAAAl8xBAAAAAF5CAUAAAAJJHQwMTI2MTUzAAAAAl8yCQAAAAAAAAIJAABkAAAAAgUAAAABeAUAAAABeQAAAAAAAAAACrqIL8U=`, nil, true},
	} {
		src, err := base64.StdEncoding.DecodeString(test.source)
		require.NoError(t, err, test.comment)

		tree, err := Parse(src)
		require.NoError(t, err, test.comment)
		assert.NotNil(t, tree, test.comment)

		res, err := CallVerifier(test.env, tree)
		require.NoError(t, err, test.comment)
		require.NotNil(t, res, test.comment)

		r, ok := res.(ScriptResult)
		assert.True(t, ok, test.comment)
		assert.Equal(t, test.res, r.Result(), test.comment)
	}
}

func TestFunctionsEvaluation(t *testing.T) {
	d, err := crypto.NewDigestFromBase58("BXBUNddxTGTQc3G4qHYn5E67SBwMj18zLncUr871iuRD")
	transfer := newTransferTransaction()
	exchange := newExchangeTransaction()
	data := newDataTransaction()
	require.NoError(t, err)
	env := &MockRideEnvironment{
		checkMessageLengthFunc: v3check,
		schemeFunc: func() byte {
			return 'W'
		},
		heightFunc: func() rideInt {
			return 5
		},
		transactionFunc: func() rideObject {
			obj, err := transferWithProofsToObject('W', transfer)
			if err != nil {
				panic(err)
			}
			return obj
		},
		stateFunc: func() types.SmartState {
			return &MockSmartState{
				RetrieveNewestIntegerEntryFunc: func(account proto.Recipient, key string) (*proto.IntegerDataEntry, error) {
					if key == "integer" {
						return &proto.IntegerDataEntry{Key: "integer", Value: 100500}, nil
					}
					return nil, errors.New("not found")
				},
				RetrieveNewestBooleanEntryFunc: func(account proto.Recipient, key string) (*proto.BooleanDataEntry, error) {
					if key == "boolean" {
						return &proto.BooleanDataEntry{Key: "boolean", Value: true}, nil
					}
					return nil, errors.New("not found")
				},
				RetrieveNewestBinaryEntryFunc: func(account proto.Recipient, key string) (*proto.BinaryDataEntry, error) {
					if key == "binary" {
						return &proto.BinaryDataEntry{Key: "binary", Value: []byte("hello")}, nil
					}
					return nil, errors.New("not found")
				},
				RetrieveNewestStringEntryFunc: func(account proto.Recipient, key string) (*proto.StringDataEntry, error) {
					if key == "string" {
						return &proto.StringDataEntry{Key: "string", Value: "world"}, nil
					}
					return nil, errors.New("not found")
				},
				NewestAccountBalanceFunc: func(account proto.Recipient, asset []byte) (uint64, error) {
					if len(asset) == 0 {
						return 5, nil
					} else {
						if bytes.Equal(asset, d.Bytes()) {
							return 5, nil
						}
						return 0, nil
					}
				},
				NewestTransactionByIDFunc: func(id []byte) (proto.Transaction, error) {
					return transfer, nil
				},
				NewestTransactionHeightByIDFunc: func(_ []byte) (uint64, error) {
					return 0, proto.ErrNotFound
				},
				IsNotFoundFunc: func(err error) bool {
					return true
				},
			}
		},
	}
	envWithDataTX := &MockRideEnvironment{
		transactionFunc: func() rideObject {
			obj, err := dataWithProofsToObject('W', data)
			if err != nil {
				panic(err)
			}
			return obj
		},
	}
	envWithExchangeTX := &MockRideEnvironment{
		transactionFunc: func() rideObject {
			obj, err := exchangeWithProofsToObject('W', exchange)
			if err != nil {
				panic(err)
			}
			return obj
		},
	}
	for _, test := range []struct {
		name   string
		text   string
		script string
		env    Environment
		result bool
		error  bool
	}{
		{`parseIntValue`, `parseInt("12345") == 12345`, `AwkAAAAAAAACCQAEtgAAAAECAAAABTEyMzQ1AAAAAAAAADA57cmovA==`, nil, true, false},
		{`value`, `let c = if true then 1 else Unit(); value(c) == 1`, `AwQAAAABYwMGAAAAAAAAAAABCQEAAAAEVW5pdAAAAAAJAAAAAAAAAgkBAAAABXZhbHVlAAAAAQUAAAABYwAAAAAAAAAAARfpQ5M=`, nil, true, false},
		{`valueOrErrorMessage`, `let c = if true then 1 else Unit(); valueOrErrorMessage(c, "ALARM!!!") == 1`, `AwQAAAABYwMGAAAAAAAAAAABCQEAAAAEVW5pdAAAAAAJAAAAAAAAAgkBAAAAE3ZhbHVlT3JFcnJvck1lc3NhZ2UAAAACBQAAAAFjAgAAAAhBTEFSTSEhIQAAAAAAAAAAAa5tVyw=`, nil, true, false},
		{`addressFromString`, `addressFromString("12345") == unit`, `AwkAAAAAAAACCQEAAAARYWRkcmVzc0Zyb21TdHJpbmcAAAABAgAAAAUxMjM0NQUAAAAEdW5pdJEPLPE=`, env, true, false},
		{`addressFromString`, `addressFromString("3P9DEDP5VbyXQyKtXDUt2crRPn5B7gs6ujc") == Address(base58'3P9DEDP5VbyXQyKtXDUt2crRPn5B7gs6ujc')`, `AwkAAAAAAAACCQEAAAARYWRkcmVzc0Zyb21TdHJpbmcAAAABAgAAACMzUDlERURQNVZieVhReUt0WERVdDJjclJQbjVCN2dzNnVqYwkBAAAAB0FkZHJlc3MAAAABAQAAABoBV0/fzRv7GRFL0qw2njIBPHDG0DpGJ4ecv6EI6ng=`, env, true, false},
		{`addressFromStringValue`, `addressFromStringValue("3P9DEDP5VbyXQyKtXDUt2crRPn5B7gs6ujc") == Address(base58'3P9DEDP5VbyXQyKtXDUt2crRPn5B7gs6ujc')`, `AwkAAAAAAAACCQEAAAAcQGV4dHJVc2VyKGFkZHJlc3NGcm9tU3RyaW5nKQAAAAECAAAAIzNQOURFRFA1VmJ5WFF5S3RYRFV0MmNyUlBuNUI3Z3M2dWpjCQEAAAAHQWRkcmVzcwAAAAEBAAAAGgFXT9/NG/sZEUvSrDaeMgE8cMbQOkYnh5y/56rYHQ==`, env, true, false},
		{`getIntegerFromState`, `let a = addressFromStringValue("3P2USE3iYK5w7jNahAUHTytNbVRccGZwQH3"); getInteger(a, "integer") == 100500`, `AwQAAAABYQkBAAAAHEBleHRyVXNlcihhZGRyZXNzRnJvbVN0cmluZykAAAABAgAAACMzUDJVU0UzaVlLNXc3ak5haEFVSFR5dE5iVlJjY0dad1FIMwkAAAAAAAACCQAEGgAAAAIFAAAAAWECAAAAB2ludGVnZXIAAAAAAAABiJTtgrwb`, env, true, false},
		{`getIntegerValueFromState`, `let a = addressFromStringValue("3P2USE3iYK5w7jNahAUHTytNbVRccGZwQH3"); getIntegerValue(a, "integer") == 100500`, `AwQAAAABYQkBAAAAHEBleHRyVXNlcihhZGRyZXNzRnJvbVN0cmluZykAAAABAgAAACMzUDJVU0UzaVlLNXc3ak5haEFVSFR5dE5iVlJjY0dad1FIMwkAAAAAAAACCQEAAAARQGV4dHJOYXRpdmUoMTA1MCkAAAACBQAAAAFhAgAAAAdpbnRlZ2VyAAAAAAAAAYiUEnGoww==`, env, true, false},
		{`getBooleanFromState`, `let a = addressFromStringValue("3P2USE3iYK5w7jNahAUHTytNbVRccGZwQH3"); getBoolean(a, "boolean") == true`, `AwQAAAABYQkBAAAAHEBleHRyVXNlcihhZGRyZXNzRnJvbVN0cmluZykAAAABAgAAACMzUDJVU0UzaVlLNXc3ak5haEFVSFR5dE5iVlJjY0dad1FIMwkAAAAAAAACCQAEGwAAAAIFAAAAAWECAAAAB2Jvb2xlYW4GQ1SwZw==`, env, true, false},
		{`getBooleanValueFromState`, `let a = addressFromStringValue("3P2USE3iYK5w7jNahAUHTytNbVRccGZwQH3"); getBooleanValue(a, "boolean") == true`, `AwQAAAABYQkBAAAAHEBleHRyVXNlcihhZGRyZXNzRnJvbVN0cmluZykAAAABAgAAACMzUDJVU0UzaVlLNXc3ak5haEFVSFR5dE5iVlJjY0dad1FIMwkAAAAAAAACCQEAAAARQGV4dHJOYXRpdmUoMTA1MSkAAAACBQAAAAFhAgAAAAdib29sZWFuBiG4UlQ=`, env, true, false},
		{`getBinaryFromState`, `let a = addressFromStringValue("3P2USE3iYK5w7jNahAUHTytNbVRccGZwQH3"); getBinary(a, "binary") == base16'68656c6c6f'`, `AwQAAAABYQkBAAAAHEBleHRyVXNlcihhZGRyZXNzRnJvbVN0cmluZykAAAABAgAAACMzUDJVU0UzaVlLNXc3ak5haEFVSFR5dE5iVlJjY0dad1FIMwkAAAAAAAACCQAEHAAAAAIFAAAAAWECAAAABmJpbmFyeQEAAAAFaGVsbG8AbKgo`, env, true, false},
		{`getBinaryValueFromState`, `let a = addressFromStringValue("3P2USE3iYK5w7jNahAUHTytNbVRccGZwQH3"); getBinaryValue(a, "binary") == base16'68656c6c6f'`, `AwQAAAABYQkBAAAAHEBleHRyVXNlcihhZGRyZXNzRnJvbVN0cmluZykAAAABAgAAACMzUDJVU0UzaVlLNXc3ak5haEFVSFR5dE5iVlJjY0dad1FIMwkAAAAAAAACCQEAAAARQGV4dHJOYXRpdmUoMTA1MikAAAACBQAAAAFhAgAAAAZiaW5hcnkBAAAABWhlbGxvJ1b3yw==`, env, true, false},
		{`getStringFromState`, `let a = addressFromStringValue("3P2USE3iYK5w7jNahAUHTytNbVRccGZwQH3"); getString(a, "string") == "world"`, `AwQAAAABYQkBAAAAHEBleHRyVXNlcihhZGRyZXNzRnJvbVN0cmluZykAAAABAgAAACMzUDJVU0UzaVlLNXc3ak5haEFVSFR5dE5iVlJjY0dad1FIMwkAAAAAAAACCQEAAAARQGV4dHJOYXRpdmUoMTA1MikAAAACBQAAAAFhAgAAAAZiaW5hcnkBAAAABWhlbGxvJ1b3yw==`, env, true, false},
		{`getStringValueFromState`, `let a = addressFromStringValue("3P2USE3iYK5w7jNahAUHTytNbVRccGZwQH3"); getStringValue(a, "string") == "world"`, `AwQAAAABYQkBAAAAHEBleHRyVXNlcihhZGRyZXNzRnJvbVN0cmluZykAAAABAgAAACMzUDJVU0UzaVlLNXc3ak5haEFVSFR5dE5iVlJjY0dad1FIMwkAAAAAAAACCQAEHQAAAAIFAAAAAWECAAAABnN0cmluZwIAAAAFd29ybGSFdQnb`, env, true, false},
		{`getIntegerFromArrayByKey`, `let d = [DataEntry("integer", 100500), DataEntry("boolean", true), DataEntry("binary", base16'68656c6c6f'), DataEntry("string", "world")]; getInteger(d, "integer") == 100500`, `AwQAAAABZAkABEwAAAACCQEAAAAJRGF0YUVudHJ5AAAAAgIAAAAHaW50ZWdlcgAAAAAAAAGIlAkABEwAAAACCQEAAAAJRGF0YUVudHJ5AAAAAgIAAAAHYm9vbGVhbgYJAARMAAAAAgkBAAAACURhdGFFbnRyeQAAAAICAAAABmJpbmFyeQEAAAAFaGVsbG8JAARMAAAAAgkBAAAACURhdGFFbnRyeQAAAAICAAAABnN0cmluZwIAAAAFd29ybGQFAAAAA25pbAkAAAAAAAACCQAEEAAAAAIFAAAAAWQCAAAAB2ludGVnZXIAAAAAAAABiJSeStXa`, env, true, false},
		{`getIntegerValueFromArrayByKey`, `let d = [DataEntry("integer",100500), DataEntry("boolean", true), DataEntry("binary", base16'68656c6c6f'), DataEntry("string", "world")]; getIntegerValue(d, "integer") == 100500`, `AwQAAAABZAkABEwAAAACCQEAAAAJRGF0YUVudHJ5AAAAAgIAAAAHaW50ZWdlcgAAAAAAAAGIlAkABEwAAAACCQEAAAAJRGF0YUVudHJ5AAAAAgIAAAAHYm9vbGVhbgYJAARMAAAAAgkBAAAACURhdGFFbnRyeQAAAAICAAAABmJpbmFyeQEAAAAFaGVsbG8JAARMAAAAAgkBAAAACURhdGFFbnRyeQAAAAICAAAABnN0cmluZwIAAAAFd29ybGQFAAAAA25pbAkAAAAAAAACCQEAAAARQGV4dHJOYXRpdmUoMTA0MCkAAAACBQAAAAFkAgAAAAdpbnRlZ2VyAAAAAAAAAYiUmn7ujg==`, env, true, false},
		{`getBooleanFromArrayByKey`, `let d = [DataEntry("integer",100500), DataEntry("boolean", true), DataEntry("binary", base16'68656c6c6f'), DataEntry("string", "world")]; getBoolean(d, "boolean") == true`, `AwQAAAABZAkABEwAAAACCQEAAAAJRGF0YUVudHJ5AAAAAgIAAAAHaW50ZWdlcgAAAAAAAAGIlAkABEwAAAACCQEAAAAJRGF0YUVudHJ5AAAAAgIAAAAHYm9vbGVhbgYJAARMAAAAAgkBAAAACURhdGFFbnRyeQAAAAICAAAABmJpbmFyeQEAAAAFaGVsbG8JAARMAAAAAgkBAAAACURhdGFFbnRyeQAAAAICAAAABnN0cmluZwIAAAAFd29ybGQFAAAAA25pbAkAAAAAAAACCQAEEQAAAAIFAAAAAWQCAAAAB2Jvb2xlYW4GaWuehg==`, env, true, false},
		{`getBooleanValueFromArrayByKey`, `let d = [DataEntry("integer",100500), DataEntry("boolean", true), DataEntry("binary", base16'68656c6c6f'), DataEntry("string", "world")]; getBooleanValue(d, "boolean") == true`, `AwQAAAABZAkABEwAAAACCQEAAAAJRGF0YUVudHJ5AAAAAgIAAAAHaW50ZWdlcgAAAAAAAAGIlAkABEwAAAACCQEAAAAJRGF0YUVudHJ5AAAAAgIAAAAHYm9vbGVhbgYJAARMAAAAAgkBAAAACURhdGFFbnRyeQAAAAICAAAABmJpbmFyeQEAAAAFaGVsbG8JAARMAAAAAgkBAAAACURhdGFFbnRyeQAAAAICAAAABnN0cmluZwIAAAAFd29ybGQFAAAAA25pbAkAAAAAAAACCQEAAAARQGV4dHJOYXRpdmUoMTA0MSkAAAACBQAAAAFkAgAAAAdib29sZWFuBt3vwJY=`, env, true, false},
		{`getBinaryFromArrayByKey`, `let d = [DataEntry("integer",100500), DataEntry("boolean", true), DataEntry("binary", base16'68656c6c6f'), DataEntry("string", "world")]; getBinary(d, "binary") == base16'68656c6c6f'`, `AwQAAAABZAkABEwAAAACCQEAAAAJRGF0YUVudHJ5AAAAAgIAAAAHaW50ZWdlcgAAAAAAAAGIlAkABEwAAAACCQEAAAAJRGF0YUVudHJ5AAAAAgIAAAAHYm9vbGVhbgYJAARMAAAAAgkBAAAACURhdGFFbnRyeQAAAAICAAAABmJpbmFyeQEAAAAFaGVsbG8JAARMAAAAAgkBAAAACURhdGFFbnRyeQAAAAICAAAABnN0cmluZwIAAAAFd29ybGQFAAAAA25pbAkAAAAAAAACCQAEEgAAAAIFAAAAAWQCAAAABmJpbmFyeQEAAAAFaGVsbG+so7oZ`, env, true, false},
		{`getBinaryValueFromArrayByKey`, `let d = [DataEntry("integer",100500), DataEntry("boolean", true), DataEntry("binary", base16'68656c6c6f'), DataEntry("string", "world")]; getBinaryValue(d, "binary") == base16'68656c6c6f'`, `AwQAAAABZAkABEwAAAACCQEAAAAJRGF0YUVudHJ5AAAAAgIAAAAHaW50ZWdlcgAAAAAAAAGIlAkABEwAAAACCQEAAAAJRGF0YUVudHJ5AAAAAgIAAAAHYm9vbGVhbgYJAARMAAAAAgkBAAAACURhdGFFbnRyeQAAAAICAAAABmJpbmFyeQEAAAAFaGVsbG8JAARMAAAAAgkBAAAACURhdGFFbnRyeQAAAAICAAAABnN0cmluZwIAAAAFd29ybGQFAAAAA25pbAkAAAAAAAACCQEAAAARQGV4dHJOYXRpdmUoMTA0MikAAAACBQAAAAFkAgAAAAZiaW5hcnkBAAAABWhlbGxvpcldYg==`, env, true, false},
		{`getStringFromArrayByKey`, `let d = [DataEntry("integer",100500), DataEntry("boolean", true), DataEntry("binary", base16'68656c6c6f'), DataEntry("string", "world")]; getString(d, "string") == "world"`, `AwQAAAABZAkABEwAAAACCQEAAAAJRGF0YUVudHJ5AAAAAgIAAAAHaW50ZWdlcgAAAAAAAAGIlAkABEwAAAACCQEAAAAJRGF0YUVudHJ5AAAAAgIAAAAHYm9vbGVhbgYJAARMAAAAAgkBAAAACURhdGFFbnRyeQAAAAICAAAABmJpbmFyeQEAAAAFaGVsbG8JAARMAAAAAgkBAAAACURhdGFFbnRyeQAAAAICAAAABnN0cmluZwIAAAAFd29ybGQFAAAAA25pbAkAAAAAAAACCQAEEwAAAAIFAAAAAWQCAAAABnN0cmluZwIAAAAFd29ybGRFTMLs`, env, true, false},
		{`getStringValueFromArrayByKey`, `let d = [DataEntry("integer",100500), DataEntry("boolean", true), DataEntry("binary", base16'68656c6c6f'), DataEntry("string", "world")]; getStringValue(d, "string") == "world"`, `AwQAAAABZAkABEwAAAACCQEAAAAJRGF0YUVudHJ5AAAAAgIAAAAHaW50ZWdlcgAAAAAAAAGIlAkABEwAAAACCQEAAAAJRGF0YUVudHJ5AAAAAgIAAAAHYm9vbGVhbgYJAARMAAAAAgkBAAAACURhdGFFbnRyeQAAAAICAAAABmJpbmFyeQEAAAAFaGVsbG8JAARMAAAAAgkBAAAACURhdGFFbnRyeQAAAAICAAAABnN0cmluZwIAAAAFd29ybGQFAAAAA25pbAkAAAAAAAACCQEAAAARQGV4dHJOYXRpdmUoMTA0MykAAAACBQAAAAFkAgAAAAZzdHJpbmcCAAAABXdvcmxkCbSDLQ==`, env, true, false},
		{`getIntegerFromArrayByIndex`, `let d = [DataEntry("integer", 100500), DataEntry("boolean", true), DataEntry("binary", base16'68656c6c6f'), DataEntry("string", "world")]; getInteger(d, 0) == 100500`, `AwQAAAABZAkABEwAAAACCQEAAAAJRGF0YUVudHJ5AAAAAgIAAAAHaW50ZWdlcgAAAAAAAAGIlAkABEwAAAACCQEAAAAJRGF0YUVudHJ5AAAAAgIAAAAHYm9vbGVhbgYJAARMAAAAAgkBAAAACURhdGFFbnRyeQAAAAICAAAABmJpbmFyeQEAAAAFaGVsbG8JAARMAAAAAgkBAAAACURhdGFFbnRyeQAAAAICAAAABnN0cmluZwIAAAAFd29ybGQFAAAAA25pbAkAAAAAAAACCQEAAAAKZ2V0SW50ZWdlcgAAAAIFAAAAAWQAAAAAAAAAAAAAAAAAAAABiJTdCjRc`, env, true, false},
		{`getIntegerValueFromArrayByIndex`, `let d = [DataEntry("integer", 100500), DataEntry("boolean", true), DataEntry("binary", base16'68656c6c6f'), DataEntry("string", "world")]; getIntegerValue(d, 0) == 100500`, `AwQAAAABZAkABEwAAAACCQEAAAAJRGF0YUVudHJ5AAAAAgIAAAAHaW50ZWdlcgAAAAAAAAGIlAkABEwAAAACCQEAAAAJRGF0YUVudHJ5AAAAAgIAAAAHYm9vbGVhbgYJAARMAAAAAgkBAAAACURhdGFFbnRyeQAAAAICAAAABmJpbmFyeQEAAAAFaGVsbG8JAARMAAAAAgkBAAAACURhdGFFbnRyeQAAAAICAAAABnN0cmluZwIAAAAFd29ybGQFAAAAA25pbAkAAAAAAAACCQEAAAAVQGV4dHJVc2VyKGdldEludGVnZXIpAAAAAgUAAAABZAAAAAAAAAAAAAAAAAAAAAGIlOyDHCY=`, env, true, false},
		{`getBooleanFromArrayByIndex`, `let d = [DataEntry("integer",100500), DataEntry("boolean", true), DataEntry("binary", base16'68656c6c6f'), DataEntry("string", "world")]; getBoolean(d, 1) == true`, `AwQAAAABZAkABEwAAAACCQEAAAAJRGF0YUVudHJ5AAAAAgIAAAAHaW50ZWdlcgAAAAAAAAGIlAkABEwAAAACCQEAAAAJRGF0YUVudHJ5AAAAAgIAAAAHYm9vbGVhbgYJAARMAAAAAgkBAAAACURhdGFFbnRyeQAAAAICAAAABmJpbmFyeQEAAAAFaGVsbG8JAARMAAAAAgkBAAAACURhdGFFbnRyeQAAAAICAAAABnN0cmluZwIAAAAFd29ybGQFAAAAA25pbAkAAAAAAAACCQEAAAAKZ2V0Qm9vbGVhbgAAAAIFAAAAAWQAAAAAAAAAAAEGlS0yug==`, env, true, false},
		{`getBooleanValueFromArrayByIndex`, `let d = [DataEntry("integer",100500), DataEntry("boolean", true), DataEntry("binary", base16'68656c6c6f'), DataEntry("string", "world")]; getBooleanValue(d, 1) == true`, `AwQAAAABZAkABEwAAAACCQEAAAAJRGF0YUVudHJ5AAAAAgIAAAAHaW50ZWdlcgAAAAAAAAGIlAkABEwAAAACCQEAAAAJRGF0YUVudHJ5AAAAAgIAAAAHYm9vbGVhbgYJAARMAAAAAgkBAAAACURhdGFFbnRyeQAAAAICAAAABmJpbmFyeQEAAAAFaGVsbG8JAARMAAAAAgkBAAAACURhdGFFbnRyeQAAAAICAAAABnN0cmluZwIAAAAFd29ybGQFAAAAA25pbAkAAAAAAAACCQEAAAAVQGV4dHJVc2VyKGdldEJvb2xlYW4pAAAAAgUAAAABZAAAAAAAAAAAAQY8zZ6Y`, env, true, false},
		{`getBinaryFromArrayByIndex`, `let d = [DataEntry("integer",100500), DataEntry("boolean", true), DataEntry("binary", base16'68656c6c6f'), DataEntry("string", "world")]; getBinary(d, 2) == base16'68656c6c6f'`, `AwQAAAABZAkABEwAAAACCQEAAAAJRGF0YUVudHJ5AAAAAgIAAAAHaW50ZWdlcgAAAAAAAAGIlAkABEwAAAACCQEAAAAJRGF0YUVudHJ5AAAAAgIAAAAHYm9vbGVhbgYJAARMAAAAAgkBAAAACURhdGFFbnRyeQAAAAICAAAABmJpbmFyeQEAAAAFaGVsbG8JAARMAAAAAgkBAAAACURhdGFFbnRyeQAAAAICAAAABnN0cmluZwIAAAAFd29ybGQFAAAAA25pbAkAAAAAAAACCQEAAAAJZ2V0QmluYXJ5AAAAAgUAAAABZAAAAAAAAAAAAgEAAAAFaGVsbG/jc7GJ`, env, true, false},
		{`getBinaryValueFromArrayByIndex`, `let d = [DataEntry("integer",100500), DataEntry("boolean", true), DataEntry("binary", base16'68656c6c6f'), DataEntry("string", "world")]; getBinaryValue(d, 2) == base16'68656c6c6f'`, `AwQAAAABZAkABEwAAAACCQEAAAAJRGF0YUVudHJ5AAAAAgIAAAAHaW50ZWdlcgAAAAAAAAGIlAkABEwAAAACCQEAAAAJRGF0YUVudHJ5AAAAAgIAAAAHYm9vbGVhbgYJAARMAAAAAgkBAAAACURhdGFFbnRyeQAAAAICAAAABmJpbmFyeQEAAAAFaGVsbG8JAARMAAAAAgkBAAAACURhdGFFbnRyeQAAAAICAAAABnN0cmluZwIAAAAFd29ybGQFAAAAA25pbAkAAAAAAAACCQEAAAAUQGV4dHJVc2VyKGdldEJpbmFyeSkAAAACBQAAAAFkAAAAAAAAAAACAQAAAAVoZWxsbwxEPw4=`, env, true, false},
		{`getStringFromArrayByIndex`, `let d = [DataEntry("integer",100500), DataEntry("boolean", true), DataEntry("binary", base16'68656c6c6f'), DataEntry("string", "world")]; getString(d, 3) == "world"`, `AwQAAAABZAkABEwAAAACCQEAAAAJRGF0YUVudHJ5AAAAAgIAAAAHaW50ZWdlcgAAAAAAAAGIlAkABEwAAAACCQEAAAAJRGF0YUVudHJ5AAAAAgIAAAAHYm9vbGVhbgYJAARMAAAAAgkBAAAACURhdGFFbnRyeQAAAAICAAAABmJpbmFyeQEAAAAFaGVsbG8JAARMAAAAAgkBAAAACURhdGFFbnRyeQAAAAICAAAABnN0cmluZwIAAAAFd29ybGQFAAAAA25pbAkAAAAAAAACCQEAAAAJZ2V0U3RyaW5nAAAAAgUAAAABZAAAAAAAAAAAAwIAAAAFd29ybGTcG8rI`, env, true, false},
		{`getStringValueFromArrayByIndex`, `let d = [DataEntry("integer",100500), DataEntry("boolean", true), DataEntry("binary", base16'68656c6c6f'), DataEntry("string", "world")]; getStringValue(d, 3) == "world"`, `AwQAAAABZAkABEwAAAACCQEAAAAJRGF0YUVudHJ5AAAAAgIAAAAHaW50ZWdlcgAAAAAAAAGIlAkABEwAAAACCQEAAAAJRGF0YUVudHJ5AAAAAgIAAAAHYm9vbGVhbgYJAARMAAAAAgkBAAAACURhdGFFbnRyeQAAAAICAAAABmJpbmFyeQEAAAAFaGVsbG8JAARMAAAAAgkBAAAACURhdGFFbnRyeQAAAAICAAAABnN0cmluZwIAAAAFd29ybGQFAAAAA25pbAkAAAAAAAACCQEAAAAUQGV4dHJVc2VyKGdldFN0cmluZykAAAACBQAAAAFkAAAAAAAAAAADAgAAAAV3b3JsZOGBO8c=`, env, true, false},
		{`compare Recipient with Address`, `let a = Address(base58'3PKpKgcwArHQVmYWUg6Ljxx31VueBStUKBR'); match tx {case tt: TransferTransaction => tt.recipient == a case _ => false}`, `AwQAAAABYQkBAAAAB0FkZHJlc3MAAAABAQAAABoBV8Q0LvvkEO83LtpdRUhgK760itMpcq1W7AQAAAAHJG1hdGNoMAUAAAACdHgDCQAAAQAAAAIFAAAAByRtYXRjaDACAAAAE1RyYW5zZmVyVHJhbnNhY3Rpb24EAAAAAnR0BQAAAAckbWF0Y2gwCQAAAAAAAAIIBQAAAAJ0dAAAAAlyZWNpcGllbnQFAAAAAWEHQOLkRA==`, env, false, false},
		{`compare Recipient with Address`, `let a = Address(base58'3P2USE3iYK5w7jNahAUHTytNbVRccGZwQH3'); match tx {case tt: TransferTransaction => tt.recipient == a case _ => false}`, `AwQAAAABYQkBAAAAB0FkZHJlc3MAAAABAQAAABoBVwX3L9Q7Ao0/8ZNhoE70/41bHPBwqbd27gQAAAAHJG1hdGNoMAUAAAACdHgDCQAAAQAAAAIFAAAAByRtYXRjaDACAAAAE1RyYW5zZmVyVHJhbnNhY3Rpb24EAAAAAnR0BQAAAAckbWF0Y2gwCQAAAAAAAAIIBQAAAAJ0dAAAAAlyZWNpcGllbnQFAAAAAWEHd9vYmA==`, env, true, false},
		{`compare Address with Recipient`, `let a = Address(base58'3PKpKgcwArHQVmYWUg6Ljxx31VueBStUKBR'); match tx {case tt: TransferTransaction => a == tt.recipient case _ => false}`, `AwQAAAABYQkBAAAAB0FkZHJlc3MAAAABAQAAABoBV8Q0LvvkEO83LtpdRUhgK760itMpcq1W7AQAAAAHJG1hdGNoMAUAAAACdHgDCQAAAQAAAAIFAAAAByRtYXRjaDACAAAAE1RyYW5zZmVyVHJhbnNhY3Rpb24EAAAAAnR0BQAAAAckbWF0Y2gwCQAAAAAAAAIFAAAAAWEIBQAAAAJ0dAAAAAlyZWNpcGllbnQHG1tX4w==`, env, false, false},
		{`compare Address with Recipient`, `let a = Address(base58'3P2USE3iYK5w7jNahAUHTytNbVRccGZwQH3'); match tx {case tt: TransferTransaction => a == tt.recipient case _ => false}`, `AwQAAAABYQkBAAAAB0FkZHJlc3MAAAABAQAAABoBVwX3L9Q7Ao0/8ZNhoE70/41bHPBwqbd27gQAAAAHJG1hdGNoMAUAAAACdHgDCQAAAQAAAAIFAAAAByRtYXRjaDACAAAAE1RyYW5zZmVyVHJhbnNhY3Rpb24EAAAAAnR0BQAAAAckbWF0Y2gwCQAAAAAAAAIFAAAAAWEIBQAAAAJ0dAAAAAlyZWNpcGllbnQHw8RWfw==`, env, true, false},

		{`getIntegerFromDataTransactionByKey`, `match tx {case d: DataTransaction => extract(getInteger(d.data, "integer")) == 100500 case _ => false}`, `AQQAAAAHJG1hdGNoMAUAAAACdHgDCQAAAQAAAAIFAAAAByRtYXRjaDACAAAAD0RhdGFUcmFuc2FjdGlvbgQAAAABZAUAAAAHJG1hdGNoMAkAAAAAAAACCQEAAAAHZXh0cmFjdAAAAAEJAAQQAAAAAggFAAAAAWQAAAAEZGF0YQIAAAAHaW50ZWdlcgAAAAAAAAGIlAfN4Sfl`, envWithDataTX, true, false},
		{`getIntegerFromDataTransactionByKey`, `match tx {case dt: DataTransaction => let a = match getInteger(dt.data, "someKey") {case v: Int => v case _ => -1}; a >= 0 case _ => false}`, `AQQAAAAHJG1hdGNoMAUAAAACdHgDCQAAAQAAAAIFAAAAByRtYXRjaDACAAAAD0RhdGFUcmFuc2FjdGlvbgQAAAACZHQFAAAAByRtYXRjaDAEAAAAAWEEAAAAByRtYXRjaDEJAAQQAAAAAggFAAAAAmR0AAAABGRhdGECAAAAB3NvbWVLZXkDCQAAAQAAAAIFAAAAByRtYXRjaDECAAAAA0ludAQAAAABdgUAAAAHJG1hdGNoMQUAAAABdgD//////////wkAAGcAAAACBQAAAAFhAAAAAAAAAAAAB1mStww=`, envWithDataTX, true, false},
		{`getIntegerFromDataTransactionByKey`, `match tx {case dt: DataTransaction => let x = match getInteger(dt.data, "someKey") {case i: Int => true case _ => false};let y = match getInteger(dt.data, "someKey") {case v: Int => v case _ => -1}; x && y >= 0 case _ => false}`, `AQQAAAAHJG1hdGNoMAUAAAACdHgDCQAAAQAAAAIFAAAAByRtYXRjaDACAAAAD0RhdGFUcmFuc2FjdGlvbgQAAAACZHQFAAAAByRtYXRjaDAEAAAAAXgEAAAAByRtYXRjaDEJAAQQAAAAAggFAAAAAmR0AAAABGRhdGECAAAAB3NvbWVLZXkDCQAAAQAAAAIFAAAAByRtYXRjaDECAAAAA0ludAQAAAABaQUAAAAHJG1hdGNoMQYHBAAAAAF5BAAAAAckbWF0Y2gxCQAEEAAAAAIIBQAAAAJkdAAAAARkYXRhAgAAAAdzb21lS2V5AwkAAAEAAAACBQAAAAckbWF0Y2gxAgAAAANJbnQEAAAAAXYFAAAAByRtYXRjaDEFAAAAAXYA//////////8DBQAAAAF4CQAAZwAAAAIFAAAAAXkAAAAAAAAAAAAHB5sznFY=`, envWithDataTX, true, false},
		{`matchIntegerFromDataTransactionByKey`, `let x = match tx {case d: DataTransaction => match getInteger(d.data, "integer") {case i: Int => i case _ => 0}case _ => 0}; x == 100500`, `AQQAAAABeAQAAAAHJG1hdGNoMAUAAAACdHgDCQAAAQAAAAIFAAAAByRtYXRjaDACAAAAD0RhdGFUcmFuc2FjdGlvbgQAAAABZAUAAAAHJG1hdGNoMAQAAAAHJG1hdGNoMQkABBAAAAACCAUAAAABZAAAAARkYXRhAgAAAAdpbnRlZ2VyAwkAAAEAAAACBQAAAAckbWF0Y2gxAgAAAANJbnQEAAAAAWkFAAAAByRtYXRjaDEFAAAAAWkAAAAAAAAAAAAAAAAAAAAAAAAJAAAAAAAAAgUAAAABeAAAAAAAAAGIlApOoB4=`, envWithDataTX, true, false},
		{`matchIntegerFromState`, `let a = addressFromStringValue("3P2USE3iYK5w7jNahAUHTytNbVRccGZwQH3"); let i = getInteger(a, "integer"); let x = match i {case i: Int => i case _ => 0}; x == 100500`, `AwQAAAABYQkBAAAAHEBleHRyVXNlcihhZGRyZXNzRnJvbVN0cmluZykAAAABAgAAACMzUDJVU0UzaVlLNXc3ak5haEFVSFR5dE5iVlJjY0dad1FIMwQAAAABaQkABBoAAAACBQAAAAFhAgAAAAdpbnRlZ2VyBAAAAAF4BAAAAAckbWF0Y2gwBQAAAAFpAwkAAAEAAAACBQAAAAckbWF0Y2gwAgAAAANJbnQEAAAAAWkFAAAAByRtYXRjaDAFAAAAAWkAAAAAAAAAAAAJAAAAAAAAAgUAAAABeAAAAAAAAAGIlKWtlDk=`, env, true, false},
		{`ifIntegerFromState`, `let a = addressFromStringValue("3P2USE3iYK5w7jNahAUHTytNbVRccGZwQH3"); let i = getInteger(a, "integer"); let x = if i != 0 then i else 0; x == 100500`, `AwQAAAABYQkBAAAAHEBleHRyVXNlcihhZGRyZXNzRnJvbVN0cmluZykAAAABAgAAACMzUDJVU0UzaVlLNXc3ak5haEFVSFR5dE5iVlJjY0dad1FIMwQAAAABaQkABBoAAAACBQAAAAFhAgAAAAdpbnRlZ2VyBAAAAAF4AwkBAAAAAiE9AAAAAgUAAAABaQAAAAAAAAAAAAUAAAABaQAAAAAAAAAAAAkAAAAAAAACBQAAAAF4AAAAAAAAAYiU1cZgMA==`, env, true, false},

		{`string concatenation`, `let a = base16'cafe'; let b = base16'bebe'; toBase58String(a) + "/" + toBase58String(b) == "GSy/FWu"`, `AwQAAAABYQEAAAACyv4EAAAAAWIBAAAAAr6+CQAAAAAAAAIJAAEsAAAAAgkAASwAAAACCQACWAAAAAEFAAAAAWECAAAAAS8JAAJYAAAAAQUAAAABYgIAAAAHR1N5L0ZXdc2NqKQ=`, env, true, false},
		{`match on ByteVector`, `match tx {case etx: ExchangeTransaction => match etx.sellOrder.assetPair.amountAsset {case ByteVector => true case _ => false} case _ => false}`, `AwQAAAAHJG1hdGNoMAUAAAACdHgDCQAAAQAAAAIFAAAAByRtYXRjaDACAAAAE0V4Y2hhbmdlVHJhbnNhY3Rpb24EAAAAA2V0eAUAAAAHJG1hdGNoMAQAAAAHJG1hdGNoMQgICAUAAAADZXR4AAAACXNlbGxPcmRlcgAAAAlhc3NldFBhaXIAAAALYW1vdW50QXNzZXQEAAAACkJ5dGVWZWN0b3IFAAAAByRtYXRjaDEGB76y+jI=`, envWithExchangeTX, true, false},

		{`3P8M8XGF2uzDazV5fzdKNxrbC3YqCWScKxw`, ``, `AwoBAAAAGVJlbW92ZVVuZGVyc2NvcmVJZlByZXNlbnQAAAABAAAACXJlbWFpbmluZwMJAABmAAAAAgkAATEAAAABBQAAAAlyZW1haW5pbmcAAAAAAAAAAAAJAAEwAAAAAgUAAAAJcmVtYWluaW5nAAAAAAAAAAABBQAAAAlyZW1haW5pbmcKAQAAABJQYXJzZU5leHRBdHRyaWJ1dGUAAAABAAAACXJlbWFpbmluZwQAAAABcwkAATEAAAABBQAAAAlyZW1haW5pbmcDCQAAZgAAAAIFAAAAAXMAAAAAAAAAAAAEAAAAAm5uCQEAAAANcGFyc2VJbnRWYWx1ZQAAAAEJAAEvAAAAAgUAAAAJcmVtYWluaW5nAAAAAAAAAAACBAAAAAF2CQABLwAAAAIJAAEwAAAAAgUAAAAJcmVtYWluaW5nAAAAAAAAAAACBQAAAAJubgQAAAAMdG1wUmVtYWluaW5nCQABMAAAAAIFAAAACXJlbWFpbmluZwkAAGQAAAACBQAAAAJubgAAAAAAAAAAAgQAAAAOcmVtYWluaW5nU3RhdGUJAQAAABlSZW1vdmVVbmRlcnNjb3JlSWZQcmVzZW50AAAAAQUAAAAMdG1wUmVtYWluaW5nCQAETAAAAAIFAAAAAXYJAARMAAAAAgUAAAAOcmVtYWluaW5nU3RhdGUFAAAAA25pbAkAAAIAAAABAgAAADRFbXB0eSBzdHJpbmcgd2FzIHBhc3NlZCBpbnRvIHBhcnNlTmV4dEF0dHJpYnV0ZSBmdW5jCgEAAAATUGFyc2VHYW1lUmF3RGF0YVN0cgAAAAEAAAALcmF3U3RhdGVTdHIEAAAACWdhbWVTdGF0ZQkBAAAAElBhcnNlTmV4dEF0dHJpYnV0ZQAAAAEFAAAAC3Jhd1N0YXRlU3RyBAAAAAxwbGF5ZXJDaG9pY2UJAQAAABJQYXJzZU5leHRBdHRyaWJ1dGUAAAABCQABkQAAAAIFAAAACWdhbWVTdGF0ZQAAAAAAAAAAAQQAAAAOcGxheWVyUHViS2V5NTgJAQAAABJQYXJzZU5leHRBdHRyaWJ1dGUAAAABCQABkQAAAAIFAAAADHBsYXllckNob2ljZQAAAAAAAAAAAQQAAAANc3RhcnRlZEhlaWdodAkBAAAAElBhcnNlTmV4dEF0dHJpYnV0ZQAAAAEJAAGRAAAAAgUAAAAOcGxheWVyUHViS2V5NTgAAAAAAAAAAAEEAAAABndpbkFtdAkBAAAAElBhcnNlTmV4dEF0dHJpYnV0ZQAAAAEJAAGRAAAAAgUAAAANc3RhcnRlZEhlaWdodAAAAAAAAAAAAQkABEwAAAACCQABkQAAAAIFAAAACWdhbWVTdGF0ZQAAAAAAAAAAAAkABEwAAAACCQABkQAAAAIFAAAADHBsYXllckNob2ljZQAAAAAAAAAAAAkABEwAAAACCQABkQAAAAIFAAAADnBsYXllclB1YktleTU4AAAAAAAAAAAACQAETAAAAAIJAAGRAAAAAgUAAAANc3RhcnRlZEhlaWdodAAAAAAAAAAAAAkABEwAAAACCQABkQAAAAIFAAAABndpbkFtdAAAAAAAAAAAAAUAAAADbmlsCQAAAAAAAAIJAQAAABNQYXJzZUdhbWVSYXdEYXRhU3RyAAAAAQIAAABWMDNXT05fMDUzNTY0Ml80NDM4OXBhNmlOaHgxaEZEcU5abVNBVEp1ZldaMUVMbUtkOUh4eXpQUUtIdWMzXzA3MTYxMDU1N18wOTExNDAwMDAwMF8wMTYJAARMAAAAAgIAAAADV09OCQAETAAAAAICAAAABTM1NjQyCQAETAAAAAICAAAALDM4OXBhNmlOaHgxaEZEcU5abVNBVEp1ZldaMUVMbUtkOUh4eXpQUUtIdWMzCQAETAAAAAICAAAABzE2MTA1NTcJAARMAAAAAgIAAAAJMTE0MDAwMDAwBQAAAANuaWyuDQ4Y`, envWithExchangeTX, true, false},
		//
		{"EQ", `5 == 5`, `AQkAAAAAAAACAAAAAAAAAAAFAAAAAAAAAAAFqWG0Fw==`, env, true, false},
		{"ISINSTANCEOF", `match tx {case t : TransferTransaction => true case _  => false}`, `AQQAAAAHJG1hdGNoMAUAAAACdHgDCQAAAQAAAAIFAAAAByRtYXRjaDACAAAAE1RyYW5zZmVyVHJhbnNhY3Rpb24EAAAAAXQFAAAAByRtYXRjaDAGB5yQ/+k=`, env, true, false},
		{`THROW`, `true && throw("mess")`, `AQMGCQAAAgAAAAECAAAABG1lc3MH7PDwAQ==`, env, false, false},
		{`SUM_LONG`, `1 + 1 > 0`, `AQkAAGYAAAACCQAAZAAAAAIAAAAAAAAAAAEAAAAAAAAAAAEAAAAAAAAAAABiJjSk`, env, true, false},
		{`SUB_LONG`, `2 - 1 > 0`, `AQkAAGYAAAACCQAAZQAAAAIAAAAAAAAAAAIAAAAAAAAAAAEAAAAAAAAAAABqsps1`, env, true, false},
		{`GT_LONG`, `1 > 0`, `AQkAAGYAAAACAAAAAAAAAAABAAAAAAAAAAAAyAIM4w==`, env, true, false},
		{`GE_LONG`, `1 >= 0`, `AQkAAGcAAAACAAAAAAAAAAABAAAAAAAAAAAAm30DnQ==`, env, true, false},
		{`MUL_LONG`, `2 * 2>0`, `AQkAAGYAAAACCQAAaAAAAAIAAAAAAAAAAAIAAAAAAAAAAAIAAAAAAAAAAABCMM5o`, env, true, false},
		{`DIV_LONG`, `4 / 2>0`, `AQkAAGYAAAACCQAAaQAAAAIAAAAAAAAAAAQAAAAAAAAAAAIAAAAAAAAAAAAadVma`, env, true, false},
		{`DIV_LONG`, `10000 / (27+121) == 67`, `AwkAAAAAAAACCQAAaQAAAAIAAAAAAAAAJxAJAABkAAAAAgAAAAAAAAAAGwAAAAAAAAAAeQAAAAAAAAAAQ1vSVaQ=`, env, true, false},
		{`DIV_LONG`, `((98750005 * (100 - 4)) / 100) == 94800004`, `AwkAAAAAAAACCQAAaQAAAAIJAABoAAAAAgAAAAAABeLONQkAAGUAAAACAAAAAAAAAABkAAAAAAAAAAAEAAAAAAAAAABkAAAAAAAFpoiEGMUZcA==`, env, true, false},
		{`MOD_LONG`, `-10 % 6>0`, `AQkAAGYAAAACCQAAagAAAAIA//////////YAAAAAAAAAAAYAAAAAAAAAAAB5rBSH`, env, true, false},
		{`MOD_LONG`, `10000 % 100 == 0`, `AwkAAAAAAAACCQAAagAAAAIAAAAAAAAAJxAAAAAAAAAAAGQAAAAAAAAAAAAmFt9K`, env, true, false},
		{`FRACTION`, `fraction(10, 5, 2)>0`, `AQkAAGYAAAACCQAAawAAAAMAAAAAAAAAAAoAAAAAAAAAAAUAAAAAAAAAAAIAAAAAAAAAAACRyFu2`, env, true, false},
		{`POW`, `pow(12, 1, 3456, 3, 2, Down()) == 187`, `AwkAAAAAAAACCQAAbAAAAAYAAAAAAAAAAAwAAAAAAAAAAAEAAAAAAAAADYAAAAAAAAAAAAMAAAAAAAAAAAIJAQAAAAREb3duAAAAAAAAAAAAAAAAu9llw2M=`, env, true, false},
		{`POW`, `pow(12, 1, 3456, 3, 2, UP) == 188`, `AwkAAAAAAAACCQAAbAAAAAYAAAAAAAAAAAwAAAAAAAAAAAEAAAAAAAAADYAAAAAAAAAAAAMAAAAAAAAAAAIFAAAAAlVQAAAAAAAAAAC8evjDQQ==`, env, true, false},
		{`POW`, `pow(12, 1, 3456, 3, 2, UP) == 187`, `AwkAAAAAAAACCQAAbAAAAAYAAAAAAAAAAAwAAAAAAAAAAAEAAAAAAAAADYAAAAAAAAAAAAMAAAAAAAAAAAIFAAAAAlVQAAAAAAAAAAC7FUMwCQ==`, env, false, false},
		{`LOG`, `log(16, 0, 2, 0, 0, CEILING) == 4`, `AwkAAAAAAAACCQAAbQAAAAYAAAAAAAAAABAAAAAAAAAAAAAAAAAAAAAAAAIAAAAAAAAAAAAAAAAAAAAAAAAFAAAAB0NFSUxJTkcAAAAAAAAAAARh6Dy6`, env, true, false},
		{`LOG`, `log(100, 0, 10, 0, 0, CEILING) == 2`, `AwkAAAAAAAACCQAAbQAAAAYAAAAAAAAAAGQAAAAAAAAAAAAAAAAAAAAAAAoAAAAAAAAAAAAAAAAAAAAAAAAFAAAAB0NFSUxJTkcAAAAAAAAAAAJ7Op42`, env, true, false},

		{`SIZE_BYTES`, `size(base58'abcd') > 0`, `AQkAAGYAAAACCQAAyAAAAAEBAAAAA2QGAgAAAAAAAAAAACMcdM4=`, env, true, false},
		{`TAKE_BYTES`, `size(take(base58'abcd', 2)) == 2`, `AQkAAAAAAAACCQAAyAAAAAEJAADJAAAAAgEAAAADZAYCAAAAAAAAAAACAAAAAAAAAAACccrCZg==`, env, true, false},
		{`DROP_BYTES`, `size(drop(base58'abcd', 2)) > 0`, `AQkAAGYAAAACCQAAyAAAAAEJAADKAAAAAgEAAAADZAYCAAAAAAAAAAACAAAAAAAAAAAA+srbUQ==`, env, true, false},
		{`DROP_BYTES`, `let data = base64'AAAAAAABhqAAAAAAAAAAAQAAAAAAAAAAAAAAAAAAAAAAAAAAAAAAAAAAAAAAAAAAWyt9GyysOW84u/u5V5Ah/SzLfef4c28UqXxowxFZS4SLiC6+XBh8D7aJDXyTTjpkPPED06ZPOzUE23V6VYCsLw=='; func getStock(data:ByteVector) = toInt(take(drop(data, 8), 8)); getStock(data) == 1`, `AwQAAAAEZGF0YQEAAABwAAAAAAABhqAAAAAAAAAAAQAAAAAAAAAAAAAAAAAAAAAAAAAAAAAAAAAAAAAAAAAAWyt9GyysOW84u/u5V5Ah/SzLfef4c28UqXxowxFZS4SLiC6+XBh8D7aJDXyTTjpkPPED06ZPOzUE23V6VYCsLwoBAAAACGdldFN0b2NrAAAAAQAAAARkYXRhCQAEsQAAAAEJAADJAAAAAgkAAMoAAAACBQAAAARkYXRhAAAAAAAAAAAIAAAAAAAAAAAICQAAAAAAAAIJAQAAAAhnZXRTdG9jawAAAAEFAAAABGRhdGEAAAAAAAAAAAFCtabi`, env, true, false},
		{`SUM_BYTES`, `size(base58'ab' + base58'cd') > 0`, `AQkAAGYAAAACCQAAyAAAAAEJAADLAAAAAgEAAAACB5wBAAAAAggSAAAAAAAAAAAAo+LRIA==`, env, true, false},

		{`SUM_STRING`, `"ab"+"cd" == "abcd"`, `AQkAAAAAAAACCQABLAAAAAICAAAAAmFiAgAAAAJjZAIAAAAEYWJjZMBJvls=`, env, true, false},
		{`TAKE_STRING`, `take("abcd", 2) == "ab"`, `AQkAAAAAAAACCQABLwAAAAICAAAABGFiY2QAAAAAAAAAAAICAAAAAmFiiXc+oQ==`, env, true, false},
		{`TAKE_STRING`, `take("", 1) == ""`, `AwkAAAAAAAACCQABLwAAAAICAAAAAAAAAAAAAAAAAQIAAAAAmz5yjQ==`, env, true, false},
		{`DROP_STRING`, `drop("abcd", 2) == "cd"`, `AQkAAAAAAAACCQABMAAAAAICAAAABGFiY2QAAAAAAAAAAAICAAAAAmNkZQdjWQ==`, env, true, false},
		{`SIZE_STRING`, `size("abcd") == 4`, `AQkAAAAAAAACCQABMQAAAAECAAAABGFiY2QAAAAAAAAAAAScZzsq`, env, true, false},

		{`SIZE_LIST`, `size(tx.proofs) == 8`, `AwkAAAAAAAACCQABkAAAAAEIBQAAAAJ0eAAAAAZwcm9vZnMAAAAAAAAAAAgEd23x`, env, true, false},
		{`GET_LIST`, `size(tx.proofs[0]) > 0`, `AQkAAGYAAAACCQAAyAAAAAEJAAGRAAAAAggFAAAAAnR4AAAABnByb29mcwAAAAAAAAAAAAAAAAAAAAAAAFF6iVo=`, env, true, false},
		{`LONG_TO_BYTES`, `toBytes(1) == base58'11111112'`, `AQkAAAAAAAACCQABmgAAAAEAAAAAAAAAAAEBAAAACAAAAAAAAAABm8cc1g==`, env, true, false},
		{`STRING_TO_BYTES`, `toBytes("привет") == base58'4wUjatAwfVDjaHQVX'`, `AQkAAAAAAAACCQABmwAAAAECAAAADNC/0YDQuNCy0LXRggEAAAAM0L/RgNC40LLQtdGCuUGFxw==`, env, true, false},
		{`BOOLEAN_TO_BYTES`, `toBytes(true) == base58'2'`, `AQkAAAAAAAACCQABnAAAAAEGAQAAAAEBJRrQbw==`, env, true, false},
		{`LONG_TO_STRING`, `toString(5) == "5"`, `AQkAAAAAAAACCQABpAAAAAEAAAAAAAAAAAUCAAAAATXPb5tR`, env, true, false},
		{`BOOLEAN_TO_STRING`, `toString(true) == "true"`, `AQkAAAAAAAACCQABpQAAAAEGAgAAAAR0cnVlL6ZrWg==`, env, true, false},

		{`SIGVERIFY`, `sigVerify(tx.bodyBytes, tx.proofs[0], base58'14ovLL9a6xbBfftyxGNLKMdbnzGgnaFQjmgUJGdho6nY')`, `AQkAAfQAAAADCAUAAAACdHgAAAAJYm9keUJ5dGVzCQABkQAAAAIIBQAAAAJ0eAAAAAZwcm9vZnMAAAAAAAAAAAABAAAAIAD5y2Wf7zxfv7l+9tcWxyLAbktd9nCbdvFMnxmREqV1igWi3A==`, env, true, false},
		{`KECCAK256`, `keccak256(base58'a') != base58'a'`, `AQkBAAAAAiE9AAAAAgkAAfUAAAABAQAAAAEhAQAAAAEhKeR77g==`, env, true, false},
		{`BLAKE256`, `blake2b256(base58'a') != base58'a'`, `AQkBAAAAAiE9AAAAAgkAAfYAAAABAQAAAAEhAQAAAAEh50D2WA==`, env, true, false},
		{`SHA256`, `sha256(base58'a') != base58'a'`, `AQkBAAAAAiE9AAAAAgkAAfcAAAABAQAAAAEhAQAAAAEhVojmeg==`, env, true, false},
		{`RSAVERIFY`, `let pk = fromBase64String("MIIBIjANBgkqhkiG9w0BAQEFAAOCAQ8AMIIBCgKCAQEAkDg8m0bCDX7fTbBlHZm+BZIHVOfC2I4klRbjSqwFi/eCdfhGjYRYvu/frpSO0LIm0beKOUvwat6DY4dEhNt2PW3UeQvT2udRQ9VBcpwaJlLreCr837sn4fa9UG9FQFaGofSww1O9eBBjwMXeZr1jOzR9RBIwoL1TQkIkZGaDXRltEaMxtNnzotPfF3vGIZZuZX4CjiitHaSC0zlmQrEL3BDqqoLwo3jq8U3Zz8XUMyQElwufGRbZqdFCeiIs/EoHiJm8q8CVExRoxB0H/vE2uDFK/OXLGTgfwnDlrCa/qGt9Zsb8raUSz9IIHx72XB+kOXTt/GOuW7x2dJvTJIqKTwIDAQAB"); let msg = fromBase64String("REIiN2hDQUxIJVQzdk1zQSpXclRRelExVWd+YGQoOyx0KHduPzFmcU8zUWosWiA7aFloOWplclAxPCU="); let sig = fromBase64String("OXVKJwtSoenRmwizPtpjh3sCNmOpU1tnXUnyzl+PEI1P9Rx20GkxkIXlysFT2WdbPn/HsfGMwGJW7YhrVkDXy4uAQxUxSgQouvfZoqGSPp1NtM8iVJOGyKiepgB3GxRzQsev2G8Ik47eNkEDVQa47ct9j198Wvnkf88yjSkK0KxR057MWAi20ipNLirW4ZHDAf1giv68mniKfKxsPWahOA/7JYkv18sxcsISQqRXM8nGI1UuSLt9ER7kIzyAk2mgPCiVlj0hoPGUytmbiUqvEM4QaJfCpR0wVO4f/fob6jwKkGT6wbtia+5xCD7bESIHH8ISDrdexZ01QyNP2r4enw=="); rsaVerify(SHA3256, msg, sig, pk)`, `AwQAAAACcGsJAAJbAAAAAQIAAAGITUlJQklqQU5CZ2txaGtpRzl3MEJBUUVGQUFPQ0FROEFNSUlCQ2dLQ0FRRUFrRGc4bTBiQ0RYN2ZUYkJsSFptK0JaSUhWT2ZDMkk0a2xSYmpTcXdGaS9lQ2RmaEdqWVJZdnUvZnJwU08wTEltMGJlS09VdndhdDZEWTRkRWhOdDJQVzNVZVF2VDJ1ZFJROVZCY3B3YUpsTHJlQ3I4MzdzbjRmYTlVRzlGUUZhR29mU3d3MU85ZUJCandNWGVacjFqT3pSOVJCSXdvTDFUUWtJa1pHYURYUmx0RWFNeHRObnpvdFBmRjN2R0laWnVaWDRDamlpdEhhU0MwemxtUXJFTDNCRHFxb0x3bzNqcThVM1p6OFhVTXlRRWx3dWZHUmJacWRGQ2VpSXMvRW9IaUptOHE4Q1ZFeFJveEIwSC92RTJ1REZLL09YTEdUZ2Z3bkRsckNhL3FHdDlac2I4cmFVU3o5SUlIeDcyWEIra09YVHQvR091Vzd4MmRKdlRKSXFLVHdJREFRQUIEAAAAA21zZwkAAlsAAAABAgAAAFBSRUlpTjJoRFFVeElKVlF6ZGsxelFTcFhjbFJSZWxFeFZXZCtZR1FvT3l4MEtIZHVQekZtY1U4elVXb3NXaUE3YUZsb09XcGxjbEF4UENVPQQAAAADc2lnCQACWwAAAAECAAABWE9YVktKd3RTb2VuUm13aXpQdHBqaDNzQ05tT3BVMXRuWFVueXpsK1BFSTFQOVJ4MjBHa3hrSVhseXNGVDJXZGJQbi9Ic2ZHTXdHSlc3WWhyVmtEWHk0dUFReFV4U2dRb3V2ZlpvcUdTUHAxTnRNOGlWSk9HeUtpZXBnQjNHeFJ6UXNldjJHOElrNDdlTmtFRFZRYTQ3Y3Q5ajE5OFd2bmtmODh5alNrSzBLeFIwNTdNV0FpMjBpcE5MaXJXNFpIREFmMWdpdjY4bW5pS2ZLeHNQV2FoT0EvN0pZa3YxOHN4Y3NJU1FxUlhNOG5HSTFVdVNMdDlFUjdrSXp5QWsybWdQQ2lWbGowaG9QR1V5dG1iaVVxdkVNNFFhSmZDcFIwd1ZPNGYvZm9iNmp3S2tHVDZ3YnRpYSs1eENEN2JFU0lISDhJU0RyZGV4WjAxUXlOUDJyNGVudz09CQAB+AAAAAQFAAAAB1NIQTMyNTYFAAAAA21zZwUAAAADc2lnBQAAAAJwa8wcz28=`, env, true, false},

		{`TOBASE58`, `toBase58String(base58'a') == "a"`, `AQkAAAAAAAACCQACWAAAAAEBAAAAASECAAAAAWFcT4nY`, env, true, false},
		{`FROMBASE58`, `fromBase58String("a") == base58'a'`, `AQkAAAAAAAACCQACWQAAAAECAAAAAWEBAAAAASEB1Qmd`, env, true, false},
		{`FROMBASE58`, `fromBase58String(extract("")) == base58''`, `AwkAAAAAAAACCQACWQAAAAEJAQAAAAdleHRyYWN0AAAAAQIAAAAAAQAAAAAt2xTN`, env, true, false},
		{`TOBASE64`, `toBase64String(base16'544553547465737454455354') == "VEVTVHRlc3RURVNU"`, `AwkAAAAAAAACCQACWgAAAAEBAAAADFRFU1R0ZXN0VEVTVAIAAAAQVkVWVFZIUmxjM1JVUlZOVd6DVfc=`, env, true, false},
		{`FROMBASE64`, `base16'544553547465737454455354' == fromBase64String("VEVTVHRlc3RURVNU")`, `AwkAAAAAAAACAQAAAAxURVNUdGVzdFRFU1QJAAJbAAAAAQIAAAAQVkVWVFZIUmxjM1JVUlZOVV+c29Q=`, env, true, false},
		{`TOBASE16`, `toBase16String(base64'VEVTVHRlc3RURVNU') == "544553547465737454455354"`, `AwkAAAAAAAACCQACXAAAAAEBAAAADFRFU1R0ZXN0VEVTVAIAAAAYNTQ0NTUzNTQ3NDY1NzM3NDU0NDU1MzU07NMrMQ==`, env, true, false},
		{`FROMBASE16`, `fromBase16String("544553547465737454455354") == base64'VEVTVHRlc3RURVNU'`, `AwkAAAAAAAACCQACXQAAAAECAAAAGDU0NDU1MzU0NzQ2NTczNzQ1NDQ1NTM1NAEAAAAMVEVTVHRlc3RURVNUFBEa5A==`, env, true, false},

		{`CHECKMERKLEPROOF`, `let rootHash = base64'eh9fm3HeHZ3XA/UfMpC9HSwLVMyBLgkAJL0MIVBIoYk='; let leafData = base64'AAAm+w=='; let merkleProof = base64'ACBSs2di6rY+9N3mrpQVRNZLGAdRX2WBD6XkrOXuhh42XwEgKhB3Aiij6jqLRuQhrwqv6e05kr89tyxkuFYwUuMCQB8AIKLhp/AFQkokTe/NMQnKFL5eTMvDlFejApmJxPY6Rp8XACAWrdgB8DwvPA8D04E9HgUjhKghAn5aqtZnuKcmpLHztQAgd2OG15WYz90r1WipgXwjdq9WhvMIAtvGlm6E3WYY12oAIJXPPVIdbwOTdUJvCgMI4iape2gvR55vsrO2OmJJtZUNASAya23YyBl+EpKytL9+7cPdkeMMWSjk0Bc0GNnqIisofQ=='; checkMerkleProof(rootHash, merkleProof, leafData)`, `AwQAAAAIcm9vdEhhc2gBAAAAIHofX5tx3h2d1wP1HzKQvR0sC1TMgS4JACS9DCFQSKGJBAAAAAhsZWFmRGF0YQEAAAAEAAAm+wQAAAALbWVya2xlUHJvb2YBAAAA7gAgUrNnYuq2PvTd5q6UFUTWSxgHUV9lgQ+l5Kzl7oYeNl8BICoQdwIoo+o6i0bkIa8Kr+ntOZK/PbcsZLhWMFLjAkAfACCi4afwBUJKJE3vzTEJyhS+XkzLw5RXowKZicT2OkafFwAgFq3YAfA8LzwPA9OBPR4FI4SoIQJ+WqrWZ7inJqSx87UAIHdjhteVmM/dK9VoqYF8I3avVobzCALbxpZuhN1mGNdqACCVzz1SHW8Dk3VCbwoDCOImqXtoL0eeb7KztjpiSbWVDQEgMmtt2MgZfhKSsrS/fu3D3ZHjDFko5NAXNBjZ6iIrKH0JAAK8AAAAAwUAAAAIcm9vdEhhc2gFAAAAC21lcmtsZVByb29mBQAAAAhsZWFmRGF0YXe8Icg=`, env, true, false},

		{`GETTRANSACTIONBYID`, `V2: match transactionById(tx.id) {case _: TransferTransaction => true; case _ => false}`, `AgQAAAAHJG1hdGNoMAkAA+gAAAABCAUAAAACdHgAAAACaWQDCQAAAQAAAAIFAAAAByRtYXRjaDACAAAAE1RyYW5zZmVyVHJhbnNhY3Rpb24GB9Sc8FA=`, env, true, false},
		{`TRANSACTIONHEIGHTBYID`, `transactionHeightById(base58'aaaa') == 5`, `AQkAAAAAAAACCQAD6QAAAAEBAAAAA2P4ZwAAAAAAAAAABSLhRM4=`, env, false, false},
		{`ACCOUNTASSETBALANCE`, `assetBalance(tx.sender, base58'BXBUNddxTGTQc3G4qHYn5E67SBwMj18zLncUr871iuRD') == 5`, `AQkAAAAAAAACCQAD6wAAAAIIBQAAAAJ0eAAAAAZzZW5kZXIBAAAAIJxQIls8iGUc1935JolBz6bYc37eoPDtScOAM0lTNhY0AAAAAAAAAAAFjp6PBg==`, env, true, false},
		{`ADDRESSTOSTRING`, `toString(Address(base58'3P3336rNSSU8bDAqDb6S5jNs8DJb2bfNmpg')) == "3P3336rNSSU8bDAqDb6S5jNs8DJb2bfNmpg"`, `AwkAAAAAAAACCQAEJQAAAAEJAQAAAAdBZGRyZXNzAAAAAQEAAAAaAVcMIZxOsk2Gw5Avd0ztqi+phtb1Bb83MiUCAAAAIzNQMzMzNnJOU1NVOGJEQXFEYjZTNWpOczhESmIyYmZObXBnkXj7Cg==`, env, true, false},
		{`ADDRESSTOSTRING`, `toString(Address(base58'3P3336rNSSU8bDAqDb6S5jNs8DJb2bfNmpg')) == "3P3336rNSSU8bDAqDb6S5jNs8DJb2bfNmpf"`, `AwkAAAAAAAACCQAEJQAAAAEJAQAAAAdBZGRyZXNzAAAAAQEAAAAaAVcMIZxOsk2Gw5Avd0ztqi+phtb1Bb83MiUCAAAAIzNQMzMzNnJOU1NVOGJEQXFEYjZTNWpOczhESmIyYmZObXBmb/6mcg==`, env, false, false},
		{`CONS`, `size([1, "2"]) == 2`, `AwkAAAAAAAACCQABkAAAAAEJAARMAAAAAgAAAAAAAAAAAQkABEwAAAACAgAAAAEyBQAAAANuaWwAAAAAAAAAAAKuUcc0`, env, true, false},
		{`CONS`, `size(cons(1, nil)) == 1`, `AwkAAAAAAAACCQABkAAAAAEJAARMAAAAAgAAAAAAAAAAAQUAAAADbmlsAAAAAAAAAAABX96esw==`, env, true, false},
		{`CONS`, `[1, 2, 3, 4, 5][4] == 5`, `AwkAAAAAAAACCQABkQAAAAIJAARMAAAAAgAAAAAAAAAAAQkABEwAAAACAAAAAAAAAAACCQAETAAAAAIAAAAAAAAAAAMJAARMAAAAAgAAAAAAAAAABAkABEwAAAACAAAAAAAAAAAFBQAAAANuaWwAAAAAAAAAAAQAAAAAAAAAAAVrPjYC`, env, true, false},
		{`CONS`, `[1, 2, 3, 4, 5][4] == 4`, `AwkAAAAAAAACCQABkQAAAAIJAARMAAAAAgAAAAAAAAAAAQkABEwAAAACAAAAAAAAAAACCQAETAAAAAIAAAAAAAAAAAMJAARMAAAAAgAAAAAAAAAABAkABEwAAAACAAAAAAAAAAAFBQAAAANuaWwAAAAAAAAAAAQAAAAAAAAAAASbi8eN`, env, false, false},
		{`UTF8STR`, `toUtf8String(base16'536f6d65207465737420737472696e67') == "Some test string"`, `AwkAAAAAAAACCQAEsAAAAAEBAAAAEFNvbWUgdGVzdCBzdHJpbmcCAAAAEFNvbWUgdGVzdCBzdHJpbme0Wj5y`, env, true, false},
		{`UTF8STR`, `toUtf8String(base16'536f6d65207465737420737472696e67') == "blah-blah-blah"`, `AwkAAAAAAAACCQAEsAAAAAEBAAAAEFNvbWUgdGVzdCBzdHJpbmcCAAAADmJsYWgtYmxhaC1ibGFojpjG3g==`, env, false, false},
		{`TOINT`, `toInt(base16'0000000000003039') == 12345`, `AwkAAAAAAAACCQAEsQAAAAEBAAAACAAAAAAAADA5AAAAAAAAADA5WVzTeQ==`, env, true, false},
		{`TOINT`, `toInt(base16'3930000000000000') == 12345`, `AwkAAAAAAAACCQAEsQAAAAEBAAAACDkwAAAAAAAAAAAAAAAAADA5Vq02Hg==`, env, false, false},
		{`TOINT_OFF`, `toInt(base16'ffffff0000000000003039', 3) == 12345`, `AwkAAAAAAAACCQAEsgAAAAIBAAAAC////wAAAAAAADA5AAAAAAAAAAADAAAAAAAAADA5pGJt2g==`, env, true, false},
		{`TOINT_OFF`, `toInt(base16'ffffff0000000000003039', 2) == 12345`, `AwkAAAAAAAACCQAEsgAAAAIBAAAAC////wAAAAAAADA5AAAAAAAAAAACAAAAAAAAADA57UQA4Q==`, env, false, false},
		{`INDEXOF`, `indexOf("cafe bebe dead beef cafe bebe", "bebe") == 5`, `AwkAAAAAAAACCQAEswAAAAICAAAAHWNhZmUgYmViZSBkZWFkIGJlZWYgY2FmZSBiZWJlAgAAAARiZWJlAAAAAAAAAAAFyqpjwQ==`, env, true, false},
		{`INDEXOF`, `indexOf("cafe bebe dead beef cafe bebe", "fox") == unit`, `AwkAAAAAAAACCQAEswAAAAICAAAAHWNhZmUgYmViZSBkZWFkIGJlZWYgY2FmZSBiZWJlAgAAAANmb3gFAAAABHVuaXS7twzl`, env, true, false},
		{`INDEXOF`, `indexOf("世界}}世界", "}}") == 2`, `AwkAAAAAAAACCQAEswAAAAICAAAADuS4lueVjH195LiW55WMAgAAAAJ9fQAAAAAAAAAAAjCgf3g=`, env, true, false},
		{`INDEXOFN`, `indexOf("cafe bebe dead beef cafe bebe", "bebe", 0) == 5`, `AwkAAAAAAAACCQAEtAAAAAMCAAAAHWNhZmUgYmViZSBkZWFkIGJlZWYgY2FmZSBiZWJlAgAAAARiZWJlAAAAAAAAAAAAAAAAAAAAAAAFFBPTAA==`, env, true, false},
		{`INDEXOFN`, `indexOf("cafe bebe dead beef cafe bebe", "bebe", 10) == 25`, `AwkAAAAAAAACCQAEtAAAAAMCAAAAHWNhZmUgYmViZSBkZWFkIGJlZWYgY2FmZSBiZWJlAgAAAARiZWJlAAAAAAAAAAAKAAAAAAAAAAAZVBpWMw==`, env, true, false},
		{`INDEXOFN`, `indexOf("cafe bebe dead beef cafe bebe", "dead", 10) == 10`, `AwkAAAAAAAACCQAEtAAAAAMCAAAAHWNhZmUgYmViZSBkZWFkIGJlZWYgY2FmZSBiZWJlAgAAAARkZWFkAAAAAAAAAAAKAAAAAAAAAAAKstuWEQ==`, env, true, false},
		{`INDEXOFN`, `indexOf("cafe bebe dead beef cafe bebe", "dead", 11) == unit`, `AwkAAAAAAAACCQAEtAAAAAMCAAAAHWNhZmUgYmViZSBkZWFkIGJlZWYgY2FmZSBiZWJlAgAAAARkZWFkAAAAAAAAAAALBQAAAAR1bml0f2q2UQ==`, env, true, false},
		{`SPLIT`, `split("abcd", "") == ["a", "b", "c", "d"]`, `AwkAAAAAAAACCQAEtQAAAAICAAAABGFiY2QCAAAAAAkABEwAAAACAgAAAAFhCQAETAAAAAICAAAAAWIJAARMAAAAAgIAAAABYwkABEwAAAACAgAAAAFkBQAAAANuaWwrnSMu`, env, true, false},
		{`SPLIT`, `split("one two three", " ") == ["one", "two", "three"]`, `AwkAAAAAAAACCQAEtQAAAAICAAAADW9uZSB0d28gdGhyZWUCAAAAASAJAARMAAAAAgIAAAADb25lCQAETAAAAAICAAAAA3R3bwkABEwAAAACAgAAAAV0aHJlZQUAAAADbmlsdBcUog==`, env, true, false},
		{`PARSEINT`, `parseInt("12345") == 12345`, `AwkAAAAAAAACCQAEtgAAAAECAAAABTEyMzQ1AAAAAAAAADA57cmovA==`, env, true, false},
		{`PARSEINT`, `parseInt("0x12345") == unit`, `AwkAAAAAAAACCQAEtgAAAAECAAAABzB4MTIzNDUFAAAABHVuaXQvncQM`, env, true, false},
		{`LASTINDEXOF`, `lastIndexOf("cafe bebe dead beef cafe bebe", "bebe") == 25`, `AwkAAAAAAAACCQAEtwAAAAICAAAAHWNhZmUgYmViZSBkZWFkIGJlZWYgY2FmZSBiZWJlAgAAAARiZWJlAAAAAAAAAAAZDUvNng==`, env, true, false},
		{`LASTINDEXOF`, `lastIndexOf("cafe bebe dead beef cafe bebe", "fox") == unit`, `AwkAAAAAAAACCQAEtwAAAAICAAAAHWNhZmUgYmViZSBkZWFkIGJlZWYgY2FmZSBiZWJlAgAAAANmb3gFAAAABHVuaXSK8YYp`, env, true, false},
		{`LASTINDEXOFN`, `lastIndexOf("cafe bebe dead beef cafe bebe", "bebe", 30) == 25`, `AwkAAAAAAAACCQAEuAAAAAMCAAAAHWNhZmUgYmViZSBkZWFkIGJlZWYgY2FmZSBiZWJlAgAAAARiZWJlAAAAAAAAAAAeAAAAAAAAAAAZus4/9A==`, env, true, false},
		{`LASTINDEXOFN`, `lastIndexOf("cafe bebe dead beef cafe bebe", "bebe", 10) == 5`, `AwkAAAAAAAACCQAEuAAAAAMCAAAAHWNhZmUgYmViZSBkZWFkIGJlZWYgY2FmZSBiZWJlAgAAAARiZWJlAAAAAAAAAAAKAAAAAAAAAAAFrGUCxA==`, env, true, false},
		{`LASTINDEXOFN`, `lastIndexOf("cafe bebe dead beef cafe bebe", "dead", 13) == 10`, `AwkAAAAAAAACCQAEuAAAAAMCAAAAHWNhZmUgYmViZSBkZWFkIGJlZWYgY2FmZSBiZWJlAgAAAARkZWFkAAAAAAAAAAANAAAAAAAAAAAKepNV2A==`, env, true, false},
		{`LASTINDEXOFN`, `lastIndexOf("cafe bebe dead beef cafe bebe", "dead", 11) == 10`, `AwkAAAAAAAACCQAEuAAAAAMCAAAAHWNhZmUgYmViZSBkZWFkIGJlZWYgY2FmZSBiZWJlAgAAAARkZWFkAAAAAAAAAAALAAAAAAAAAAAKcxKwfA==`, env, true, false},
	} {
		src, err := base64.StdEncoding.DecodeString(test.script)
		require.NoError(t, err, test.name)

		tree, err := Parse(src)
		require.NoError(t, err, test.name)
		assert.NotNil(t, tree, test.name)

		res, err := CallVerifier(test.env, tree)
		if test.error {
			assert.Error(t, err, "No error in "+test.name)
		} else {
			require.NoError(t, err, "Unexpected error in: "+test.name)
			assert.NotNil(t, res, test.name)
			r, ok := res.(ScriptResult)
			assert.True(t, ok, test.name)
			assert.Equal(t, test.result, r.Result(), test.name)
		}
	}
}

func TestOverlapping(t *testing.T) {
	/*{-# STDLIB_VERSION 3 #-}
	  {-# CONTENT_TYPE EXPRESSION #-}
	  {-# SCRIPT_TYPE ACCOUNT #-}
	  let ref = 999
	  func g(a: Int) = ref
	  func f(ref: Int) = g(ref)
	  f(1) == 999
	*/
	s := "AwQAAAADcmVmAAAAAAAAAAPnCgEAAAABZwAAAAEAAAABYQUAAAADcmVmCgEAAAABZgAAAAEAAAADcmVmCQEAAAABZwAAAAEFAAAAA3JlZgkAAAAAAAACCQEAAAABZgAAAAEAAAAAAAAAAAEAAAAAAAAAA+fjknmW"
	src, err := base64.StdEncoding.DecodeString(s)
	require.NoError(t, err)

	tree, err := Parse(src)
	require.NoError(t, err)
	assert.NotNil(t, tree)

	res, err := CallVerifier(nil, tree)
	require.NoError(t, err)
	r, ok := res.(ScriptResult)
	require.True(t, ok)
	assert.True(t, r.Result())
}

func TestUserFunctionsInExpression(t *testing.T) {
	/*
	   {-# STDLIB_VERSION 3 #-}
	   {-# CONTENT_TYPE EXPRESSION #-}
	   {-# SCRIPT_TYPE ACCOUNT #-}
	   func g() = 5
	   g() == 5
	*/
	s := `AwoBAAAAAWcAAAAAAAAAAAAAAAAFCQAAAAAAAAIJAQAAAAFnAAAAAAAAAAAAAAAABWtYRqw=`
	src, err := base64.StdEncoding.DecodeString(s)
	require.NoError(t, err)

	tree, err := Parse(src)
	require.NoError(t, err)
	assert.NotNil(t, tree)

	res, err := CallVerifier(nil, tree)
	require.NoError(t, err)
	r, ok := res.(ScriptResult)
	require.True(t, ok)
	assert.True(t, r.Result())
}

func TestDataFunctions(t *testing.T) {
	secret, public, err := crypto.GenerateKeyPair([]byte("test data transaction"))
	require.NoError(t, err)
	data := proto.NewUnsignedData(1, public, 10000, 1544715621)
	require.NoError(t, data.AppendEntry(&proto.IntegerDataEntry{
		Key:   "integer",
		Value: 100500,
	}))
	require.NoError(t, data.AppendEntry(&proto.BooleanDataEntry{
		Key:   "boolean",
		Value: true,
	}))
	require.NoError(t, data.AppendEntry(&proto.BinaryDataEntry{
		Key:   "binary",
		Value: []byte("hello"),
	}))
	require.NoError(t, data.AppendEntry(&proto.StringDataEntry{
		Key:   "string",
		Value: "world",
	}))
	require.NoError(t, data.Sign(proto.MainNetScheme, secret))
	txObj, err := transactionToObject('W', data)
	require.NoError(t, err)
	env := &MockRideEnvironment{
		transactionFunc: func() rideObject {
			return txObj
		},
		heightFunc: func() rideInt {
			return rideInt(100500)
		},
	}
	for _, test := range []struct {
		name   string
		code   string
		base64 string
		result bool
	}{
		{"DATA_LONG_FROM_ARRAY", `match tx {case t: DataTransaction => getInteger(t.data, "integer") == 100500 case _ => false}`, `AQQAAAAHJG1hdGNoMAUAAAACdHgDCQAAAQAAAAIFAAAAByRtYXRjaDACAAAAD0RhdGFUcmFuc2FjdGlvbgQAAAABdAUAAAAHJG1hdGNoMAkAAAAAAAACCQAEEAAAAAIIBQAAAAF0AAAABGRhdGECAAAAB2ludGVnZXIAAAAAAAABiJQHp2oJqg==`, true},
		{"DATA_BOOLEAN_FROM_ARRAY", `match tx {case t: DataTransaction => getBoolean(t.data, "boolean") == true case _ => false}`, `AQQAAAAHJG1hdGNoMAUAAAACdHgDCQAAAQAAAAIFAAAAByRtYXRjaDACAAAAD0RhdGFUcmFuc2FjdGlvbgQAAAABdAUAAAAHJG1hdGNoMAkAAAAAAAACCQAEEQAAAAIIBQAAAAF0AAAABGRhdGECAAAAB2Jvb2xlYW4GBw5ToUs=`, true},
		{"DATA_BYTES_FROM_ARRAY", `match tx {case t: DataTransaction => getBinary(t.data, "binary") == base58'Cn8eVZg' case _ => false}`, `AQQAAAAHJG1hdGNoMAUAAAACdHgDCQAAAQAAAAIFAAAAByRtYXRjaDACAAAAD0RhdGFUcmFuc2FjdGlvbgQAAAABdAUAAAAHJG1hdGNoMAkAAAAAAAACCQAEEgAAAAIIBQAAAAF0AAAABGRhdGECAAAABmJpbmFyeQEAAAAFaGVsbG8HDogmeQ==`, true},
		{"DATA_STRING_FROM_ARRAY", `match tx {case t: DataTransaction => getString(t.data, "string") == "world" case _ => false}`, `AQQAAAAHJG1hdGNoMAUAAAACdHgDCQAAAQAAAAIFAAAAByRtYXRjaDACAAAAD0RhdGFUcmFuc2FjdGlvbgQAAAABdAUAAAAHJG1hdGNoMAkAAAAAAAACCQAEEwAAAAIIBQAAAAF0AAAABGRhdGECAAAABnN0cmluZwIAAAAFd29ybGQH7+G/UA==`, true},

		{"UserDataIntegerFromArrayByIndex", `match tx {case t : DataTransaction => getInteger(t.data, 0) == 100500 case _ => true}`, `AQQAAAAHJG1hdGNoMAUAAAACdHgDCQAAAQAAAAIFAAAAByRtYXRjaDACAAAAD0RhdGFUcmFuc2FjdGlvbgQAAAABdAUAAAAHJG1hdGNoMAkAAAAAAAACCQEAAAAKZ2V0SW50ZWdlcgAAAAIIBQAAAAF0AAAABGRhdGEAAAAAAAAAAAAAAAAAAAABiJQGwLSDPw==`, true},
		{"UserDataBooleanFromArrayByIndex", `match tx {case t : DataTransaction => getBoolean(t.data, 1) == true case _ => true}`, `AQQAAAAHJG1hdGNoMAUAAAACdHgDCQAAAQAAAAIFAAAAByRtYXRjaDACAAAAD0RhdGFUcmFuc2FjdGlvbgQAAAABdAUAAAAHJG1hdGNoMAkAAAAAAAACCQEAAAAKZ2V0Qm9vbGVhbgAAAAIIBQAAAAF0AAAABGRhdGEAAAAAAAAAAAEGBk7sdw4=`, true},
		{"UserDataBinaryFromArrayByIndex", `match tx {case t : DataTransaction => getBinary(t.data, 2) == base58'Cn8eVZg' case _ => true}`, `AQQAAAAHJG1hdGNoMAUAAAACdHgDCQAAAQAAAAIFAAAAByRtYXRjaDACAAAAD0RhdGFUcmFuc2FjdGlvbgQAAAABdAUAAAAHJG1hdGNoMAkAAAAAAAACCQEAAAAJZ2V0QmluYXJ5AAAAAggFAAAAAXQAAAAEZGF0YQAAAAAAAAAAAgEAAAAFaGVsbG8GRLZgkQ==`, true},
		{"UserDataStringFromArrayByIndex", `match tx {case t : DataTransaction => getString(t.data, 3) == "world" case _ => false}`, `AQQAAAAHJG1hdGNoMAUAAAACdHgDCQAAAQAAAAIFAAAAByRtYXRjaDACAAAAD0RhdGFUcmFuc2FjdGlvbgQAAAABdAUAAAAHJG1hdGNoMAkAAAAAAAACCQEAAAAJZ2V0U3RyaW5nAAAAAggFAAAAAXQAAAAEZGF0YQAAAAAAAAAAAwIAAAAFd29ybGQHKKHsFw==`, true},
	} {
		src, err := base64.StdEncoding.DecodeString(test.base64)
		require.NoError(t, err, test.name)

		tree, err := Parse(src)
		require.NoError(t, err, test.name)
		assert.NotNil(t, tree, test.name)

		res, err := CallVerifier(env, tree)
		require.NoError(t, err, test.name)
		r, ok := res.(ScriptResult)
		require.True(t, ok, test.name)
		assert.Equal(t, test.result, r.Result(), test.name)
	}
}

func testInvokeEnv(verifier bool) (Environment, *proto.InvokeScriptWithProofs) {
	tx := byte_helpers.InvokeScriptWithProofs.Transaction.Clone()
	txo, err := transactionToObject(proto.MainNetScheme, tx)
	if err != nil {
		panic(err)
	}

	env := &MockRideEnvironment{
		invocationFunc: func() rideObject {
			if !verifier {
				obj, err := invocationToObject(3, proto.MainNetScheme, tx)
				if err != nil {
					panic(err)
				}
				return obj
			}
			return txo
		},
		schemeFunc: func() byte {
			return proto.MainNetScheme
		},
		txIDFunc: func() rideType {
			return rideBytes(tx.ID.Bytes())
		},
		transactionFunc: func() rideObject {
			return txo
		},
	}
	return env, tx
}

func TestDappCallable(t *testing.T) {
	/*{-# STDLIB_VERSION 3 #-}
	  {-# CONTENT_TYPE DAPP #-}
	  {-# SCRIPT_TYPE ACCOUNT #-}

	  func getPreviousAnswer(address: String) = {
	    address
	  }

	  @Callable(i)
	  func tellme(question: String) = {
	      let answer = getPreviousAnswer(question)

	      WriteSet([
	          DataEntry(answer + "_q", question),
	          DataEntry(answer + "_a", answer)
	          ])
	  }

	  @Verifier(tx)
	  func verify() = {
	      getPreviousAnswer(toString(tx.sender)) == "1"
	  }
	*/
	env, _ := testInvokeEnv(false)
	code := "AAIDAAAAAAAAAAAAAAABAQAAABFnZXRQcmV2aW91c0Fuc3dlcgAAAAEAAAAHYWRkcmVzcwUAAAAHYWRkcmVzcwAAAAEAAAABaQEAAAAGdGVsbG1lAAAAAQAAAAhxdWVzdGlvbgQAAAAGYW5zd2VyCQEAAAARZ2V0UHJldmlvdXNBbnN3ZXIAAAABBQAAAAhxdWVzdGlvbgkBAAAACFdyaXRlU2V0AAAAAQkABEwAAAACCQEAAAAJRGF0YUVudHJ5AAAAAgkAASwAAAACBQAAAAZhbnN3ZXICAAAAAl9xBQAAAAhxdWVzdGlvbgkABEwAAAACCQEAAAAJRGF0YUVudHJ5AAAAAgkAASwAAAACBQAAAAZhbnN3ZXICAAAAAl9hBQAAAAZhbnN3ZXIFAAAAA25pbAAAAAEAAAACdHgBAAAABnZlcmlmeQAAAAAJAAAAAAAAAgkBAAAAEWdldFByZXZpb3VzQW5zd2VyAAAAAQkABCUAAAABCAUAAAACdHgAAAAGc2VuZGVyAgAAAAEx7gicPQ=="
	src, err := base64.StdEncoding.DecodeString(code)
	require.NoError(t, err)

	tree, err := Parse(src)
	require.NoError(t, err)
	assert.NotNil(t, tree)

	res, err := CallFunction(env, tree, "tellme", proto.Arguments{proto.NewStringArgument("abc")})
	require.NoError(t, err)
	r, ok := res.(DAppResult)
	require.True(t, ok)
	require.True(t, r.res)

	sr, err := proto.NewScriptResult(r.actions, proto.ScriptErrorMessage{})
	require.NoError(t, err)
	require.EqualValues(t,
		&proto.ScriptResult{
			DataEntries: []*proto.DataEntryScriptAction{
				{Entry: &proto.StringDataEntry{Key: "abc_q", Value: "abc"}},
				{Entry: &proto.StringDataEntry{Key: "abc_a", Value: "abc"}},
			},
			Transfers:    make([]*proto.TransferScriptAction, 0),
			Issues:       make([]*proto.IssueScriptAction, 0),
			Reissues:     make([]*proto.ReissueScriptAction, 0),
			Burns:        make([]*proto.BurnScriptAction, 0),
			Sponsorships: make([]*proto.SponsorshipScriptAction, 0),
			Leases:       make([]*proto.LeaseScriptAction, 0),
			LeaseCancels: make([]*proto.LeaseCancelScriptAction, 0),
		},
		sr,
	)
}

func TestDappDefaultFunc(t *testing.T) {
	/*
	   {-# STDLIB_VERSION 3 #-}
	   {-# CONTENT_TYPE DAPP #-}
	   {-# SCRIPT_TYPE ACCOUNT #-}

	   func getPreviousAnswer(address: String) = {
	     address
	   }

	   @Callable(i)
	   func tellme(question: String) = {
	       let answer = getPreviousAnswer(question)

	       WriteSet([
	           DataEntry(answer + "_q", question),
	           DataEntry(answer + "_a", answer)
	           ])
	   }

	   @Callable(invocation)
	   func default() = {
	       let sender0 = invocation.caller.bytes
	       WriteSet([DataEntry("a", "b"), DataEntry("sender", sender0)])
	   }

	   @Verifier(tx)
	   func verify() = {
	       getPreviousAnswer(toString(tx.sender)) == "1"
	   }
	*/
	env, tx := testInvokeEnv(false)
	addr, err := proto.NewAddressFromPublicKey(proto.MainNetScheme, tx.SenderPK)
	require.NoError(t, err)

	code := "AAIDAAAAAAAAAAAAAAABAQAAABFnZXRQcmV2aW91c0Fuc3dlcgAAAAEAAAAHYWRkcmVzcwUAAAAHYWRkcmVzcwAAAAIAAAABaQEAAAAGdGVsbG1lAAAAAQAAAAhxdWVzdGlvbgQAAAAGYW5zd2VyCQEAAAARZ2V0UHJldmlvdXNBbnN3ZXIAAAABBQAAAAhxdWVzdGlvbgkBAAAACFdyaXRlU2V0AAAAAQkABEwAAAACCQEAAAAJRGF0YUVudHJ5AAAAAgkAASwAAAACBQAAAAZhbnN3ZXICAAAAAl9xBQAAAAhxdWVzdGlvbgkABEwAAAACCQEAAAAJRGF0YUVudHJ5AAAAAgkAASwAAAACBQAAAAZhbnN3ZXICAAAAAl9hBQAAAAZhbnN3ZXIFAAAAA25pbAAAAAppbnZvY2F0aW9uAQAAAAdkZWZhdWx0AAAAAAQAAAAHc2VuZGVyMAgIBQAAAAppbnZvY2F0aW9uAAAABmNhbGxlcgAAAAVieXRlcwkBAAAACFdyaXRlU2V0AAAAAQkABEwAAAACCQEAAAAJRGF0YUVudHJ5AAAAAgIAAAABYQIAAAABYgkABEwAAAACCQEAAAAJRGF0YUVudHJ5AAAAAgIAAAAGc2VuZGVyBQAAAAdzZW5kZXIwBQAAAANuaWwAAAABAAAAAnR4AQAAAAZ2ZXJpZnkAAAAACQAAAAAAAAIJAQAAABFnZXRQcmV2aW91c0Fuc3dlcgAAAAEJAAQlAAAAAQgFAAAAAnR4AAAABnNlbmRlcgIAAAABMcP91gY="
	src, err := base64.StdEncoding.DecodeString(code)
	require.NoError(t, err)

	tree, err := Parse(src)
	require.NoError(t, err)
	assert.NotNil(t, tree)

	res, err := CallFunction(env, tree, "", proto.Arguments{})
	require.NoError(t, err)
	r, ok := res.(DAppResult)
	require.True(t, ok)
	require.True(t, r.res)

	sr, err := proto.NewScriptResult(r.actions, proto.ScriptErrorMessage{})
	require.NoError(t, err)
	require.EqualValues(t,
		&proto.ScriptResult{
			DataEntries: []*proto.DataEntryScriptAction{
				{Entry: &proto.StringDataEntry{Key: "a", Value: "b"}},
				{Entry: &proto.BinaryDataEntry{Key: "sender", Value: addr.Bytes()}},
			},
			Transfers:    make([]*proto.TransferScriptAction, 0),
			Issues:       make([]*proto.IssueScriptAction, 0),
			Reissues:     make([]*proto.ReissueScriptAction, 0),
			Burns:        make([]*proto.BurnScriptAction, 0),
			Sponsorships: make([]*proto.SponsorshipScriptAction, 0),
			Leases:       make([]*proto.LeaseScriptAction, 0),
			LeaseCancels: make([]*proto.LeaseCancelScriptAction, 0),
		},
		sr,
	)
}

func TestDappVerify(t *testing.T) {
	/*
	   {-# STDLIB_VERSION 3 #-}
	   {-# CONTENT_TYPE DAPP #-}
	   {-# SCRIPT_TYPE ACCOUNT #-}

	   func getPreviousAnswer(address: String) = {
	    address
	   }

	   @Callable(i)
	   func tellme(question: String) = {
	      let answer = getPreviousAnswer(question)

	      WriteSet([
	          DataEntry(answer + "_q", question),
	          DataEntry(answer + "_a", answer)
	          ])
	   }

	   @Callable(invocation)
	   func default() = {
	      let sender0 = invocation.caller.bytes
	      WriteSet([DataEntry("a", "b"), DataEntry("sender", sender0)])
	   }

	   @Verifier(tx)
	   func verify() = {
	      getPreviousAnswer(toString(tx.sender)) == "1"
	   }
	*/
	env, _ := testInvokeEnv(true)
	code := "AAIDAAAAAAAAAAAAAAABAQAAABFnZXRQcmV2aW91c0Fuc3dlcgAAAAEAAAAHYWRkcmVzcwUAAAAHYWRkcmVzcwAAAAIAAAABaQEAAAAGdGVsbG1lAAAAAQAAAAhxdWVzdGlvbgQAAAAGYW5zd2VyCQEAAAARZ2V0UHJldmlvdXNBbnN3ZXIAAAABBQAAAAhxdWVzdGlvbgkBAAAACFdyaXRlU2V0AAAAAQkABEwAAAACCQEAAAAJRGF0YUVudHJ5AAAAAgkAASwAAAACBQAAAAZhbnN3ZXICAAAAAl9xBQAAAAhxdWVzdGlvbgkABEwAAAACCQEAAAAJRGF0YUVudHJ5AAAAAgkAASwAAAACBQAAAAZhbnN3ZXICAAAAAl9hBQAAAAZhbnN3ZXIFAAAAA25pbAAAAAppbnZvY2F0aW9uAQAAAAdkZWZhdWx0AAAAAAQAAAAHc2VuZGVyMAgIBQAAAAppbnZvY2F0aW9uAAAABmNhbGxlcgAAAAVieXRlcwkBAAAACFdyaXRlU2V0AAAAAQkABEwAAAACCQEAAAAJRGF0YUVudHJ5AAAAAgIAAAABYQIAAAABYgkABEwAAAACCQEAAAAJRGF0YUVudHJ5AAAAAgIAAAAGc2VuZGVyBQAAAAdzZW5kZXIwBQAAAANuaWwAAAABAAAAAnR4AQAAAAZ2ZXJpZnkAAAAACQAAAAAAAAIJAQAAABFnZXRQcmV2aW91c0Fuc3dlcgAAAAEJAAQlAAAAAQgFAAAAAnR4AAAABnNlbmRlcgIAAAABMcP91gY="
	src, err := base64.StdEncoding.DecodeString(code)
	require.NoError(t, err)

	tree, err := Parse(src)
	require.NoError(t, err)
	assert.NotNil(t, tree)

	res, err := CallVerifier(env, tree)
	require.NoError(t, err)
	r, ok := res.(ScriptResult)
	require.True(t, ok)
	assert.False(t, r.Result())
}

func TestDappVerifySuccessful(t *testing.T) {
	/*{-# STDLIB_VERSION 3 #-}
	  {-# CONTENT_TYPE DAPP #-}
	  {-# SCRIPT_TYPE ACCOUNT #-}

	  let x = 100500

	  func getPreviousAnswer() = {
	   x
	  }

	  @Verifier(tx)
	  func verify() = {
	     getPreviousAnswer() == 100500
	  }
	*/
	env, _ := testInvokeEnv(true)
	code := "AAIDAAAAAAAAAAAAAAACAAAAAAF4AAAAAAAAAYiUAQAAABFnZXRQcmV2aW91c0Fuc3dlcgAAAAAFAAAAAXgAAAAAAAAAAQAAAAJ0eAEAAAAGdmVyaWZ5AAAAAAkAAAAAAAACCQEAAAARZ2V0UHJldmlvdXNBbnN3ZXIAAAAAAAAAAAAAAYiUa4pU5Q=="
	src, err := base64.StdEncoding.DecodeString(code)
	require.NoError(t, err)

	tree, err := Parse(src)
	require.NoError(t, err)
	assert.NotNil(t, tree)

	res, err := CallVerifier(env, tree)
	require.NoError(t, err)
	r, ok := res.(ScriptResult)
	require.True(t, ok)
	assert.True(t, r.Result())
}

func TestTransferSet(t *testing.T) {
	/*
	   {-# STDLIB_VERSION 3 #-}
	   {-# CONTENT_TYPE DAPP #-}
	   {-# SCRIPT_TYPE ACCOUNT #-}

	   @Callable(i)
	   func tellme(question: String) = {
	       TransferSet([ScriptTransfer(i.caller, 100, unit)])
	   }
	*/
	env, tx := testInvokeEnv(false)
	addr, err := proto.NewAddressFromPublicKey(proto.MainNetScheme, tx.SenderPK)
	require.NoError(t, err)
	code := "AAIDAAAAAAAAAAAAAAAAAAAAAQAAAAFpAQAAAAZ0ZWxsbWUAAAABAAAACHF1ZXN0aW9uCQEAAAALVHJhbnNmZXJTZXQAAAABCQAETAAAAAIJAQAAAA5TY3JpcHRUcmFuc2ZlcgAAAAMIBQAAAAFpAAAABmNhbGxlcgAAAAAAAAAAZAUAAAAEdW5pdAUAAAADbmlsAAAAAH5a2L0="
	src, err := base64.StdEncoding.DecodeString(code)
	require.NoError(t, err)

	tree, err := Parse(src)
	require.NoError(t, err)
	assert.NotNil(t, tree)

	res, err := CallFunction(env, tree, "tellme", proto.Arguments{proto.NewIntegerArgument(100500)})
	require.NoError(t, err)
	r, ok := res.(DAppResult)
	require.True(t, ok)
	require.True(t, r.res)

	scriptTransfer := proto.TransferScriptAction{
		Recipient: proto.NewRecipientFromAddress(addr),
		Amount:    100,
		Asset:     proto.OptionalAsset{Present: false},
	}
	require.NoError(t, err)
	sr, err := proto.NewScriptResult(r.actions, proto.ScriptErrorMessage{})
	require.NoError(t, err)
	require.EqualValues(t,
		&proto.ScriptResult{
			DataEntries:  make([]*proto.DataEntryScriptAction, 0),
			Transfers:    []*proto.TransferScriptAction{&scriptTransfer},
			Issues:       make([]*proto.IssueScriptAction, 0),
			Reissues:     make([]*proto.ReissueScriptAction, 0),
			Burns:        make([]*proto.BurnScriptAction, 0),
			Sponsorships: make([]*proto.SponsorshipScriptAction, 0),
			Leases:       make([]*proto.LeaseScriptAction, 0),
			LeaseCancels: make([]*proto.LeaseCancelScriptAction, 0),
		},
		sr,
	)
}

func TestScriptResult(t *testing.T) {
	/*
	   {-# STDLIB_VERSION 3 #-}
	   {-# CONTENT_TYPE DAPP #-}
	   {-# SCRIPT_TYPE ACCOUNT #-}

	   @Callable(i)
	   func tellme(question: String) = {
	       ScriptResult(
	           WriteSet([DataEntry("key", 100)]),
	           TransferSet([ScriptTransfer(i.caller, 100500, unit)])
	       )
	   }
	*/
	env, tx := testInvokeEnv(false)
	addr, err := proto.NewAddressFromPublicKey(proto.MainNetScheme, tx.SenderPK)
	require.NoError(t, err)
	code := "AAIDAAAAAAAAAAAAAAAAAAAAAQAAAAFpAQAAAAZ0ZWxsbWUAAAABAAAACHF1ZXN0aW9uCQEAAAAMU2NyaXB0UmVzdWx0AAAAAgkBAAAACFdyaXRlU2V0AAAAAQkABEwAAAACCQEAAAAJRGF0YUVudHJ5AAAAAgIAAAADa2V5AAAAAAAAAABkBQAAAANuaWwJAQAAAAtUcmFuc2ZlclNldAAAAAEJAARMAAAAAgkBAAAADlNjcmlwdFRyYW5zZmVyAAAAAwgFAAAAAWkAAAAGY2FsbGVyAAAAAAAAAYiUBQAAAAR1bml0BQAAAANuaWwAAAAARKRntw=="
	src, err := base64.StdEncoding.DecodeString(code)
	require.NoError(t, err)

	tree, err := Parse(src)
	require.NoError(t, err)
	assert.NotNil(t, tree)

	res, err := CallFunction(env, tree, "tellme", proto.Arguments{proto.NewIntegerArgument(100)})
	require.NoError(t, err)
	r, ok := res.(DAppResult)
	require.True(t, ok)
	require.True(t, r.res)

	sr, err := proto.NewScriptResult(r.actions, proto.ScriptErrorMessage{})
	require.NoError(t, err)
	scriptTransfer := proto.TransferScriptAction{
		Recipient: proto.NewRecipientFromAddress(addr),
		Amount:    100500,
		Asset:     proto.OptionalAsset{Present: false},
	}
	require.Equal(t,
		&proto.ScriptResult{
			DataEntries:  []*proto.DataEntryScriptAction{{Entry: &proto.IntegerDataEntry{Key: "key", Value: 100}}},
			Transfers:    []*proto.TransferScriptAction{&scriptTransfer},
			Issues:       make([]*proto.IssueScriptAction, 0),
			Reissues:     make([]*proto.ReissueScriptAction, 0),
			Burns:        make([]*proto.BurnScriptAction, 0),
			Sponsorships: make([]*proto.SponsorshipScriptAction, 0),
			Leases:       make([]*proto.LeaseScriptAction, 0),
			LeaseCancels: make([]*proto.LeaseCancelScriptAction, 0),
		},
		sr,
	)
}

func initWrappedState(state types.SmartState, env *MockRideEnvironment) *WrappedState {
	var dataEntries diffDataEntries

	dataEntries.diffInteger = map[string]proto.IntegerDataEntry{}
	dataEntries.diffBool = map[string]proto.BooleanDataEntry{}
	dataEntries.diffString = map[string]proto.StringDataEntry{}
	dataEntries.diffBinary = map[string]proto.BinaryDataEntry{}
	dataEntries.diffDDelete = map[string]proto.DeleteDataEntry{}

	balances := map[string]diffBalance{}
	sponsorships := map[string]diffSponsorship{}
	newAssetInfo := map[string]diffNewAssetInfo{}
	oldAssetInfo := map[string]diffOldAssetInfo{}
	leases := map[string]lease{}

	diffSt := &diffState{state: state, dataEntries: dataEntries, balances: balances, sponsorships: sponsorships, newAssetsInfo: newAssetInfo, oldAssetsInfo: oldAssetInfo, leases: leases}

	return &WrappedState{diff: *diffSt, cle: env.this().(rideAddress), scheme: env.scheme()}
}

var wrappedSt WrappedState
var firstScript string
var secondScript string
var assetIDIssue crypto.Digest
var addr proto.Address
var addrPK crypto.PublicKey
var addressCallable proto.Address
var addressCallablePK crypto.PublicKey

func smartStateDappFromDapp() types.SmartState {
	return &MockSmartState{
		NewestLeasingInfoFunc: func(id crypto.Digest) (*proto.LeaseInfo, error) {
			return nil, nil
		},
		GetByteTreeFunc: func(recipient proto.Recipient) (proto.Script, error) {
			var script proto.Script
			var err error
			if recipient.Address.String() == addr.String() {
				script, err = base64.StdEncoding.DecodeString(firstScript)
			}
			if recipient.Address.String() == addressCallable.String() {
				script, err = base64.StdEncoding.DecodeString(secondScript)
			}
			if err != nil {
				return proto.Script{}, err
			}
			return script, nil
		},
		NewestScriptByAssetFunc: func(asset proto.OptionalAsset) (proto.Script, error) {
			if asset.ID.String() == "13YvHUb3bg7sXgExc6kFcCUKm6WYpJX9rLpHVhiyJNGJ" {
				script := "BQQAAAALZEFwcEFkZHJlc3MJAAQmAAAAAQIAAAAjM1A4ZVpWS1M3YTR0cm9HY2t5dHhhZWZMQWk5dzdQNWFNbmEEAAAAByRtYXRjaDAFAAAAAnR4AwkAAAEAAAACBQAAAAckbWF0Y2gwAgAAAA9CdXJuVHJhbnNhY3Rpb24EAAAAAnR4BQAAAAckbWF0Y2gwCQAAAAAAAAIIBQAAAAJ0eAAAAAZzZW5kZXIFAAAAC2RBcHBBZGRyZXNzAwkAAAEAAAACBQAAAAckbWF0Y2gwAgAAABJSZWlzc3VlVHJhbnNhY3Rpb24EAAAAAnR4BQAAAAckbWF0Y2gwCQAAAAAAAAIIBQAAAAJ0eAAAAAZzZW5kZXIFAAAAC2RBcHBBZGRyZXNzAwkAAAEAAAACBQAAAAckbWF0Y2gwAgAAABlTZXRBc3NldFNjcmlwdFRyYW5zYWN0aW9uBAAAAAJ0eAUAAAAHJG1hdGNoMAkAAAAAAAACCAUAAAACdHgAAAAGc2VuZGVyBQAAAAtkQXBwQWRkcmVzcwMJAAABAAAAAgUAAAAHJG1hdGNoMAIAAAAXTWFzc1RyYW5zZmVyVHJhbnNhY3Rpb24EAAAAAnR4BQAAAAckbWF0Y2gwCQAAAAAAAAIIBQAAAAJ0eAAAAAZzZW5kZXIFAAAAC2RBcHBBZGRyZXNzAwkAAAEAAAACBQAAAAckbWF0Y2gwAgAAABNUcmFuc2ZlclRyYW5zYWN0aW9uBAAAAAJ0eAUAAAAHJG1hdGNoMAkAAAAAAAACCAUAAAACdHgAAAAGc2VuZGVyBQAAAAtkQXBwQWRkcmVzcwf56Ssf"

				src, err := base64.StdEncoding.DecodeString(script)
				if err != nil {
					return nil, err
				}
				return src, nil
			}
			return nil, nil
		},
		NewestRecipientToAddressFunc: func(recipient proto.Recipient) (*proto.Address, error) {
			if recipient.Alias != nil {
				if recipient.Alias.Alias == "alias" {
					addr, err := proto.NewAddressFromString("3MsCoDnBbgzjQ7BgGk9xcruM6JVZ5jF8YCV")
					return &addr, err
				}
			}
			return recipient.Address, nil
		},
		AddingBlockHeightFunc: func() (uint64, error) {
			return 10, nil
		},
		NewestScriptPKByAddrFunc: func(address proto.Address) (crypto.PublicKey, error) {
			// payments test
			if address.String() == "3P8eZVKS7a4troGckytxaefLAi9w7P5aMna" {
				return crypto.NewPublicKeyFromBase58("FztxsodUc9V7iVzodkGumnZFtHnNTxYSETZfxBFAw9R3")
			}
			if address.String() == "3PFpqr7wTCBu68sSqU7vVv9pttYRjQjGFbv" {
				return crypto.NewPublicKeyFromBase58("pmDSxpnULiroUAerTDFBajffTpqgwVJjtMipQq6DQM5")
			}
			// original caller test
			if address.String() == "3MsCoDnBbgzjQ7BgGk9xcruM6JVZ5jF8YCV" {
				return crypto.NewPublicKeyFromBase58("AQj4MhySztn4FB3PxXc1ZcHPknLmGFYEKuSBz2vXeJPY")
			}
			//
			if address == addr {
				return crypto.NewPublicKeyFromBase58("JBjPD1xkTTcYUVhbLp1bLJLcjDKLT3c32RVk9Rue87ZD")
			}
			if address == addressCallable {
				return crypto.NewPublicKeyFromBase58("8TLsCqkkroVot9dVR1WcWUN9Qx96HDfzG3hnx7NpSJA9")
			}

			return crypto.PublicKey{}, errors.Errorf("No pk from address")
		},
		NewestTransactionByIDFunc: func(id []byte) (proto.Transaction, error) {
			return nil, nil
		},
		NewestAccountBalanceFunc: func(account proto.Recipient, assetID []byte) (uint64, error) {
			balance := 0
			return uint64(balance), nil
		},
		NewestAddrByAliasFunc: func(alias proto.Alias) (proto.Address, error) {
			if alias.Alias == "alias" {
				return proto.NewAddressFromString("3MsCoDnBbgzjQ7BgGk9xcruM6JVZ5jF8YCV")
			}
			return proto.Address{}, errors.New("unexpected alias")
		},
		NewestFullWavesBalanceFunc: func(account proto.Recipient) (*proto.FullWavesBalance, error) {

			return &proto.FullWavesBalance{
				Regular:    0,
				Generating: 0,
				Available:  0,
				Effective:  0,
				LeaseIn:    0,
				LeaseOut:   0}, nil
		},
		RetrieveNewestIntegerEntryFunc: func(account proto.Recipient, key string) (*proto.IntegerDataEntry, error) {
			return nil, nil
		},
		RetrieveNewestBooleanEntryFunc: func(account proto.Recipient, key string) (*proto.BooleanDataEntry, error) {
			return nil, nil
		},
		RetrieveNewestStringEntryFunc: func(account proto.Recipient, key string) (*proto.StringDataEntry, error) {

			return nil, nil
		},
		RetrieveNewestBinaryEntryFunc: func(account proto.Recipient, key string) (*proto.BinaryDataEntry, error) {

			return nil, nil
		},
		NewestAssetIsSponsoredFunc: func(assetID crypto.Digest) (bool, error) {
			return false, nil
		},
		NewestAssetInfoFunc: func(assetID crypto.Digest) (*proto.AssetInfo, error) {
			if assetID.String() == "13YvHUb3bg7sXgExc6kFcCUKm6WYpJX9rLpHVhiyJNGJ" {

				return &proto.AssetInfo{
					ID:              assetID,
					Quantity:        1000,
					Decimals:        '8',
					Issuer:          addressCallable,
					IssuerPublicKey: addressCallablePK,
					Reissuable:      true,
					Scripted:        true,
					Sponsored:       false,
				}, nil
			}

			return nil, nil
		},
		NewestFullAssetInfoFunc: func(assetID crypto.Digest) (*proto.FullAssetInfo, error) {
			if assetID.String() == "13YvHUb3bg7sXgExc6kFcCUKm6WYpJX9rLpHVhiyJNGJ" {
				assetInfo := proto.AssetInfo{
					ID:              assetID,
					Quantity:        1000,
					Decimals:        '8',
					Issuer:          addressCallable,
					IssuerPublicKey: addressCallablePK,
					Reissuable:      true,
					Scripted:        true,
					Sponsored:       false,
				}

				scriptB := "BQQAAAALZEFwcEFkZHJlc3MJAAQmAAAAAQIAAAAjM1A4ZVpWS1M3YTR0cm9HY2t5dHhhZWZMQWk5dzdQNWFNbmEEAAAAByRtYXRjaDAFAAAAAnR4AwkAAAEAAAACBQAAAAckbWF0Y2gwAgAAAA9CdXJuVHJhbnNhY3Rpb24EAAAAAnR4BQAAAAckbWF0Y2gwCQAAAAAAAAIIBQAAAAJ0eAAAAAZzZW5kZXIFAAAAC2RBcHBBZGRyZXNzAwkAAAEAAAACBQAAAAckbWF0Y2gwAgAAABJSZWlzc3VlVHJhbnNhY3Rpb24EAAAAAnR4BQAAAAckbWF0Y2gwCQAAAAAAAAIIBQAAAAJ0eAAAAAZzZW5kZXIFAAAAC2RBcHBBZGRyZXNzAwkAAAEAAAACBQAAAAckbWF0Y2gwAgAAABlTZXRBc3NldFNjcmlwdFRyYW5zYWN0aW9uBAAAAAJ0eAUAAAAHJG1hdGNoMAkAAAAAAAACCAUAAAACdHgAAAAGc2VuZGVyBQAAAAtkQXBwQWRkcmVzcwMJAAABAAAAAgUAAAAHJG1hdGNoMAIAAAAXTWFzc1RyYW5zZmVyVHJhbnNhY3Rpb24EAAAAAnR4BQAAAAckbWF0Y2gwCQAAAAAAAAIIBQAAAAJ0eAAAAAZzZW5kZXIFAAAAC2RBcHBBZGRyZXNzAwkAAAEAAAACBQAAAAckbWF0Y2gwAgAAABNUcmFuc2ZlclRyYW5zYWN0aW9uBAAAAAJ0eAUAAAAHJG1hdGNoMAkAAAAAAAACCAUAAAACdHgAAAAGc2VuZGVyBQAAAAtkQXBwQWRkcmVzcwf56Ssf"

				src, err := base64.StdEncoding.DecodeString(scriptB)
				if err != nil {
					return nil, err
				}

				scriptInfo := proto.ScriptInfo{
					Version:    5,
					Bytes:      src,
					Base64:     "",
					Complexity: 0,
				}

				return &proto.FullAssetInfo{
					AssetInfo:       assetInfo,
					Name:            "CatCoin",
					Description:     "",
					ScriptInfo:      scriptInfo,
					SponsorshipCost: uint64(0),
				}, nil
			}
			return nil, nil
		},
	}
}

var thisAddress proto.Address
var tx *proto.InvokeScriptWithProofs
var inv rideObject
var id []byte

func WrappedStateFunc() types.SmartState {
	return &wrappedSt
}

var envDappFromDapp = &MockRideEnvironment{
	setInvocationFunc: func(invocation rideObject) {
		inv = invocation
	},
	schemeFunc: func() byte {
		return proto.MainNetScheme
	},
	stateFunc: WrappedStateFunc,
	txIDFunc: func() rideType {
		return rideBytes(id)
	},
	thisFunc: func() rideType {
		return rideAddress(thisAddress)
	},
	setNewDAppAddressFunc: func(address proto.Address) {
		thisAddress = address
		wrappedSt.cle = rideAddress(address)
	},
	transactionFunc: func() rideObject {
		obj, _ := transactionToObject(proto.MainNetScheme, tx)
		return obj
	},
	invocationFunc: func() rideObject {
		return inv
	},
	timestampFunc: func() uint64 {
		return 1564703444249
	},
}

func tearDownDappFromDapp() {
	wrappedSt = WrappedState{}
	firstScript = ""
	secondScript = ""
	assetIDIssue = crypto.Digest{}
	addr = proto.Address{}
	addressCallable = proto.Address{}
	addrPK = crypto.PublicKey{}
	addressCallablePK = crypto.PublicKey{}

	thisAddress = proto.Address{}
	tx = nil
	id = nil
}

func AddExternalPayments(externalPayments proto.ScriptPayments, callerPK crypto.PublicKey) error {
	caller, err := proto.NewAddressFromPublicKey(envDappFromDapp.scheme(), callerPK)
	if err != nil {
		return err
	}
	recipient := proto.NewRecipientFromAddress(wrappedSt.callee())

	for _, payment := range externalPayments {
		senderBalance, err := wrappedSt.NewestAccountBalance(proto.NewRecipientFromAddress(caller), payment.Asset.ID.Bytes())
		if err != nil {
			return err
		}
		if senderBalance < payment.Amount {
			return errors.New("not enough money for tx attached payments")
		}

		searchBalance, searchAddr, err := wrappedSt.diff.findBalance(recipient, payment.Asset)
		if err != nil {
			return err
		}
		err = wrappedSt.diff.changeBalance(searchBalance, searchAddr, int64(payment.Amount), payment.Asset.ID, recipient)
		if err != nil {
			return err
		}

		callerRcp := proto.NewRecipientFromAddress(caller)
		senderSearchBalance, senderSearchAddr, err := wrappedSt.diff.findBalance(callerRcp, payment.Asset)
		if err != nil {
			return err
		}

		err = wrappedSt.diff.changeBalance(senderSearchBalance, senderSearchAddr, -int64(payment.Amount), payment.Asset.ID, callerRcp)
		if err != nil {
			return err
		}
	}
	return nil
}

func AddWavesToSender(senderAddress proto.Address, amount int64, asset proto.OptionalAsset) error {
	senderRecipient := proto.NewRecipientFromAddress(senderAddress)

	searchBalance, searchAddr, err := wrappedSt.diff.findBalance(senderRecipient, asset)
	if err != nil {
		return err
	}
	err = wrappedSt.diff.changeBalance(searchBalance, searchAddr, amount, asset.ID, senderRecipient)
	if err != nil {
		return err
	}

	return nil
}

func TestInvokeDAppFromDAppAllActions(t *testing.T) {

	/* script 1
	{-# STDLIB_VERSION 5 #-}
	{-# CONTENT_TYPE DAPP #-}
	{-# SCRIPT_TYPE ACCOUNT #-}

	@Callable(i)
	func test() = {
		let res = Invoke(Address(base58'3P8eZVKS7a4troGckytxaefLAi9w7P5aMna'), "testActions",[], [AttachedPayment(base58'', 1234), AttachedPayment(base58'', 1234)])
		if res == 17
	        then
	        [
	         IntegerEntry("key", 1)
	        ]
	        else
	         throw("Bad returned value")
	}
	*/

	/* script 2
		{-# STDLIB_VERSION 5 #-}
		{-# CONTENT_TYPE DAPP #-}
		{-# SCRIPT_TYPE ACCOUNT #-}

		@Callable(i)
		func testActions() = {
		  let asset = Issue("CatCoin", "", 1, 0, true, unit, 0)
		  let assetId = asset.calculateAssetId()

		  ([
		    ScriptTransfer(Address(base58'3PFpqr7wTCBu68sSqU7vVv9pttYRjQjGFbv'), 1, unit),
	        Lease(Address(base58'3PFpqr7wTCBu68sSqU7vVv9pttYRjQjGFbv'), 10),
		    BinaryEntry("bin", base58''),
		    BooleanEntry("bool", true),
		    IntegerEntry("int", 1),
		    StringEntry("str", ""),
		    DeleteEntry("str"),
		    asset,
		    Reissue(assetId, 10, false),
		    Burn(assetId, 5)
		  ], 17)
		}
	*/

	txID, err := crypto.NewDigestFromBase58("46R51i3ATxvYbrLJVWpAG3hZuznXtgEobRW6XSZ9MP6f")
	require.NoError(t, err)
	proof, err := crypto.NewSignatureFromBase58("5MriXpPgobRfNHqYx3vSjrZkDdzDrRF6krgvJp1FRvo2qTyk1KB913Nk1H2hWyKPDzL6pV1y8AWREHdQMGStCBuF")
	require.NoError(t, err)
	proofs := proto.NewProofs()
	proofs.Proofs = []proto.B58Bytes{proof[:]}
	sender, err := crypto.NewPublicKeyFromBase58("APg7QwJSx6naBUPnGYM2vvsJxQcpYabcbzkNJoMUXLai")
	require.NoError(t, err)
	senderAddress, err := proto.NewAddressFromPublicKey(proto.MainNetScheme, sender)
	require.NoError(t, err)

	addr, err = proto.NewAddressFromString("3PFpqr7wTCBu68sSqU7vVv9pttYRjQjGFbv")
	require.NoError(t, err)
	recipient := proto.NewRecipientFromAddress(addr)
	addrPK, err = smartStateDappFromDapp().NewestScriptPKByAddr(addr)
	require.NoError(t, err)

	addressCallable, err = proto.NewAddressFromString("3P8eZVKS7a4troGckytxaefLAi9w7P5aMna")
	require.NoError(t, err)
	recipientCallable := proto.NewRecipientFromAddress(addressCallable)
	addressCallablePK, err = smartStateDappFromDapp().NewestScriptPKByAddr(addressCallable)
	require.NoError(t, err)

	arguments := proto.Arguments{}
	arguments.Append(&proto.StringArgument{Value: "B9spbWQ1rk7YqJUFjW8mLHw6cRcngyh7G9YgRuyFtLv6"})

	call := proto.FunctionCall{
		Default:   false,
		Name:      "cancel",
		Arguments: arguments,
	}
	tx = &proto.InvokeScriptWithProofs{
		Type:            proto.InvokeScriptTransaction,
		Version:         1,
		ID:              &txID,
		Proofs:          proofs,
		ChainID:         proto.MainNetScheme,
		SenderPK:        sender,
		ScriptRecipient: recipient,
		FunctionCall:    call,
		Payments: proto.ScriptPayments{proto.ScriptPayment{
			Amount: 10000,
			Asset:  proto.OptionalAsset{},
		}},
		FeeAsset:  proto.OptionalAsset{},
		Fee:       900000,
		Timestamp: 1564703444249,
	}
	inv, _ = invocationToObject(4, proto.MainNetScheme, tx)

	firstScript = "AAIFAAAAAAAAAAQIAhIAAAAAAAAAAAEAAAABaQEAAAAEdGVzdAAAAAAEAAAAA3JlcwkAA/wAAAAECQEAAAAHQWRkcmVzcwAAAAEBAAAAGgFXSbIqC+dSm+dDCCL8KamODy9oLyPQygrLAgAAAAt0ZXN0QWN0aW9ucwUAAAADbmlsCQAETAAAAAIJAQAAAA9BdHRhY2hlZFBheW1lbnQAAAACAQAAAAAAAAAAAAAABNIJAARMAAAAAgkBAAAAD0F0dGFjaGVkUGF5bWVudAAAAAIBAAAAAAAAAAAAAAAE0gUAAAADbmlsAwkAAAAAAAACBQAAAANyZXMAAAAAAAAAABEJAARMAAAAAgkBAAAADEludGVnZXJFbnRyeQAAAAICAAAAA2tleQAAAAAAAAAAAQUAAAADbmlsCQAAAgAAAAECAAAAEkJhZCByZXR1cm5lZCB2YWx1ZQAAAABtSYQY"
	secondScript = "AAIFAAAAAAAAAAQIAhIAAAAAAAAAAAEAAAABaQEAAAALdGVzdEFjdGlvbnMAAAAABAAAAAVhc3NldAkABEMAAAAHAgAAAAdDYXRDb2luAgAAAAAAAAAAAAAAAAEAAAAAAAAAAAAGBQAAAAR1bml0AAAAAAAAAAAABAAAAAdhc3NldElkCQAEOAAAAAEFAAAABWFzc2V0CQAFFAAAAAIJAARMAAAAAgkBAAAADlNjcmlwdFRyYW5zZmVyAAAAAwkBAAAAB0FkZHJlc3MAAAABAQAAABoBV5hs3CAFUz6eTef/H4C7v1yCbCqvykvRuQAAAAAAAAAAAQUAAAAEdW5pdAkABEwAAAACCQAERAAAAAIJAQAAAAdBZGRyZXNzAAAAAQEAAAAaAVeYbNwgBVM+nk3n/x+Au79cgmwqr8pL0bkAAAAAAAAAAAoJAARMAAAAAgkBAAAAC0JpbmFyeUVudHJ5AAAAAgIAAAADYmluAQAAAAAJAARMAAAAAgkBAAAADEJvb2xlYW5FbnRyeQAAAAICAAAABGJvb2wGCQAETAAAAAIJAQAAAAxJbnRlZ2VyRW50cnkAAAACAgAAAANpbnQAAAAAAAAAAAEJAARMAAAAAgkBAAAAC1N0cmluZ0VudHJ5AAAAAgIAAAADc3RyAgAAAAAJAARMAAAAAgkBAAAAC0RlbGV0ZUVudHJ5AAAAAQIAAAADc3RyCQAETAAAAAIFAAAABWFzc2V0CQAETAAAAAIJAQAAAAdSZWlzc3VlAAAAAwUAAAAHYXNzZXRJZAAAAAAAAAAACgcJAARMAAAAAgkBAAAABEJ1cm4AAAACBQAAAAdhc3NldElkAAAAAAAAAAAFBQAAAANuaWwAAAAAAAAAABEAAAAAeF27eQ=="

	id = bytes.Repeat([]byte{0}, 32)

	expectedIssueWrites := []*proto.IssueScriptAction{
		{Sender: &addressCallablePK, Name: "CatCoin", Description: "", Quantity: 1, Decimals: 0, Reissuable: true, Script: nil, Nonce: 0},
	}
	expectedReissueWrites := []*proto.ReissueScriptAction{
		{Sender: &addressCallablePK, Quantity: 10, Reissuable: false},
	}
	expectedBurnWrites := []*proto.BurnScriptAction{
		{Sender: &addressCallablePK, Quantity: 5},
	}

	expectedDataEntryWrites := []*proto.DataEntryScriptAction{
		{Entry: &proto.BinaryDataEntry{Key: "bin", Value: []byte("")}, Sender: &addressCallablePK},
		{Entry: &proto.BooleanDataEntry{Key: "bool", Value: true}, Sender: &addressCallablePK},
		{Entry: &proto.IntegerDataEntry{Key: "int", Value: 1}, Sender: &addressCallablePK},
		{Entry: &proto.StringDataEntry{Key: "str", Value: ""}, Sender: &addressCallablePK},
		{Entry: &proto.DeleteDataEntry{Key: "str"}, Sender: &addressCallablePK},
		{Entry: &proto.IntegerDataEntry{Key: "key", Value: 1}},
	}

	expectedTransferWrites := []*proto.TransferScriptAction{
		{Sender: &addrPK, Recipient: recipientCallable, Amount: 1234, Asset: proto.OptionalAsset{}},
		{Sender: &addrPK, Recipient: recipientCallable, Amount: 1234, Asset: proto.OptionalAsset{}},
		{Sender: &addressCallablePK, Recipient: recipient, Amount: 1, Asset: proto.OptionalAsset{}},
	}

	expectedLeaseWrites := []*proto.LeaseScriptAction{
		{Sender: &addressCallablePK, Recipient: recipient, Amount: 10, Nonce: 0},
	}

	smartState := smartStateDappFromDapp

	thisAddress = addr
	env := envDappFromDapp

	NewWrappedSt := initWrappedState(smartState(), env)
	wrappedSt = *NewWrappedSt

	err = AddWavesToSender(senderAddress, 10000, proto.OptionalAsset{})
	require.NoError(t, err)
	err = AddExternalPayments(tx.Payments, tx.SenderPK)
	require.NoError(t, err)

	pid, ok := env.txID().(rideBytes)
	require.True(t, ok)
	d, err := crypto.NewDigestFromBytes(pid)
	require.NoError(t, err)
	expectedIssueWrites[0].ID = proto.GenerateIssueScriptActionID(expectedIssueWrites[0].Name, expectedIssueWrites[0].Description, int64(expectedIssueWrites[0].Decimals), expectedIssueWrites[0].Quantity, expectedIssueWrites[0].Reissuable, expectedIssueWrites[0].Nonce, d)
	expectedReissueWrites[0].AssetID = expectedIssueWrites[0].ID
	expectedBurnWrites[0].AssetID = expectedIssueWrites[0].ID
	assetIDIssue = expectedIssueWrites[0].ID

	src, err := base64.StdEncoding.DecodeString(firstScript)
	require.NoError(t, err)

	tree, err := Parse(src)
	require.NoError(t, err)
	assert.NotNil(t, tree)

	res, err := CallFunction(env, tree, "test", proto.Arguments{})

	require.NoError(t, err)
	r, ok := res.(DAppResult)
	require.True(t, ok)
	require.True(t, r.res)

	sr, err := proto.NewScriptResult(r.actions, proto.ScriptErrorMessage{})
	require.NoError(t, err)

	expectedLeaseWrites[0].ID = sr.Leases[0].ID
	assetExp := proto.OptionalAsset{}

	expectedActionsResult := &proto.ScriptResult{
		DataEntries:  expectedDataEntryWrites,
		Transfers:    expectedTransferWrites,
		Issues:       expectedIssueWrites,
		Reissues:     expectedReissueWrites,
		Burns:        expectedBurnWrites,
		Sponsorships: make([]*proto.SponsorshipScriptAction, 0),
		Leases:       expectedLeaseWrites,
		LeaseCancels: make([]*proto.LeaseCancelScriptAction, 0),
	}

	assert.Equal(t, expectedActionsResult, sr)

	fullBalanceExpected := &proto.FullWavesBalance{
		Regular:    7533,
		Generating: 0,
		Available:  7533,
		Effective:  7543,
		LeaseIn:    10,
		LeaseOut:   0,
	}
	fullBalance, err := wrappedSt.NewestFullWavesBalance(recipient)

	require.NoError(t, err)
	assert.Equal(t, fullBalance, fullBalanceExpected)

	fullBalanceCallableExpected := &proto.FullWavesBalance{
		Regular:    2467,
		Generating: 0,
		Available:  2457,
		Effective:  2457,
		LeaseIn:    0,
		LeaseOut:   10,
	}
	fullBalanceCallable, err := wrappedSt.NewestFullWavesBalance(recipientCallable)
	require.NoError(t, err)
	assert.Equal(t, fullBalanceCallable, fullBalanceCallableExpected)

	expectedDiffResult := initWrappedState(smartState(), env).diff
	balance := diffBalance{regular: 7533, leaseIn: 10, asset: assetExp, effectiveHistory: []int64{7543}}
	expectedDiffResult.balances[addr.String()+assetExp.String()] = balance

	balanceSender := diffBalance{regular: 0, leaseOut: 0, asset: assetExp}
	expectedDiffResult.balances[senderAddress.String()+assetExp.String()] = balanceSender

	balanceCallable := diffBalance{regular: 2467, leaseOut: 10, asset: assetExp, effectiveHistory: []int64{2467, 2457}}
	expectedDiffResult.balances[addressCallable.String()+assetExp.String()] = balanceCallable

	assetFromIssue := *proto.NewOptionalAssetFromDigest(sr.Issues[0].ID)
	balanceCallableAsset := diffBalance{regular: 1, leaseOut: 0, asset: assetFromIssue}
	expectedDiffResult.balances[addressCallable.String()+assetFromIssue.String()] = balanceCallableAsset

	intEntry1 := proto.IntegerDataEntry{Key: "int", Value: 1}
	expectedDiffResult.dataEntries.diffInteger["int"+addressCallable.String()] = intEntry1

	boolEntry := proto.BooleanDataEntry{Key: "bool", Value: true}
	expectedDiffResult.dataEntries.diffBool["bool"+addressCallable.String()] = boolEntry

	stringEntry := proto.StringDataEntry{Key: "str", Value: ""}
	expectedDiffResult.dataEntries.diffString["str"+addressCallable.String()] = stringEntry

	binaryEntry := proto.BinaryDataEntry{Key: "bin", Value: []byte("")}
	expectedDiffResult.dataEntries.diffBinary["bin"+addressCallable.String()] = binaryEntry

	deleteEntry := proto.DeleteDataEntry{Key: "str"}
	expectedDiffResult.dataEntries.diffDDelete["str"+addressCallable.String()] = deleteEntry

	newAsset := diffNewAssetInfo{dAppIssuer: addressCallable, name: "CatCoin", description: "", quantity: 6, decimals: 0, reissuable: false, script: nil, nonce: 0}
	expectedDiffResult.newAssetsInfo[assetIDIssue.String()] = newAsset

	lease := lease{Recipient: recipient, Sender: recipientCallable, leasedAmount: 10}
	expectedDiffResult.leases[expectedLeaseWrites[0].ID.String()] = lease

	assert.Equal(t, expectedDiffResult.newAssetsInfo, wrappedSt.diff.newAssetsInfo)
	assert.Equal(t, expectedDiffResult.oldAssetsInfo, wrappedSt.diff.oldAssetsInfo)
	assert.Equal(t, expectedDiffResult.dataEntries, wrappedSt.diff.dataEntries)
	assert.Equal(t, expectedDiffResult.balances, wrappedSt.diff.balances)
	assert.Equal(t, expectedDiffResult.sponsorships, wrappedSt.diff.sponsorships)
	assert.Equal(t, expectedDiffResult.leases, wrappedSt.diff.leases)

	tearDownDappFromDapp()
}

func TestInvokeDAppFromDAppScript1(t *testing.T) {

	/* script 1
	{-# STDLIB_VERSION 5#-}
	{-# CONTENT_TYPE DAPP #-}
	{-#SCRIPT_TYPE ACCOUNT#-}

	 @Callable(i)
	 func bar() = {
	   ([IntegerEntry("bar", 1)], "return")
	 }

	 @Callable(i)
	 func foo() = {
	  let r = Invoke(this, "bar", [], [])
	  if r == "return"
	  then
	   let data = getIntegerValue(this, "bar")
	   if data == 1
	   then
	    [
	     IntegerEntry("key", 1)
	    ]
	   else
	    throw("Bad state")
	  else
	   throw("Bad returned value")
	 }
	*/
	txID, err := crypto.NewDigestFromBase58("46R51i3ATxvYbrLJVWpAG3hZuznXtgEobRW6XSZ9MP6f")
	require.NoError(t, err)
	proof, err := crypto.NewSignatureFromBase58("5MriXpPgobRfNHqYx3vSjrZkDdzDrRF6krgvJp1FRvo2qTyk1KB913Nk1H2hWyKPDzL6pV1y8AWREHdQMGStCBuF")
	require.NoError(t, err)
	proofs := proto.NewProofs()
	proofs.Proofs = []proto.B58Bytes{proof[:]}
	sender, err := crypto.NewPublicKeyFromBase58("APg7QwJSx6naBUPnGYM2vvsJxQcpYabcbzkNJoMUXLai")
	require.NoError(t, err)
	addr, err = proto.NewAddressFromString("3PFpqr7wTCBu68sSqU7vVv9pttYRjQjGFbv")
	require.NoError(t, err)
	recipient := proto.NewRecipientFromAddress(addr)
	addrPK, err = smartStateDappFromDapp().NewestScriptPKByAddr(addr)
	require.NoError(t, err)

	arguments := proto.Arguments{}
	arguments.Append(&proto.StringArgument{Value: "B9spbWQ1rk7YqJUFjW8mLHw6cRcngyh7G9YgRuyFtLv6"})
	call := proto.FunctionCall{
		Default:   false,
		Name:      "cancel",
		Arguments: arguments,
	}
	tx = &proto.InvokeScriptWithProofs{
		Type:            proto.InvokeScriptTransaction,
		Version:         1,
		ID:              &txID,
		Proofs:          proofs,
		ChainID:         proto.MainNetScheme,
		SenderPK:        sender,
		ScriptRecipient: recipient,
		FunctionCall:    call,
		Payments:        nil,
		FeeAsset:        proto.OptionalAsset{},
		Fee:             900000,
		Timestamp:       1564703444249,
	}

	inv, _ = invocationToObject(4, proto.MainNetScheme, tx)

	firstScript = "AAIFAAAAAAAAAAYIAhIAEgAAAAAAAAAAAgAAAAFpAQAAAANiYXIAAAAACQAFFAAAAAIJAARMAAAAAgkBAAAADEludGVnZXJFbnRyeQAAAAICAAAAA2JhcgAAAAAAAAAAAQUAAAADbmlsAgAAAAZyZXR1cm4AAAABaQEAAAADZm9vAAAAAAQAAAABcgkAA/wAAAAEBQAAAAR0aGlzAgAAAANiYXIFAAAAA25pbAUAAAADbmlsAwkAAAAAAAACBQAAAAFyAgAAAAZyZXR1cm4EAAAABGRhdGEJAQAAABFAZXh0ck5hdGl2ZSgxMDUwKQAAAAIFAAAABHRoaXMCAAAAA2JhcgMJAAAAAAAAAgUAAAAEZGF0YQAAAAAAAAAAAQkABEwAAAACCQEAAAAMSW50ZWdlckVudHJ5AAAAAgIAAAADa2V5AAAAAAAAAAABBQAAAANuaWwJAAACAAAAAQIAAAAJQmFkIHN0YXRlCQAAAgAAAAECAAAAEkJhZCByZXR1cm5lZCB2YWx1ZQAAAADz23Fz"

	id = bytes.Repeat([]byte{0}, 32)

	expectedDataEntryWrites := []*proto.DataEntryScriptAction{
		{Entry: &proto.IntegerDataEntry{Key: "bar", Value: 1}, Sender: &addrPK},
		{Entry: &proto.IntegerDataEntry{Key: "key", Value: 1}},
	}

	smartState := smartStateDappFromDapp

	thisAddress = addr
	env := envDappFromDapp

	NewWrappedSt := initWrappedState(smartState(), env)
	wrappedSt = *NewWrappedSt

	src, err := base64.StdEncoding.DecodeString(firstScript)
	require.NoError(t, err)

	tree, err := Parse(src)
	require.NoError(t, err)
	assert.NotNil(t, tree)

	res, err := CallFunction(env, tree, "foo", proto.Arguments{})

	require.NoError(t, err)
	r, ok := res.(DAppResult)
	require.True(t, ok)
	require.True(t, r.res)

	sr, err := proto.NewScriptResult(r.actions, proto.ScriptErrorMessage{})
	require.NoError(t, err)

	expectedActionsResult := &proto.ScriptResult{
		DataEntries:  expectedDataEntryWrites,
		Transfers:    make([]*proto.TransferScriptAction, 0),
		Issues:       make([]*proto.IssueScriptAction, 0),
		Reissues:     make([]*proto.ReissueScriptAction, 0),
		Burns:        make([]*proto.BurnScriptAction, 0),
		Sponsorships: make([]*proto.SponsorshipScriptAction, 0),
		Leases:       make([]*proto.LeaseScriptAction, 0),
		LeaseCancels: make([]*proto.LeaseCancelScriptAction, 0),
	}
	assert.Equal(t, expectedActionsResult, sr)

	expectedDiffResult := initWrappedState(smartState(), env).diff

	intEntry1 := proto.IntegerDataEntry{Key: "bar", Value: 1}
	expectedDiffResult.dataEntries.diffInteger["bar"+addr.String()] = intEntry1

	assert.Equal(t, expectedDiffResult.dataEntries, wrappedSt.diff.dataEntries)

	tearDownDappFromDapp()
}

func TestInvokeDAppFromDAppScript2(t *testing.T) {

	/* script 1
	{-# STDLIB_VERSION 5 #-}
	{-# CONTENT_TYPE DAPP #-}
	{-#SCRIPT_TYPE ACCOUNT#-}

	 @Callable(i)
	 func foo() = {
	  let b1 = wavesBalance(this)
	  let ob1 = wavesBalance(Address(base58'3P8eZVKS7a4troGckytxaefLAi9w7P5aMna'))
	  if b1 == b1 && ob1 == ob1
	  then
	    let r = Invoke(Address(base58'3P8eZVKS7a4troGckytxaefLAi9w7P5aMna'), "bar", [this.bytes], [AttachedPayment(unit, 17)])
	    if r == 17
	    then
	     let data = getIntegerValue(Address(base58'3P8eZVKS7a4troGckytxaefLAi9w7P5aMna'), "bar")
	     let b2 = wavesBalance(this)
	     let ob2 = wavesBalance(Address(base58'3P8eZVKS7a4troGckytxaefLAi9w7P5aMna'))
	     if data == 1
	     then
	      if ob1.regular+14 == ob2.regular && b1.regular == b2.regular+14
	      then
	       [
	        IntegerEntry("key", 1)
	       ]
	      else
	       throw("Balance check failed")
	    else
	     throw("Bad state")
	   else
	    throw("Bad returned value")
	  else
	   throw("Imposible")
	 }
	*/

	/*
		script2

		{-# STDLIB_VERSION 5 #-}
		{-# CONTENT_TYPE DAPP #-}
		{-#SCRIPT_TYPE ACCOUNT#-}

		@Callable(i)
		func bar(a: ByteVector) = {
		   ([IntegerEntry("bar", 1), ScriptTransfer(Address(a), 3, unit)], 17)
		}
	*/
	txID, err := crypto.NewDigestFromBase58("46R51i3ATxvYbrLJVWpAG3hZuznXtgEobRW6XSZ9MP6f")
	require.NoError(t, err)
	proof, err := crypto.NewSignatureFromBase58("5MriXpPgobRfNHqYx3vSjrZkDdzDrRF6krgvJp1FRvo2qTyk1KB913Nk1H2hWyKPDzL6pV1y8AWREHdQMGStCBuF")
	require.NoError(t, err)
	proofs := proto.NewProofs()
	proofs.Proofs = []proto.B58Bytes{proof[:]}
	sender, err := crypto.NewPublicKeyFromBase58("APg7QwJSx6naBUPnGYM2vvsJxQcpYabcbzkNJoMUXLai")
	require.NoError(t, err)
	senderAddress, err := proto.NewAddressFromPublicKey(proto.MainNetScheme, sender)
	require.NoError(t, err)

	addr, err = proto.NewAddressFromString("3PFpqr7wTCBu68sSqU7vVv9pttYRjQjGFbv")
	require.NoError(t, err)
	recipient := proto.NewRecipientFromAddress(addr)
	addrPK, err = smartStateDappFromDapp().NewestScriptPKByAddr(addr)
	require.NoError(t, err)

	addressCallable, err = proto.NewAddressFromString("3P8eZVKS7a4troGckytxaefLAi9w7P5aMna")
	require.NoError(t, err)
	recipientCallable := proto.NewRecipientFromAddress(addressCallable)
	addressCallablePK, err = smartStateDappFromDapp().NewestScriptPKByAddr(addressCallable)
	require.NoError(t, err)

	arguments := proto.Arguments{}
	arguments.Append(&proto.StringArgument{Value: "B9spbWQ1rk7YqJUFjW8mLHw6cRcngyh7G9YgRuyFtLv6"})

	call := proto.FunctionCall{
		Default:   false,
		Name:      "cancel",
		Arguments: arguments,
	}
	tx = &proto.InvokeScriptWithProofs{
		Type:            proto.InvokeScriptTransaction,
		Version:         1,
		ID:              &txID,
		Proofs:          proofs,
		ChainID:         proto.MainNetScheme,
		SenderPK:        sender,
		ScriptRecipient: recipient,
		FunctionCall:    call,
		Payments: proto.ScriptPayments{proto.ScriptPayment{
			Amount: 10000,
			Asset:  proto.OptionalAsset{},
		}},
		FeeAsset:  proto.OptionalAsset{},
		Fee:       900000,
		Timestamp: 1564703444249,
	}

	inv, _ = invocationToObject(4, proto.MainNetScheme, tx)

	firstScript = "AAIFAAAAAAAAAAQIAhIAAAAAAAAAAAEAAAABaQEAAAADZm9vAAAAAAQAAAACYjEJAAPvAAAAAQUAAAAEdGhpcwQAAAADb2IxCQAD7wAAAAEJAQAAAAdBZGRyZXNzAAAAAQEAAAAaAVdJsioL51Kb50MIIvwpqY4PL2gvI9DKCssDAwkAAAAAAAACBQAAAAJiMQUAAAACYjEJAAAAAAAAAgUAAAADb2IxBQAAAANvYjEHBAAAAAFyCQAD/AAAAAQJAQAAAAdBZGRyZXNzAAAAAQEAAAAaAVdJsioL51Kb50MIIvwpqY4PL2gvI9DKCssCAAAAA2JhcgkABEwAAAACCAUAAAAEdGhpcwAAAAVieXRlcwUAAAADbmlsCQAETAAAAAIJAQAAAA9BdHRhY2hlZFBheW1lbnQAAAACBQAAAAR1bml0AAAAAAAAAAARBQAAAANuaWwDCQAAAAAAAAIFAAAAAXIAAAAAAAAAABEEAAAABGRhdGEJAQAAABFAZXh0ck5hdGl2ZSgxMDUwKQAAAAIJAQAAAAdBZGRyZXNzAAAAAQEAAAAaAVdJsioL51Kb50MIIvwpqY4PL2gvI9DKCssCAAAAA2JhcgQAAAACYjIJAAPvAAAAAQUAAAAEdGhpcwQAAAADb2IyCQAD7wAAAAEJAQAAAAdBZGRyZXNzAAAAAQEAAAAaAVdJsioL51Kb50MIIvwpqY4PL2gvI9DKCssDCQAAAAAAAAIFAAAABGRhdGEAAAAAAAAAAAEDAwkAAAAAAAACCQAAZAAAAAIIBQAAAANvYjEAAAAHcmVndWxhcgAAAAAAAAAADggFAAAAA29iMgAAAAdyZWd1bGFyCQAAAAAAAAIIBQAAAAJiMQAAAAdyZWd1bGFyCQAAZAAAAAIIBQAAAAJiMgAAAAdyZWd1bGFyAAAAAAAAAAAOBwkABEwAAAACCQEAAAAMSW50ZWdlckVudHJ5AAAAAgIAAAADa2V5AAAAAAAAAAABBQAAAANuaWwJAAACAAAAAQIAAAAUQmFsYW5jZSBjaGVjayBmYWlsZWQJAAACAAAAAQIAAAAJQmFkIHN0YXRlCQAAAgAAAAECAAAAEkJhZCByZXR1cm5lZCB2YWx1ZQkAAAIAAAABAgAAAAlJbXBvc2libGUAAAAAjMpPSg=="
	secondScript = "AAIFAAAAAAAAAAcIAhIDCgECAAAAAAAAAAEAAAABaQEAAAADYmFyAAAAAQAAAAFhCQAFFAAAAAIJAARMAAAAAgkBAAAADEludGVnZXJFbnRyeQAAAAICAAAAA2JhcgAAAAAAAAAAAQkABEwAAAACCQEAAAAOU2NyaXB0VHJhbnNmZXIAAAADCQEAAAAHQWRkcmVzcwAAAAEFAAAAAWEAAAAAAAAAAAMFAAAABHVuaXQFAAAAA25pbAAAAAAAAAAAEQAAAAAyrXjp"

	id = bytes.Repeat([]byte{0}, 32)

	expectedTransferWrites := []*proto.TransferScriptAction{
		{Sender: &addrPK, Recipient: recipientCallable, Amount: 17, Asset: proto.OptionalAsset{}},
		{Sender: &addressCallablePK, Recipient: recipient, Amount: 3, Asset: proto.OptionalAsset{}},
	}

	expectedDataEntryWrites := []*proto.DataEntryScriptAction{

		{Entry: &proto.IntegerDataEntry{Key: "bar", Value: 1}, Sender: &addressCallablePK},
		{Entry: &proto.IntegerDataEntry{Key: "key", Value: 1}},
	}

	smartState := smartStateDappFromDapp

	thisAddress = addr

	env := envDappFromDapp

	NewWrappedSt := initWrappedState(smartState(), env)
	wrappedSt = *NewWrappedSt

	err = AddWavesToSender(senderAddress, 10000, proto.OptionalAsset{})
	require.NoError(t, err)
	err = AddExternalPayments(tx.Payments, tx.SenderPK)
	require.NoError(t, err)

	src, err := base64.StdEncoding.DecodeString(firstScript)
	require.NoError(t, err)

	tree, err := Parse(src)
	require.NoError(t, err)
	assert.NotNil(t, tree)

	res, err := CallFunction(env, tree, "foo", proto.Arguments{})

	require.NoError(t, err)
	r, ok := res.(DAppResult)
	require.True(t, ok)
	require.True(t, r.res)

	sr, err := proto.NewScriptResult(r.actions, proto.ScriptErrorMessage{})
	require.NoError(t, err)

	expectedActionsResult := &proto.ScriptResult{
		DataEntries:  expectedDataEntryWrites,
		Transfers:    expectedTransferWrites,
		Issues:       make([]*proto.IssueScriptAction, 0),
		Reissues:     make([]*proto.ReissueScriptAction, 0),
		Burns:        make([]*proto.BurnScriptAction, 0),
		Sponsorships: make([]*proto.SponsorshipScriptAction, 0),
		Leases:       make([]*proto.LeaseScriptAction, 0),
		LeaseCancels: make([]*proto.LeaseCancelScriptAction, 0),
	}
	assert.Equal(t, expectedActionsResult, sr)

	expectedDiffResult := initWrappedState(smartState(), env).diff

	balanceMain := diffBalance{asset: proto.OptionalAsset{}, regular: 9986, effectiveHistory: []int64{10000, 9986}}
	balanceSender := diffBalance{regular: 0, leaseOut: 0, asset: proto.OptionalAsset{}}
	balanceCallable := diffBalance{asset: proto.OptionalAsset{}, regular: 14, effectiveHistory: []int64{0, 14}}
	intEntry := proto.IntegerDataEntry{Key: "bar", Value: 1}
	expectedDiffResult.dataEntries.diffInteger["bar"+addressCallable.String()] = intEntry
	expectedDiffResult.balances[addressCallable.String()+proto.NewOptionalAssetWaves().String()] = balanceCallable
	expectedDiffResult.balances[senderAddress.String()+proto.OptionalAsset{}.String()] = balanceSender
	expectedDiffResult.balances[addr.String()+proto.NewOptionalAssetWaves().String()] = balanceMain

	assert.Equal(t, expectedDiffResult.dataEntries, wrappedSt.diff.dataEntries)
	assert.Equal(t, expectedDiffResult.balances, wrappedSt.diff.balances)

	tearDownDappFromDapp()
}

func TestInvokeDAppFromDAppScript3(t *testing.T) {

	/* script 1
	{-# STDLIB_VERSION 5 #-}
	{-# CONTENT_TYPE DAPP #-}
	{-#SCRIPT_TYPE ACCOUNT#-}

	 @Callable(i)
	 func foo() = {
	  let b1 = wavesBalance(this)
	  let ob1 = wavesBalance(Address(base58'3P8eZVKS7a4troGckytxaefLAi9w7P5aMna'))
	  if b1 == b1 && ob1 == ob1
	  then
	    let r = Invoke(Address(base58'3P8eZVKS7a4troGckytxaefLAi9w7P5aMna'), "bar", [this.bytes], [AttachedPayment(unit, 17)])
	    if r == 17
	    then
	     let data = getIntegerValue(Address(base58'3P8eZVKS7a4troGckytxaefLAi9w7P5aMna'), "bar")
	     let b2 = wavesBalance(this)
	     let ob2 = wavesBalance(Address(base58'3P8eZVKS7a4troGckytxaefLAi9w7P5aMna'))
	     if data == 1
	     then
	      if ob1.regular+14 == ob2.regular && b1.regular == b2.regular+14
	      then
	       let r1 = Invoke(Address(base58'3P8eZVKS7a4troGckytxaefLAi9w7P5aMna'), "bar", [this.bytes], [AttachedPayment(unit, 18)])
	       if r1 == r1
	       then
	        let b3 = wavesBalance(this)
	        let ob3 = wavesBalance(Address(base58'3P8eZVKS7a4troGckytxaefLAi9w7P5aMna'))
	        if ob2.regular+15 == ob3.regular && b2.regular == b3.regular+15
	        then
	         [
	          IntegerEntry("key", 1)
	         ]
	        else
	         throw("Bad balance after second invoke")
	      else
	       throw("Imposible")
	     else
	      throw("Balance check failed")
	    else
	     throw("Bad state")
	  else
	   throw("Bad returned value")
	   else
	    throw("Imposible")
	 }
	*/

	/*
		script2

		{-# STDLIB_VERSION 5 #-}
		{-# CONTENT_TYPE DAPP #-}
		{-#SCRIPT_TYPE ACCOUNT#-}

		@Callable(i)
		func bar(a: ByteVector) = {
		    ([IntegerEntry("bar", 1), ScriptTransfer(Address(a), 3, unit)], 17)
		}
	*/
	txID, err := crypto.NewDigestFromBase58("46R51i3ATxvYbrLJVWpAG3hZuznXtgEobRW6XSZ9MP6f")
	require.NoError(t, err)
	proof, err := crypto.NewSignatureFromBase58("5MriXpPgobRfNHqYx3vSjrZkDdzDrRF6krgvJp1FRvo2qTyk1KB913Nk1H2hWyKPDzL6pV1y8AWREHdQMGStCBuF")
	require.NoError(t, err)
	proofs := proto.NewProofs()
	proofs.Proofs = []proto.B58Bytes{proof[:]}
	sender, err := crypto.NewPublicKeyFromBase58("APg7QwJSx6naBUPnGYM2vvsJxQcpYabcbzkNJoMUXLai")
	require.NoError(t, err)
	senderAddress, err := proto.NewAddressFromPublicKey(proto.MainNetScheme, sender)
	require.NoError(t, err)

	addr, err = proto.NewAddressFromString("3PFpqr7wTCBu68sSqU7vVv9pttYRjQjGFbv")
	require.NoError(t, err)
	recipient := proto.NewRecipientFromAddress(addr)
	addrPK, err = smartStateDappFromDapp().NewestScriptPKByAddr(addr)
	require.NoError(t, err)

	addressCallable, err = proto.NewAddressFromString("3P8eZVKS7a4troGckytxaefLAi9w7P5aMna")
	require.NoError(t, err)
	recipientCallable := proto.NewRecipientFromAddress(addressCallable)
	addressCallablePK, err = smartStateDappFromDapp().NewestScriptPKByAddr(addressCallable)
	require.NoError(t, err)

	arguments := proto.Arguments{}
	arguments.Append(&proto.StringArgument{Value: "B9spbWQ1rk7YqJUFjW8mLHw6cRcngyh7G9YgRuyFtLv6"})

	call := proto.FunctionCall{
		Default:   false,
		Name:      "cancel",
		Arguments: arguments,
	}
	tx = &proto.InvokeScriptWithProofs{
		Type:            proto.InvokeScriptTransaction,
		Version:         1,
		ID:              &txID,
		Proofs:          proofs,
		ChainID:         proto.MainNetScheme,
		SenderPK:        sender,
		ScriptRecipient: recipient,
		FunctionCall:    call,
		Payments: proto.ScriptPayments{proto.ScriptPayment{
			Amount: 10000,
			Asset:  proto.OptionalAsset{},
		}},
		FeeAsset:  proto.OptionalAsset{},
		Fee:       900000,
		Timestamp: 1564703444249,
	}

	inv, _ = invocationToObject(4, proto.MainNetScheme, tx)

	firstScript = "AAIFAAAAAAAAAAQIAhIAAAAAAAAAAAEAAAABaQEAAAADZm9vAAAAAAQAAAACYjEJAAPvAAAAAQUAAAAEdGhpcwQAAAADb2IxCQAD7wAAAAEJAQAAAAdBZGRyZXNzAAAAAQEAAAAaAVdJsioL51Kb50MIIvwpqY4PL2gvI9DKCssDAwkAAAAAAAACBQAAAAJiMQUAAAACYjEJAAAAAAAAAgUAAAADb2IxBQAAAANvYjEHBAAAAAFyCQAD/AAAAAQJAQAAAAdBZGRyZXNzAAAAAQEAAAAaAVdJsioL51Kb50MIIvwpqY4PL2gvI9DKCssCAAAAA2JhcgkABEwAAAACCAUAAAAEdGhpcwAAAAVieXRlcwUAAAADbmlsCQAETAAAAAIJAQAAAA9BdHRhY2hlZFBheW1lbnQAAAACBQAAAAR1bml0AAAAAAAAAAARBQAAAANuaWwDCQAAAAAAAAIFAAAAAXIAAAAAAAAAABEEAAAABGRhdGEJAQAAABFAZXh0ck5hdGl2ZSgxMDUwKQAAAAIJAQAAAAdBZGRyZXNzAAAAAQEAAAAaAVdJsioL51Kb50MIIvwpqY4PL2gvI9DKCssCAAAAA2JhcgQAAAACYjIJAAPvAAAAAQUAAAAEdGhpcwQAAAADb2IyCQAD7wAAAAEJAQAAAAdBZGRyZXNzAAAAAQEAAAAaAVdJsioL51Kb50MIIvwpqY4PL2gvI9DKCssDCQAAAAAAAAIFAAAABGRhdGEAAAAAAAAAAAEDAwkAAAAAAAACCQAAZAAAAAIIBQAAAANvYjEAAAAHcmVndWxhcgAAAAAAAAAADggFAAAAA29iMgAAAAdyZWd1bGFyCQAAAAAAAAIIBQAAAAJiMQAAAAdyZWd1bGFyCQAAZAAAAAIIBQAAAAJiMgAAAAdyZWd1bGFyAAAAAAAAAAAOBwQAAAACcjEJAAP8AAAABAkBAAAAB0FkZHJlc3MAAAABAQAAABoBV0myKgvnUpvnQwgi/Cmpjg8vaC8j0MoKywIAAAADYmFyCQAETAAAAAIIBQAAAAR0aGlzAAAABWJ5dGVzBQAAAANuaWwJAARMAAAAAgkBAAAAD0F0dGFjaGVkUGF5bWVudAAAAAIFAAAABHVuaXQAAAAAAAAAABIFAAAAA25pbAMJAAAAAAAAAgUAAAACcjEFAAAAAnIxBAAAAAJiMwkAA+8AAAABBQAAAAR0aGlzBAAAAANvYjMJAAPvAAAAAQkBAAAAB0FkZHJlc3MAAAABAQAAABoBV0myKgvnUpvnQwgi/Cmpjg8vaC8j0MoKywMDCQAAAAAAAAIJAABkAAAAAggFAAAAA29iMgAAAAdyZWd1bGFyAAAAAAAAAAAPCAUAAAADb2IzAAAAB3JlZ3VsYXIJAAAAAAAAAggFAAAAAmIyAAAAB3JlZ3VsYXIJAABkAAAAAggFAAAAAmIzAAAAB3JlZ3VsYXIAAAAAAAAAAA8HCQAETAAAAAIJAQAAAAxJbnRlZ2VyRW50cnkAAAACAgAAAANrZXkAAAAAAAAAAAEFAAAAA25pbAkAAAIAAAABAgAAAB9CYWQgYmFsYW5jZSBhZnRlciBzZWNvbmQgaW52b2tlCQAAAgAAAAECAAAACUltcG9zaWJsZQkAAAIAAAABAgAAABRCYWxhbmNlIGNoZWNrIGZhaWxlZAkAAAIAAAABAgAAAAlCYWQgc3RhdGUJAAACAAAAAQIAAAASQmFkIHJldHVybmVkIHZhbHVlCQAAAgAAAAECAAAACUltcG9zaWJsZQAAAABDUPNk"
	secondScript = "AAIFAAAAAAAAAAcIAhIDCgECAAAAAAAAAAEAAAABaQEAAAADYmFyAAAAAQAAAAFhCQAFFAAAAAIJAARMAAAAAgkBAAAADEludGVnZXJFbnRyeQAAAAICAAAAA2JhcgAAAAAAAAAAAQkABEwAAAACCQEAAAAOU2NyaXB0VHJhbnNmZXIAAAADCQEAAAAHQWRkcmVzcwAAAAEFAAAAAWEAAAAAAAAAAAMFAAAABHVuaXQFAAAAA25pbAAAAAAAAAAAEQAAAAAyrXjp"

	id = bytes.Repeat([]byte{0}, 32)

	expectedDataEntryWrites := []*proto.DataEntryScriptAction{
		{Entry: &proto.IntegerDataEntry{Key: "bar", Value: 1}, Sender: &addressCallablePK},
		{Entry: &proto.IntegerDataEntry{Key: "bar", Value: 1}, Sender: &addressCallablePK},
		{Entry: &proto.IntegerDataEntry{Key: "key", Value: 1}},
	}

	expectedTransferWrites := []*proto.TransferScriptAction{
		{Sender: &addrPK, Recipient: recipientCallable, Amount: 17, Asset: proto.OptionalAsset{}},
		{Sender: &addressCallablePK, Recipient: recipient, Amount: 3, Asset: proto.OptionalAsset{}},
		{Sender: &addrPK, Recipient: recipientCallable, Amount: 18, Asset: proto.OptionalAsset{}},
		{Sender: &addressCallablePK, Recipient: recipient, Amount: 3, Asset: proto.OptionalAsset{}},
	}

	smartState := smartStateDappFromDapp

	thisAddress = addr

	env := envDappFromDapp

	NewWrappedSt := initWrappedState(smartState(), env)
	wrappedSt = *NewWrappedSt

	err = AddWavesToSender(senderAddress, 10000, proto.OptionalAsset{})
	require.NoError(t, err)
	err = AddExternalPayments(tx.Payments, tx.SenderPK)
	require.NoError(t, err)

	src, err := base64.StdEncoding.DecodeString(firstScript)
	require.NoError(t, err)

	tree, err := Parse(src)
	require.NoError(t, err)
	assert.NotNil(t, tree)

	res, err := CallFunction(env, tree, "foo", proto.Arguments{})

	require.NoError(t, err)
	r, ok := res.(DAppResult)
	require.True(t, ok)
	require.True(t, r.res)

	sr, err := proto.NewScriptResult(r.actions, proto.ScriptErrorMessage{})
	require.NoError(t, err)

	expectedActionsResult := &proto.ScriptResult{
		DataEntries:  expectedDataEntryWrites,
		Transfers:    expectedTransferWrites,
		Issues:       make([]*proto.IssueScriptAction, 0),
		Reissues:     make([]*proto.ReissueScriptAction, 0),
		Burns:        make([]*proto.BurnScriptAction, 0),
		Sponsorships: make([]*proto.SponsorshipScriptAction, 0),
		Leases:       make([]*proto.LeaseScriptAction, 0),
		LeaseCancels: make([]*proto.LeaseCancelScriptAction, 0),
	}
	assert.Equal(t, expectedActionsResult, sr)

	expectedDiffResult := initWrappedState(smartState(), env).diff

	balanceMain := diffBalance{asset: proto.OptionalAsset{}, regular: 9971, effectiveHistory: []int64{10000, 9986, 9971}}
	balanceSender := diffBalance{regular: 0, leaseOut: 0, asset: proto.OptionalAsset{}}
	balanceCallable := diffBalance{asset: proto.OptionalAsset{}, regular: 29, effectiveHistory: []int64{0, 14, 29}}
	intEntry := proto.IntegerDataEntry{Key: "bar", Value: 1}
	expectedDiffResult.dataEntries.diffInteger["bar"+addressCallable.String()] = intEntry
	expectedDiffResult.balances[addr.String()+proto.OptionalAsset{}.String()] = balanceMain
	expectedDiffResult.balances[senderAddress.String()+proto.OptionalAsset{}.String()] = balanceSender
	expectedDiffResult.balances[addressCallable.String()+proto.OptionalAsset{}.String()] = balanceCallable

	assert.Equal(t, expectedDiffResult.dataEntries, wrappedSt.diff.dataEntries)
	assert.Equal(t, expectedDiffResult.balances, wrappedSt.diff.balances)

	tearDownDappFromDapp()
}

//TODO change this test from Invoke to ReentrantInvoke
//func TestInvokeDAppFromDAppScript4(t *testing.T) {
//
//	/* script 1
//	{-# STDLIB_VERSION 5 #-}
//	{-# CONTENT_TYPE DAPP #-}
//	{-#SCRIPT_TYPE ACCOUNT#-}
//
//	 @Callable(i)
//	 func back() = {
//	   [IntegerEntry("key", 0), ScriptTransfer(Address(base58'3P8eZVKS7a4troGckytxaefLAi9w7P5aMna'), 2, unit)]
//	 }
//
//	 @Callable(i)
//	 func foo() = {
//	  let b1 = wavesBalance(this)
//	  let ob1 = wavesBalance(Address(base58'3P8eZVKS7a4troGckytxaefLAi9w7P5aMna'))
//	  if b1 == b1 && ob1 == ob1
//	  then
//	    let r = Invoke(Address(base58'3P8eZVKS7a4troGckytxaefLAi9w7P5aMna'), "bar", [this.bytes], [AttachedPayment(unit, 17)])
//	    if r == 17
//	    then
//	     let data = getIntegerValue(Address(base58'3P8eZVKS7a4troGckytxaefLAi9w7P5aMna'), "bar")
//	     let tdata = getIntegerValue(this, "key")
//	     let b2 = wavesBalance(this)
//	     let ob2 = wavesBalance(Address(base58'3P8eZVKS7a4troGckytxaefLAi9w7P5aMna'))
//	     if data == 1 && tdata == 0
//	     then
//	      if ob1.regular+16 == ob2.regular && b1.regular == b2.regular+16
//	      then
//	       [
//	        IntegerEntry("key", 1)
//	       ]
//	      else
//	       throw("Balance check failed")
//	    else
//	     throw("Bad state")
//	   else
//	    throw("Bad returned value")
//	  else
//	   throw("Imposible")
//	 }
//	*/
//
//	/*
//			script2
//		{-# STDLIB_VERSION 5 #-}
//		{-# CONTENT_TYPE DAPP #-}
//		{-#SCRIPT_TYPE ACCOUNT#-}
//
//		 @Callable(i)
//		 func bar(a: ByteVector) = {
//		   let r = Invoke(Address(a), "back", [], [])
//		   if r == r
//		   then
//		    ([IntegerEntry("bar", 1), ScriptTransfer(Address(a), 3, unit)], 17)
//		   else
//		    throw("Imposible")
//		 }
//
//	*/
//	txID, err := crypto.NewDigestFromBase58("46R51i3ATxvYbrLJVWpAG3hZuznXtgEobRW6XSZ9MP6f")
//	require.NoError(t, err)
//	proof, err := crypto.NewSignatureFromBase58("5MriXpPgobRfNHqYx3vSjrZkDdzDrRF6krgvJp1FRvo2qTyk1KB913Nk1H2hWyKPDzL6pV1y8AWREHdQMGStCBuF")
//	require.NoError(t, err)
//	proofs := proto.NewProofs()
//	proofs.Proofs = []proto.B58Bytes{proof[:]}
//	sender, err := crypto.NewPublicKeyFromBase58("APg7QwJSx6naBUPnGYM2vvsJxQcpYabcbzkNJoMUXLai")
//	require.NoError(t, err)
//	senderAddress, err := proto.NewAddressFromPublicKey(proto.MainNetScheme, sender)
//	require.NoError(t, err)
//
//	addr, err = proto.NewAddressFromString("3PFpqr7wTCBu68sSqU7vVv9pttYRjQjGFbv")
//	require.NoError(t, err)
//	recipient := proto.NewRecipientFromAddress(addr)
//	addrPK, err = smartStateDappFromDapp().NewestScriptPKByAddr(addr, false)
//	require.NoError(t, err)
//
//	addressCallable, err = proto.NewAddressFromString("3P8eZVKS7a4troGckytxaefLAi9w7P5aMna")
//	require.NoError(t, err)
//	recipientCallable := proto.NewRecipientFromAddress(addressCallable)
//	addressCallablePK, err = smartStateDappFromDapp().NewestScriptPKByAddr(addressCallable, false)
//	require.NoError(t, err)
//
//	arguments := proto.Arguments{}
//	arguments.Append(&proto.StringArgument{Value: "B9spbWQ1rk7YqJUFjW8mLHw6cRcngyh7G9YgRuyFtLv6"})
//
//	call := proto.FunctionCall{
//		Default:   false,
//		Name:      "cancel",
//		Arguments: arguments,
//	}
//	tx = &proto.InvokeScriptWithProofs{
//		Type:            proto.InvokeScriptTransaction,
//		Version:         1,
//		ID:              &txID,
//		Proofs:          proofs,
//		ChainID:         proto.MainNetScheme,
//		SenderPK:        sender,
//		ScriptRecipient: recipient,
//		FunctionCall:    call,
//		Payments: proto.ScriptPayments{proto.ScriptPayment{
//			Amount: 10000,
//			Asset:  proto.OptionalAsset{},
//		}},
//		FeeAsset:  proto.OptionalAsset{},
//		Fee:       900000,
//		Timestamp: 1564703444249,
//	}
//	inv, _ = invocationToObject(4, proto.MainNetScheme, tx)
//
//	firstScript = "AAIFAAAAAAAAAAYIAhIAEgAAAAAAAAAAAgAAAAFpAQAAAARiYWNrAAAAAAkABEwAAAACCQEAAAAMSW50ZWdlckVudHJ5AAAAAgIAAAADa2V5AAAAAAAAAAAACQAETAAAAAIJAQAAAA5TY3JpcHRUcmFuc2ZlcgAAAAMJAQAAAAdBZGRyZXNzAAAAAQEAAAAaAVdJsioL51Kb50MIIvwpqY4PL2gvI9DKCssAAAAAAAAAAAIFAAAABHVuaXQFAAAAA25pbAAAAAFpAQAAAANmb28AAAAABAAAAAJiMQkAA+8AAAABBQAAAAR0aGlzBAAAAANvYjEJAAPvAAAAAQkBAAAAB0FkZHJlc3MAAAABAQAAABoBV0myKgvnUpvnQwgi/Cmpjg8vaC8j0MoKywMDCQAAAAAAAAIFAAAAAmIxBQAAAAJiMQkAAAAAAAACBQAAAANvYjEFAAAAA29iMQcEAAAAAXIJAAP8AAAABAkBAAAAB0FkZHJlc3MAAAABAQAAABoBV0myKgvnUpvnQwgi/Cmpjg8vaC8j0MoKywIAAAADYmFyCQAETAAAAAIIBQAAAAR0aGlzAAAABWJ5dGVzBQAAAANuaWwJAARMAAAAAgkBAAAAD0F0dGFjaGVkUGF5bWVudAAAAAIFAAAABHVuaXQAAAAAAAAAABEFAAAAA25pbAMJAAAAAAAAAgUAAAABcgAAAAAAAAAAEQQAAAAEZGF0YQkBAAAAEUBleHRyTmF0aXZlKDEwNTApAAAAAgkBAAAAB0FkZHJlc3MAAAABAQAAABoBV0myKgvnUpvnQwgi/Cmpjg8vaC8j0MoKywIAAAADYmFyBAAAAAV0ZGF0YQkBAAAAEUBleHRyTmF0aXZlKDEwNTApAAAAAgUAAAAEdGhpcwIAAAADa2V5BAAAAAJiMgkAA+8AAAABBQAAAAR0aGlzBAAAAANvYjIJAAPvAAAAAQkBAAAAB0FkZHJlc3MAAAABAQAAABoBV0myKgvnUpvnQwgi/Cmpjg8vaC8j0MoKywMDCQAAAAAAAAIFAAAABGRhdGEAAAAAAAAAAAEJAAAAAAAAAgUAAAAFdGRhdGEAAAAAAAAAAAAHAwMJAAAAAAAAAgkAAGQAAAACCAUAAAADb2IxAAAAB3JlZ3VsYXIAAAAAAAAAABAIBQAAAANvYjIAAAAHcmVndWxhcgkAAAAAAAACCAUAAAACYjEAAAAHcmVndWxhcgkAAGQAAAACCAUAAAACYjIAAAAHcmVndWxhcgAAAAAAAAAAEAcJAARMAAAAAgkBAAAADEludGVnZXJFbnRyeQAAAAICAAAAA2tleQAAAAAAAAAAAQUAAAADbmlsCQAAAgAAAAECAAAAFEJhbGFuY2UgY2hlY2sgZmFpbGVkCQAAAgAAAAECAAAACUJhZCBzdGF0ZQkAAAIAAAABAgAAABJCYWQgcmV0dXJuZWQgdmFsdWUJAAACAAAAAQIAAAAJSW1wb3NpYmxlAAAAAOgXYAY="
//	secondScript = "AAIFAAAAAAAAAAcIAhIDCgECAAAAAAAAAAEAAAABaQEAAAADYmFyAAAAAQAAAAFhBAAAAAFyCQAD/AAAAAQJAQAAAAdBZGRyZXNzAAAAAQUAAAABYQIAAAAEYmFjawUAAAADbmlsBQAAAANuaWwDCQAAAAAAAAIFAAAAAXIFAAAAAXIJAAUUAAAAAgkABEwAAAACCQEAAAAMSW50ZWdlckVudHJ5AAAAAgIAAAADYmFyAAAAAAAAAAABCQAETAAAAAIJAQAAAA5TY3JpcHRUcmFuc2ZlcgAAAAMJAQAAAAdBZGRyZXNzAAAAAQUAAAABYQAAAAAAAAAAAwUAAAAEdW5pdAUAAAADbmlsAAAAAAAAAAARCQAAAgAAAAECAAAACUltcG9zaWJsZQAAAACf+Ofn"
//
//	id = bytes.Repeat([]byte{0}, 32)
//
//	expectedDataEntryWrites := []*proto.DataEntryScriptAction{
//		{Entry: &proto.IntegerDataEntry{Key: "key", Value: 0}, Sender: &addrPK},
//		{Entry: &proto.IntegerDataEntry{Key: "bar", Value: 1}, Sender: &addressCallablePK},
//		{Entry: &proto.IntegerDataEntry{Key: "key", Value: 1}},
//	}
//
//	expectedTransferWrites := []*proto.TransferScriptAction{
//		{Sender: &addrPK, Recipient: recipientCallable, Amount: 17, Asset: proto.OptionalAsset{}},
//		{Sender: &addrPK, Recipient: recipientCallable, Amount: 2, Asset: proto.OptionalAsset{}},
//		{Sender: &addressCallablePK, Recipient: recipient, Amount: 3, Asset: proto.OptionalAsset{}},
//	}
//
//	smartState := smartStateDappFromDapp
//
//	thisAddress = addr
//
//	env := envDappFromDapp
//
//	NewWrappedSt := initWrappedState(smartState(), env)
//	wrappedSt = *NewWrappedSt
//
//	err = AddWavesToSender(senderAddress, 10000, proto.OptionalAsset{})
//	require.NoError(t, err)
//	err = AddExternalPayments(tx.Payments, tx.SenderPK)
//	require.NoError(t, err)
//
//	src, err := base64.StdEncoding.DecodeString(firstScript)
//	require.NoError(t, err)
//
//	tree, err := Parse(src)
//	require.NoError(t, err)
//	assert.NotNil(t, tree)
//
//	res, err := CallFunction(env, tree, "foo", proto.Arguments{})
//
//	require.NoError(t, err)
//	r, ok := res.(DAppResult)
//	require.True(t, ok)
//	require.True(t, r.res)
//
//	sr, err := proto.NewScriptResult(r.actions, proto.ScriptErrorMessage{})
//	require.NoError(t, err)
//
//	expectedActionsResult := &proto.ScriptResult{
//		DataEntries:  expectedDataEntryWrites,
//		Transfers:    expectedTransferWrites,
//		Issues:       make([]*proto.IssueScriptAction, 0),
//		Reissues:     make([]*proto.ReissueScriptAction, 0),
//		Burns:        make([]*proto.BurnScriptAction, 0),
//		Sponsorships: make([]*proto.SponsorshipScriptAction, 0),
//		Leases:       make([]*proto.LeaseScriptAction, 0),
//		LeaseCancels: make([]*proto.LeaseCancelScriptAction, 0),
//	}
//	assert.Equal(t, expectedActionsResult, sr)
//
//	expectedDiffResult := initWrappedState(smartState(), env).diff
//
//	balanceMain := diffBalance{asset: proto.OptionalAsset{}, regular: 9984, effectiveHistory: []int64{10000, 9984}}
//	balanceSender := diffBalance{asset: proto.OptionalAsset{}, regular: 0}
//	balanceCallable := diffBalance{asset: proto.OptionalAsset{}, regular: 16, effectiveHistory: []int64{0, 16}}
//	intEntry1 := proto.IntegerDataEntry{Key: "key", Value: 0}
//	intEntry2 := proto.IntegerDataEntry{Key: "bar", Value: 1}
//	expectedDiffResult.dataEntries.diffInteger["key"+addr.String()] = intEntry1
//	expectedDiffResult.dataEntries.diffInteger["bar"+addressCallable.String()] = intEntry2
//	expectedDiffResult.balances[addr.String()+proto.OptionalAsset{}.String()] = balanceMain
//	expectedDiffResult.balances[senderAddress.String()+proto.OptionalAsset{}.String()] = balanceSender
//	expectedDiffResult.balances[addressCallable.String()+proto.OptionalAsset{}.String()] = balanceCallable
//
//	assert.Equal(t, expectedDiffResult.dataEntries, wrappedSt.diff.dataEntries)
//	assert.Equal(t, expectedDiffResult.balances, wrappedSt.diff.balances)
//
//	tearDownDappFromDapp()
//}

func TestNegativeCycleNewInvokeDAppFromDAppScript4(t *testing.T) {

	/* script 1
	{-# STDLIB_VERSION 5 #-}
	{-# CONTENT_TYPE DAPP #-}
	{-#SCRIPT_TYPE ACCOUNT#-}

	 @Callable(i)
	 func back() = {
	   [IntegerEntry("key", 0), ScriptTransfer(Address(base58'3P8eZVKS7a4troGckytxaefLAi9w7P5aMna'), 2, unit)]
	 }

	 @Callable(i)
	 func foo() = {
	  let b1 = wavesBalance(this)
	  let ob1 = wavesBalance(Address(base58'3P8eZVKS7a4troGckytxaefLAi9w7P5aMna'))
	  if b1 == b1 && ob1 == ob1
	  then
	    let r = Invoke(Address(base58'3P8eZVKS7a4troGckytxaefLAi9w7P5aMna'), "bar", [this.bytes], [AttachedPayment(unit, 17)])
	    if r == 17
	    then
	     let data = getIntegerValue(Address(base58'3P8eZVKS7a4troGckytxaefLAi9w7P5aMna'), "bar")
	     let tdata = getIntegerValue(this, "key")
	     let b2 = wavesBalance(this)
	     let ob2 = wavesBalance(Address(base58'3P8eZVKS7a4troGckytxaefLAi9w7P5aMna'))
	     if data == 1 && tdata == 0
	     then
	      if ob1.regular+16 == ob2.regular && b1.regular == b2.regular+16
	      then
	       [
	        IntegerEntry("key", 1)
	       ]
	      else
	       throw("Balance check failed")
	    else
	     throw("Bad state")
	   else
	    throw("Bad returned value")
	  else
	   throw("Imposible")
	 }
	*/

	/*
			script2
		{-# STDLIB_VERSION 5 #-}
		{-# CONTENT_TYPE DAPP #-}
		{-#SCRIPT_TYPE ACCOUNT#-}

		 @Callable(i)
		 func bar(a: ByteVector) = {
		   let r = Invoke(Address(a), "back", [], [])
		   if r == r
		   then
		    ([IntegerEntry("bar", 1), ScriptTransfer(Address(a), 3, unit)], 17)
		   else
		    throw("Imposible")
		 }


	*/
	txID, err := crypto.NewDigestFromBase58("46R51i3ATxvYbrLJVWpAG3hZuznXtgEobRW6XSZ9MP6f")
	require.NoError(t, err)
	proof, err := crypto.NewSignatureFromBase58("5MriXpPgobRfNHqYx3vSjrZkDdzDrRF6krgvJp1FRvo2qTyk1KB913Nk1H2hWyKPDzL6pV1y8AWREHdQMGStCBuF")
	require.NoError(t, err)
	proofs := proto.NewProofs()
	proofs.Proofs = []proto.B58Bytes{proof[:]}
	sender, err := crypto.NewPublicKeyFromBase58("APg7QwJSx6naBUPnGYM2vvsJxQcpYabcbzkNJoMUXLai")
	require.NoError(t, err)
	senderAddress, err := proto.NewAddressFromPublicKey(proto.MainNetScheme, sender)
	require.NoError(t, err)

	addr, err = proto.NewAddressFromString("3PFpqr7wTCBu68sSqU7vVv9pttYRjQjGFbv")
	require.NoError(t, err)
	recipient := proto.NewRecipientFromAddress(addr)
	addrPK, err = smartStateDappFromDapp().NewestScriptPKByAddr(addr)
	require.NoError(t, err)

	addressCallable, err = proto.NewAddressFromString("3P8eZVKS7a4troGckytxaefLAi9w7P5aMna")
	require.NoError(t, err)
	addressCallablePK, err = smartStateDappFromDapp().NewestScriptPKByAddr(addressCallable)
	require.NoError(t, err)

	arguments := proto.Arguments{}
	arguments.Append(&proto.StringArgument{Value: "B9spbWQ1rk7YqJUFjW8mLHw6cRcngyh7G9YgRuyFtLv6"})

	call := proto.FunctionCall{
		Default:   false,
		Name:      "cancel",
		Arguments: arguments,
	}
	tx = &proto.InvokeScriptWithProofs{
		Type:            proto.InvokeScriptTransaction,
		Version:         1,
		ID:              &txID,
		Proofs:          proofs,
		ChainID:         proto.MainNetScheme,
		SenderPK:        sender,
		ScriptRecipient: recipient,
		FunctionCall:    call,
		Payments: proto.ScriptPayments{proto.ScriptPayment{
			Amount: 10000,
			Asset:  proto.OptionalAsset{},
		}},
		FeeAsset:  proto.OptionalAsset{},
		Fee:       900000,
		Timestamp: 1564703444249,
	}
	inv, _ = invocationToObject(4, proto.MainNetScheme, tx)

	firstScript = "AAIFAAAAAAAAAAYIAhIAEgAAAAAAAAAAAgAAAAFpAQAAAARiYWNrAAAAAAkABEwAAAACCQEAAAAMSW50ZWdlckVudHJ5AAAAAgIAAAADa2V5AAAAAAAAAAAACQAETAAAAAIJAQAAAA5TY3JpcHRUcmFuc2ZlcgAAAAMJAQAAAAdBZGRyZXNzAAAAAQEAAAAaAVdJsioL51Kb50MIIvwpqY4PL2gvI9DKCssAAAAAAAAAAAIFAAAABHVuaXQFAAAAA25pbAAAAAFpAQAAAANmb28AAAAABAAAAAJiMQkAA+8AAAABBQAAAAR0aGlzBAAAAANvYjEJAAPvAAAAAQkBAAAAB0FkZHJlc3MAAAABAQAAABoBV0myKgvnUpvnQwgi/Cmpjg8vaC8j0MoKywMDCQAAAAAAAAIFAAAAAmIxBQAAAAJiMQkAAAAAAAACBQAAAANvYjEFAAAAA29iMQcEAAAAAXIJAAP8AAAABAkBAAAAB0FkZHJlc3MAAAABAQAAABoBV0myKgvnUpvnQwgi/Cmpjg8vaC8j0MoKywIAAAADYmFyCQAETAAAAAIIBQAAAAR0aGlzAAAABWJ5dGVzBQAAAANuaWwJAARMAAAAAgkBAAAAD0F0dGFjaGVkUGF5bWVudAAAAAIFAAAABHVuaXQAAAAAAAAAABEFAAAAA25pbAMJAAAAAAAAAgUAAAABcgAAAAAAAAAAEQQAAAAEZGF0YQkBAAAAEUBleHRyTmF0aXZlKDEwNTApAAAAAgkBAAAAB0FkZHJlc3MAAAABAQAAABoBV0myKgvnUpvnQwgi/Cmpjg8vaC8j0MoKywIAAAADYmFyBAAAAAV0ZGF0YQkBAAAAEUBleHRyTmF0aXZlKDEwNTApAAAAAgUAAAAEdGhpcwIAAAADa2V5BAAAAAJiMgkAA+8AAAABBQAAAAR0aGlzBAAAAANvYjIJAAPvAAAAAQkBAAAAB0FkZHJlc3MAAAABAQAAABoBV0myKgvnUpvnQwgi/Cmpjg8vaC8j0MoKywMDCQAAAAAAAAIFAAAABGRhdGEAAAAAAAAAAAEJAAAAAAAAAgUAAAAFdGRhdGEAAAAAAAAAAAAHAwMJAAAAAAAAAgkAAGQAAAACCAUAAAADb2IxAAAAB3JlZ3VsYXIAAAAAAAAAABAIBQAAAANvYjIAAAAHcmVndWxhcgkAAAAAAAACCAUAAAACYjEAAAAHcmVndWxhcgkAAGQAAAACCAUAAAACYjIAAAAHcmVndWxhcgAAAAAAAAAAEAcJAARMAAAAAgkBAAAADEludGVnZXJFbnRyeQAAAAICAAAAA2tleQAAAAAAAAAAAQUAAAADbmlsCQAAAgAAAAECAAAAFEJhbGFuY2UgY2hlY2sgZmFpbGVkCQAAAgAAAAECAAAACUJhZCBzdGF0ZQkAAAIAAAABAgAAABJCYWQgcmV0dXJuZWQgdmFsdWUJAAACAAAAAQIAAAAJSW1wb3NpYmxlAAAAAOgXYAY="
	secondScript = "AAIFAAAAAAAAAAcIAhIDCgECAAAAAAAAAAEAAAABaQEAAAADYmFyAAAAAQAAAAFhBAAAAAFyCQAD/AAAAAQJAQAAAAdBZGRyZXNzAAAAAQUAAAABYQIAAAAEYmFjawUAAAADbmlsBQAAAANuaWwDCQAAAAAAAAIFAAAAAXIFAAAAAXIJAAUUAAAAAgkABEwAAAACCQEAAAAMSW50ZWdlckVudHJ5AAAAAgIAAAADYmFyAAAAAAAAAAABCQAETAAAAAIJAQAAAA5TY3JpcHRUcmFuc2ZlcgAAAAMJAQAAAAdBZGRyZXNzAAAAAQUAAAABYQAAAAAAAAAAAwUAAAAEdW5pdAUAAAADbmlsAAAAAAAAAAARCQAAAgAAAAECAAAACUltcG9zaWJsZQAAAACf+Ofn"

	id = bytes.Repeat([]byte{0}, 32)

	smartState := smartStateDappFromDapp

	thisAddress = addr

	env := envDappFromDapp

	NewWrappedSt := initWrappedState(smartState(), env)
	wrappedSt = *NewWrappedSt

	err = AddWavesToSender(senderAddress, 10000, proto.OptionalAsset{})
	require.NoError(t, err)
	err = AddExternalPayments(tx.Payments, tx.SenderPK)
	require.NoError(t, err)

	src, err := base64.StdEncoding.DecodeString(firstScript)
	require.NoError(t, err)

	tree, err := Parse(src)
	require.NoError(t, err)
	assert.NotNil(t, tree)

	res, err := CallFunction(env, tree, "foo", proto.Arguments{})

	require.Error(t, err)
	r, ok := res.(DAppResult)
	require.False(t, ok)
	require.False(t, r.res)

	tearDownDappFromDapp()
}

//TODO change this test from Invoke to ReentrantInvoke
//func TestInvokeDAppFromDAppScript5(t *testing.T) {
//
//	/* script 1
//	{-# STDLIB_VERSION 5 #-}
//	{-# CONTENT_TYPE DAPP #-}
//	{-#SCRIPT_TYPE ACCOUNT#-}
//
//	 @Callable(i)
//	 func back() = {
//	   [ScriptTransfer(Address(base58'3P8eZVKS7a4troGckytxaefLAi9w7P5aMna'), 2, unit)]
//	 }
//
//	 @Callable(i)
//	 func foo() = {
//	  let b1 = wavesBalance(this)
//	  let ob1 = wavesBalance(Address(base58'3P8eZVKS7a4troGckytxaefLAi9w7P5aMna'))
//	  if b1 == b1 && ob1 == ob1
//	  then
//	    let r = Invoke(Address(base58'3P8eZVKS7a4troGckytxaefLAi9w7P5aMna'), "bar", [this.bytes], [AttachedPayment(unit, 17)])
//	    if r == 17
//	    then
//	     let data = getIntegerValue(Address(base58'3P8eZVKS7a4troGckytxaefLAi9w7P5aMna'), "bar")
//	     let b2 = wavesBalance(this)
//	     let ob2 = wavesBalance(Address(base58'3P8eZVKS7a4troGckytxaefLAi9w7P5aMna'))
//	     if data == 1
//	     then
//	      if ob1.regular+13 == ob2.regular && b1.regular == b2.regular+13
//	      then
//	       [
//	        IntegerEntry("key", 1)
//	       ]
//	      else
//	       throw("Balance check failed")
//	    else
//	     throw("Bad state")
//	   else
//	    throw("Bad returned value")
//	  else
//	   throw("Imposible")
//	 }
//	*/
//
//	/*
//			script2
//		{-# STDLIB_VERSION 5 #-}
//		{-# CONTENT_TYPE DAPP #-}
//		{-#SCRIPT_TYPE ACCOUNT#-}
//
//		 @Callable(i)
//		 func bar(a: ByteVector) = {
//		   let r = Invoke(Address(a), "back", [], [AttachedPayment(unit, 3)])
//		   if r == r
//		   then
//		    ([IntegerEntry("bar", 1), ScriptTransfer(Address(a), 3, unit)], 17)
//		   else
//		    throw("Imposible")
//		 }

//	*/
//	txID, err := crypto.NewDigestFromBase58("46R51i3ATxvYbrLJVWpAG3hZuznXtgEobRW6XSZ9MP6f")
//	require.NoError(t, err)
//	proof, err := crypto.NewSignatureFromBase58("5MriXpPgobRfNHqYx3vSjrZkDdzDrRF6krgvJp1FRvo2qTyk1KB913Nk1H2hWyKPDzL6pV1y8AWREHdQMGStCBuF")
//	require.NoError(t, err)
//	proofs := proto.NewProofs()
//	proofs.Proofs = []proto.B58Bytes{proof[:]}
//	sender, err := crypto.NewPublicKeyFromBase58("APg7QwJSx6naBUPnGYM2vvsJxQcpYabcbzkNJoMUXLai")
//	require.NoError(t, err)
//	senderAddress, err := proto.NewAddressFromPublicKey(proto.MainNetScheme, sender)
//	require.NoError(t, err)
//
//	addr, err = proto.NewAddressFromString("3PFpqr7wTCBu68sSqU7vVv9pttYRjQjGFbv")
//	require.NoError(t, err)
//	recipient := proto.NewRecipientFromAddress(addr)
//	addrPK, err = smartStateDappFromDapp().NewestScriptPKByAddr(addr, false)
//	require.NoError(t, err)
//
//	addressCallable, err = proto.NewAddressFromString("3P8eZVKS7a4troGckytxaefLAi9w7P5aMna")
//	require.NoError(t, err)
//	recipientCallable := proto.NewRecipientFromAddress(addressCallable)
//	addressCallablePK, err = smartStateDappFromDapp().NewestScriptPKByAddr(addressCallable, false)
//	require.NoError(t, err)
//
//	arguments := proto.Arguments{}
//	arguments.Append(&proto.StringArgument{Value: "B9spbWQ1rk7YqJUFjW8mLHw6cRcngyh7G9YgRuyFtLv6"})
//
//	call := proto.FunctionCall{
//		Default:   false,
//		Name:      "cancel",
//		Arguments: arguments,
//	}
//	tx = &proto.InvokeScriptWithProofs{
//		Type:            proto.InvokeScriptTransaction,
//		Version:         1,
//		ID:              &txID,
//		Proofs:          proofs,
//		ChainID:         proto.MainNetScheme,
//		SenderPK:        sender,
//		ScriptRecipient: recipient,
//		FunctionCall:    call,
//		Payments: proto.ScriptPayments{proto.ScriptPayment{
//			Amount: 10000,
//			Asset:  proto.OptionalAsset{},
//		}},
//		FeeAsset:  proto.OptionalAsset{},
//		Fee:       900000,
//		Timestamp: 1564703444249,
//	}
//	inv, _ = invocationToObject(4, proto.MainNetScheme, tx)
//
//	firstScript = "AAIFAAAAAAAAAAYIAhIAEgAAAAAAAAAAAgAAAAFpAQAAAARiYWNrAAAAAAkABEwAAAACCQEAAAAOU2NyaXB0VHJhbnNmZXIAAAADCQEAAAAHQWRkcmVzcwAAAAEBAAAAGgFXSbIqC+dSm+dDCCL8KamODy9oLyPQygrLAAAAAAAAAAACBQAAAAR1bml0BQAAAANuaWwAAAABaQEAAAADZm9vAAAAAAQAAAACYjEJAAPvAAAAAQUAAAAEdGhpcwQAAAADb2IxCQAD7wAAAAEJAQAAAAdBZGRyZXNzAAAAAQEAAAAaAVdJsioL51Kb50MIIvwpqY4PL2gvI9DKCssDAwkAAAAAAAACBQAAAAJiMQUAAAACYjEJAAAAAAAAAgUAAAADb2IxBQAAAANvYjEHBAAAAAFyCQAD/AAAAAQJAQAAAAdBZGRyZXNzAAAAAQEAAAAaAVdJsioL51Kb50MIIvwpqY4PL2gvI9DKCssCAAAAA2JhcgkABEwAAAACCAUAAAAEdGhpcwAAAAVieXRlcwUAAAADbmlsCQAETAAAAAIJAQAAAA9BdHRhY2hlZFBheW1lbnQAAAACBQAAAAR1bml0AAAAAAAAAAARBQAAAANuaWwDCQAAAAAAAAIFAAAAAXIAAAAAAAAAABEEAAAABGRhdGEJAQAAABFAZXh0ck5hdGl2ZSgxMDUwKQAAAAIJAQAAAAdBZGRyZXNzAAAAAQEAAAAaAVdJsioL51Kb50MIIvwpqY4PL2gvI9DKCssCAAAAA2JhcgQAAAACYjIJAAPvAAAAAQUAAAAEdGhpcwQAAAADb2IyCQAD7wAAAAEJAQAAAAdBZGRyZXNzAAAAAQEAAAAaAVdJsioL51Kb50MIIvwpqY4PL2gvI9DKCssDCQAAAAAAAAIFAAAABGRhdGEAAAAAAAAAAAEDAwkAAAAAAAACCQAAZAAAAAIIBQAAAANvYjEAAAAHcmVndWxhcgAAAAAAAAAADQgFAAAAA29iMgAAAAdyZWd1bGFyCQAAAAAAAAIIBQAAAAJiMQAAAAdyZWd1bGFyCQAAZAAAAAIIBQAAAAJiMgAAAAdyZWd1bGFyAAAAAAAAAAANBwkABEwAAAACCQEAAAAMSW50ZWdlckVudHJ5AAAAAgIAAAADa2V5AAAAAAAAAAABBQAAAANuaWwJAAACAAAAAQIAAAAUQmFsYW5jZSBjaGVjayBmYWlsZWQJAAACAAAAAQIAAAAJQmFkIHN0YXRlCQAAAgAAAAECAAAAEkJhZCByZXR1cm5lZCB2YWx1ZQkAAAIAAAABAgAAAAlJbXBvc2libGUAAAAA0WFyhQ=="
//	secondScript = "AAIFAAAAAAAAAAcIAhIDCgECAAAAAAAAAAEAAAABaQEAAAADYmFyAAAAAQAAAAFhBAAAAAFyCQAD/AAAAAQJAQAAAAdBZGRyZXNzAAAAAQUAAAABYQIAAAAEYmFjawUAAAADbmlsCQAETAAAAAIJAQAAAA9BdHRhY2hlZFBheW1lbnQAAAACBQAAAAR1bml0AAAAAAAAAAADBQAAAANuaWwDCQAAAAAAAAIFAAAAAXIFAAAAAXIJAAUUAAAAAgkABEwAAAACCQEAAAAMSW50ZWdlckVudHJ5AAAAAgIAAAADYmFyAAAAAAAAAAABCQAETAAAAAIJAQAAAA5TY3JpcHRUcmFuc2ZlcgAAAAMJAQAAAAdBZGRyZXNzAAAAAQUAAAABYQAAAAAAAAAAAwUAAAAEdW5pdAUAAAADbmlsAAAAAAAAAAARCQAAAgAAAAECAAAACUltcG9zaWJsZQAAAACzZnMp"
//
//	id = bytes.Repeat([]byte{0}, 32)
//
//	expectedDataEntryWrites := []*proto.DataEntryScriptAction{
//		{Entry: &proto.IntegerDataEntry{Key: "bar", Value: 1}, Sender: &addressCallablePK},
//		{Entry: &proto.IntegerDataEntry{Key: "key", Value: 1}},
//	}
//
//	expectedTransferWrites := []*proto.TransferScriptAction{
//		{Sender: &addrPK, Recipient: recipientCallable, Amount: 17, Asset: proto.OptionalAsset{}},
//		{Sender: &addressCallablePK, Recipient: recipient, Amount: 3, Asset: proto.OptionalAsset{}},
//		{Sender: &addrPK, Recipient: recipientCallable, Amount: 2, Asset: proto.OptionalAsset{}},
//		{Sender: &addressCallablePK, Recipient: recipient, Amount: 3, Asset: proto.OptionalAsset{}},
//	}
//
//	smartState := smartStateDappFromDapp
//
//	thisAddress = addr
//	env := envDappFromDapp
//
//	NewWrappedSt := initWrappedState(smartState(), env)
//	wrappedSt = *NewWrappedSt
//
//	err = AddWavesToSender(senderAddress, 10000, proto.OptionalAsset{})
//	require.NoError(t, err)
//	err = AddExternalPayments(tx.Payments, tx.SenderPK)
//	require.NoError(t, err)
//
//	src, err := base64.StdEncoding.DecodeString(firstScript)
//	require.NoError(t, err)
//
//	tree, err := Parse(src)
//	require.NoError(t, err)
//	assert.NotNil(t, tree)
//
//	res, err := CallFunction(env, tree, "foo", proto.Arguments{})
//
//	require.NoError(t, err)
//	r, ok := res.(DAppResult)
//	require.True(t, ok)
//	require.True(t, r.res)
//
//	sr, err := proto.NewScriptResult(r.actions, proto.ScriptErrorMessage{})
//	require.NoError(t, err)
//
//	expectedActionsResult := &proto.ScriptResult{
//		DataEntries:  expectedDataEntryWrites,
//		Transfers:    expectedTransferWrites,
//		Issues:       make([]*proto.IssueScriptAction, 0),
//		Reissues:     make([]*proto.ReissueScriptAction, 0),
//		Burns:        make([]*proto.BurnScriptAction, 0),
//		Sponsorships: make([]*proto.SponsorshipScriptAction, 0),
//		Leases:       make([]*proto.LeaseScriptAction, 0),
//		LeaseCancels: make([]*proto.LeaseCancelScriptAction, 0),
//	}
//	assert.Equal(t, expectedActionsResult, sr)
//
//	expectedDiffResult := initWrappedState(smartState(), env).diff
//
//	balanceMain := diffBalance{asset: proto.OptionalAsset{}, regular: 9987, effectiveHistory: []int64{10000, 9987}}
//	balanceSender := diffBalance{asset: proto.OptionalAsset{}, regular: 0}
//	balanceCallable := diffBalance{asset: proto.OptionalAsset{}, regular: 13, effectiveHistory: []int64{0, 13}}
//	intEntry := proto.IntegerDataEntry{Key: "bar", Value: 1}
//	expectedDiffResult.dataEntries.diffInteger["bar"+addressCallable.String()] = intEntry
//	expectedDiffResult.balances[addr.String()+proto.OptionalAsset{}.String()] = balanceMain
//	expectedDiffResult.balances[senderAddress.String()+proto.OptionalAsset{}.String()] = balanceSender
//	expectedDiffResult.balances[addressCallable.String()+proto.OptionalAsset{}.String()] = balanceCallable
//
//	assert.Equal(t, expectedDiffResult.dataEntries, wrappedSt.diff.dataEntries)
//	assert.Equal(t, expectedDiffResult.balances, wrappedSt.diff.balances)
//
//	tearDownDappFromDapp()
//
//}

func TestInvokeDAppFromDAppScript6(t *testing.T) {

	/* script 1
	{-# STDLIB_VERSION 5 #-}
	{-# CONTENT_TYPE DAPP #-}
	{-#SCRIPT_TYPE ACCOUNT#-}

	 @Callable(i)
	 func foo() = {
	  let r = Invoke(this, "foo", [], [])
	  if r == r
	  then
	    [
	    ]
	  else
	   throw("Imposible")
	 }

	*/
	txID, err := crypto.NewDigestFromBase58("46R51i3ATxvYbrLJVWpAG3hZuznXtgEobRW6XSZ9MP6f")
	require.NoError(t, err)
	proof, err := crypto.NewSignatureFromBase58("5MriXpPgobRfNHqYx3vSjrZkDdzDrRF6krgvJp1FRvo2qTyk1KB913Nk1H2hWyKPDzL6pV1y8AWREHdQMGStCBuF")
	require.NoError(t, err)
	proofs := proto.NewProofs()
	proofs.Proofs = []proto.B58Bytes{proof[:]}
	sender, err := crypto.NewPublicKeyFromBase58("APg7QwJSx6naBUPnGYM2vvsJxQcpYabcbzkNJoMUXLai")
	require.NoError(t, err)
	addr, err = proto.NewAddressFromString("3PFpqr7wTCBu68sSqU7vVv9pttYRjQjGFbv")
	require.NoError(t, err)
	recipient := proto.NewRecipientFromAddress(addr)
	addrPK, err = smartStateDappFromDapp().NewestScriptPKByAddr(addr)
	require.NoError(t, err)

	addressCallable, err = proto.NewAddressFromString("3P8eZVKS7a4troGckytxaefLAi9w7P5aMna")
	require.NoError(t, err)
	addressCallablePK, err = smartStateDappFromDapp().NewestScriptPKByAddr(addressCallable)
	require.NoError(t, err)

	arguments := proto.Arguments{}
	arguments.Append(&proto.StringArgument{Value: "B9spbWQ1rk7YqJUFjW8mLHw6cRcngyh7G9YgRuyFtLv6"})
	call := proto.FunctionCall{
		Default:   false,
		Name:      "cancel",
		Arguments: arguments,
	}
	tx = &proto.InvokeScriptWithProofs{
		Type:            proto.InvokeScriptTransaction,
		Version:         1,
		ID:              &txID,
		Proofs:          proofs,
		ChainID:         proto.MainNetScheme,
		SenderPK:        sender,
		ScriptRecipient: recipient,
		FunctionCall:    call,
		Payments:        nil,
		FeeAsset:        proto.OptionalAsset{},
		Fee:             900000,
		Timestamp:       1564703444249,
	}
	inv, _ = invocationToObject(4, proto.MainNetScheme, tx)

	firstScript = "AAIFAAAAAAAAAAQIAhIAAAAAAAAAAAEAAAABaQEAAAADZm9vAAAAAAQAAAABcgkAA/wAAAAEBQAAAAR0aGlzAgAAAANmb28FAAAAA25pbAUAAAADbmlsAwkAAAAAAAACBQAAAAFyBQAAAAFyBQAAAANuaWwJAAACAAAAAQIAAAAJSW1wb3NpYmxlAAAAAAWzLtA="

	id = bytes.Repeat([]byte{0}, 32)

	smartState := smartStateDappFromDapp

	thisAddress = addr

	env := envDappFromDapp

	NewWrappedSt := initWrappedState(smartState(), env)
	wrappedSt = *NewWrappedSt

	src, err := base64.StdEncoding.DecodeString(firstScript)
	require.NoError(t, err)

	tree, err := Parse(src)
	require.NoError(t, err)
	assert.NotNil(t, tree)

	res, err := CallFunction(env, tree, "foo", proto.Arguments{})

	require.NoError(t, err)
	r, ok := res.(DAppResult)
	require.True(t, ok)
	require.True(t, r.res)

	sr, err := proto.NewScriptResult(r.actions, proto.ScriptErrorMessage{})
	require.NoError(t, err)

	expectedActionsResult := &proto.ScriptResult{
		DataEntries:  make([]*proto.DataEntryScriptAction, 0),
		Transfers:    make([]*proto.TransferScriptAction, 0),
		Issues:       make([]*proto.IssueScriptAction, 0),
		Reissues:     make([]*proto.ReissueScriptAction, 0),
		Burns:        make([]*proto.BurnScriptAction, 0),
		Sponsorships: make([]*proto.SponsorshipScriptAction, 0),
		Leases:       make([]*proto.LeaseScriptAction, 0),
		LeaseCancels: make([]*proto.LeaseCancelScriptAction, 0),
	}
	assert.Equal(t, expectedActionsResult, sr)

	expectedDiffResult := initWrappedState(smartState(), env).diff

	assert.Equal(t, expectedDiffResult.dataEntries, wrappedSt.diff.dataEntries)

	tearDownDappFromDapp()
}

func BenchmarkInvokeDAppFromDAppScript6(b *testing.B) {

	/* script 1
	{-# STDLIB_VERSION 5 #-}
	{-# CONTENT_TYPE DAPP #-}
	{-#SCRIPT_TYPE ACCOUNT#-}

	 @Callable(i)
	 func foo() = {
	  let r = Invoke(this, "foo", [], [])
	  if r == r
	  then
	    [
	    ]
	  else
	   throw("Imposible")
	 }

	*/
	txID, err := crypto.NewDigestFromBase58("46R51i3ATxvYbrLJVWpAG3hZuznXtgEobRW6XSZ9MP6f")
	if err != nil {
		b.Fatal("Expected no errors, got error ", err)
	}
	proof, err := crypto.NewSignatureFromBase58("5MriXpPgobRfNHqYx3vSjrZkDdzDrRF6krgvJp1FRvo2qTyk1KB913Nk1H2hWyKPDzL6pV1y8AWREHdQMGStCBuF")
	if err != nil {
		b.Fatal("Expected no errors, got error ", err)
	}
	proofs := proto.NewProofs()
	proofs.Proofs = []proto.B58Bytes{proof[:]}
	sender, err := crypto.NewPublicKeyFromBase58("APg7QwJSx6naBUPnGYM2vvsJxQcpYabcbzkNJoMUXLai")
	if err != nil {
		b.Fatal("Expected no errors, got error ", err)
	}
	addr, err = proto.NewAddressFromString("3PFpqr7wTCBu68sSqU7vVv9pttYRjQjGFbv")
	if err != nil {
		b.Fatal("Expected no errors, got error ", err)
	}
	recipient := proto.NewRecipientFromAddress(addr)

	arguments := proto.Arguments{}
	arguments.Append(&proto.StringArgument{Value: "B9spbWQ1rk7YqJUFjW8mLHw6cRcngyh7G9YgRuyFtLv6"})
	call := proto.FunctionCall{
		Default:   false,
		Name:      "cancel",
		Arguments: arguments,
	}
	tx = &proto.InvokeScriptWithProofs{
		Type:            proto.InvokeScriptTransaction,
		Version:         1,
		ID:              &txID,
		Proofs:          proofs,
		ChainID:         proto.MainNetScheme,
		SenderPK:        sender,
		ScriptRecipient: recipient,
		FunctionCall:    call,
		Payments:        nil,
		FeeAsset:        proto.OptionalAsset{},
		Fee:             900000,
		Timestamp:       1564703444249,
	}
	inv, _ = invocationToObject(4, proto.MainNetScheme, tx)

	firstScript = "AAIFAAAAAAAAAAQIAhIAAAAAAAAAAAEAAAABaQEAAAADZm9vAAAAAAQAAAABcgkAA/wAAAAEBQAAAAR0aGlzAgAAAANmb28FAAAAA25pbAUAAAADbmlsAwkAAAAAAAACBQAAAAFyBQAAAAFyBQAAAANuaWwJAAACAAAAAQIAAAAJSW1wb3NpYmxlAAAAAAWzLtA="

	id = bytes.Repeat([]byte{0}, 32)

	smartState := smartStateDappFromDapp

	thisAddress = addr

	env := envDappFromDapp

	NewWrappedSt := initWrappedState(smartState(), env)
	wrappedSt = *NewWrappedSt

	src, err := base64.StdEncoding.DecodeString(firstScript)
	if err != nil {
		b.Fatal("Expected no errors, got error ", err)
	}

	tree, err := Parse(src)
	if err != nil {
		b.Fatal("Expected no errors, got error ", err)
	}

	b.ResetTimer()
	for i := 0; i < b.N; i++ {
		_, err := CallFunction(env, tree, "foo", proto.Arguments{})
		if err != nil {
			b.Fatal("Expected no errors, got error ", err)
		}
	}
	tearDownDappFromDapp()
}

func TestReentrantInvokeDAppFromDAppScript6(t *testing.T) {

	/* script 1
	{-# STDLIB_VERSION 5 #-}
	{-# CONTENT_TYPE DAPP #-}
	{-#SCRIPT_TYPE ACCOUNT#-}

	 @Callable(i)
	 func foo() = {
	  let r = reentrantInvoke(this, "foo", [], [])
	  if r == r
	  then
	    [
	    ]
	  else
	   throw("Imposible")
	 }

	*/
	txID, err := crypto.NewDigestFromBase58("46R51i3ATxvYbrLJVWpAG3hZuznXtgEobRW6XSZ9MP6f")
	require.NoError(t, err)
	proof, err := crypto.NewSignatureFromBase58("5MriXpPgobRfNHqYx3vSjrZkDdzDrRF6krgvJp1FRvo2qTyk1KB913Nk1H2hWyKPDzL6pV1y8AWREHdQMGStCBuF")
	require.NoError(t, err)
	proofs := proto.NewProofs()
	proofs.Proofs = []proto.B58Bytes{proof[:]}
	sender, err := crypto.NewPublicKeyFromBase58("APg7QwJSx6naBUPnGYM2vvsJxQcpYabcbzkNJoMUXLai")
	require.NoError(t, err)
	addr, err = proto.NewAddressFromString("3PFpqr7wTCBu68sSqU7vVv9pttYRjQjGFbv")
	require.NoError(t, err)
	recipient := proto.NewRecipientFromAddress(addr)

	arguments := proto.Arguments{}
	arguments.Append(&proto.StringArgument{Value: "B9spbWQ1rk7YqJUFjW8mLHw6cRcngyh7G9YgRuyFtLv6"})
	call := proto.FunctionCall{
		Default:   false,
		Name:      "cancel",
		Arguments: arguments,
	}
	tx = &proto.InvokeScriptWithProofs{
		Type:            proto.InvokeScriptTransaction,
		Version:         1,
		ID:              &txID,
		Proofs:          proofs,
		ChainID:         proto.MainNetScheme,
		SenderPK:        sender,
		ScriptRecipient: recipient,
		FunctionCall:    call,
		Payments:        nil,
		FeeAsset:        proto.OptionalAsset{},
		Fee:             900000,
		Timestamp:       1564703444249,
	}
	inv, _ = invocationToObject(4, proto.MainNetScheme, tx)

	firstScript = "AAIFAAAAAAAAAAQIAhIAAAAAAAAAAAEAAAABaQEAAAADZm9vAAAAAAQAAAABcgkAA/0AAAAEBQAAAAR0aGlzAgAAAANmb28FAAAAA25pbAUAAAADbmlsAwkAAAAAAAACBQAAAAFyBQAAAAFyBQAAAANuaWwJAAACAAAAAQIAAAAJSW1wb3NpYmxlAAAAALQe43c=\n"

	id = bytes.Repeat([]byte{0}, 32)

	smartState := smartStateDappFromDapp

	thisAddress = addr

	env := envDappFromDapp

	NewWrappedSt := initWrappedState(smartState(), env)
	wrappedSt = *NewWrappedSt

	src, err := base64.StdEncoding.DecodeString(firstScript)
	require.NoError(t, err)

	tree, err := Parse(src)
	require.NoError(t, err)
	assert.NotNil(t, tree)

	res, err := CallFunction(env, tree, "foo", proto.Arguments{})

	require.NoError(t, err)
	r, ok := res.(DAppResult)
	require.True(t, ok)
	require.True(t, r.res)

	sr, err := proto.NewScriptResult(r.actions, proto.ScriptErrorMessage{})
	require.NoError(t, err)

	expectedActionsResult := &proto.ScriptResult{
		DataEntries:  make([]*proto.DataEntryScriptAction, 0),
		Transfers:    make([]*proto.TransferScriptAction, 0),
		Issues:       make([]*proto.IssueScriptAction, 0),
		Reissues:     make([]*proto.ReissueScriptAction, 0),
		Burns:        make([]*proto.BurnScriptAction, 0),
		Sponsorships: make([]*proto.SponsorshipScriptAction, 0),
		Leases:       make([]*proto.LeaseScriptAction, 0),
		LeaseCancels: make([]*proto.LeaseCancelScriptAction, 0),
	}
	assert.Equal(t, expectedActionsResult, sr)

	expectedDiffResult := initWrappedState(smartState(), env).diff

	assert.Equal(t, expectedDiffResult.dataEntries, wrappedSt.diff.dataEntries)

	tearDownDappFromDapp()
}

func TestInvokeDAppFromDAppPayments(t *testing.T) {

	/* script 1
	{-# STDLIB_VERSION 5 #-}
	{-# CONTENT_TYPE DAPP #-}
	{-# SCRIPT_TYPE ACCOUNT #-}

	let exchangeRate = 5

	@Callable(i)
	func test() = if ((i.payments[0].assetId != unit))
	    then throw("unexpected asset")
	    else {
			let res = Invoke(Address(base58'3P8eZVKS7a4troGckytxaefLAi9w7P5aMna'), "testActions",[(i.payments[0].amount * exchangeRate)], nil)
			if res == 17
	 	    then
		  	[
				ScriptTransfer(i.caller, (i.payments[0].amount * exchangeRate), unit)
		  	]
	    	else
	      		throw("Bad returned value")
	}	*/

	/* script 2
	{-# STDLIB_VERSION 5 #-}
	{-# CONTENT_TYPE DAPP #-}
	{-# SCRIPT_TYPE ACCOUNT #-}

	@Callable(i)
	func testActions(a: Int) = {
	  ([
	    IntegerEntry("int", 1)
	  ], 17)
	}	*/

	txID, err := crypto.NewDigestFromBase58("46R51i3ATxvYbrLJVWpAG3hZuznXtgEobRW6XSZ9MP6f")
	require.NoError(t, err)
	proof, err := crypto.NewSignatureFromBase58("5MriXpPgobRfNHqYx3vSjrZkDdzDrRF6krgvJp1FRvo2qTyk1KB913Nk1H2hWyKPDzL6pV1y8AWREHdQMGStCBuF")
	require.NoError(t, err)
	proofs := proto.NewProofs()
	proofs.Proofs = []proto.B58Bytes{proof[:]}
	require.NoError(t, err)
	sender, err := crypto.NewPublicKeyFromBase58("APg7QwJSx6naBUPnGYM2vvsJxQcpYabcbzkNJoMUXLai")
	require.NoError(t, err)
	senderAddress, err := proto.NewAddressFromPublicKey(proto.MainNetScheme, sender)
	require.NoError(t, err)
	senderRecipient := proto.NewRecipientFromAddress(senderAddress)
	addr, err = proto.NewAddressFromString("3PFpqr7wTCBu68sSqU7vVv9pttYRjQjGFbv")
	require.NoError(t, err)
	recipient := proto.NewRecipientFromAddress(addr)
	addrPK, err = smartStateDappFromDapp().NewestScriptPKByAddr(addr)
	require.NoError(t, err)

	addressCallable, err = proto.NewAddressFromString("3P8eZVKS7a4troGckytxaefLAi9w7P5aMna")
	require.NoError(t, err)
	addressCallablePK, err = smartStateDappFromDapp().NewestScriptPKByAddr(addressCallable)
	require.NoError(t, err)

	arguments := proto.Arguments{}
	arguments.Append(&proto.StringArgument{Value: "B9spbWQ1rk7YqJUFjW8mLHw6cRcngyh7G9YgRuyFtLv6"})

	call := proto.FunctionCall{
		Default:   false,
		Name:      "cancel",
		Arguments: arguments,
	}
	tx = &proto.InvokeScriptWithProofs{
		Type:            proto.InvokeScriptTransaction,
		Version:         1,
		ID:              &txID,
		Proofs:          proofs,
		ChainID:         proto.MainNetScheme,
		SenderPK:        sender,
		ScriptRecipient: recipient,
		FunctionCall:    call,
		Payments: proto.ScriptPayments{proto.ScriptPayment{
			Amount: 10000,
			Asset:  proto.OptionalAsset{},
		}},
		FeeAsset:  proto.OptionalAsset{},
		Fee:       900000,
		Timestamp: 1564703444249,
	}
	inv, _ = invocationToObject(4, proto.MainNetScheme, tx)

	firstScript = "AAIFAAAAAAAAAAQIAhIAAAAAAQAAAAAMZXhjaGFuZ2VSYXRlAAAAAAAAAAAFAAAAAQAAAAFpAQAAAAR0ZXN0AAAAAAMJAQAAAAIhPQAAAAIICQABkQAAAAIIBQAAAAFpAAAACHBheW1lbnRzAAAAAAAAAAAAAAAAB2Fzc2V0SWQFAAAABHVuaXQJAAACAAAAAQIAAAAQdW5leHBlY3RlZCBhc3NldAQAAAADcmVzCQAD/AAAAAQJAQAAAAdBZGRyZXNzAAAAAQEAAAAaAVdJsioL51Kb50MIIvwpqY4PL2gvI9DKCssCAAAAC3Rlc3RBY3Rpb25zCQAETAAAAAIJAABoAAAAAggJAAGRAAAAAggFAAAAAWkAAAAIcGF5bWVudHMAAAAAAAAAAAAAAAAGYW1vdW50BQAAAAxleGNoYW5nZVJhdGUFAAAAA25pbAUAAAADbmlsAwkAAAAAAAACBQAAAANyZXMAAAAAAAAAABEJAARMAAAAAgkBAAAADlNjcmlwdFRyYW5zZmVyAAAAAwgFAAAAAWkAAAAGY2FsbGVyCQAAaAAAAAIICQABkQAAAAIIBQAAAAFpAAAACHBheW1lbnRzAAAAAAAAAAAAAAAABmFtb3VudAUAAAAMZXhjaGFuZ2VSYXRlBQAAAAR1bml0BQAAAANuaWwJAAACAAAAAQIAAAASQmFkIHJldHVybmVkIHZhbHVlAAAAANOWG8w="
	secondScript = "AAIFAAAAAAAAAAcIAhIDCgEBAAAAAAAAAAEAAAABaQEAAAALdGVzdEFjdGlvbnMAAAABAAAAAWEJAAUUAAAAAgkABEwAAAACCQEAAAAMSW50ZWdlckVudHJ5AAAAAgIAAAADaW50AAAAAAAAAAABBQAAAANuaWwAAAAAAAAAABEAAAAAPWJMug=="

	id = bytes.Repeat([]byte{0}, 32)

	expectedDataEntryWrites := []*proto.DataEntryScriptAction{
		{Entry: &proto.IntegerDataEntry{Key: "int", Value: 1}, Sender: &addressCallablePK},
	}

	expectedTransferWrites := []*proto.TransferScriptAction{
		{Recipient: senderRecipient, Amount: 50000, Asset: proto.OptionalAsset{}},
	}

	smartState := smartStateDappFromDapp

	thisAddress = addr
	env := envDappFromDapp

	NewWrappedSt := initWrappedState(smartState(), env)
	wrappedSt = *NewWrappedSt

	err = AddWavesToSender(senderAddress, 10000, proto.OptionalAsset{})
	require.NoError(t, err)
	err = AddExternalPayments(tx.Payments, tx.SenderPK)
	require.NoError(t, err)

	src, err := base64.StdEncoding.DecodeString(firstScript)
	require.NoError(t, err)

	tree, err := Parse(src)
	require.NoError(t, err)
	assert.NotNil(t, tree)

	res, err := CallFunction(env, tree, "test", proto.Arguments{})

	require.NoError(t, err)
	r, ok := res.(DAppResult)
	require.True(t, ok)
	require.True(t, r.res)

	sr, err := proto.NewScriptResult(r.actions, proto.ScriptErrorMessage{})
	require.NoError(t, err)

	expectedActionsResult := &proto.ScriptResult{
		DataEntries:  expectedDataEntryWrites,
		Transfers:    expectedTransferWrites,
		Issues:       make([]*proto.IssueScriptAction, 0),
		Reissues:     make([]*proto.ReissueScriptAction, 0),
		Burns:        make([]*proto.BurnScriptAction, 0),
		Sponsorships: make([]*proto.SponsorshipScriptAction, 0),
		Leases:       make([]*proto.LeaseScriptAction, 0),
		LeaseCancels: make([]*proto.LeaseCancelScriptAction, 0),
	}

	assert.Equal(t, expectedActionsResult, sr)

	expectedDiffResult := initWrappedState(smartState(), env).diff

	intEntry := proto.IntegerDataEntry{Key: "int", Value: 1}
	expectedDiffResult.dataEntries.diffInteger["int"+addressCallable.String()] = intEntry

	balanceMain := diffBalance{asset: proto.OptionalAsset{}, regular: 10000}
	balanceSender := diffBalance{asset: proto.OptionalAsset{}, regular: 0}
	expectedDiffResult.balances[addr.String()+proto.OptionalAsset{}.String()] = balanceMain
	expectedDiffResult.balances[senderAddress.String()+proto.OptionalAsset{}.String()] = balanceSender

	assert.Equal(t, expectedDiffResult.dataEntries, wrappedSt.diff.dataEntries)
	assert.Equal(t, expectedDiffResult.balances, wrappedSt.diff.balances)

	tearDownDappFromDapp()
}

func TestInvokeDAppFromDAppOriginalCallerAndAlias(t *testing.T) {

	/* script 1
	{-# STDLIB_VERSION 5 #-}
	{-# CONTENT_TYPE DAPP #-}
	{-#SCRIPT_TYPE ACCOUNT#-}

	@Callable(i)
	func foo() = {
	  let b1 = wavesBalance(this)
	  let ob1 = wavesBalance(Address(base58'$otherAcc'))
	  if b1 == b1 && ob1 == ob1 && i.caller == i.originalCaller && i.callerPublicKey == i.originalCallerPublicKey
	  then
	    let r = Invoke(Alias("alias"), "bar", [this.bytes, i.caller.bytes], [AttachedPayment(unit, 17)])
	    if r == 17
	    then
	      let data = getIntegerValue(Address(base58'3MsCoDnBbgzjQ7BgGk9xcruM6JVZ5jF8YCV'), "bar")
	      let b2 = wavesBalance(this)
	      let ob2 = wavesBalance(Address(base58'3MsCoDnBbgzjQ7BgGk9xcruM6JVZ5jF8YCV'))
	      let ab = assetBalance(this, getBinaryValue(Address(base58'3MsCoDnBbgzjQ7BgGk9xcruM6JVZ5jF8YCV'), "asset"))
	    if data == 1
	      then
	  	    if ob1.regular+14 == ob2.regular && b1.regular == b2.regular+14 && ab == 1
	        then
	          let l = Lease(Address(base58'3MsCoDnBbgzjQ7BgGk9xcruM6JVZ5jF8YCV'), 23)
	          [
	            IntegerEntry("key", 1),
	            Lease(Address(base58'3MsCoDnBbgzjQ7BgGk9xcruM6JVZ5jF8YCV'), 13),
	            l,
	            LeaseCancel(l.calculateLeaseId())
	          ]
	        else
	          throw("Balance check failed")
	      else
	        throw("Bad state")
	    else
	      throw("Bad returned value")
	  else
	    throw("Imposible")
	}*/

	/* script 2
		{-# STDLIB_VERSION 5 #-}
		{-# CONTENT_TYPE DAPP #-}
		{-#SCRIPT_TYPE ACCOUNT#-}

		@Callable(i)
		func bar(a: ByteVector, o: ByteVector) = {
		  if i.caller.bytes == a && addressFromPublicKey(i.callerPublicKey).bytes == a && i.originalCaller.bytes == o && addressFromPublicKey(i.originalCallerPublicKey).bytes == o
	        then
	          let n = Issue("barAsset", "bar asset", 1, 0, false, unit, 0)
	          ([IntegerEntry("bar", 1), ScriptTransfer(Address(a), 3, unit), BinaryEntry("asset", n.calculateAssetId()), n, ScriptTransfer(Address(a), 1, n.calculateAssetId())], 17)
	      else
	        throw("Bad caller")
		}	*/

	txID, err := crypto.NewDigestFromBase58("46R51i3ATxvYbrLJVWpAG3hZuznXtgEobRW6XSZ9MP6f")
	require.NoError(t, err)
	proof, err := crypto.NewSignatureFromBase58("5MriXpPgobRfNHqYx3vSjrZkDdzDrRF6krgvJp1FRvo2qTyk1KB913Nk1H2hWyKPDzL6pV1y8AWREHdQMGStCBuF")
	require.NoError(t, err)
	proofs := proto.NewProofs()
	proofs.Proofs = []proto.B58Bytes{proof[:]}
	require.NoError(t, err)
	sender, err := crypto.NewPublicKeyFromBase58("APg7QwJSx6naBUPnGYM2vvsJxQcpYabcbzkNJoMUXLai")
	require.NoError(t, err)
	senderAddress, err := proto.NewAddressFromPublicKey(proto.MainNetScheme, sender)
	require.NoError(t, err)
	addr, err = proto.NewAddressFromString("3PFpqr7wTCBu68sSqU7vVv9pttYRjQjGFbv")
	require.NoError(t, err)
	recipient := proto.NewRecipientFromAddress(addr)
	addrPK, err = smartStateDappFromDapp().NewestScriptPKByAddr(addr)
	require.NoError(t, err)

	addressCallable, err = proto.NewAddressFromString("3MsCoDnBbgzjQ7BgGk9xcruM6JVZ5jF8YCV") // new
	require.NoError(t, err)
	addressCallablePK, err = smartStateDappFromDapp().NewestScriptPKByAddr(addressCallable)
	require.NoError(t, err)
	recipientCallable := proto.NewRecipientFromAddress(addressCallable)

	arguments := proto.Arguments{}
	arguments.Append(&proto.StringArgument{Value: "B9spbWQ1rk7YqJUFjW8mLHw6cRcngyh7G9YgRuyFtLv6"})

	call := proto.FunctionCall{
		Default:   false,
		Name:      "cancel",
		Arguments: arguments,
	}
	tx = &proto.InvokeScriptWithProofs{
		Type:            proto.InvokeScriptTransaction,
		Version:         1,
		ID:              &txID,
		Proofs:          proofs,
		ChainID:         proto.MainNetScheme,
		SenderPK:        sender,
		ScriptRecipient: recipient,
		FunctionCall:    call,
		Payments: proto.ScriptPayments{proto.ScriptPayment{
			Amount: 10000,
			Asset:  proto.OptionalAsset{},
		}},
		FeeAsset:  proto.OptionalAsset{},
		Fee:       900000,
		Timestamp: 1564703444249,
	}
	inv, _ = invocationToObject(4, proto.MainNetScheme, tx)
	inv["originalCaller"] = rideAddress(senderAddress)
	inv["originalCallerPublicKey"] = rideBytes(sender.Bytes())

	firstScript = "AAIFAAAAAAAAAAQIAhIAAAAAAAAAAAEAAAABaQEAAAADZm9vAAAAAAQAAAACYjEJAAPvAAAAAQUAAAAEdGhpcwQAAAADb2IxCQAD7wAAAAEJAQAAAAdBZGRyZXNzAAAAAQEAAAAaAVQkEaFHOY5/wEUlgg1k/cPu/P+Gr9BUxy4DAwMDCQAAAAAAAAIFAAAAAmIxBQAAAAJiMQkAAAAAAAACBQAAAANvYjEFAAAAA29iMQcJAAAAAAAAAggFAAAAAWkAAAAGY2FsbGVyCAUAAAABaQAAAA5vcmlnaW5hbENhbGxlcgcJAAAAAAAAAggFAAAAAWkAAAAPY2FsbGVyUHVibGljS2V5CAUAAAABaQAAABdvcmlnaW5hbENhbGxlclB1YmxpY0tleQcEAAAAAXIJAAP8AAAABAkBAAAABUFsaWFzAAAAAQIAAAAFYWxpYXMCAAAAA2JhcgkABEwAAAACCAUAAAAEdGhpcwAAAAVieXRlcwkABEwAAAACCAgFAAAAAWkAAAAGY2FsbGVyAAAABWJ5dGVzBQAAAANuaWwJAARMAAAAAgkBAAAAD0F0dGFjaGVkUGF5bWVudAAAAAIFAAAABHVuaXQAAAAAAAAAABEFAAAAA25pbAMJAAAAAAAAAgUAAAABcgAAAAAAAAAAEQQAAAAEZGF0YQkBAAAAEUBleHRyTmF0aXZlKDEwNTApAAAAAgkBAAAAB0FkZHJlc3MAAAABAQAAABoBVCQRoUc5jn/ARSWCDWT9w+78/4av0FTHLgIAAAADYmFyBAAAAAJiMgkAA+8AAAABBQAAAAR0aGlzBAAAAANvYjIJAAPvAAAAAQkBAAAAB0FkZHJlc3MAAAABAQAAABoBVCQRoUc5jn/ARSWCDWT9w+78/4av0FTHLgQAAAACYWIJAAPwAAAAAgUAAAAEdGhpcwkBAAAAEUBleHRyTmF0aXZlKDEwNTIpAAAAAgkBAAAAB0FkZHJlc3MAAAABAQAAABoBVCQRoUc5jn/ARSWCDWT9w+78/4av0FTHLgIAAAAFYXNzZXQDCQAAAAAAAAIFAAAABGRhdGEAAAAAAAAAAAEDAwMJAAAAAAAAAgkAAGQAAAACCAUAAAADb2IxAAAAB3JlZ3VsYXIAAAAAAAAAAA4IBQAAAANvYjIAAAAHcmVndWxhcgkAAAAAAAACCAUAAAACYjEAAAAHcmVndWxhcgkAAGQAAAACCAUAAAACYjIAAAAHcmVndWxhcgAAAAAAAAAADgcJAAAAAAAAAgUAAAACYWIAAAAAAAAAAAEHBAAAAAFsCQAERAAAAAIJAQAAAAdBZGRyZXNzAAAAAQEAAAAaAVQkEaFHOY5/wEUlgg1k/cPu/P+Gr9BUxy4AAAAAAAAAABcJAARMAAAAAgkBAAAADEludGVnZXJFbnRyeQAAAAICAAAAA2tleQAAAAAAAAAAAQkABEwAAAACCQAERAAAAAIJAQAAAAdBZGRyZXNzAAAAAQEAAAAaAVQkEaFHOY5/wEUlgg1k/cPu/P+Gr9BUxy4AAAAAAAAAAA0JAARMAAAAAgUAAAABbAkABEwAAAACCQEAAAALTGVhc2VDYW5jZWwAAAABCQAEOQAAAAEFAAAAAWwFAAAAA25pbAkAAAIAAAABAgAAABRCYWxhbmNlIGNoZWNrIGZhaWxlZAkAAAIAAAABAgAAAAlCYWQgc3RhdGUJAAACAAAAAQIAAAASQmFkIHJldHVybmVkIHZhbHVlCQAAAgAAAAECAAAACUltcG9zaWJsZQAAAAA/J7gE"
	secondScript = "AAIFAAAAAAAAAAgIAhIECgICAgAAAAAAAAABAAAAAWkBAAAAA2JhcgAAAAIAAAABYQAAAAFvAwMDAwkAAAAAAAACCAgFAAAAAWkAAAAGY2FsbGVyAAAABWJ5dGVzBQAAAAFhCQAAAAAAAAIICQEAAAAUYWRkcmVzc0Zyb21QdWJsaWNLZXkAAAABCAUAAAABaQAAAA9jYWxsZXJQdWJsaWNLZXkAAAAFYnl0ZXMFAAAAAWEHCQAAAAAAAAIICAUAAAABaQAAAA5vcmlnaW5hbENhbGxlcgAAAAVieXRlcwUAAAABbwcJAAAAAAAAAggJAQAAABRhZGRyZXNzRnJvbVB1YmxpY0tleQAAAAEIBQAAAAFpAAAAF29yaWdpbmFsQ2FsbGVyUHVibGljS2V5AAAABWJ5dGVzBQAAAAFvBwQAAAABbgkABEMAAAAHAgAAAAhiYXJBc3NldAIAAAAJYmFyIGFzc2V0AAAAAAAAAAABAAAAAAAAAAAABwUAAAAEdW5pdAAAAAAAAAAAAAkABRQAAAACCQAETAAAAAIJAQAAAAxJbnRlZ2VyRW50cnkAAAACAgAAAANiYXIAAAAAAAAAAAEJAARMAAAAAgkBAAAADlNjcmlwdFRyYW5zZmVyAAAAAwkBAAAAB0FkZHJlc3MAAAABBQAAAAFhAAAAAAAAAAADBQAAAAR1bml0CQAETAAAAAIJAQAAAAtCaW5hcnlFbnRyeQAAAAICAAAABWFzc2V0CQAEOAAAAAEFAAAAAW4JAARMAAAAAgUAAAABbgkABEwAAAACCQEAAAAOU2NyaXB0VHJhbnNmZXIAAAADCQEAAAAHQWRkcmVzcwAAAAEFAAAAAWEAAAAAAAAAAAEJAAQ4AAAAAQUAAAABbgUAAAADbmlsAAAAAAAAAAARCQAAAgAAAAECAAAACkJhZCBjYWxsZXIAAAAA1Tlvgg=="

	id = bytes.Repeat([]byte{0}, 32)

	smartState := smartStateDappFromDapp

	thisAddress = addr
	env := envDappFromDapp

	NewWrappedSt := initWrappedState(smartState(), env)
	wrappedSt = *NewWrappedSt

	err = AddWavesToSender(senderAddress, 10000, proto.OptionalAsset{})
	require.NoError(t, err)
	err = AddExternalPayments(tx.Payments, tx.SenderPK)
	require.NoError(t, err)

	src, err := base64.StdEncoding.DecodeString(firstScript)
	require.NoError(t, err)

	tree, err := Parse(src)
	require.NoError(t, err)
	assert.NotNil(t, tree)

	res, err := CallFunction(env, tree, "foo", proto.Arguments{})

	require.NoError(t, err)
	r, ok := res.(DAppResult)
	require.True(t, ok)
	require.True(t, r.res)

	sr, err := proto.NewScriptResult(r.actions, proto.ScriptErrorMessage{})
	require.NoError(t, err)

	assetIDIssue = sr.Issues[0].ID
	firstLeaseID := sr.Leases[0].ID
	secondLeaseID := sr.Leases[1].ID

	expectedIssuesWrites := []*proto.IssueScriptAction{
		{Sender: &addressCallablePK, ID: assetIDIssue, Name: "barAsset", Description: "bar asset", Quantity: 1, Decimals: 0, Reissuable: false, Script: nil, Nonce: 0},
	}

	expectedDataEntryWrites := []*proto.DataEntryScriptAction{
		{Entry: &proto.IntegerDataEntry{Key: "bar", Value: 1}, Sender: &addressCallablePK},
		{Entry: &proto.BinaryDataEntry{Key: "asset", Value: assetIDIssue.Bytes()}, Sender: &addressCallablePK},
		{Entry: &proto.IntegerDataEntry{Key: "key", Value: 1}},
	}
	expectedTransferWrites := []*proto.TransferScriptAction{
		{Recipient: recipientCallable, Amount: 17, Asset: proto.NewOptionalAssetWaves(), Sender: &addrPK},
		{Recipient: recipient, Amount: 3, Asset: proto.NewOptionalAssetWaves(), Sender: &addressCallablePK},
		{Recipient: recipient, Amount: 1, Asset: *proto.NewOptionalAssetFromDigest(assetIDIssue), Sender: &addressCallablePK},
	}

	expectedLeasesWrites := []*proto.LeaseScriptAction{
		{Recipient: recipientCallable, Amount: 13, ID: firstLeaseID},
		{Recipient: recipientCallable, Amount: 23, ID: secondLeaseID},
	}

	expectedLeasesCancelWrites := []*proto.LeaseCancelScriptAction{
		{LeaseID: secondLeaseID},
	}

	expectedActionsResult := &proto.ScriptResult{
		DataEntries:  expectedDataEntryWrites,
		Transfers:    expectedTransferWrites,
		Issues:       expectedIssuesWrites,
		Reissues:     make([]*proto.ReissueScriptAction, 0),
		Burns:        make([]*proto.BurnScriptAction, 0),
		Sponsorships: make([]*proto.SponsorshipScriptAction, 0),
		Leases:       expectedLeasesWrites,
		LeaseCancels: expectedLeasesCancelWrites,
	}

	assert.Equal(t, expectedActionsResult, sr)

	expectedDiffResult := initWrappedState(smartState(), env).diff

	intEntry := proto.IntegerDataEntry{Key: "bar", Value: 1}
	expectedDiffResult.dataEntries.diffInteger["bar"+addressCallable.String()] = intEntry

	binaryEntry := proto.BinaryDataEntry{Key: "asset", Value: assetIDIssue.Bytes()}
	expectedDiffResult.dataEntries.diffBinary["asset"+addressCallable.String()] = binaryEntry

	newAsset := diffNewAssetInfo{dAppIssuer: addressCallable, name: "barAsset", description: "bar asset", quantity: 1, decimals: 0, reissuable: false, script: nil, nonce: 0}
	expectedDiffResult.newAssetsInfo[assetIDIssue.String()] = newAsset

	balanceSender := diffBalance{asset: proto.OptionalAsset{}, regular: 0}
	expectedDiffResult.balances[senderAddress.String()+proto.OptionalAsset{}.String()] = balanceSender

	balanceMainWaves := diffBalance{asset: proto.OptionalAsset{}, regular: 9986, effectiveHistory: []int64{10000, 9986}}
	expectedDiffResult.balances[addr.String()+proto.OptionalAsset{}.String()] = balanceMainWaves

	balanceCallableWaves := diffBalance{asset: proto.OptionalAsset{}, regular: 14, effectiveHistory: []int64{0, 14}}
	expectedDiffResult.balances[addressCallable.String()+proto.OptionalAsset{}.String()] = balanceCallableWaves

	balanceCallableBarAsset := diffBalance{asset: *proto.NewOptionalAssetFromDigest(assetIDIssue), regular: 0}
	expectedDiffResult.balances[addressCallable.String()+proto.NewOptionalAssetFromDigest(assetIDIssue).String()] = balanceCallableBarAsset

	balanceMainBarAsset := diffBalance{asset: *proto.NewOptionalAssetFromDigest(assetIDIssue), regular: 1}
	expectedDiffResult.balances[addr.String()+proto.NewOptionalAssetFromDigest(assetIDIssue).String()] = balanceMainBarAsset

	assert.Equal(t, expectedDiffResult.dataEntries, wrappedSt.diff.dataEntries)
	assert.Equal(t, expectedDiffResult.balances, wrappedSt.diff.balances)
	assert.Equal(t, expectedDiffResult.newAssetsInfo, wrappedSt.diff.newAssetsInfo)

	tearDownDappFromDapp()
}

func TestInvokeDAppFromDAppNilResult(t *testing.T) {

	/* script 1
		{-# STDLIB_VERSION 5 #-}
		{-# CONTENT_TYPE DAPP #-}
		{-# SCRIPT_TYPE ACCOUNT #-}

		let exchangeRate = 5

		@Callable(i)
		func test() = if ((i.payments[0].assetId != unit))
		    then throw("unexpected asset")
		    else {
				let res = Invoke(Address(base58'3P8eZVKS7a4troGckytxaefLAi9w7P5aMna'), "testActions",[(i.payments[0].amount * exchangeRate)], [AttachedPayment(unit, 1)])
				if res == 17
		 	    then
	                nil
		    	else
		      		throw("Bad returned value")
		}
	*/

	/* script 2
	{-# STDLIB_VERSION 5 #-}
	{-# CONTENT_TYPE DAPP #-}
	{-# SCRIPT_TYPE ACCOUNT #-}

	@Callable(i)
	func testActions(a: Int) = {
	  ([
	    IntegerEntry("int", 1)
	  ], 17)
	}
	*/

	txID, err := crypto.NewDigestFromBase58("46R51i3ATxvYbrLJVWpAG3hZuznXtgEobRW6XSZ9MP6f")
	require.NoError(t, err)
	proof, err := crypto.NewSignatureFromBase58("5MriXpPgobRfNHqYx3vSjrZkDdzDrRF6krgvJp1FRvo2qTyk1KB913Nk1H2hWyKPDzL6pV1y8AWREHdQMGStCBuF")
	require.NoError(t, err)
	proofs := proto.NewProofs()
	proofs.Proofs = []proto.B58Bytes{proof[:]}
	require.NoError(t, err)
	sender, err := crypto.NewPublicKeyFromBase58("APg7QwJSx6naBUPnGYM2vvsJxQcpYabcbzkNJoMUXLai")
	require.NoError(t, err)
	senderAddress, err := proto.NewAddressFromPublicKey(proto.MainNetScheme, sender)
	require.NoError(t, err)
	addr, err = proto.NewAddressFromString("3PFpqr7wTCBu68sSqU7vVv9pttYRjQjGFbv")
	require.NoError(t, err)
	recipient := proto.NewRecipientFromAddress(addr)
	addrPK, err = smartStateDappFromDapp().NewestScriptPKByAddr(addr)
	require.NoError(t, err)

	addressCallable, err = proto.NewAddressFromString("3P8eZVKS7a4troGckytxaefLAi9w7P5aMna")
	require.NoError(t, err)
	recipientCallable := proto.NewRecipientFromAddress(addressCallable)
	addressCallablePK, err = smartStateDappFromDapp().NewestScriptPKByAddr(addressCallable)
	require.NoError(t, err)

	arguments := proto.Arguments{}
	arguments.Append(&proto.StringArgument{Value: "B9spbWQ1rk7YqJUFjW8mLHw6cRcngyh7G9YgRuyFtLv6"})

	call := proto.FunctionCall{
		Default:   false,
		Name:      "cancel",
		Arguments: arguments,
	}
	tx = &proto.InvokeScriptWithProofs{
		Type:            proto.InvokeScriptTransaction,
		Version:         1,
		ID:              &txID,
		Proofs:          proofs,
		ChainID:         proto.MainNetScheme,
		SenderPK:        sender,
		ScriptRecipient: recipient,
		FunctionCall:    call,
		Payments: proto.ScriptPayments{proto.ScriptPayment{
			Amount: 10000,
			Asset:  proto.OptionalAsset{},
		}},
		FeeAsset:  proto.OptionalAsset{},
		Fee:       900000,
		Timestamp: 1564703444249,
	}

	inv, _ = invocationToObject(4, proto.MainNetScheme, tx)

	firstScript = "AAIFAAAAAAAAAAQIAhIAAAAAAQAAAAAMZXhjaGFuZ2VSYXRlAAAAAAAAAAAFAAAAAQAAAAFpAQAAAAR0ZXN0AAAAAAMJAQAAAAIhPQAAAAIICQABkQAAAAIIBQAAAAFpAAAACHBheW1lbnRzAAAAAAAAAAAAAAAAB2Fzc2V0SWQFAAAABHVuaXQJAAACAAAAAQIAAAAQdW5leHBlY3RlZCBhc3NldAQAAAADcmVzCQAD/AAAAAQJAQAAAAdBZGRyZXNzAAAAAQEAAAAaAVdJsioL51Kb50MIIvwpqY4PL2gvI9DKCssCAAAAC3Rlc3RBY3Rpb25zCQAETAAAAAIJAABoAAAAAggJAAGRAAAAAggFAAAAAWkAAAAIcGF5bWVudHMAAAAAAAAAAAAAAAAGYW1vdW50BQAAAAxleGNoYW5nZVJhdGUFAAAAA25pbAkABEwAAAACCQEAAAAPQXR0YWNoZWRQYXltZW50AAAAAgUAAAAEdW5pdAAAAAAAAAAAAQUAAAADbmlsAwkAAAAAAAACBQAAAANyZXMAAAAAAAAAABEFAAAAA25pbAkAAAIAAAABAgAAABJCYWQgcmV0dXJuZWQgdmFsdWUAAAAAbfvo1Q=="
	secondScript = "AAIFAAAAAAAAAAcIAhIDCgEBAAAAAAAAAAEAAAABaQEAAAALdGVzdEFjdGlvbnMAAAABAAAAAWEJAAUUAAAAAgkABEwAAAACCQEAAAAMSW50ZWdlckVudHJ5AAAAAgIAAAADaW50AAAAAAAAAAABBQAAAANuaWwAAAAAAAAAABEAAAAAPWJMug=="

	id = bytes.Repeat([]byte{0}, 32)

	expectedDataEntryWrites := []*proto.DataEntryScriptAction{
		{Entry: &proto.IntegerDataEntry{Key: "int", Value: 1}, Sender: &addressCallablePK},
	}

	expectedTransferWrites := []*proto.TransferScriptAction{
		{Recipient: recipientCallable, Sender: &addrPK, Amount: 1, Asset: proto.OptionalAsset{}},
	}

	smartState := smartStateDappFromDapp

	thisAddress = addr
	env := envDappFromDapp

	NewWrappedSt := initWrappedState(smartState(), env)
	wrappedSt = *NewWrappedSt

	err = AddWavesToSender(senderAddress, 10000, proto.OptionalAsset{})
	require.NoError(t, err)
	err = AddExternalPayments(tx.Payments, tx.SenderPK)
	require.NoError(t, err)

	src, err := base64.StdEncoding.DecodeString(firstScript)
	require.NoError(t, err)

	tree, err := Parse(src)
	require.NoError(t, err)
	assert.NotNil(t, tree)

	res, err := CallFunction(env, tree, "test", proto.Arguments{})

	require.NoError(t, err)
	r, ok := res.(DAppResult)
	require.True(t, ok)
	require.True(t, r.res)

	sr, err := proto.NewScriptResult(r.actions, proto.ScriptErrorMessage{})
	require.NoError(t, err)

	expectedActionsResult := &proto.ScriptResult{
		DataEntries:  expectedDataEntryWrites,
		Transfers:    expectedTransferWrites,
		Issues:       make([]*proto.IssueScriptAction, 0),
		Reissues:     make([]*proto.ReissueScriptAction, 0),
		Burns:        make([]*proto.BurnScriptAction, 0),
		Sponsorships: make([]*proto.SponsorshipScriptAction, 0),
		Leases:       make([]*proto.LeaseScriptAction, 0),
		LeaseCancels: make([]*proto.LeaseCancelScriptAction, 0),
	}

	assert.Equal(t, expectedActionsResult, sr)

	expectedDiffResult := initWrappedState(smartState(), env).diff

	balanceMain := diffBalance{asset: proto.OptionalAsset{}, regular: 9999}
	balanceSender := diffBalance{asset: proto.OptionalAsset{}, regular: 0}
	balanceCallable := diffBalance{asset: proto.OptionalAsset{}, regular: 1}
	expectedDiffResult.balances[addr.String()+proto.OptionalAsset{}.String()] = balanceMain
	expectedDiffResult.balances[senderAddress.String()+proto.OptionalAsset{}.String()] = balanceSender
	expectedDiffResult.balances[addressCallable.String()+proto.OptionalAsset{}.String()] = balanceCallable
	intEntry := proto.IntegerDataEntry{Key: "int", Value: 1}
	expectedDiffResult.dataEntries.diffInteger["int"+addressCallable.String()] = intEntry

	assert.Equal(t, expectedDiffResult.dataEntries, wrappedSt.diff.dataEntries)
	assert.Equal(t, expectedDiffResult.balances, wrappedSt.diff.balances)

	tearDownDappFromDapp()

}

func TestInvokeDAppFromDAppSmartAssetValidation(t *testing.T) {

	/* script 1
	{-# STDLIB_VERSION 5 #-}
	{-# CONTENT_TYPE DAPP #-}
	{-# SCRIPT_TYPE ACCOUNT #-}
	let assetId = base58'13YvHUb3bg7sXgExc6kFcCUKm6WYpJX9rLpHVhiyJNGJ'

	@Callable(i)
	func test() = {
		let res = Invoke(Address(base58'3P8eZVKS7a4troGckytxaefLAi9w7P5aMna'), "call",nil, nil)
		if res == 17
		 	then
	    		nil
		else
		    throw("Bad returned value")
	}
	*/

	/* script 2

	{-# STDLIB_VERSION 5 #-}
	{-# CONTENT_TYPE DAPP #-}
	{-# SCRIPT_TYPE ACCOUNT #-}

	let assetId = base58'13YvHUb3bg7sXgExc6kFcCUKm6WYpJX9rLpHVhiyJNGJ'

	@Callable(i)
	func call() = {
	  ([
	    Reissue(assetId, 100, false),
	    Burn(assetId, 50),
	    ScriptTransfer(i.caller, 1, assetId)
	  ], 17)
	}
	*/
	/* smart asset script
	{-# STDLIB_VERSION 5 #-}
	{-# CONTENT_TYPE EXPRESSION #-}
	{-# SCRIPT_TYPE ASSET #-}

	let dAppAddress = addressFromString("3P8eZVKS7a4troGckytxaefLAi9w7P5aMna")
	match tx {
	    case tx: BurnTransaction =>
	        (tx.sender == dAppAddress)
	    case tx: ReissueTransaction =>
	        (tx.sender == dAppAddress)
	    case tx: SetAssetScriptTransaction =>
	        (tx.sender == dAppAddress)
	    case tx: MassTransferTransaction =>
	        (tx.sender == dAppAddress)
	    case tx: TransferTransaction =>
	        (tx.sender == dAppAddress)
	    case _ =>
	        false
	}
	*/

	assetCat, err := proto.NewOptionalAssetFromString("13YvHUb3bg7sXgExc6kFcCUKm6WYpJX9rLpHVhiyJNGJ")
	require.NoError(t, err)

	txID, err := crypto.NewDigestFromBase58("46R51i3ATxvYbrLJVWpAG3hZuznXtgEobRW6XSZ9MP6f")
	require.NoError(t, err)
	proof, err := crypto.NewSignatureFromBase58("5MriXpPgobRfNHqYx3vSjrZkDdzDrRF6krgvJp1FRvo2qTyk1KB913Nk1H2hWyKPDzL6pV1y8AWREHdQMGStCBuF")
	require.NoError(t, err)
	proofs := proto.NewProofs()
	proofs.Proofs = []proto.B58Bytes{proof[:]}
	sender, err := crypto.NewPublicKeyFromBase58("APg7QwJSx6naBUPnGYM2vvsJxQcpYabcbzkNJoMUXLai")
	require.NoError(t, err)

	addr, err = proto.NewAddressFromString("3PFpqr7wTCBu68sSqU7vVv9pttYRjQjGFbv")
	require.NoError(t, err)
	recipient := proto.NewRecipientFromAddress(addr)
	addrPK, err = smartStateDappFromDapp().NewestScriptPKByAddr(addr)
	require.NoError(t, err)

	addressCallable, err = proto.NewAddressFromString("3P8eZVKS7a4troGckytxaefLAi9w7P5aMna")
	require.NoError(t, err)
	addressCallablePK, err = smartStateDappFromDapp().NewestScriptPKByAddr(addressCallable)
	require.NoError(t, err)

	arguments := proto.Arguments{}
	arguments.Append(&proto.StringArgument{Value: "B9spbWQ1rk7YqJUFjW8mLHw6cRcngyh7G9YgRuyFtLv6"})

	call := proto.FunctionCall{
		Default:   false,
		Name:      "cancel",
		Arguments: arguments,
	}
	tx = &proto.InvokeScriptWithProofs{
		Type:            proto.InvokeScriptTransaction,
		Version:         1,
		ID:              &txID,
		Proofs:          proofs,
		ChainID:         proto.MainNetScheme,
		SenderPK:        sender,
		ScriptRecipient: recipient,
		FunctionCall:    call,
		Payments:        nil,
		FeeAsset:        proto.OptionalAsset{},
		Fee:             900000,
		Timestamp:       1564703444249,
	}
	inv, _ = invocationToObject(5, proto.MainNetScheme, tx)

	firstScript = "AAIFAAAAAAAAAAQIAhIAAAAAAQAAAAAHYXNzZXRJZAEAAAAgAKdAj/iZUd+zAOo6DTO6IvheatMyaLi7as+C+lV4EDMAAAABAAAAAWkBAAAABHRlc3QAAAAABAAAAANyZXMJAAP8AAAABAkBAAAAB0FkZHJlc3MAAAABAQAAABoBV0myKgvnUpvnQwgi/Cmpjg8vaC8j0MoKywIAAAAEY2FsbAUAAAADbmlsBQAAAANuaWwDCQAAAAAAAAIFAAAAA3JlcwAAAAAAAAAAEQUAAAADbmlsCQAAAgAAAAECAAAAEkJhZCByZXR1cm5lZCB2YWx1ZQAAAAAnQdRv"
	secondScript = "AAIFAAAAAAAAAAQIAhIAAAAAAQAAAAAHYXNzZXRJZAEAAAAgAKdAj/iZUd+zAOo6DTO6IvheatMyaLi7as+C+lV4EDMAAAABAAAAAWkBAAAABGNhbGwAAAAACQAFFAAAAAIJAARMAAAAAgkBAAAAB1JlaXNzdWUAAAADBQAAAAdhc3NldElkAAAAAAAAAABkBwkABEwAAAACCQEAAAAEQnVybgAAAAIFAAAAB2Fzc2V0SWQAAAAAAAAAADIJAARMAAAAAgkBAAAADlNjcmlwdFRyYW5zZmVyAAAAAwgFAAAAAWkAAAAGY2FsbGVyAAAAAAAAAAABBQAAAAdhc3NldElkBQAAAANuaWwAAAAAAAAAABEAAAAA4X8UHg=="

	id = bytes.Repeat([]byte{0}, 32)

	expectedReissueWrites := []*proto.ReissueScriptAction{
		{Sender: &addressCallablePK, Quantity: 100, Reissuable: false, AssetID: assetCat.ID},
	}
	expectedBurnWrites := []*proto.BurnScriptAction{
		{Sender: &addressCallablePK, Quantity: 50, AssetID: assetCat.ID},
	}

	expectedTransferWrites := []*proto.TransferScriptAction{
		{Sender: &addressCallablePK, Recipient: recipient, Amount: 1, Asset: *assetCat},
	}

	smartState := smartStateDappFromDapp

	thisAddress = addr
	env := envDappFromDapp

	NewWrappedSt := initWrappedState(smartState(), env)
	wrappedSt = *NewWrappedSt

	err = AddWavesToSender(addressCallable, 10000, *assetCat)
	require.NoError(t, err)

	src, err := base64.StdEncoding.DecodeString(firstScript)
	require.NoError(t, err)

	tree, err := Parse(src)
	require.NoError(t, err)
	assert.NotNil(t, tree)

	res, err := CallFunction(env, tree, "test", proto.Arguments{})

	require.NoError(t, err)
	r, ok := res.(DAppResult)
	require.True(t, ok)
	require.True(t, r.res)

	sr, err := proto.NewScriptResult(r.actions, proto.ScriptErrorMessage{})
	require.NoError(t, err)

	expectedActionsResult := &proto.ScriptResult{
		DataEntries:  make([]*proto.DataEntryScriptAction, 0),
		Transfers:    expectedTransferWrites,
		Issues:       make([]*proto.IssueScriptAction, 0),
		Reissues:     expectedReissueWrites,
		Burns:        expectedBurnWrites,
		Sponsorships: make([]*proto.SponsorshipScriptAction, 0),
		Leases:       make([]*proto.LeaseScriptAction, 0),
		LeaseCancels: make([]*proto.LeaseCancelScriptAction, 0),
	}

	assert.Equal(t, expectedActionsResult, sr)

	expectedDiffResult := initWrappedState(smartState(), env).diff
	balance := diffBalance{regular: 1, leaseIn: 0, asset: *assetCat}
	expectedDiffResult.balances[addr.String()+assetCat.String()] = balance

	balanceCallable := diffBalance{regular: 9999, leaseOut: 0, asset: *assetCat}
	expectedDiffResult.balances[addressCallable.String()+assetCat.String()] = balanceCallable

	oldAsset := diffOldAssetInfo{diffQuantity: 50}
	expectedDiffResult.oldAssetsInfo[assetIDIssue.String()] = oldAsset

	assert.Equal(t, expectedDiffResult.balances, wrappedSt.diff.balances)
	assert.Equal(t, expectedDiffResult.sponsorships, wrappedSt.diff.sponsorships)
	assert.Equal(t, expectedDiffResult.leases, wrappedSt.diff.leases)

	tearDownDappFromDapp()
}

func TestMixedReentrantInvokeAndInvoke(t *testing.T) {

	/* script 1
	{-# STDLIB_VERSION 5 #-}
	{-# CONTENT_TYPE DAPP #-}
	{-#SCRIPT_TYPE ACCOUNT#-}

	 @Callable(i)
	 func back() = {
	   [IntegerEntry("key", 0), ScriptTransfer(Address(base58'3P8eZVKS7a4troGckytxaefLAi9w7P5aMna'), 2, unit)]
	 }

	 @Callable(i)
	 func foo() = {
	    let r = reentrantInvoke(Address(base58'3P8eZVKS7a4troGckytxaefLAi9w7P5aMna'), "bar", [this.bytes], [AttachedPayment(unit, 17)])
	    if r == 17
	    then
	       [
	        IntegerEntry("key", 1)
	       ]
	  else
	   throw("Imposible")
	 }
	*/

	/*
			script2
		{-# STDLIB_VERSION 5 #-}
		{-# CONTENT_TYPE DAPP #-}
		{-#SCRIPT_TYPE ACCOUNT#-}

		 @Callable(i)
		 func bar(a: ByteVector) = {
		   let r = Invoke(Address(a), "back", [], [])
		   if r == r
		   then
		    ([IntegerEntry("bar", 1), ScriptTransfer(Address(a), 3, unit)], 17)
		   else
		    throw("Imposible")
		 }


	*/
	txID, err := crypto.NewDigestFromBase58("46R51i3ATxvYbrLJVWpAG3hZuznXtgEobRW6XSZ9MP6f")
	require.NoError(t, err)
	proof, err := crypto.NewSignatureFromBase58("5MriXpPgobRfNHqYx3vSjrZkDdzDrRF6krgvJp1FRvo2qTyk1KB913Nk1H2hWyKPDzL6pV1y8AWREHdQMGStCBuF")
	require.NoError(t, err)
	proofs := proto.NewProofs()
	proofs.Proofs = []proto.B58Bytes{proof[:]}
	sender, err := crypto.NewPublicKeyFromBase58("APg7QwJSx6naBUPnGYM2vvsJxQcpYabcbzkNJoMUXLai")
	require.NoError(t, err)
	senderAddress, err := proto.NewAddressFromPublicKey(proto.MainNetScheme, sender)
	require.NoError(t, err)

	addr, err = proto.NewAddressFromString("3PFpqr7wTCBu68sSqU7vVv9pttYRjQjGFbv")
	require.NoError(t, err)
	recipient := proto.NewRecipientFromAddress(addr)
	addrPK, err = smartStateDappFromDapp().NewestScriptPKByAddr(addr)
	require.NoError(t, err)

	addressCallable, err = proto.NewAddressFromString("3P8eZVKS7a4troGckytxaefLAi9w7P5aMna")
	require.NoError(t, err)
	recipientCallable := proto.NewRecipientFromAddress(addressCallable)
	addressCallablePK, err = smartStateDappFromDapp().NewestScriptPKByAddr(addressCallable)
	require.NoError(t, err)

	arguments := proto.Arguments{}
	arguments.Append(&proto.StringArgument{Value: "B9spbWQ1rk7YqJUFjW8mLHw6cRcngyh7G9YgRuyFtLv6"})

	call := proto.FunctionCall{
		Default:   false,
		Name:      "cancel",
		Arguments: arguments,
	}
	tx = &proto.InvokeScriptWithProofs{
		Type:            proto.InvokeScriptTransaction,
		Version:         1,
		ID:              &txID,
		Proofs:          proofs,
		ChainID:         proto.MainNetScheme,
		SenderPK:        sender,
		ScriptRecipient: recipient,
		FunctionCall:    call,
		Payments: proto.ScriptPayments{proto.ScriptPayment{
			Amount: 10000,
			Asset:  proto.OptionalAsset{},
		}},
		FeeAsset:  proto.OptionalAsset{},
		Fee:       900000,
		Timestamp: 1564703444249,
	}
	inv, _ = invocationToObject(4, proto.MainNetScheme, tx)

	firstScript = "AAIFAAAAAAAAAAYIAhIAEgAAAAAAAAAAAgAAAAFpAQAAAARiYWNrAAAAAAkABEwAAAACCQEAAAAMSW50ZWdlckVudHJ5AAAAAgIAAAADa2V5AAAAAAAAAAAACQAETAAAAAIJAQAAAA5TY3JpcHRUcmFuc2ZlcgAAAAMJAQAAAAdBZGRyZXNzAAAAAQEAAAAaAVdJsioL51Kb50MIIvwpqY4PL2gvI9DKCssAAAAAAAAAAAIFAAAABHVuaXQFAAAAA25pbAAAAAFpAQAAAANmb28AAAAABAAAAAFyCQAD/QAAAAQJAQAAAAdBZGRyZXNzAAAAAQEAAAAaAVdJsioL51Kb50MIIvwpqY4PL2gvI9DKCssCAAAAA2JhcgkABEwAAAACCAUAAAAEdGhpcwAAAAVieXRlcwUAAAADbmlsCQAETAAAAAIJAQAAAA9BdHRhY2hlZFBheW1lbnQAAAACBQAAAAR1bml0AAAAAAAAAAARBQAAAANuaWwDCQAAAAAAAAIFAAAAAXIAAAAAAAAAABEJAARMAAAAAgkBAAAADEludGVnZXJFbnRyeQAAAAICAAAAA2tleQAAAAAAAAAAAQUAAAADbmlsCQAAAgAAAAECAAAACUltcG9zaWJsZQAAAAB70C6c"
	secondScript = "AAIFAAAAAAAAAAcIAhIDCgECAAAAAAAAAAEAAAABaQEAAAADYmFyAAAAAQAAAAFhBAAAAAFyCQAD/AAAAAQJAQAAAAdBZGRyZXNzAAAAAQUAAAABYQIAAAAEYmFjawUAAAADbmlsBQAAAANuaWwDCQAAAAAAAAIFAAAAAXIFAAAAAXIJAAUUAAAAAgkABEwAAAACCQEAAAAMSW50ZWdlckVudHJ5AAAAAgIAAAADYmFyAAAAAAAAAAABCQAETAAAAAIJAQAAAA5TY3JpcHRUcmFuc2ZlcgAAAAMJAQAAAAdBZGRyZXNzAAAAAQUAAAABYQAAAAAAAAAAAwUAAAAEdW5pdAUAAAADbmlsAAAAAAAAAAARCQAAAgAAAAECAAAACUltcG9zaWJsZQAAAACf+Ofn"

	id = bytes.Repeat([]byte{0}, 32)

	expectedDataEntryWrites := []*proto.DataEntryScriptAction{
		{Entry: &proto.IntegerDataEntry{Key: "key", Value: 0}, Sender: &addrPK},
		{Entry: &proto.IntegerDataEntry{Key: "bar", Value: 1}, Sender: &addressCallablePK},
		{Entry: &proto.IntegerDataEntry{Key: "key", Value: 1}},
	}

	expectedTransferWrites := []*proto.TransferScriptAction{
		{Sender: &addrPK, Recipient: recipientCallable, Amount: 17, Asset: proto.OptionalAsset{}},
		{Sender: &addrPK, Recipient: recipientCallable, Amount: 2, Asset: proto.OptionalAsset{}},
		{Sender: &addressCallablePK, Recipient: recipient, Amount: 3, Asset: proto.OptionalAsset{}},
	}

	smartState := smartStateDappFromDapp

	thisAddress = addr

	env := envDappFromDapp

	NewWrappedSt := initWrappedState(smartState(), env)
	wrappedSt = *NewWrappedSt

	err = AddWavesToSender(senderAddress, 10000, proto.OptionalAsset{})
	require.NoError(t, err)
	err = AddExternalPayments(tx.Payments, tx.SenderPK)
	require.NoError(t, err)

	src, err := base64.StdEncoding.DecodeString(firstScript)
	require.NoError(t, err)

	tree, err := Parse(src)
	require.NoError(t, err)
	assert.NotNil(t, tree)

	res, err := CallFunction(env, tree, "foo", proto.Arguments{})

	require.NoError(t, err)
	r, ok := res.(DAppResult)
	require.True(t, ok)
	require.True(t, r.res)

	sr, err := proto.NewScriptResult(r.actions, proto.ScriptErrorMessage{})
	require.NoError(t, err)

	expectedActionsResult := &proto.ScriptResult{
		DataEntries:  expectedDataEntryWrites,
		Transfers:    expectedTransferWrites,
		Issues:       make([]*proto.IssueScriptAction, 0),
		Reissues:     make([]*proto.ReissueScriptAction, 0),
		Burns:        make([]*proto.BurnScriptAction, 0),
		Sponsorships: make([]*proto.SponsorshipScriptAction, 0),
		Leases:       make([]*proto.LeaseScriptAction, 0),
		LeaseCancels: make([]*proto.LeaseCancelScriptAction, 0),
	}
	assert.Equal(t, expectedActionsResult, sr)

	expectedDiffResult := initWrappedState(smartState(), env).diff

	balanceMain := diffBalance{asset: proto.OptionalAsset{}, regular: 9984}
	balanceSender := diffBalance{asset: proto.OptionalAsset{}, regular: 0}
	balanceCallable := diffBalance{asset: proto.OptionalAsset{}, regular: 16}
	intEntry1 := proto.IntegerDataEntry{Key: "key", Value: 0}
	intEntry2 := proto.IntegerDataEntry{Key: "bar", Value: 1}
	expectedDiffResult.dataEntries.diffInteger["key"+addr.String()] = intEntry1
	expectedDiffResult.dataEntries.diffInteger["bar"+addressCallable.String()] = intEntry2
	expectedDiffResult.balances[addr.String()+proto.OptionalAsset{}.String()] = balanceMain
	expectedDiffResult.balances[senderAddress.String()+proto.OptionalAsset{}.String()] = balanceSender
	expectedDiffResult.balances[addressCallable.String()+proto.OptionalAsset{}.String()] = balanceCallable

	assert.Equal(t, expectedDiffResult.dataEntries, wrappedSt.diff.dataEntries)
	assert.Equal(t, expectedDiffResult.balances, wrappedSt.diff.balances)

	tearDownDappFromDapp()
}

<<<<<<< HEAD
func TestExpressionScriptFailInvoke(t *testing.T) {

	/* script 1
	{-# STDLIB_VERSION 5 #-}
	{-# CONTENT_TYPE EXPRESSION #-}
	{-# SCRIPT_TYPE ACCOUNT #-}

	let dapp = Address(base58'3P8eZVKS7a4troGckytxaefLAi9w7P5aMna')

	match tx {
	    case t: InvokeScriptTransaction => {
	        let result = match invoke(dapp, "foo", [5], [AttachedPayment(unit, 10)]) {
	            case i: Int => i
	            case _ => throw("Wrong result type")
	        }
	        if result == 5 then true else throw("Wrong result '" + result.toString() + "'")
	    }
	    case _ => throw("Wrong tx type")
	}
	*/

	/* script 2
	{-# STDLIB_VERSION 5 #-}
	{-# CONTENT_TYPE DAPP #-}
	{-# SCRIPT_TYPE ACCOUNT #-}

	@Callable(inv)
	func foo(amount: Int) = ([
	    IntegerEntry("result", amount),
	    ScriptTransfer(inv.caller, amount, unit)
	], amount)
=======
func TestPaymentsDifferentScriptVersion4(t *testing.T) {
	/* script 1
		{-# STDLIB_VERSION 5 #-}
		{-# CONTENT_TYPE DAPP #-}
		{-# SCRIPT_TYPE ACCOUNT #-}

		let exchangeRate = 5

		@Callable(i)
		func test() = if ((i.payments[0].assetId != unit))
		    then throw("unexpected asset")
		    else {
				let res = invoke(Address(base58'3P8eZVKS7a4troGckytxaefLAi9w7P5aMna'), "testActions",[(i.payments[0].amount * exchangeRate)], [AttachedPayment(unit, 1)])
				if res == res
		 	    then
	                nil
		    	else
		      		throw("Bad returned value")
		}
	*/

	/* script 2
	{-# STDLIB_VERSION 4 #-}
	{-# CONTENT_TYPE DAPP #-}
	{-# SCRIPT_TYPE ACCOUNT #-}

	@Callable(i)
	func testActions(a: Int) = {
	  [
	    IntegerEntry("int", 1)
	  ]
	}
	*/

	txID, err := crypto.NewDigestFromBase58("46R51i3ATxvYbrLJVWpAG3hZuznXtgEobRW6XSZ9MP6f")
	require.NoError(t, err)
	proof, err := crypto.NewSignatureFromBase58("5MriXpPgobRfNHqYx3vSjrZkDdzDrRF6krgvJp1FRvo2qTyk1KB913Nk1H2hWyKPDzL6pV1y8AWREHdQMGStCBuF")
	require.NoError(t, err)
	proofs := proto.NewProofs()
	proofs.Proofs = []proto.B58Bytes{proof[:]}
	require.NoError(t, err)
	sender, err := crypto.NewPublicKeyFromBase58("APg7QwJSx6naBUPnGYM2vvsJxQcpYabcbzkNJoMUXLai")
	require.NoError(t, err)
	senderAddress, err := proto.NewAddressFromPublicKey(proto.MainNetScheme, sender)
	require.NoError(t, err)
	addr, err = proto.NewAddressFromString("3PFpqr7wTCBu68sSqU7vVv9pttYRjQjGFbv")
	require.NoError(t, err)
	recipient := proto.NewRecipientFromAddress(addr)
	addrPK, err = smartStateDappFromDapp().NewestScriptPKByAddr(addr)
	require.NoError(t, err)

	addressCallable, err = proto.NewAddressFromString("3P8eZVKS7a4troGckytxaefLAi9w7P5aMna")
	require.NoError(t, err)
	recipientCallable := proto.NewRecipientFromAddress(addressCallable)
	addressCallablePK, err = smartStateDappFromDapp().NewestScriptPKByAddr(addressCallable)
	require.NoError(t, err)

	arguments := proto.Arguments{}
	arguments.Append(&proto.StringArgument{Value: "B9spbWQ1rk7YqJUFjW8mLHw6cRcngyh7G9YgRuyFtLv6"})

	call := proto.FunctionCall{
		Default:   false,
		Name:      "cancel",
		Arguments: arguments,
	}
	tx = &proto.InvokeScriptWithProofs{
		Type:            proto.InvokeScriptTransaction,
		Version:         1,
		ID:              &txID,
		Proofs:          proofs,
		ChainID:         proto.MainNetScheme,
		SenderPK:        sender,
		ScriptRecipient: recipient,
		FunctionCall:    call,
		Payments: proto.ScriptPayments{proto.ScriptPayment{
			Amount: 10000,
			Asset:  proto.OptionalAsset{},
		}},
		FeeAsset:  proto.OptionalAsset{},
		Fee:       900000,
		Timestamp: 1564703444249,
	}

	inv, _ = invocationToObject(4, proto.MainNetScheme, tx)

	firstScript = "AAIFAAAAAAAAAAQIAhIAAAAAAQAAAAAMZXhjaGFuZ2VSYXRlAAAAAAAAAAAFAAAAAQAAAAFpAQAAAAR0ZXN0AAAAAAMJAQAAAAIhPQAAAAIICQABkQAAAAIIBQAAAAFpAAAACHBheW1lbnRzAAAAAAAAAAAAAAAAB2Fzc2V0SWQFAAAABHVuaXQJAAACAAAAAQIAAAAQdW5leHBlY3RlZCBhc3NldAQAAAADcmVzCQAD/AAAAAQJAQAAAAdBZGRyZXNzAAAAAQEAAAAaAVdJsioL51Kb50MIIvwpqY4PL2gvI9DKCssCAAAAC3Rlc3RBY3Rpb25zCQAETAAAAAIJAABoAAAAAggJAAGRAAAAAggFAAAAAWkAAAAIcGF5bWVudHMAAAAAAAAAAAAAAAAGYW1vdW50BQAAAAxleGNoYW5nZVJhdGUFAAAAA25pbAkABEwAAAACCQEAAAAPQXR0YWNoZWRQYXltZW50AAAAAgUAAAAEdW5pdAAAAAAAAAAAAQUAAAADbmlsAwkAAAAAAAACBQAAAANyZXMFAAAAA3JlcwUAAAADbmlsCQAAAgAAAAECAAAAEkJhZCByZXR1cm5lZCB2YWx1ZQAAAAAdCpXM"
	secondScript = "AAIEAAAAAAAAAAcIAhIDCgEBAAAAAAAAAAEAAAABaQEAAAALdGVzdEFjdGlvbnMAAAABAAAAAWEJAARMAAAAAgkBAAAADEludGVnZXJFbnRyeQAAAAICAAAAA2ludAAAAAAAAAAAAQUAAAADbmlsAAAAAM41XKE="

	id = bytes.Repeat([]byte{0}, 32)

	expectedDataEntryWrites := []*proto.DataEntryScriptAction{
		{Entry: &proto.IntegerDataEntry{Key: "int", Value: 1}, Sender: &addressCallablePK},
	}

	expectedTransferWrites := []*proto.TransferScriptAction{
		{Recipient: recipientCallable, Sender: &addrPK, Amount: 1, Asset: proto.OptionalAsset{}},
	}

	smartState := smartStateDappFromDapp

	thisAddress = addr
	env := envDappFromDapp

	NewWrappedSt := initWrappedState(smartState(), env)
	wrappedSt = *NewWrappedSt

	err = AddWavesToSender(senderAddress, 10000, proto.OptionalAsset{})
	require.NoError(t, err)
	err = AddExternalPayments(tx.Payments, tx.SenderPK)
	require.NoError(t, err)

	src, err := base64.StdEncoding.DecodeString(firstScript)
	require.NoError(t, err)

	tree, err := Parse(src)
	require.NoError(t, err)
	assert.NotNil(t, tree)

	res, err := CallFunction(env, tree, "test", proto.Arguments{})

	require.NoError(t, err)
	r, ok := res.(DAppResult)
	require.True(t, ok)
	require.True(t, r.res)

	sr, err := proto.NewScriptResult(r.actions, proto.ScriptErrorMessage{})
	require.NoError(t, err)

	expectedActionsResult := &proto.ScriptResult{
		DataEntries:  expectedDataEntryWrites,
		Transfers:    expectedTransferWrites,
		Issues:       make([]*proto.IssueScriptAction, 0),
		Reissues:     make([]*proto.ReissueScriptAction, 0),
		Burns:        make([]*proto.BurnScriptAction, 0),
		Sponsorships: make([]*proto.SponsorshipScriptAction, 0),
		Leases:       make([]*proto.LeaseScriptAction, 0),
		LeaseCancels: make([]*proto.LeaseCancelScriptAction, 0),
	}

	assert.Equal(t, expectedActionsResult, sr)

	expectedDiffResult := initWrappedState(smartState(), env).diff

	balanceMain := diffBalance{asset: proto.OptionalAsset{}, regular: 9999}
	balanceSender := diffBalance{asset: proto.OptionalAsset{}, regular: 0}
	balanceCallable := diffBalance{asset: proto.OptionalAsset{}, regular: 1}
	expectedDiffResult.balances[addr.String()+proto.OptionalAsset{}.String()] = balanceMain
	expectedDiffResult.balances[senderAddress.String()+proto.OptionalAsset{}.String()] = balanceSender
	expectedDiffResult.balances[addressCallable.String()+proto.OptionalAsset{}.String()] = balanceCallable
	intEntry := proto.IntegerDataEntry{Key: "int", Value: 1}
	expectedDiffResult.dataEntries.diffInteger["int"+addressCallable.String()] = intEntry

	assert.Equal(t, expectedDiffResult.dataEntries, wrappedSt.diff.dataEntries)
	assert.Equal(t, expectedDiffResult.balances, wrappedSt.diff.balances)

	tearDownDappFromDapp()

}

func TestPaymentsDifferentScriptVersion3(t *testing.T) {
	/* script 1
		{-# STDLIB_VERSION 5 #-}
		{-# CONTENT_TYPE DAPP #-}
		{-# SCRIPT_TYPE ACCOUNT #-}

		let exchangeRate = 5

		@Callable(i)
		func test() = if ((i.payments[0].assetId != unit))
		    then throw("unexpected asset")
		    else {
				let res = invoke(Address(base58'3P8eZVKS7a4troGckytxaefLAi9w7P5aMna'), "testActions",[(i.payments[0].amount * exchangeRate)], [AttachedPayment(unit, 1)])
				if res == res
		 	    then
	                nil
		    	else
		      		throw("Bad returned value")
		}
	*/

	/* script 2
	{-# STDLIB_VERSION 3 #-}
	{-# CONTENT_TYPE DAPP #-}
	{-# SCRIPT_TYPE ACCOUNT #-}

	@Callable(i)
	func testActions(a: Int) = {

	  WriteSet(
	    [DataEntry("int", 1)]
	  )

	}
>>>>>>> 25555d7e
	*/

	txID, err := crypto.NewDigestFromBase58("46R51i3ATxvYbrLJVWpAG3hZuznXtgEobRW6XSZ9MP6f")
	require.NoError(t, err)
	proof, err := crypto.NewSignatureFromBase58("5MriXpPgobRfNHqYx3vSjrZkDdzDrRF6krgvJp1FRvo2qTyk1KB913Nk1H2hWyKPDzL6pV1y8AWREHdQMGStCBuF")
	require.NoError(t, err)
	proofs := proto.NewProofs()
	proofs.Proofs = []proto.B58Bytes{proof[:]}
	require.NoError(t, err)
	sender, err := crypto.NewPublicKeyFromBase58("APg7QwJSx6naBUPnGYM2vvsJxQcpYabcbzkNJoMUXLai")
	require.NoError(t, err)
	senderAddress, err := proto.NewAddressFromPublicKey(proto.MainNetScheme, sender)
	require.NoError(t, err)
	addr, err = proto.NewAddressFromString("3PFpqr7wTCBu68sSqU7vVv9pttYRjQjGFbv")
	require.NoError(t, err)
	recipient := proto.NewRecipientFromAddress(addr)
	addrPK, err = smartStateDappFromDapp().NewestScriptPKByAddr(addr)
	require.NoError(t, err)

	addressCallable, err = proto.NewAddressFromString("3P8eZVKS7a4troGckytxaefLAi9w7P5aMna")
	require.NoError(t, err)
<<<<<<< HEAD
=======
	recipientCallable := proto.NewRecipientFromAddress(addressCallable)
>>>>>>> 25555d7e
	addressCallablePK, err = smartStateDappFromDapp().NewestScriptPKByAddr(addressCallable)
	require.NoError(t, err)

	arguments := proto.Arguments{}
	arguments.Append(&proto.StringArgument{Value: "B9spbWQ1rk7YqJUFjW8mLHw6cRcngyh7G9YgRuyFtLv6"})

	call := proto.FunctionCall{
		Default:   false,
		Name:      "cancel",
		Arguments: arguments,
	}
	tx = &proto.InvokeScriptWithProofs{
		Type:            proto.InvokeScriptTransaction,
		Version:         1,
		ID:              &txID,
		Proofs:          proofs,
		ChainID:         proto.MainNetScheme,
		SenderPK:        sender,
		ScriptRecipient: recipient,
		FunctionCall:    call,
		Payments: proto.ScriptPayments{proto.ScriptPayment{
			Amount: 10000,
			Asset:  proto.OptionalAsset{},
		}},
		FeeAsset:  proto.OptionalAsset{},
		Fee:       900000,
		Timestamp: 1564703444249,
	}

	inv, _ = invocationToObject(4, proto.MainNetScheme, tx)

<<<<<<< HEAD
	firstScript = "BQQAAAAEZGFwcAkBAAAAB0FkZHJlc3MAAAABAQAAABoBV0myKgvnUpvnQwgi/Cmpjg8vaC8j0MoKywQAAAAHJG1hdGNoMAUAAAACdHgDCQAAAQAAAAIFAAAAByRtYXRjaDACAAAAF0ludm9rZVNjcmlwdFRyYW5zYWN0aW9uBAAAAAF0BQAAAAckbWF0Y2gwBAAAAAZyZXN1bHQEAAAAByRtYXRjaDEJAAP8AAAABAUAAAAEZGFwcAIAAAADZm9vCQAETAAAAAIAAAAAAAAAAAUFAAAAA25pbAkABEwAAAACCQEAAAAPQXR0YWNoZWRQYXltZW50AAAAAgUAAAAEdW5pdAAAAAAAAAAACgUAAAADbmlsAwkAAAEAAAACBQAAAAckbWF0Y2gxAgAAAANJbnQEAAAAAWkFAAAAByRtYXRjaDEFAAAAAWkJAAACAAAAAQIAAAARV3JvbmcgcmVzdWx0IHR5cGUDCQAAAAAAAAIFAAAABnJlc3VsdAAAAAAAAAAABQYJAAACAAAAAQkAASwAAAACCQABLAAAAAICAAAADldyb25nIHJlc3VsdCAnCQABpAAAAAEFAAAABnJlc3VsdAIAAAABJwkAAAIAAAABAgAAAA1Xcm9uZyB0eCB0eXBlUP0hpw=="
	secondScript = "AAIFAAAAAAAAAAcIAhIDCgEBAAAAAAAAAAEAAAADaW52AQAAAANmb28AAAABAAAABmFtb3VudAkABRQAAAACCQAETAAAAAIJAQAAAAxJbnRlZ2VyRW50cnkAAAACAgAAAAZyZXN1bHQFAAAABmFtb3VudAkABEwAAAACCQEAAAAOU2NyaXB0VHJhbnNmZXIAAAADCAUAAAADaW52AAAABmNhbGxlcgUAAAAGYW1vdW50BQAAAAR1bml0BQAAAANuaWwFAAAABmFtb3VudAAAAAD070Yd"

	id = bytes.Repeat([]byte{0}, 32)

=======
	firstScript = "AAIFAAAAAAAAAAQIAhIAAAAAAQAAAAAMZXhjaGFuZ2VSYXRlAAAAAAAAAAAFAAAAAQAAAAFpAQAAAAR0ZXN0AAAAAAMJAQAAAAIhPQAAAAIICQABkQAAAAIIBQAAAAFpAAAACHBheW1lbnRzAAAAAAAAAAAAAAAAB2Fzc2V0SWQFAAAABHVuaXQJAAACAAAAAQIAAAAQdW5leHBlY3RlZCBhc3NldAQAAAADcmVzCQAD/AAAAAQJAQAAAAdBZGRyZXNzAAAAAQEAAAAaAVdJsioL51Kb50MIIvwpqY4PL2gvI9DKCssCAAAAC3Rlc3RBY3Rpb25zCQAETAAAAAIJAABoAAAAAggJAAGRAAAAAggFAAAAAWkAAAAIcGF5bWVudHMAAAAAAAAAAAAAAAAGYW1vdW50BQAAAAxleGNoYW5nZVJhdGUFAAAAA25pbAkABEwAAAACCQEAAAAPQXR0YWNoZWRQYXltZW50AAAAAgUAAAAEdW5pdAAAAAAAAAAAAQUAAAADbmlsAwkAAAAAAAACBQAAAANyZXMFAAAAA3JlcwUAAAADbmlsCQAAAgAAAAECAAAAEkJhZCByZXR1cm5lZCB2YWx1ZQAAAAAdCpXM"
	secondScript = "AAIDAAAAAAAAAAcIARIDCgEBAAAAAAAAAAEAAAABaQEAAAALdGVzdEFjdGlvbnMAAAABAAAAAWEJAQAAAAhXcml0ZVNldAAAAAEJAARMAAAAAgkBAAAACURhdGFFbnRyeQAAAAICAAAAA2ludAAAAAAAAAAAAQUAAAADbmlsAAAAAJvCz7w="

	id = bytes.Repeat([]byte{0}, 32)

	expectedDataEntryWrites := []*proto.DataEntryScriptAction{
		{Entry: &proto.IntegerDataEntry{Key: "int", Value: 1}, Sender: &addressCallablePK},
	}

	expectedTransferWrites := []*proto.TransferScriptAction{
		{Recipient: recipientCallable, Sender: &addrPK, Amount: 1, Asset: proto.OptionalAsset{}},
	}

>>>>>>> 25555d7e
	smartState := smartStateDappFromDapp

	thisAddress = addr
	env := envDappFromDapp

	NewWrappedSt := initWrappedState(smartState(), env)
	wrappedSt = *NewWrappedSt

	err = AddWavesToSender(senderAddress, 10000, proto.OptionalAsset{})
	require.NoError(t, err)
	err = AddExternalPayments(tx.Payments, tx.SenderPK)
	require.NoError(t, err)

	src, err := base64.StdEncoding.DecodeString(firstScript)
	require.NoError(t, err)

	tree, err := Parse(src)
	require.NoError(t, err)
	assert.NotNil(t, tree)

<<<<<<< HEAD
	_, err = CallVerifier(env, tree)
	require.Error(t, err)
	tearDownDappFromDapp()
=======
	res, err := CallFunction(env, tree, "test", proto.Arguments{})

	require.NoError(t, err)
	r, ok := res.(DAppResult)
	require.True(t, ok)
	require.True(t, r.res)

	sr, err := proto.NewScriptResult(r.actions, proto.ScriptErrorMessage{})
	require.NoError(t, err)

	expectedActionsResult := &proto.ScriptResult{
		DataEntries:  expectedDataEntryWrites,
		Transfers:    expectedTransferWrites,
		Issues:       make([]*proto.IssueScriptAction, 0),
		Reissues:     make([]*proto.ReissueScriptAction, 0),
		Burns:        make([]*proto.BurnScriptAction, 0),
		Sponsorships: make([]*proto.SponsorshipScriptAction, 0),
		Leases:       make([]*proto.LeaseScriptAction, 0),
		LeaseCancels: make([]*proto.LeaseCancelScriptAction, 0),
	}

	assert.Equal(t, expectedActionsResult, sr)

	expectedDiffResult := initWrappedState(smartState(), env).diff

	balanceMain := diffBalance{asset: proto.OptionalAsset{}, regular: 9999}
	balanceSender := diffBalance{asset: proto.OptionalAsset{}, regular: 0}
	balanceCallable := diffBalance{asset: proto.OptionalAsset{}, regular: 1}
	expectedDiffResult.balances[addr.String()+proto.OptionalAsset{}.String()] = balanceMain
	expectedDiffResult.balances[senderAddress.String()+proto.OptionalAsset{}.String()] = balanceSender
	expectedDiffResult.balances[addressCallable.String()+proto.OptionalAsset{}.String()] = balanceCallable
	intEntry := proto.IntegerDataEntry{Key: "int", Value: 1}
	expectedDiffResult.dataEntries.diffInteger["int"+addressCallable.String()] = intEntry

	assert.Equal(t, expectedDiffResult.dataEntries, wrappedSt.diff.dataEntries)
	assert.Equal(t, expectedDiffResult.balances, wrappedSt.diff.balances)

	tearDownDappFromDapp()

>>>>>>> 25555d7e
}

func TestHashScriptFunc(t *testing.T) {
	/*
		{-# STDLIB_VERSION 5 #-}
		{-# CONTENT_TYPE DAPP #-}
		{-#SCRIPT_TYPE ACCOUNT#-}

		@Callable(i)
		func foo() = {
			let h = hashScriptAtAddress(this)
			if hashScriptAtAddress(i.caller) == unit
			then
				[ BinaryEntry("hash", h.value()) ]
			else
				throw("Unexpected script was found.")
		}
	*/
	txID, err := crypto.NewDigestFromBase58("46R51i3ATxvYbrLJVWpAG3hZuznXtgEobRW6XSZ9MP6f")
	require.NoError(t, err)
	proof, err := crypto.NewSignatureFromBase58("5MriXpPgobRfNHqYx3vSjrZkDdzDrRF6krgvJp1FRvo2qTyk1KB913Nk1H2hWyKPDzL6pV1y8AWREHdQMGStCBuF")
	require.NoError(t, err)
	proofs := proto.NewProofs()
	proofs.Proofs = []proto.B58Bytes{proof[:]}
	senderPK, err := crypto.NewPublicKeyFromBase58("2v89gsAztdyVq8aEVdNrxUZKtf1HfTAn5umC41idvykp")
	require.NoError(t, err)
	senderAddr, err := proto.NewAddressFromPublicKey(proto.MainNetScheme, senderPK)
	require.NoError(t, err)
	addrPK, err := crypto.NewPublicKeyFromBase58("2zb2orX2g58YZgXAvdn5ojTuPP8vAU2rsqYQ5L6KCXqz")
	require.NoError(t, err)
	addr, err := proto.NewAddressFromPublicKey(proto.MainNetScheme, addrPK)
	require.NoError(t, err)
	recipient := proto.NewRecipientFromAddress(addr)

	arguments := proto.Arguments{}
	arguments.Append(&proto.StringArgument{Value: "B9spbWQ1rk7YqJUFjW8mLHw6cRcngyh7G9YgRuyFtLv6"})
	call := proto.FunctionCall{
		Default:   false,
		Name:      "cancel",
		Arguments: arguments,
	}
	tx := &proto.InvokeScriptWithProofs{
		Type:            proto.InvokeScriptTransaction,
		Version:         1,
		ID:              &txID,
		Proofs:          proofs,
		ChainID:         proto.MainNetScheme,
		SenderPK:        senderPK,
		ScriptRecipient: recipient,
		FunctionCall:    call,
		Payments:        nil,
		FeeAsset:        proto.OptionalAsset{},
		Fee:             900000,
		Timestamp:       1564703444249,
	}
	inv, _ := invocationToObject(5, proto.MainNetScheme, tx)

	var script string
	var wrappedSt WrappedState

	smartState := func() types.SmartState {
		return &MockSmartState{
			GetByteTreeFunc: func(recipient proto.Recipient) (proto.Script, error) {
				var resScript proto.Script
				var err error
				if recipient.Address.String() == addr.String() {
					resScript, err = base64.StdEncoding.DecodeString(script)
				}
				if recipient.Address.String() == senderAddr.String() {
					return proto.Script{}, nil
				}
				if err != nil {
					return proto.Script{}, err
				}

				return resScript, nil
			},
		}
	}
	env := &MockRideEnvironment{
		schemeFunc: func() byte {
			return proto.MainNetScheme
		},
		heightFunc: func() rideInt {
			return 368430
		},
		thisFunc: func() rideType {
			return rideAddress(addr)
		},
		invocationFunc: func() rideObject {
			return inv
		},
		timestampFunc: func() uint64 {
			return 1564703444249
		},
		transactionFunc: func() rideObject {
			obj, _ := transactionToObject(proto.MainNetScheme, tx)
			return obj
		},
		stateFunc: func() types.SmartState {
			return &wrappedSt
		},
	}
	NewWrappedSt := initWrappedState(smartState(), env)
	wrappedSt = *NewWrappedSt

	script = "AAIFAAAAAAAAAAQIAhIAAAAAAAAAAAEAAAABaQEAAAADZm9vAAAAAAQAAAABaAkAA/EAAAABBQAAAAR0aGlzAwkAAAAAAAACCQAD8QAAAAEIBQAAAAFpAAAABmNhbGxlcgUAAAAEdW5pdAkABEwAAAACCQEAAAALQmluYXJ5RW50cnkAAAACAgAAAARoYXNoCQEAAAAFdmFsdWUAAAABBQAAAAFoBQAAAANuaWwJAAACAAAAAQIAAAAcVW5leHBlY3RlZCBzY3JpcHQgd2FzIGZvdW5kLgAAAABGhMi8"
	src, err := base64.StdEncoding.DecodeString(script)
	require.NoError(t, err)

	tree, err := Parse(src)
	require.NoError(t, err)
	assert.NotNil(t, tree)

	res, err := CallFunction(env, tree, "foo", proto.Arguments{})
	require.NoError(t, err)
	r, ok := res.(DAppResult)
	require.True(t, ok)
	require.True(t, r.res)

	sr, err := proto.NewScriptResult(r.actions, proto.ScriptErrorMessage{})
	require.NoError(t, err)

	decodedScript, err := base64.StdEncoding.DecodeString(script)
	require.NoError(t, err)
	hash, err := crypto.FastHash(decodedScript)
	require.NoError(t, err)

	expectedDataEntryWrites := []*proto.DataEntryScriptAction{
		{Entry: &proto.BinaryDataEntry{Key: "hash", Value: hash.Bytes()}},
	}

	expectedActionsResult := &proto.ScriptResult{
		DataEntries:  expectedDataEntryWrites,
		Transfers:    make([]*proto.TransferScriptAction, 0),
		Issues:       make([]*proto.IssueScriptAction, 0),
		Reissues:     make([]*proto.ReissueScriptAction, 0),
		Burns:        make([]*proto.BurnScriptAction, 0),
		Sponsorships: make([]*proto.SponsorshipScriptAction, 0),
		Leases:       make([]*proto.LeaseScriptAction, 0),
		LeaseCancels: make([]*proto.LeaseCancelScriptAction, 0),
	}

	assert.Equal(t, expectedActionsResult, sr)
}

func TestDataStorageUntouchedFunc(t *testing.T) {
	/*
		{-# STDLIB_VERSION 5 #-}
		{-# CONTENT_TYPE DAPP #-}
		{-#SCRIPT_TYPE ACCOUNT#-}
		@Callable(i)
		func foo() = {
			let check = isDataStorageUntouched(this)
				[ BooleanEntry("virgin", check) ]
		}
	*/
	txID, err := crypto.NewDigestFromBase58("46R51i3ATxvYbrLJVWpAG3hZuznXtgEobRW6XSZ9MP6f")
	require.NoError(t, err)
	proof, err := crypto.NewSignatureFromBase58("5MriXpPgobRfNHqYx3vSjrZkDdzDrRF6krgvJp1FRvo2qTyk1KB913Nk1H2hWyKPDzL6pV1y8AWREHdQMGStCBuF")
	require.NoError(t, err)
	proofs := proto.NewProofs()
	proofs.Proofs = []proto.B58Bytes{proof[:]}
	senderPK, err := crypto.NewPublicKeyFromBase58("2v89gsAztdyVq8aEVdNrxUZKtf1HfTAn5umC41idvykp")
	require.NoError(t, err)

	addrPK, err := crypto.NewPublicKeyFromBase58("2zb2orX2g58YZgXAvdn5ojTuPP8vAU2rsqYQ5L6KCXqz")
	require.NoError(t, err)
	addr, err := proto.NewAddressFromPublicKey(proto.MainNetScheme, addrPK)
	require.NoError(t, err)
	recipient := proto.NewRecipientFromAddress(addr)

	arguments := proto.Arguments{}
	arguments.Append(&proto.StringArgument{Value: "B9spbWQ1rk7YqJUFjW8mLHw6cRcngyh7G9YgRuyFtLv6"})
	call := proto.FunctionCall{
		Default:   false,
		Name:      "cancel",
		Arguments: arguments,
	}
	tx := &proto.InvokeScriptWithProofs{
		Type:            proto.InvokeScriptTransaction,
		Version:         1,
		ID:              &txID,
		Proofs:          proofs,
		ChainID:         proto.MainNetScheme,
		SenderPK:        senderPK,
		ScriptRecipient: recipient,
		FunctionCall:    call,
		Payments:        nil,
		FeeAsset:        proto.OptionalAsset{},
		Fee:             900000,
		Timestamp:       1564703444249,
	}
	//inv, _ := invocationToObject(5, proto.MainNetScheme, tx)

	var script string
	var wrappedSt WrappedState

	smartState := func() types.SmartState {
		return &MockSmartState{
			IsStateUntouchedFunc: func(recipient proto.Recipient) (bool, error) {
				if recipient.Address.String() == addr.String() {
					return false, nil
				} else {
					return false, errors.New("unexpected address")
				}
			},
		}
	}
	env := &MockRideEnvironment{
		schemeFunc: func() byte {
			return proto.MainNetScheme
		},
		heightFunc: func() rideInt {
			return 368430
		},
		thisFunc: func() rideType {
			return rideAddress(addr)
		},
		timestampFunc: func() uint64 {
			return 1564703444249
		},
		transactionFunc: func() rideObject {
			obj, _ := transactionToObject(proto.MainNetScheme, tx)
			return obj
		},
		stateFunc: func() types.SmartState {
			return &wrappedSt
		},
	}
	NewWrappedSt := initWrappedState(smartState(), env)
	wrappedSt = *NewWrappedSt

	script = "AAIFAAAAAAAAAAQIAhIAAAAAAAAAAAEAAAABaQEAAAADZm9vAAAAAAQAAAAFY2hlY2sJAAQeAAAAAQUAAAAEdGhpcwkABEwAAAACCQEAAAAMQm9vbGVhbkVudHJ5AAAAAgIAAAAGdmlyZ2luBQAAAAVjaGVjawUAAAADbmlsAAAAAA8AdTc="
	src, err := base64.StdEncoding.DecodeString(script)
	require.NoError(t, err)

	tree, err := Parse(src)
	require.NoError(t, err)
	assert.NotNil(t, tree)

	res, err := CallFunction(env, tree, "foo", proto.Arguments{})
	require.NoError(t, err)
	r, ok := res.(DAppResult)
	require.True(t, ok)
	require.True(t, r.res)

	sr, err := proto.NewScriptResult(r.actions, proto.ScriptErrorMessage{})
	require.NoError(t, err)

	expectedDataEntryWrites := []*proto.DataEntryScriptAction{
		{Entry: &proto.BooleanDataEntry{Key: "virgin", Value: false}},
	}

	expectedActionsResult := &proto.ScriptResult{
		DataEntries:  expectedDataEntryWrites,
		Transfers:    make([]*proto.TransferScriptAction, 0),
		Issues:       make([]*proto.IssueScriptAction, 0),
		Reissues:     make([]*proto.ReissueScriptAction, 0),
		Burns:        make([]*proto.BurnScriptAction, 0),
		Sponsorships: make([]*proto.SponsorshipScriptAction, 0),
		Leases:       make([]*proto.LeaseScriptAction, 0),
		LeaseCancels: make([]*proto.LeaseCancelScriptAction, 0),
	}

	assert.Equal(t, expectedActionsResult, sr)
}

func TestMatchOverwrite(t *testing.T) {
	/*
		{-# STDLIB_VERSION 1 #-}
		{-# CONTENT_TYPE EXPRESSION #-}
		{-# SCRIPT_TYPE ACCOUNT #-}
		match tx {
		    case dt: DataTransaction =>
		    let a = extract(getInteger(dt.sender, "a"))
		    let x = if a == 0 then {
		        match getInteger(dt.sender, "x") {
		            case i: Int => i
		            case _ => 0
		        }
		    } else {
		        0
		    }
		    let xx = match getInteger(dt.data, "x") {
		        case i: Int => i
		        case _ => 0
		    }
		    x + xx == 3
		    case _ => false
		}
	*/
	pk := crypto.PublicKey{}
	sig := crypto.Signature{}
	tx := proto.NewUnsignedData(1, pk, 1400000, 1539113093702)
	tx.Entries = append(tx.Entries, &proto.IntegerDataEntry{Key: "x", Value: 2})
	tx.ID = &crypto.Digest{}
	tx.Proofs = proto.NewProofs()
	tx.Proofs.Proofs = append(tx.Proofs.Proofs, sig[:])

	tv, err := transactionToObject(proto.TestNetScheme, tx)
	require.NoError(t, err)

	env := &MockRideEnvironment{
		schemeFunc: func() byte {
			return proto.MainNetScheme
		},
		heightFunc: func() rideInt {
			return 368430
		},
		transactionFunc: func() rideObject {
			return tv
		},
		stateFunc: func() types.SmartState {
			return &MockSmartState{
				RetrieveNewestIntegerEntryFunc: func(account proto.Recipient, key string) (*proto.IntegerDataEntry, error) {
					switch key {
					case "a":
						return &proto.IntegerDataEntry{Key: "a", Value: 0}, nil
					case "x":
						return &proto.IntegerDataEntry{Key: "x", Value: 1}, nil
					default:
						return nil, errors.New("fail")
					}
				},
			}
		},
	}

	code := "AQQAAAAHJG1hdGNoMAUAAAACdHgDCQAAAQAAAAIFAAAAByRtYXRjaDACAAAAD0RhdGFUcmFuc2FjdGlvbgQAAAACZHQFAAAAByRtYXRjaDAEAAAAAWEJAQAAAAdleHRyYWN0AAAAAQkABBoAAAACCAUAAAACZHQAAAAGc2VuZGVyAgAAAAFhBAAAAAF4AwkAAAAAAAACBQAAAAFhAAAAAAAAAAAABAAAAAckbWF0Y2gxCQAEGgAAAAIIBQAAAAJkdAAAAAZzZW5kZXICAAAAAXgDCQAAAQAAAAIFAAAAByRtYXRjaDECAAAAA0ludAQAAAABaQUAAAAHJG1hdGNoMQUAAAABaQAAAAAAAAAAAAAAAAAAAAAAAAQAAAACeHgEAAAAByRtYXRjaDEJAAQQAAAAAggFAAAAAmR0AAAABGRhdGECAAAAAXgDCQAAAQAAAAIFAAAAByRtYXRjaDECAAAAA0ludAQAAAABaQUAAAAHJG1hdGNoMQUAAAABaQAAAAAAAAAAAAkAAAAAAAACCQAAZAAAAAIFAAAAAXgFAAAAAnh4AAAAAAAAAAADB2NbtyA="
	src, err := base64.StdEncoding.DecodeString(code)
	require.NoError(t, err)

	tree, err := Parse(src)
	require.NoError(t, err)
	assert.NotNil(t, tree)

	res, err := CallVerifier(env, tree)
	require.NoError(t, err)
	r, ok := res.(ScriptResult)
	require.True(t, ok)
	assert.True(t, r.Result())
}

func TestFailSript1(t *testing.T) {
	pk, err := crypto.NewPublicKeyFromBase58("5ydncg624xM6LmJKWJ26iZoy7XBdGx9JxcgqKMNhJPaz")
	require.NoError(t, err)
	sig, err := crypto.NewSignatureFromBase58("JR8MP7AFSm5JY5UKYRHtTjJX7sVUEV7rnQaKAvLB7RjV9Ze8Cm1KeYQQiuYBp8gJZrcQqrC6gHiyYheKpheHVgk")
	require.NoError(t, err)
	id, err := crypto.NewDigestFromBase58("Eg5yoFwXcBrq3ik4JvbbhSg429b6HT2qdXTURAUMBTh9")
	require.NoError(t, err)

	tx := proto.NewUnsignedData(1, pk, 1400000, 1539113093702)
	tx.Entries = append(tx.Entries, &proto.IntegerDataEntry{Key: "command", Value: 1})
	tx.Entries = append(tx.Entries, &proto.IntegerDataEntry{Key: "gameState", Value: 1})
	tx.Entries = append(tx.Entries, &proto.StringDataEntry{Key: "player1", Value: ""})
	tx.Entries = append(tx.Entries, &proto.StringDataEntry{Key: "player2", Value: ""})
	tx.ID = &id
	tx.Proofs = proto.NewProofs()
	tx.Proofs.Proofs = append(tx.Proofs.Proofs, sig[:])

	tv, err := transactionToObject(proto.TestNetScheme, tx)
	require.NoError(t, err)

	env := &MockRideEnvironment{
		schemeFunc: func() byte {
			return proto.TestNetScheme
		},
		heightFunc: func() rideInt {
			return 368430
		},
		transactionFunc: func() rideObject {
			return tv
		},
		stateFunc: func() types.SmartState {
			return &MockSmartState{
				RetrieveNewestIntegerEntryFunc: func(account proto.Recipient, key string) (*proto.IntegerDataEntry, error) {
					switch key {
					case "gameState":
						return &proto.IntegerDataEntry{Key: "gameState", Value: 0}, nil
					default:
						return nil, errors.New("fail")
					}
				},
			}
		},
	}

	code := "AQQAAAAHJG1hdGNoMAUAAAACdHgDCQAAAQAAAAIFAAAAByRtYXRjaDACAAAAD0RhdGFUcmFuc2FjdGlvbgQAAAACZHQFAAAAByRtYXRjaDAEAAAADmdhbWVOb3RTdGFydGVkBAAAAAckbWF0Y2gxCQAEGgAAAAIIBQAAAAJkdAAAAAZzZW5kZXICAAAACWdhbWVTdGF0ZQMJAAABAAAAAgUAAAAHJG1hdGNoMQIAAAADSW50BAAAAAFpBQAAAAckbWF0Y2gxBwYEAAAADG9sZEdhbWVTdGF0ZQkBAAAAB2V4dHJhY3QAAAABCQAEGgAAAAIIBQAAAAJkdAAAAAZzZW5kZXICAAAACWdhbWVTdGF0ZQQAAAAMbmV3R2FtZVN0YXRlBAAAAAckbWF0Y2gxCQAEEAAAAAIIBQAAAAJkdAAAAARkYXRhAgAAAAlnYW1lU3RhdGUDCQAAAQAAAAIFAAAAByRtYXRjaDECAAAAA0ludAQAAAABawUAAAAHJG1hdGNoMQUAAAABawAAAAAAAAAABwQAAAAJdmFsaWRTdGVwCQAAAAAAAAIJAABkAAAAAgUAAAAMb2xkR2FtZVN0YXRlAAAAAAAAAAABBQAAAAxuZXdHYW1lU3RhdGUEAAAAEmdhbWVJbml0aWFsaXphdGlvbgMDBQAAAA5nYW1lTm90U3RhcnRlZAkAAAAAAAACCQEAAAAHZXh0cmFjdAAAAAEJAAQQAAAAAggFAAAAAmR0AAAABGRhdGECAAAAB2NvbW1hbmQAAAAAAAAAAAAHCQAAAAAAAAIJAQAAAAdleHRyYWN0AAAAAQkABBAAAAACCAUAAAACZHQAAAAEZGF0YQIAAAAJZ2FtZVN0YXRlAAAAAAAAAAAABwQAAAATcGxheWVyc1JlZ2lzdHJhdGlvbgMDAwUAAAAJdmFsaWRTdGVwCQAAAAAAAAIJAQAAAAdleHRyYWN0AAAAAQkABBAAAAACCAUAAAACZHQAAAAEZGF0YQIAAAAHY29tbWFuZAAAAAAAAAAAAQcJAAAAAAAAAgkBAAAAB2V4dHJhY3QAAAABCQAEEwAAAAIIBQAAAAJkdAAAAARkYXRhAgAAAAdwbGF5ZXIxAgAAAAAHCQAAAAAAAAIJAQAAAAdleHRyYWN0AAAAAQkABBMAAAACCAUAAAACZHQAAAAEZGF0YQIAAAAHcGxheWVyMgIAAAAABwQAAAATcGxheWVyMVJlZ2lzdHJhdGlvbgMDBQAAAAl2YWxpZFN0ZXAJAAAAAAAAAgkBAAAAB2V4dHJhY3QAAAABCQAEEAAAAAIIBQAAAAJkdAAAAARkYXRhAgAAAAdjb21tYW5kAAAAAAAAAAACBwkAAfQAAAADCAUAAAACZHQAAAAJYm9keUJ5dGVzCQABkQAAAAIIBQAAAAJkdAAAAAZwcm9vZnMAAAAAAAAAAAAJAAJZAAAAAQkBAAAAB2V4dHJhY3QAAAABCQAEEwAAAAIIBQAAAAJkdAAAAARkYXRhAgAAAAdwbGF5ZXIxBwQAAAATcGxheWVyMlJlZ2lzdHJhdGlvbgMDBQAAAAl2YWxpZFN0ZXAJAAAAAAAAAgkBAAAAB2V4dHJhY3QAAAABCQAEEAAAAAIIBQAAAAJkdAAAAARkYXRhAgAAAAdjb21tYW5kAAAAAAAAAAADBwkAAfQAAAADCAUAAAACZHQAAAAJYm9keUJ5dGVzCQABkQAAAAIIBQAAAAJkdAAAAAZwcm9vZnMAAAAAAAAAAAAJAAJZAAAAAQkBAAAAB2V4dHJhY3QAAAABCQAEEwAAAAIIBQAAAAJkdAAAAARkYXRhAgAAAAdwbGF5ZXIyBwQAAAAJZ2FtZUJlZ2luAwUAAAAJdmFsaWRTdGVwCQAAAAAAAAIJAQAAAAdleHRyYWN0AAAAAQkABBAAAAACCAUAAAACZHQAAAAEZGF0YQIAAAAHY29tbWFuZAAAAAAAAAAABAcEAAAABW1vdmUxAwMDBQAAAAl2YWxpZFN0ZXAJAAAAAAAAAgkBAAAAB2V4dHJhY3QAAAABCQAEEAAAAAIIBQAAAAJkdAAAAARkYXRhAgAAAAdjb21tYW5kAAAAAAAAAAAFBwkAAGcAAAACAAAAAAAAAAACCQEAAAAHZXh0cmFjdAAAAAEJAAQQAAAAAggFAAAAAmR0AAAABGRhdGECAAAABW1vdmUxBwkAAfQAAAADCAUAAAACZHQAAAAJYm9keUJ5dGVzCQABkQAAAAIIBQAAAAJkdAAAAAZwcm9vZnMAAAAAAAAAAAAJAAJZAAAAAQkBAAAAB2V4dHJhY3QAAAABCQAEHQAAAAIIBQAAAAJkdAAAAAZzZW5kZXICAAAAB3BsYXllcjEHBAAAAAVtb3ZlMgMDAwUAAAAJdmFsaWRTdGVwCQAAAAAAAAIJAQAAAAdleHRyYWN0AAAAAQkABBAAAAACCAUAAAACZHQAAAAEZGF0YQIAAAAHY29tbWFuZAAAAAAAAAAABgcJAABnAAAAAgAAAAAAAAAAAgkBAAAAB2V4dHJhY3QAAAABCQAEEAAAAAIIBQAAAAJkdAAAAARkYXRhAgAAAAVtb3ZlMgcJAAH0AAAAAwgFAAAAAmR0AAAACWJvZHlCeXRlcwkAAZEAAAACCAUAAAACZHQAAAAGcHJvb2ZzAAAAAAAAAAAACQACWQAAAAEJAQAAAAdleHRyYWN0AAAAAQkABB0AAAACCAUAAAACZHQAAAAGc2VuZGVyAgAAAAdwbGF5ZXIyBwQAAAAHZ2FtZUVuZAMDCQAAAAAAAAIJAQAAAAdleHRyYWN0AAAAAQkABBoAAAACCAUAAAACZHQAAAAGc2VuZGVyAgAAAAlnYW1lU3RhdGUAAAAAAAAAAAYJAAAAAAAAAgkBAAAAB2V4dHJhY3QAAAABCQAEEAAAAAIIBQAAAAJkdAAAAARkYXRhAgAAAAdjb21tYW5kAAAAAAAAAAAHBwkAAAAAAAACCQEAAAAHZXh0cmFjdAAAAAEJAAQTAAAAAggFAAAAAmR0AAAABGRhdGECAAAACWdhbWVTdGF0ZQIAAAAFZW5kZWQHAwMDAwMDAwUAAAASZ2FtZUluaXRpYWxpemF0aW9uBgUAAAATcGxheWVyc1JlZ2lzdHJhdGlvbgYFAAAAE3BsYXllcjFSZWdpc3RyYXRpb24GBQAAABNwbGF5ZXIyUmVnaXN0cmF0aW9uBgUAAAAJZ2FtZUJlZ2luBgUAAAAFbW92ZTEGBQAAAAVtb3ZlMgYFAAAAB2dhbWVFbmQGnKU9UQ=="
	src, err := base64.StdEncoding.DecodeString(code)
	require.NoError(t, err)

	tree, err := Parse(src)
	require.NoError(t, err)
	assert.NotNil(t, tree)

	res, err := CallVerifier(env, tree)
	require.NoError(t, err)
	r, ok := res.(ScriptResult)
	require.True(t, ok)
	assert.True(t, r.Result())
}

func TestFailSript2(t *testing.T) {
	/* Script:
	{-# STDLIB_VERSION 2 #-}
	{-# CONTENT_TYPE EXPRESSION #-}
	let admin = Address(base58'3PEyLyxu4yGJAEmuVRy3G4FvEBUYV6ykQWF')
	match tx {
	    case tx: MassTransferTransaction|TransferTransaction =>
	        if tx.sender == admin then
	            true
	        else
	            throw("You're not allowed to transfer this asset")
	    case tx: BurnTransaction =>
	        throw("You're not allowed to burn this asset")
	    case tx: ExchangeTransaction =>
	        let amountAsset = match tx.sellOrder.assetPair.amountAsset {
	            case b: ByteVector => b
	            case _ => throw("Incorrect asset pair")
	        }
	        let priceAsset = match tx.sellOrder.assetPair.priceAsset {
	            case b: ByteVector => b
	            case _ => throw("Incorrect asset pair")
	        }
	        let pair1 = toBase58String(amountAsset) + "/" + toBase58String(priceAsset)
	        let pair2 = toBase58String(priceAsset) + "/" + toBase58String(amountAsset)
	        let checkPair1 = match getBoolean(admin, pair1) {
	            case b: Boolean => b
	            case _ => false
	        }
	        let checkPair2 = match getBoolean(admin, pair2) {
	            case b: Boolean => b
	            case _ => false
	        }
	        let status = match getString(admin, "status") {
	            case s: String => s
	            case _ => throw("The contest has not started yet")
	        }
	        if status == "finished" then
	            throw("The contest has already finished")
	        else
	            if status != "started" then
	                throw("The contest has not started yet")
	            else
	                if
	                    if checkPair1 then
	                        true
	                    else
	                        checkPair2
	                then
	                    true
	                else
	                    throw("Incorrect asset pair")
	   case tx: ReissueTransaction|SetAssetScriptTransaction =>
	       true
	   case _ =>
	       false
	}
	*/
	transaction := `{"senderPublicKey": "7kPFrHDiGw1rCm7LPszuECwWYL3dMf6iMifLRDJQZMzy","amount": 100000000,"fee": 1100000,"type": 7,"version": 2,"sellMatcherFee": 1100000,"sender": "3PJaDyprvekvPXPuAtxrapacuDJopgJRaU3","feeAssetId": null,"proofs": ["DGxkASjpPaKxu8bAv3PJpF9hJ9KAiLsB7bLBTEZXYcWmmc65pHiq5ymJNAazRM2aoLCeTLXXNda5hR9LZNayB69"],"price": 790000,"id": "5aHKTDvWdVWmo9MPDPoYX83x6hyLJ5ji4eopmoUxELR2","order2": {"version": 2,"id": "CzBrJkpaWz2AHnT3U8baY3eTfRdymuC7dEqiGpas68tD","sender": "3PEjQH31dP2ipvrkouUs12ynKShpBcRQFAT","senderPublicKey": "BVtDAjf1MmUdPW2yRHEBiSP5yy7EnxzKgQWpajQM8FCx","matcherPublicKey": "7kPFrHDiGw1rCm7LPszuECwWYL3dMf6iMifLRDJQZMzy","assetPair": {"amountAsset": "D796K7uVAeSPJcv29BN1KCuzrc6h7bAN1MSKPnrPPMfF","priceAsset": "CAWKh6suz3jKw6PhzEh5FDCWLvLFJ6BZEpmxv6oZQSzr"},"orderType": "sell","amount": 100000000,"price": 790000,"timestamp": 1557995955609,"expiration": 1560501555609,"matcherFee": 1100000,"signature": "3Aw94WkF4PUeard435jtJTZLESRFMBuxYRYVVf3GrG48aAxLhbvcXdwsrtALLQ3LYbdNdhR1NUUzdMinU8pLiwWc","proofs": ["3Aw94WkF4PUeard435jtJTZLESRFMBuxYRYVVf3GrG48aAxLhbvcXdwsrtALLQ3LYbdNdhR1NUUzdMinU8pLiwWc"]},"order1": {"version": 2,"id": "APLf7qDhU5puSa5h1KChNBobF8VKoy37PcP7BnhoSPvi","sender": "3PEyLyxu4yGJAEmuVRy3G4FvEBUYV6ykQWF","senderPublicKey": "28sBbJ7pHNG4VFrvNN43sNsdWYyrTFVAwd98W892mxBQ","matcherPublicKey": "7kPFrHDiGw1rCm7LPszuECwWYL3dMf6iMifLRDJQZMzy","assetPair": {"amountAsset": "D796K7uVAeSPJcv29BN1KCuzrc6h7bAN1MSKPnrPPMfF","priceAsset": "CAWKh6suz3jKw6PhzEh5FDCWLvLFJ6BZEpmxv6oZQSzr"},"orderType": "buy","amount": 100000000,"price": 790000,"timestamp": 1557995158094,"expiration": 1560500758093,"matcherFee": 1100000,"signature": "5zUuSSJyv5NU11RPa91fpQaCXR3xvR1ctjQrfxnNREFhMmbXfACzhfFgV18rdvrvm4X3p3iYK3fxS1TXwgSV5m83","proofs": ["5zUuSSJyv5NU11RPa91fpQaCXR3xvR1ctjQrfxnNREFhMmbXfACzhfFgV18rdvrvm4X3p3iYK3fxS1TXwgSV5m83"]},"buyMatcherFee": 1100000,"timestamp": 1557995955923,"height": 1528811}`
	tx := new(proto.ExchangeWithProofs)
	err := json.Unmarshal([]byte(transaction), tx)
	require.NoError(t, err)

	tv, err := transactionToObject(proto.MainNetScheme, tx)
	require.NoError(t, err)

	env := &MockRideEnvironment{
		schemeFunc: func() byte {
			return proto.MainNetScheme
		},
		heightFunc: func() rideInt {
			return 368430
		},
		transactionFunc: func() rideObject {
			return tv
		},
		stateFunc: func() types.SmartState {
			return &MockSmartState{
				RetrieveNewestStringEntryFunc: func(account proto.Recipient, key string) (*proto.StringDataEntry, error) {
					switch key {
					case "status":
						return &proto.StringDataEntry{Key: "status", Value: "started"}, nil
					default:
						return nil, errors.New("fail")
					}
				},
				RetrieveNewestBooleanEntryFunc: func(account proto.Recipient, key string) (*proto.BooleanDataEntry, error) {
					switch key {
					case "D796K7uVAeSPJcv29BN1KCuzrc6h7bAN1MSKPnrPPMfF/CAWKh6suz3jKw6PhzEh5FDCWLvLFJ6BZEpmxv6oZQSzr":
						return &proto.BooleanDataEntry{Key: "D796K7uVAeSPJcv29BN1KCuzrc6h7bAN1MSKPnrPPMfF/CAWKh6suz3jKw6PhzEh5FDCWLvLFJ6BZEpmxv6oZQSzr", Value: true}, nil
					default:
						return nil, errors.New("fail")
					}
				},
			}
		},
	}

	code := "AgQAAAAFYWRtaW4JAQAAAAdBZGRyZXNzAAAAAQEAAAAaAVePEGH1YyWpIinZJlflNJGPIUUwCZKY0LQEAAAAByRtYXRjaDAFAAAAAnR4AwMJAAABAAAAAgUAAAAHJG1hdGNoMAIAAAAXTWFzc1RyYW5zZmVyVHJhbnNhY3Rpb24GCQAAAQAAAAIFAAAAByRtYXRjaDACAAAAE1RyYW5zZmVyVHJhbnNhY3Rpb24EAAAAAnR4BQAAAAckbWF0Y2gwAwkAAAAAAAACCAUAAAACdHgAAAAGc2VuZGVyBQAAAAVhZG1pbgYJAAACAAAAAQIAAAApWW91J3JlIG5vdCBhbGxvd2VkIHRvIHRyYW5zZmVyIHRoaXMgYXNzZXQDCQAAAQAAAAIFAAAAByRtYXRjaDACAAAAD0J1cm5UcmFuc2FjdGlvbgQAAAACdHgFAAAAByRtYXRjaDAJAAACAAAAAQIAAAAlWW91J3JlIG5vdCBhbGxvd2VkIHRvIGJ1cm4gdGhpcyBhc3NldAMJAAABAAAAAgUAAAAHJG1hdGNoMAIAAAATRXhjaGFuZ2VUcmFuc2FjdGlvbgQAAAACdHgFAAAAByRtYXRjaDAEAAAAC2Ftb3VudEFzc2V0BAAAAAckbWF0Y2gxCAgIBQAAAAJ0eAAAAAlzZWxsT3JkZXIAAAAJYXNzZXRQYWlyAAAAC2Ftb3VudEFzc2V0AwkAAAEAAAACBQAAAAckbWF0Y2gxAgAAAApCeXRlVmVjdG9yBAAAAAFiBQAAAAckbWF0Y2gxBQAAAAFiCQAAAgAAAAECAAAAFEluY29ycmVjdCBhc3NldCBwYWlyBAAAAApwcmljZUFzc2V0BAAAAAckbWF0Y2gxCAgIBQAAAAJ0eAAAAAlzZWxsT3JkZXIAAAAJYXNzZXRQYWlyAAAACnByaWNlQXNzZXQDCQAAAQAAAAIFAAAAByRtYXRjaDECAAAACkJ5dGVWZWN0b3IEAAAAAWIFAAAAByRtYXRjaDEFAAAAAWIJAAACAAAAAQIAAAAUSW5jb3JyZWN0IGFzc2V0IHBhaXIEAAAABXBhaXIxCQABLAAAAAIJAAEsAAAAAgkAAlgAAAABBQAAAAthbW91bnRBc3NldAIAAAABLwkAAlgAAAABBQAAAApwcmljZUFzc2V0BAAAAAVwYWlyMgkAASwAAAACCQABLAAAAAIJAAJYAAAAAQUAAAAKcHJpY2VBc3NldAIAAAABLwkAAlgAAAABBQAAAAthbW91bnRBc3NldAQAAAAKY2hlY2tQYWlyMQQAAAAHJG1hdGNoMQkABBsAAAACBQAAAAVhZG1pbgUAAAAFcGFpcjEDCQAAAQAAAAIFAAAAByRtYXRjaDECAAAAB0Jvb2xlYW4EAAAAAWIFAAAAByRtYXRjaDEFAAAAAWIHBAAAAApjaGVja1BhaXIyBAAAAAckbWF0Y2gxCQAEGwAAAAIFAAAABWFkbWluBQAAAAVwYWlyMgMJAAABAAAAAgUAAAAHJG1hdGNoMQIAAAAHQm9vbGVhbgQAAAABYgUAAAAHJG1hdGNoMQUAAAABYgcEAAAABnN0YXR1cwQAAAAHJG1hdGNoMQkABB0AAAACBQAAAAVhZG1pbgIAAAAGc3RhdHVzAwkAAAEAAAACBQAAAAckbWF0Y2gxAgAAAAZTdHJpbmcEAAAAAXMFAAAAByRtYXRjaDEFAAAAAXMJAAACAAAAAQIAAAAfVGhlIGNvbnRlc3QgaGFzIG5vdCBzdGFydGVkIHlldAMJAAAAAAAAAgUAAAAGc3RhdHVzAgAAAAhmaW5pc2hlZAkAAAIAAAABAgAAACBUaGUgY29udGVzdCBoYXMgYWxyZWFkeSBmaW5pc2hlZAMJAQAAAAIhPQAAAAIFAAAABnN0YXR1cwIAAAAHc3RhcnRlZAkAAAIAAAABAgAAAB9UaGUgY29udGVzdCBoYXMgbm90IHN0YXJ0ZWQgeWV0AwMFAAAACmNoZWNrUGFpcjEGBQAAAApjaGVja1BhaXIyBgkAAAIAAAABAgAAABRJbmNvcnJlY3QgYXNzZXQgcGFpcgMDCQAAAQAAAAIFAAAAByRtYXRjaDACAAAAElJlaXNzdWVUcmFuc2FjdGlvbgYJAAABAAAAAgUAAAAHJG1hdGNoMAIAAAAZU2V0QXNzZXRTY3JpcHRUcmFuc2FjdGlvbgQAAAACdHgFAAAAByRtYXRjaDAGB9r8mr8="
	src, err := base64.StdEncoding.DecodeString(code)
	require.NoError(t, err)

	tree, err := Parse(src)
	require.NoError(t, err)
	assert.NotNil(t, tree)

	res, err := CallVerifier(env, tree)
	require.NoError(t, err)
	r, ok := res.(ScriptResult)
	require.True(t, ok)
	assert.True(t, r.Result())
}

func TestWhaleDApp(t *testing.T) {
	txID, err := crypto.NewDigestFromBase58("36MgbHjSn5L6z6uW9JAx9Pgd8YJcasVaiwe1cRYJhHzf")
	require.NoError(t, err)
	proof, err := crypto.NewSignatureFromBase58("5V862rKW36D6f5pZeArLsWFKt8UoGQeN3CanjFAzD9NSNfZjCbdvwp4DEAWWHJpAbqV5NvF68snCJxYQH7YfPDS6")
	require.NoError(t, err)
	proofs := proto.NewProofs()
	proofs.Proofs = []proto.B58Bytes{proof[:]}
	sender, err := crypto.NewPublicKeyFromBase58("5z78SSRPPLJL5MpFZP2XbtEuKCHks3xT7XL1arHx12WU")
	require.NoError(t, err)
	address, err := proto.NewAddressFromString("3P8Fvy1yDwNHvVrabe4ek5b9dAwxFjDKV7R")
	require.NoError(t, err)
	recipient := proto.NewRecipientFromAddress(address)
	arguments := proto.Arguments{}
	arguments.Append(&proto.StringArgument{Value: "3P9yVruoCbs4cveU8HpTdFUvzwY59ADaQm3"})
	arguments.Append(&proto.StringArgument{Value: `{"name":"James May","message":"Hello!","isWhale":false,"address":"3P9yVruoCbs4cveU8HpTdFUvzwY59ADaQm3"}`})
	call := proto.FunctionCall{
		Default:   false,
		Name:      "inviteuser",
		Arguments: arguments,
	}
	tx := &proto.InvokeScriptWithProofs{
		Type:            proto.InvokeScriptTransaction,
		Version:         1,
		ID:              &txID,
		Proofs:          proofs,
		ChainID:         proto.MainNetScheme,
		SenderPK:        sender,
		ScriptRecipient: recipient,
		FunctionCall:    call,
		Payments:        nil,
		FeeAsset:        proto.OptionalAsset{},
		Fee:             900000,
		Timestamp:       1564703444249,
	}
	gs := crypto.MustBytesFromBase58("8XgXc3Sh5KyscRs7YwuNy8YrrAS3bX4EeYpqczZf5Sxn")
	gen, err := proto.NewAddressFromString("3P5hx8Lw6nCYgFkQcwHkFZQnwbfF7DfhyyP")
	require.NoError(t, err)
	blockInfo := &proto.BlockInfo{
		Timestamp:           1564703482444,
		Height:              1642207,
		BaseTarget:          80,
		GenerationSignature: gs,
		Generator:           gen,
		GeneratorPublicKey:  sender,
	}

	env := &MockRideEnvironment{
		heightFunc: func() rideInt {
			return 368430
		},
		schemeFunc: func() byte {
			return proto.MainNetScheme
		},
		blockFunc: func() rideObject {
			return blockInfoToObject(blockInfo)
		},
		stateFunc: func() types.SmartState {
			return &MockSmartState{
				AddingBlockHeightFunc: func() (uint64, error) {
					return 1642207, nil
				},
				NewestAssetIsSponsoredFunc: func(assetID crypto.Digest) (bool, error) {
					return false, nil
				},
				NewestFullWavesBalanceFunc: func(account proto.Recipient) (*proto.FullWavesBalance, error) {
					return &proto.FullWavesBalance{Available: 5000000000}, nil
				},
				RetrieveNewestBooleanEntryFunc: func(account proto.Recipient, key string) (*proto.BooleanDataEntry, error) {
					switch key {
					case "D796K7uVAeSPJcv29BN1KCuzrc6h7bAN1MSKPnrPPMfF/CAWKh6suz3jKw6PhzEh5FDCWLvLFJ6BZEpmxv6oZQSzr":
						return &proto.BooleanDataEntry{Key: "D796K7uVAeSPJcv29BN1KCuzrc6h7bAN1MSKPnrPPMfF/CAWKh6suz3jKw6PhzEh5FDCWLvLFJ6BZEpmxv6oZQSzr", Value: true}, nil
					default:
						return nil, errors.New("fail")
					}
				},
				RetrieveNewestStringEntryFunc: func(account proto.Recipient, key string) (*proto.StringDataEntry, error) {
					switch key {
					case "status":
						return &proto.StringDataEntry{Key: "status", Value: "started"}, nil
					default:
						return nil, errors.New("fail")
					}
				},
			}
		},
		thisFunc: func() rideType {
			return rideAddress(address)
		},
		transactionFunc: func() rideObject {
			obj, err := transactionToObject(proto.MainNetScheme, tx)
			require.NoError(t, err)
			return obj
		},
		invocationFunc: func() rideObject {
			obj, err := invocationToObject(3, proto.MainNetScheme, tx)
			require.NoError(t, err)
			return obj
		},
	}

	code := "AAIDAAAAAAAAAAAAAABVAAAAAAROT05FAgAAAARub25lAQAAAA5nZXROdW1iZXJCeUtleQAAAAEAAAADa2V5BAAAAANudW0EAAAAByRtYXRjaDAJAAQaAAAAAgUAAAAEdGhpcwUAAAADa2V5AwkAAAEAAAACBQAAAAckbWF0Y2gwAgAAAANJbnQEAAAAAWEFAAAAByRtYXRjaDAFAAAAAWEAAAAAAAAAAAAFAAAAA251bQEAAAALZ2V0U3RyQnlLZXkAAAABAAAAA2tleQQAAAADc3RyBAAAAAckbWF0Y2gwCQAEHQAAAAIFAAAABHRoaXMFAAAAA2tleQMJAAABAAAAAgUAAAAHJG1hdGNoMAIAAAAGU3RyaW5nBAAAAAFhBQAAAAckbWF0Y2gwBQAAAAFhBQAAAAROT05FBQAAAANzdHIBAAAAEmdldEtleVdoaXRlbGlzdFJlZgAAAAEAAAAHYWNjb3VudAkAASwAAAACAgAAAAd3bF9yZWZfBQAAAAdhY2NvdW50AQAAABVnZXRLZXlXaGl0ZWxpc3RTdGF0dXMAAAABAAAAB2FjY291bnQJAAEsAAAAAgIAAAAHd2xfc3RzXwUAAAAHYWNjb3VudAEAAAANZ2V0S2V5QmFsYW5jZQAAAAEAAAAHYWNjb3VudAkAASwAAAACAgAAAAhiYWxhbmNlXwUAAAAHYWNjb3VudAEAAAASZ2V0S2V5V2hpdGVsaXN0QmlvAAAAAQAAAAdhY2NvdW50CQABLAAAAAICAAAAB3dsX2Jpb18FAAAAB2FjY291bnQBAAAAFGdldEtleVdoaXRlbGlzdEJsb2NrAAAAAQAAAAdhY2NvdW50CQABLAAAAAICAAAAB3dsX2Jsa18FAAAAB2FjY291bnQBAAAAEGdldEtleUl0ZW1BdXRob3IAAAABAAAABGl0ZW0JAAEsAAAAAgIAAAAHYXV0aG9yXwUAAAAEaXRlbQEAAAAPZ2V0S2V5SXRlbUJsb2NrAAAAAQAAAARpdGVtCQABLAAAAAICAAAABmJsb2NrXwUAAAAEaXRlbQEAAAAaZ2V0S2V5SXRlbVZvdGluZ0V4cGlyYXRpb24AAAABAAAABGl0ZW0JAAEsAAAAAgIAAAARZXhwaXJhdGlvbl9ibG9ja18FAAAABGl0ZW0BAAAADmdldEtleUl0ZW1CYW5rAAAAAQAAAARpdGVtCQABLAAAAAICAAAABWJhbmtfBQAAAARpdGVtAQAAABBnZXRLZXlJdGVtU3RhdHVzAAAAAQAAAARpdGVtCQABLAAAAAICAAAAB3N0YXR1c18FAAAABGl0ZW0BAAAADmdldEtleUl0ZW1EYXRhAAAAAQAAAARpdGVtCQABLAAAAAICAAAACWRhdGFqc29uXwUAAAAEaXRlbQEAAAAZZ2V0S2V5SXRlbUNyb3dkRXhwaXJhdGlvbgAAAAEAAAAEaXRlbQkAASwAAAACAgAAAA9leHBpcmF0aW9uX29uZV8FAAAABGl0ZW0BAAAAGWdldEtleUl0ZW1XaGFsZUV4cGlyYXRpb24AAAABAAAABGl0ZW0JAAEsAAAAAgIAAAAPZXhwaXJhdGlvbl90d29fBQAAAARpdGVtAQAAABJnZXRLZXlJdGVtTkNvbW1pdHMAAAABAAAABGl0ZW0JAAEsAAAAAgIAAAAJbmNvbW1pdHNfBQAAAARpdGVtAQAAABNnZXRLZXlJdGVtQWNjQ29tbWl0AAAAAgAAAARpdGVtAAAAB2FjY291bnQJAAEsAAAAAgkAASwAAAACCQABLAAAAAICAAAAB2NvbW1pdF8FAAAABGl0ZW0CAAAAAV8FAAAAB2FjY291bnQBAAAAE2dldEtleUl0ZW1BY2NSZXZlYWwAAAACAAAABGl0ZW0AAAAHYWNjb3VudAkAASwAAAACCQABLAAAAAIJAAEsAAAAAgIAAAAHcmV2ZWFsXwUAAAAEaXRlbQIAAAABXwUAAAAHYWNjb3VudAEAAAASZ2V0S2V5SXRlbVZvdGVzWWVzAAAAAQAAAARpdGVtCQABLAAAAAICAAAACGNudF95ZXNfBQAAAARpdGVtAQAAABFnZXRLZXlJdGVtVm90ZXNObwAAAAEAAAAEaXRlbQkAASwAAAACAgAAAAdjbnRfbm9fBQAAAARpdGVtAQAAABJnZXRLZXlJdGVtQWNjRmluYWwAAAACAAAABGl0ZW0AAAAHYWNjb3VudAkAASwAAAACCQABLAAAAAIJAAEsAAAAAgIAAAAGZmluYWxfBQAAAARpdGVtAgAAAAFfBQAAAAdhY2NvdW50AQAAABZnZXRLZXlJdGVtRnVuZFBvc2l0aXZlAAAAAQAAAARpdGVtCQABLAAAAAICAAAADnBvc2l0aXZlX2Z1bmRfBQAAAARpdGVtAQAAABZnZXRLZXlJdGVtRnVuZE5lZ2F0aXZlAAAAAQAAAARpdGVtCQABLAAAAAICAAAADm5lZ2F0aXZlX2Z1bmRfBQAAAARpdGVtAQAAABlnZXRLZXlJdGVtQWNjRnVuZFBvc2l0aXZlAAAAAgAAAARpdGVtAAAAB2FjY291bnQJAAEsAAAAAgkAASwAAAACCQEAAAAWZ2V0S2V5SXRlbUZ1bmRQb3NpdGl2ZQAAAAEFAAAABGl0ZW0CAAAAAV8FAAAAB2FjY291bnQBAAAAGWdldEtleUl0ZW1BY2NGdW5kTmVnYXRpdmUAAAACAAAABGl0ZW0AAAAHYWNjb3VudAkAASwAAAACCQABLAAAAAIJAQAAABZnZXRLZXlJdGVtRnVuZE5lZ2F0aXZlAAAAAQUAAAAEaXRlbQIAAAABXwUAAAAHYWNjb3VudAEAAAAXZ2V0S2V5SXRlbUFjY1Jldmlld3NDbnQAAAACAAAABGl0ZW0AAAAHYWNjb3VudAkAASwAAAACCQABLAAAAAIJAAEsAAAAAgIAAAAMcmV2aWV3c19jbnRfBQAAAARpdGVtAgAAAAFfBQAAAAdhY2NvdW50AQAAABNnZXRLZXlJdGVtQWNjUmV2aWV3AAAAAgAAAARpdGVtAAAAB2FjY291bnQJAAEsAAAAAgkAASwAAAACCQABLAAAAAICAAAAB3Jldmlld18FAAAABGl0ZW0CAAAAAV8FAAAAB2FjY291bnQBAAAAF2dldEtleUl0ZW1BY2NSZXZpZXdUZXh0AAAAAwAAAARpdGVtAAAAB2FjY291bnQAAAADY250CQABLAAAAAIJAAEsAAAAAgkBAAAAE2dldEtleUl0ZW1BY2NSZXZpZXcAAAACBQAAAARpdGVtBQAAAAdhY2NvdW50AgAAAAlfdGV4dF9pZDoFAAAAA2NudAEAAAAXZ2V0S2V5SXRlbUFjY1Jldmlld01vZGUAAAADAAAABGl0ZW0AAAAHYWNjb3VudAAAAANjbnQJAAEsAAAAAgkAASwAAAACCQEAAAATZ2V0S2V5SXRlbUFjY1JldmlldwAAAAIFAAAABGl0ZW0FAAAAB2FjY291bnQCAAAACV9tb2RlX2lkOgUAAAADY250AQAAABdnZXRLZXlJdGVtQWNjUmV2aWV3VGllcgAAAAMAAAAEaXRlbQAAAAdhY2NvdW50AAAAA2NudAkAASwAAAACCQABLAAAAAIJAQAAABNnZXRLZXlJdGVtQWNjUmV2aWV3AAAAAgUAAAAEaXRlbQUAAAAHYWNjb3VudAIAAAAJX3RpZXJfaWQ6BQAAAANjbnQBAAAAG2dldEtleUl0ZW1BY2NWb3RlUmV2aWV3VGV4dAAAAAIAAAAEaXRlbQAAAAdhY2NvdW50CQABLAAAAAIJAQAAABNnZXRLZXlJdGVtQWNjUmV2aWV3AAAAAgUAAAAEaXRlbQUAAAAHYWNjb3VudAIAAAALX3ZvdGVyZXZpZXcBAAAAHGdldEtleUl0ZW1BY2NXaGFsZVJldmlld1RleHQAAAACAAAABGl0ZW0AAAAHYWNjb3VudAkAASwAAAACCQEAAAATZ2V0S2V5SXRlbUFjY1JldmlldwAAAAIFAAAABGl0ZW0FAAAAB2FjY291bnQCAAAADF93aGFsZXJldmlldwEAAAAWZ2V0S2V5SXRlbUJ1eW91dEFtb3VudAAAAAEAAAAEaXRlbQkAASwAAAACAgAAAA5idXlvdXRfYW1vdW50XwUAAAAEaXRlbQEAAAAVZ2V0S2V5SXRlbUFjY1dpbm5pbmdzAAAAAgAAAARpdGVtAAAAB2FjY291bnQJAAEsAAAAAgkAASwAAAACCQABLAAAAAICAAAACXdpbm5pbmdzXwUAAAAEaXRlbQIAAAABXwUAAAAHYWNjb3VudAEAAAAUZ2V0VmFsdWVXaGl0ZWxpc3RSZWYAAAABAAAAB2FjY291bnQJAQAAAAtnZXRTdHJCeUtleQAAAAEJAQAAABJnZXRLZXlXaGl0ZWxpc3RSZWYAAAABBQAAAAdhY2NvdW50AQAAABdnZXRWYWx1ZVdoaXRlbGlzdFN0YXR1cwAAAAEAAAAHYWNjb3VudAkBAAAAC2dldFN0ckJ5S2V5AAAAAQkBAAAAFWdldEtleVdoaXRlbGlzdFN0YXR1cwAAAAEFAAAAB2FjY291bnQBAAAAD2dldFZhbHVlQmFsYW5jZQAAAAEAAAAHYWNjb3VudAkBAAAADmdldE51bWJlckJ5S2V5AAAAAQkBAAAADWdldEtleUJhbGFuY2UAAAABBQAAAAdhY2NvdW50AQAAABRnZXRWYWx1ZVdoaXRlbGlzdEJpbwAAAAEAAAAHYWNjb3VudAkBAAAAC2dldFN0ckJ5S2V5AAAAAQkBAAAAEmdldEtleVdoaXRlbGlzdEJpbwAAAAEFAAAAB2FjY291bnQBAAAAFmdldFZhbHVlV2hpdGVsaXN0QmxvY2sAAAABAAAAB2FjY291bnQJAQAAAAtnZXRTdHJCeUtleQAAAAEJAQAAABRnZXRLZXlXaGl0ZWxpc3RCbG9jawAAAAEFAAAAB2FjY291bnQBAAAAEmdldFZhbHVlSXRlbUF1dGhvcgAAAAEAAAAEaXRlbQkBAAAAC2dldFN0ckJ5S2V5AAAAAQkBAAAAEGdldEtleUl0ZW1BdXRob3IAAAABBQAAAARpdGVtAQAAABFnZXRWYWx1ZUl0ZW1CbG9jawAAAAEAAAAEaXRlbQkBAAAADmdldE51bWJlckJ5S2V5AAAAAQkBAAAAD2dldEtleUl0ZW1CbG9jawAAAAEFAAAABGl0ZW0BAAAAHGdldFZhbHVlSXRlbVZvdGluZ0V4cGlyYXRpb24AAAABAAAABGl0ZW0JAQAAAA5nZXROdW1iZXJCeUtleQAAAAEJAQAAABpnZXRLZXlJdGVtVm90aW5nRXhwaXJhdGlvbgAAAAEFAAAABGl0ZW0BAAAAEGdldFZhbHVlSXRlbUJhbmsAAAABAAAABGl0ZW0JAQAAAA5nZXROdW1iZXJCeUtleQAAAAEJAQAAAA5nZXRLZXlJdGVtQmFuawAAAAEFAAAABGl0ZW0BAAAAEmdldFZhbHVlSXRlbVN0YXR1cwAAAAEAAAAEaXRlbQkBAAAAC2dldFN0ckJ5S2V5AAAAAQkBAAAAEGdldEtleUl0ZW1TdGF0dXMAAAABBQAAAARpdGVtAQAAABBnZXRWYWx1ZUl0ZW1EYXRhAAAAAQAAAARpdGVtCQEAAAALZ2V0U3RyQnlLZXkAAAABCQEAAAAOZ2V0S2V5SXRlbURhdGEAAAABBQAAAARpdGVtAQAAABtnZXRWYWx1ZUl0ZW1Dcm93ZEV4cGlyYXRpb24AAAABAAAABGl0ZW0JAQAAAA5nZXROdW1iZXJCeUtleQAAAAEJAQAAABlnZXRLZXlJdGVtQ3Jvd2RFeHBpcmF0aW9uAAAAAQUAAAAEaXRlbQEAAAAbZ2V0VmFsdWVJdGVtV2hhbGVFeHBpcmF0aW9uAAAAAQAAAARpdGVtCQEAAAAOZ2V0TnVtYmVyQnlLZXkAAAABCQEAAAAZZ2V0S2V5SXRlbVdoYWxlRXhwaXJhdGlvbgAAAAEFAAAABGl0ZW0BAAAAFGdldFZhbHVlSXRlbU5Db21taXRzAAAAAQAAAARpdGVtCQEAAAAOZ2V0TnVtYmVyQnlLZXkAAAABCQEAAAASZ2V0S2V5SXRlbU5Db21taXRzAAAAAQUAAAAEaXRlbQEAAAAVZ2V0VmFsdWVJdGVtQWNjQ29tbWl0AAAAAgAAAARpdGVtAAAAB2FjY291bnQJAQAAAAtnZXRTdHJCeUtleQAAAAEJAQAAABNnZXRLZXlJdGVtQWNjQ29tbWl0AAAAAgUAAAAEaXRlbQUAAAAHYWNjb3VudAEAAAAVZ2V0VmFsdWVJdGVtQWNjUmV2ZWFsAAAAAgAAAARpdGVtAAAAB2FjY291bnQJAQAAAAtnZXRTdHJCeUtleQAAAAEJAQAAABNnZXRLZXlJdGVtQWNjUmV2ZWFsAAAAAgUAAAAEaXRlbQUAAAAHYWNjb3VudAEAAAAUZ2V0VmFsdWVJdGVtVm90ZXNZZXMAAAABAAAABGl0ZW0JAQAAAA5nZXROdW1iZXJCeUtleQAAAAEJAQAAABJnZXRLZXlJdGVtVm90ZXNZZXMAAAABBQAAAARpdGVtAQAAABNnZXRWYWx1ZUl0ZW1Wb3Rlc05vAAAAAQAAAARpdGVtCQEAAAAOZ2V0TnVtYmVyQnlLZXkAAAABCQEAAAARZ2V0S2V5SXRlbVZvdGVzTm8AAAABBQAAAARpdGVtAQAAABRnZXRWYWx1ZUl0ZW1BY2NGaW5hbAAAAAIAAAAEaXRlbQAAAAdhY2NvdW50CQEAAAALZ2V0U3RyQnlLZXkAAAABCQEAAAASZ2V0S2V5SXRlbUFjY0ZpbmFsAAAAAgUAAAAEaXRlbQUAAAAHYWNjb3VudAEAAAAYZ2V0VmFsdWVJdGVtRnVuZFBvc2l0aXZlAAAAAQAAAARpdGVtCQEAAAAOZ2V0TnVtYmVyQnlLZXkAAAABCQEAAAAWZ2V0S2V5SXRlbUZ1bmRQb3NpdGl2ZQAAAAEFAAAABGl0ZW0BAAAAGGdldFZhbHVlSXRlbUZ1bmROZWdhdGl2ZQAAAAEAAAAEaXRlbQkBAAAADmdldE51bWJlckJ5S2V5AAAAAQkBAAAAFmdldEtleUl0ZW1GdW5kTmVnYXRpdmUAAAABBQAAAARpdGVtAQAAABtnZXRWYWx1ZUl0ZW1BY2NGdW5kUG9zaXRpdmUAAAACAAAABGl0ZW0AAAAHYWNjb3VudAkBAAAADmdldE51bWJlckJ5S2V5AAAAAQkBAAAAGWdldEtleUl0ZW1BY2NGdW5kUG9zaXRpdmUAAAACBQAAAARpdGVtBQAAAAdhY2NvdW50AQAAABtnZXRWYWx1ZUl0ZW1BY2NGdW5kTmVnYXRpdmUAAAACAAAABGl0ZW0AAAAHYWNjb3VudAkBAAAADmdldE51bWJlckJ5S2V5AAAAAQkBAAAAGWdldEtleUl0ZW1BY2NGdW5kTmVnYXRpdmUAAAACBQAAAARpdGVtBQAAAAdhY2NvdW50AQAAABlnZXRWYWx1ZUl0ZW1BY2NSZXZpZXdzQ250AAAAAgAAAARpdGVtAAAAB2FjY291bnQJAQAAAA5nZXROdW1iZXJCeUtleQAAAAEJAQAAABdnZXRLZXlJdGVtQWNjUmV2aWV3c0NudAAAAAIFAAAABGl0ZW0FAAAAB2FjY291bnQBAAAAGWdldFZhbHVlSXRlbUFjY1Jldmlld1RleHQAAAADAAAABGl0ZW0AAAAHYWNjb3VudAAAAANjbnQJAQAAAAtnZXRTdHJCeUtleQAAAAEJAQAAABdnZXRLZXlJdGVtQWNjUmV2aWV3VGV4dAAAAAMFAAAABGl0ZW0FAAAAB2FjY291bnQFAAAAA2NudAEAAAAZZ2V0VmFsdWVJdGVtQWNjUmV2aWV3TW9kZQAAAAMAAAAEaXRlbQAAAAdhY2NvdW50AAAAA2NudAkBAAAAC2dldFN0ckJ5S2V5AAAAAQkBAAAAF2dldEtleUl0ZW1BY2NSZXZpZXdNb2RlAAAAAwUAAAAEaXRlbQUAAAAHYWNjb3VudAUAAAADY250AQAAABlnZXRWYWx1ZUl0ZW1BY2NSZXZpZXdUaWVyAAAAAwAAAARpdGVtAAAAB2FjY291bnQAAAADY250CQEAAAAOZ2V0TnVtYmVyQnlLZXkAAAABCQEAAAAXZ2V0S2V5SXRlbUFjY1Jldmlld1RpZXIAAAADBQAAAARpdGVtBQAAAAdhY2NvdW50BQAAAANjbnQBAAAAGGdldFZhbHVlSXRlbUJ1eW91dEFtb3VudAAAAAEAAAAEaXRlbQkBAAAADmdldE51bWJlckJ5S2V5AAAAAQkBAAAAFmdldEtleUl0ZW1CdXlvdXRBbW91bnQAAAABBQAAAARpdGVtAQAAABdnZXRWYWx1ZUl0ZW1BY2NXaW5uaW5ncwAAAAIAAAAEaXRlbQAAAAdhY2NvdW50CQEAAAAOZ2V0TnVtYmVyQnlLZXkAAAABCQEAAAAVZ2V0S2V5SXRlbUFjY1dpbm5pbmdzAAAAAgUAAAAEaXRlbQUAAAAHYWNjb3VudAAAAAALV0hJVEVMSVNURUQCAAAACnJlZ2lzdGVyZWQAAAAAB0lOVklURUQCAAAAB2ludml0ZWQAAAAABVdIQUxFAgAAAAV3aGFsZQAAAAADTkVXAgAAAANuZXcAAAAABkNPTU1JVAIAAAANdm90aW5nX2NvbW1pdAAAAAAGUkVWRUFMAgAAAA12b3RpbmdfcmV2ZWFsAAAAAAhGRUFUVVJFRAIAAAAIZmVhdHVyZWQAAAAACERFTElTVEVEAgAAAAhkZWxpc3RlZAAAAAAHQ0FTSE9VVAIAAAAHY2FzaG91dAAAAAAGQlVZT1VUAgAAAAZidXlvdXQAAAAACEZJTklTSEVEAgAAAAhmaW5pc2hlZAAAAAAHQ0xBSU1FRAIAAAAHY2xhaW1lZAAAAAAIUE9TSVRJVkUCAAAACHBvc2l0aXZlAAAAAAhORUdBVElWRQIAAAAIbmVnYXRpdmUAAAAAB0dFTkVTSVMCAAAAIzNQOEZ2eTF5RHdOSHZWcmFiZTRlazViOWRBd3hGakRLVjdSAAAAAAZWT1RFUlMAAAAAAAAAAAMAAAAABlFVT1JVTQAAAAAAAAAAAgAAAAAFVElFUlMJAARMAAAAAgkAAGgAAAACAAAAAAAAAAADAAAAAAAF9eEACQAETAAAAAIJAABoAAAAAgAAAAAAAAAACgAAAAAABfXhAAkABEwAAAACCQAAaAAAAAIAAAAAAAAAAGQAAAAAAAX14QAJAARMAAAAAgkAAGgAAAACAAAAAAAAAAEsAAAAAAAF9eEACQAETAAAAAIJAABoAAAAAgAAAAAAAAAD6AAAAAAABfXhAAUAAAADbmlsAAAAAApMSVNUSU5HRkVFCQAAaAAAAAIAAAAAAAAAAAMAAAAAAAX14QAAAAAAB1ZPVEVCRVQJAABoAAAAAgAAAAAAAAAAAQAAAAAABfXhAAAAAAAKTVVMVElQTElFUgAAAAAAAAAAlgAAAA4AAAABaQEAAAAKaW52aXRldXNlcgAAAAIAAAAKbmV3YWNjb3VudAAAAARkYXRhBAAAAAdhY2NvdW50CQACWAAAAAEICAUAAAABaQAAAAZjYWxsZXIAAAAFYnl0ZXMEAAAACW5ld3N0YXR1cwkBAAAAF2dldFZhbHVlV2hpdGVsaXN0U3RhdHVzAAAAAQUAAAAKbmV3YWNjb3VudAQAAAAKY3VycnN0YXR1cwkBAAAAF2dldFZhbHVlV2hpdGVsaXN0U3RhdHVzAAAAAQUAAAAHYWNjb3VudAMDCQAAAAAAAAIFAAAACW5ld3N0YXR1cwUAAAALV0hJVEVMSVNURUQGCQAAAAAAAAIFAAAACW5ld3N0YXR1cwUAAAAFV0hBTEUJAAACAAAAAQIAAAAgVXNlciBoYXMgYWxyZWFkeSBiZWVuIHJlZ2lzdGVyZWQDAwMJAQAAAAIhPQAAAAIFAAAACmN1cnJzdGF0dXMFAAAAC1dISVRFTElTVEVECQEAAAACIT0AAAACBQAAAAdhY2NvdW50BQAAAAdHRU5FU0lTBwkBAAAAAiE9AAAAAgUAAAAKY3VycnN0YXR1cwUAAAAFV0hBTEUHCQAAAgAAAAEJAAEsAAAAAgIAAAAsWW91ciBhY2NvdW50IHNob3VsZCBiZSB3aGl0ZWxpc3RlZC4gc3RhdHVzOiAFAAAACmN1cnJzdGF0dXMJAQAAAAhXcml0ZVNldAAAAAEJAARMAAAAAgkBAAAACURhdGFFbnRyeQAAAAIJAQAAABJnZXRLZXlXaGl0ZWxpc3RSZWYAAAABBQAAAApuZXdhY2NvdW50BQAAAAdhY2NvdW50CQAETAAAAAIJAQAAAAlEYXRhRW50cnkAAAACCQEAAAASZ2V0S2V5V2hpdGVsaXN0QmlvAAAAAQUAAAAKbmV3YWNjb3VudAUAAAAEZGF0YQkABEwAAAACCQEAAAAJRGF0YUVudHJ5AAAAAgkBAAAAFWdldEtleVdoaXRlbGlzdFN0YXR1cwAAAAEFAAAACm5ld2FjY291bnQFAAAAB0lOVklURUQFAAAAA25pbAAAAAFpAQAAAAxzaWdudXBieWxpbmsAAAADAAAABGhhc2gAAAAEZGF0YQAAAAR0eXBlBAAAAAdhY2NvdW50CQACWAAAAAEICAUAAAABaQAAAAZjYWxsZXIAAAAFYnl0ZXMEAAAABnN0YXR1cwkBAAAAF2dldFZhbHVlV2hpdGVsaXN0U3RhdHVzAAAAAQUAAAAEaGFzaAMJAQAAAAIhPQAAAAIFAAAABnN0YXR1cwUAAAAHSU5WSVRFRAkAAAIAAAABCQABLAAAAAIJAAEsAAAAAgkAASwAAAACCQABLAAAAAIJAAEsAAAAAgIAAAAoUmVmZXJyYWwgaW52aXRlIG5lZWRlZC4gQ3VycmVudCBzdGF0dXM6IAUAAAAGc3RhdHVzAgAAAAYsIGtleToJAQAAABVnZXRLZXlXaGl0ZWxpc3RTdGF0dXMAAAABBQAAAARoYXNoAgAAAAosIGFjY291bnQ6BQAAAARoYXNoCQEAAAAIV3JpdGVTZXQAAAABCQAETAAAAAIJAQAAAAlEYXRhRW50cnkAAAACCQEAAAASZ2V0S2V5V2hpdGVsaXN0QmlvAAAAAQUAAAAHYWNjb3VudAUAAAAEZGF0YQkABEwAAAACCQEAAAAJRGF0YUVudHJ5AAAAAgkBAAAAFGdldEtleVdoaXRlbGlzdEJsb2NrAAAAAQUAAAAHYWNjb3VudAUAAAAGaGVpZ2h0CQAETAAAAAIJAQAAAAlEYXRhRW50cnkAAAACCQEAAAAVZ2V0S2V5V2hpdGVsaXN0U3RhdHVzAAAAAQUAAAAHYWNjb3VudAMJAAAAAAAAAgUAAAAEdHlwZQUAAAAFV0hBTEUFAAAABVdIQUxFBQAAAAtXSElURUxJU1RFRAkABEwAAAACCQEAAAAJRGF0YUVudHJ5AAAAAgkBAAAAFWdldEtleVdoaXRlbGlzdFN0YXR1cwAAAAEFAAAABGhhc2gDCQAAAAAAAAIFAAAABHR5cGUFAAAABVdIQUxFBQAAAAVXSEFMRQUAAAALV0hJVEVMSVNURUQJAARMAAAAAgkBAAAACURhdGFFbnRyeQAAAAIJAQAAABJnZXRLZXlXaGl0ZWxpc3RSZWYAAAABBQAAAAdhY2NvdW50CQEAAAAUZ2V0VmFsdWVXaGl0ZWxpc3RSZWYAAAABBQAAAARoYXNoBQAAAANuaWwAAAABaQEAAAAGc2lnbnVwAAAAAgAAAARkYXRhAAAABHR5cGUEAAAAB2FjY291bnQJAAJYAAAAAQgIBQAAAAFpAAAABmNhbGxlcgAAAAVieXRlcwQAAAAGc3RhdHVzCQEAAAAXZ2V0VmFsdWVXaGl0ZWxpc3RTdGF0dXMAAAABBQAAAAdhY2NvdW50AwkAAAAAAAACBQAAAAZzdGF0dXMFAAAABE5PTkUJAAACAAAAAQkAASwAAAACCQABLAAAAAIJAAEsAAAAAgkAASwAAAACCQABLAAAAAICAAAAKFJlZmVycmFsIGludml0ZSBuZWVkZWQuIEN1cnJlbnQgc3RhdHVzOiAFAAAABnN0YXR1cwIAAAAGLCBrZXk6CQEAAAAVZ2V0S2V5V2hpdGVsaXN0U3RhdHVzAAAAAQUAAAAHYWNjb3VudAIAAAAKLCBhY2NvdW50OgUAAAAHYWNjb3VudAkBAAAACFdyaXRlU2V0AAAAAQkABEwAAAACCQEAAAAJRGF0YUVudHJ5AAAAAgkBAAAAEmdldEtleVdoaXRlbGlzdEJpbwAAAAEFAAAAB2FjY291bnQFAAAABGRhdGEJAARMAAAAAgkBAAAACURhdGFFbnRyeQAAAAIJAQAAABRnZXRLZXlXaGl0ZWxpc3RCbG9jawAAAAEFAAAAB2FjY291bnQFAAAABmhlaWdodAkABEwAAAACCQEAAAAJRGF0YUVudHJ5AAAAAgkBAAAAFWdldEtleVdoaXRlbGlzdFN0YXR1cwAAAAEFAAAAB2FjY291bnQDCQAAAAAAAAIFAAAABHR5cGUFAAAABVdIQUxFBQAAAAVXSEFMRQUAAAALV0hJVEVMSVNURUQFAAAAA25pbAAAAAFpAQAAAAp1c2VydXBkYXRlAAAAAgAAAARkYXRhAAAABHR5cGUEAAAAB2FjY291bnQJAAJYAAAAAQgIBQAAAAFpAAAABmNhbGxlcgAAAAVieXRlcwkBAAAACFdyaXRlU2V0AAAAAQkABEwAAAACCQEAAAAJRGF0YUVudHJ5AAAAAgkBAAAAEmdldEtleVdoaXRlbGlzdEJpbwAAAAEFAAAAB2FjY291bnQFAAAABGRhdGEJAARMAAAAAgkBAAAACURhdGFFbnRyeQAAAAIJAQAAABVnZXRLZXlXaGl0ZWxpc3RTdGF0dXMAAAABBQAAAAdhY2NvdW50AwkAAAAAAAACBQAAAAR0eXBlBQAAAAVXSEFMRQUAAAAFV0hBTEUFAAAAC1dISVRFTElTVEVEBQAAAANuaWwAAAABaQEAAAAKcHJvanVwZGF0ZQAAAAIAAAAEaXRlbQAAAARkYXRhBAAAAAdhY2NvdW50CQACWAAAAAEICAUAAAABaQAAAAZjYWxsZXIAAAAFYnl0ZXMDCQEAAAACIT0AAAACCQEAAAASZ2V0VmFsdWVJdGVtQXV0aG9yAAAAAQUAAAAEaXRlbQUAAAAHYWNjb3VudAkAAAIAAAABAgAAABFZb3UncmUgbm90IGF1dGhvcgkBAAAACFdyaXRlU2V0AAAAAQkABEwAAAACCQEAAAAJRGF0YUVudHJ5AAAAAgkBAAAADmdldEtleUl0ZW1EYXRhAAAAAQUAAAAEaXRlbQUAAAAEZGF0YQUAAAADbmlsAAAAAWkBAAAACHdpdGhkcmF3AAAAAAQAAAAKY3VycmVudEtleQkAAlgAAAABCAgFAAAAAWkAAAAGY2FsbGVyAAAABWJ5dGVzBAAAAAZhbW91bnQJAQAAAA9nZXRWYWx1ZUJhbGFuY2UAAAABBQAAAApjdXJyZW50S2V5AwkAAGcAAAACAAAAAAAAAAAABQAAAAZhbW91bnQJAAACAAAAAQIAAAASTm90IGVub3VnaCBiYWxhbmNlCQEAAAAMU2NyaXB0UmVzdWx0AAAAAgkBAAAACFdyaXRlU2V0AAAAAQkABEwAAAACCQEAAAAJRGF0YUVudHJ5AAAAAgkBAAAADWdldEtleUJhbGFuY2UAAAABBQAAAApjdXJyZW50S2V5AAAAAAAAAAAABQAAAANuaWwJAQAAAAtUcmFuc2ZlclNldAAAAAEJAARMAAAAAgkBAAAADlNjcmlwdFRyYW5zZmVyAAAAAwgFAAAAAWkAAAAGY2FsbGVyBQAAAAZhbW91bnQFAAAABHVuaXQFAAAAA25pbAAAAAFpAQAAAAdhZGRpdGVtAAAABQAAAARpdGVtAAAACWV4cFZvdGluZwAAAAhleHBDcm93ZAAAAAhleHBXaGFsZQAAAARkYXRhBAAAAAdhY2NvdW50CQACWAAAAAEICAUAAAABaQAAAAZjYWxsZXIAAAAFYnl0ZXMEAAAAA3BtdAkBAAAAB2V4dHJhY3QAAAABCAUAAAABaQAAAAdwYXltZW50AwkBAAAACWlzRGVmaW5lZAAAAAEIBQAAAANwbXQAAAAHYXNzZXRJZAkAAAIAAAABAgAAACBjYW4gdXNlIHdhdmVzIG9ubHkgYXQgdGhlIG1vbWVudAMJAQAAAAIhPQAAAAIIBQAAAANwbXQAAAAGYW1vdW50BQAAAApMSVNUSU5HRkVFCQAAAgAAAAEJAAEsAAAAAgkAASwAAAACCQABLAAAAAICAAAAKVBsZWFzZSBwYXkgZXhhY3QgYW1vdW50IGZvciB0aGUgbGlzdGluZzogCQABpAAAAAEFAAAACkxJU1RJTkdGRUUCAAAAFSwgYWN0dWFsIHBheW1lbnQgaXM6IAkAAaQAAAABCAUAAAADcG10AAAABmFtb3VudAMJAQAAAAEhAAAAAQMDCQAAZgAAAAIFAAAACWV4cFZvdGluZwAAAAAAAAAAAgkAAGYAAAACBQAAAAhleHBDcm93ZAUAAAAJZXhwVm90aW5nBwkAAGYAAAACBQAAAAhleHBXaGFsZQUAAAAIZXhwQ3Jvd2QHCQAAAgAAAAECAAAAGUluY29ycmVjdCB0aW1lIHBhcmFtZXRlcnMDCQEAAAACIT0AAAACCQEAAAASZ2V0VmFsdWVJdGVtQXV0aG9yAAAAAQUAAAAEaXRlbQUAAAAETk9ORQkAAAIAAAABAgAAABJJdGVtIGFscmVhZHkgZXhpc3QJAQAAAAhXcml0ZVNldAAAAAEJAARMAAAAAgkBAAAACURhdGFFbnRyeQAAAAIJAQAAABBnZXRLZXlJdGVtQXV0aG9yAAAAAQUAAAAEaXRlbQUAAAAHYWNjb3VudAkABEwAAAACCQEAAAAJRGF0YUVudHJ5AAAAAgkBAAAAD2dldEtleUl0ZW1CbG9jawAAAAEFAAAABGl0ZW0FAAAABmhlaWdodAkABEwAAAACCQEAAAAJRGF0YUVudHJ5AAAAAgkBAAAAGmdldEtleUl0ZW1Wb3RpbmdFeHBpcmF0aW9uAAAAAQUAAAAEaXRlbQkAAGQAAAACBQAAAAZoZWlnaHQFAAAACWV4cFZvdGluZwkABEwAAAACCQEAAAAJRGF0YUVudHJ5AAAAAgkBAAAADmdldEtleUl0ZW1CYW5rAAAAAQUAAAAEaXRlbQUAAAAKTElTVElOR0ZFRQkABEwAAAACCQEAAAAJRGF0YUVudHJ5AAAAAgkBAAAAEGdldEtleUl0ZW1TdGF0dXMAAAABBQAAAARpdGVtBQAAAANORVcJAARMAAAAAgkBAAAACURhdGFFbnRyeQAAAAIJAQAAAA5nZXRLZXlJdGVtRGF0YQAAAAEFAAAABGl0ZW0FAAAABGRhdGEJAARMAAAAAgkBAAAACURhdGFFbnRyeQAAAAIJAQAAABlnZXRLZXlJdGVtQ3Jvd2RFeHBpcmF0aW9uAAAAAQUAAAAEaXRlbQkAAGQAAAACBQAAAAZoZWlnaHQFAAAACGV4cENyb3dkCQAETAAAAAIJAQAAAAlEYXRhRW50cnkAAAACCQEAAAAZZ2V0S2V5SXRlbVdoYWxlRXhwaXJhdGlvbgAAAAEFAAAABGl0ZW0JAABkAAAAAgUAAAAGaGVpZ2h0BQAAAAhleHBXaGFsZQUAAAADbmlsAAAAAWkBAAAACnZvdGVjb21taXQAAAACAAAABGl0ZW0AAAAEaGFzaAQAAAAHYWNjb3VudAkAAlgAAAABCAgFAAAAAWkAAAAGY2FsbGVyAAAABWJ5dGVzBAAAAAdjb21taXRzCQEAAAAUZ2V0VmFsdWVJdGVtTkNvbW1pdHMAAAABBQAAAARpdGVtBAAAAAZzdGF0dXMJAQAAABJnZXRWYWx1ZUl0ZW1TdGF0dXMAAAABBQAAAARpdGVtBAAAAANwbXQJAQAAAAdleHRyYWN0AAAAAQgFAAAAAWkAAAAHcGF5bWVudAMJAQAAAAlpc0RlZmluZWQAAAABCAUAAAADcG10AAAAB2Fzc2V0SWQJAAACAAAAAQIAAAAgY2FuIHVzZSB3YXZlcyBvbmx5IGF0IHRoZSBtb21lbnQDCQEAAAACIT0AAAACCAUAAAADcG10AAAABmFtb3VudAkAAGgAAAACAAAAAAAAAAACBQAAAAdWT1RFQkVUCQAAAgAAAAECAAAAJ05vdCBlbm91Z2ggZnVuZHMgdG8gdm90ZSBmb3IgYSBuZXcgaXRlbQMJAABmAAAAAgUAAAAGaGVpZ2h0CQEAAAAcZ2V0VmFsdWVJdGVtVm90aW5nRXhwaXJhdGlvbgAAAAEFAAAABGl0ZW0JAAACAAAAAQIAAAAWVGhlIHZvdGluZyBoYXMgZXhwaXJlZAMJAAAAAAAAAgkBAAAAEmdldFZhbHVlSXRlbUF1dGhvcgAAAAEFAAAABGl0ZW0FAAAAB2FjY291bnQJAAACAAAAAQIAAAAcQ2Fubm90IHZvdGUgZm9yIG93biBwcm9wb3NhbAMDCQEAAAACIT0AAAACBQAAAAZzdGF0dXMFAAAAA05FVwkBAAAAAiE9AAAAAgUAAAAGc3RhdHVzBQAAAAZDT01NSVQHCQAAAgAAAAECAAAAJVdyb25nIGl0ZW0gc3RhdHVzIGZvciAnY29tbWl0JyBhY3Rpb24DCQAAZwAAAAIFAAAAB2NvbW1pdHMFAAAABlZPVEVSUwkAAAIAAAABAgAAABxObyBtb3JlIHZvdGVycyBmb3IgdGhpcyBpdGVtAwkBAAAAAiE9AAAAAgkBAAAAFWdldFZhbHVlSXRlbUFjY0NvbW1pdAAAAAIFAAAABGl0ZW0FAAAAB2FjY291bnQFAAAABE5PTkUJAAACAAAAAQIAAAAQQ2FuJ3Qgdm90ZSB0d2ljZQkBAAAACFdyaXRlU2V0AAAAAQkABEwAAAACCQEAAAAJRGF0YUVudHJ5AAAAAgkBAAAAEGdldEtleUl0ZW1TdGF0dXMAAAABBQAAAARpdGVtAwkAAAAAAAACCQAAZAAAAAIFAAAAB2NvbW1pdHMAAAAAAAAAAAEFAAAABlZPVEVSUwUAAAAGUkVWRUFMBQAAAAZDT01NSVQJAARMAAAAAgkBAAAACURhdGFFbnRyeQAAAAIJAQAAABNnZXRLZXlJdGVtQWNjQ29tbWl0AAAAAgUAAAAEaXRlbQUAAAAHYWNjb3VudAUAAAAEaGFzaAkABEwAAAACCQEAAAAJRGF0YUVudHJ5AAAAAgkBAAAAEmdldEtleUl0ZW1OQ29tbWl0cwAAAAEFAAAABGl0ZW0JAABkAAAAAgUAAAAHY29tbWl0cwAAAAAAAAAAAQUAAAADbmlsAAAAAWkBAAAACnZvdGVyZXZlYWwAAAAEAAAABGl0ZW0AAAAEdm90ZQAAAARzYWx0AAAABnJldmlldwQAAAAIcmlkZWhhc2gJAAJYAAAAAQkAAfcAAAABCQABmwAAAAEJAAEsAAAAAgUAAAAEdm90ZQUAAAAEc2FsdAQAAAAHYWNjb3VudAkAAlgAAAABCAgFAAAAAWkAAAAGY2FsbGVyAAAABWJ5dGVzBAAAAAd5ZXNtbHRwAwkAAAAAAAACBQAAAAR2b3RlBQAAAAhGRUFUVVJFRAAAAAAAAAAAAQAAAAAAAAAAAAQAAAAHbm90bWx0cAMJAAAAAAAAAgUAAAAEdm90ZQUAAAAIREVMSVNURUQAAAAAAAAAAAEAAAAAAAAAAAAEAAAABnllc2NudAkBAAAAFGdldFZhbHVlSXRlbVZvdGVzWWVzAAAAAQUAAAAEaXRlbQQAAAAGbm90Y250CQEAAAATZ2V0VmFsdWVJdGVtVm90ZXNObwAAAAEFAAAABGl0ZW0EAAAACW5ld3N0YXR1cwMJAABnAAAAAgUAAAAGeWVzY250BQAAAAZRVU9SVU0FAAAACEZFQVRVUkVEAwkAAGcAAAACBQAAAAZub3RjbnQFAAAABlFVT1JVTQUAAAAIREVMSVNURUQFAAAABlJFVkVBTAMJAQAAAAIhPQAAAAIJAQAAABVnZXRWYWx1ZUl0ZW1BY2NDb21taXQAAAACBQAAAARpdGVtBQAAAAdhY2NvdW50BQAAAAhyaWRlaGFzaAkAAAIAAAABAgAAABJIYXNoZXMgZG9uJ3QgbWF0Y2gDCQAAZgAAAAIFAAAABmhlaWdodAkBAAAAHGdldFZhbHVlSXRlbVZvdGluZ0V4cGlyYXRpb24AAAABBQAAAARpdGVtCQAAAgAAAAECAAAAGVRoZSBjaGFsbGVuZ2UgaGFzIGV4cGlyZWQDCQAAZgAAAAIFAAAABlZPVEVSUwkBAAAAFGdldFZhbHVlSXRlbU5Db21taXRzAAAAAQUAAAAEaXRlbQkAAAIAAAABAgAAABdJdCdzIHN0aWxsIGNvbW1pdCBzdGFnZQMDCQEAAAACIT0AAAACCQEAAAASZ2V0VmFsdWVJdGVtU3RhdHVzAAAAAQUAAAAEaXRlbQUAAAAGUkVWRUFMCQEAAAACIT0AAAACCQEAAAASZ2V0VmFsdWVJdGVtU3RhdHVzAAAAAQUAAAAEaXRlbQUAAAAJbmV3c3RhdHVzBwkAAAIAAAABAgAAACVXcm9uZyBpdGVtIHN0YXR1cyBmb3IgJ3JldmVhbCcgYWN0aW9uAwkBAAAAAiE9AAAAAgkBAAAAFWdldFZhbHVlSXRlbUFjY1JldmVhbAAAAAIFAAAABGl0ZW0FAAAAB2FjY291bnQFAAAABE5PTkUJAAACAAAAAQIAAAAQQ2FuJ3Qgdm90ZSB0d2ljZQMDCQEAAAACIT0AAAACBQAAAAR2b3RlBQAAAAhGRUFUVVJFRAkBAAAAAiE9AAAAAgUAAAAEdm90ZQUAAAAIREVMSVNURUQHCQAAAgAAAAECAAAAFkJhZCB2b3RlIHJlc3VsdCBmb3JtYXQJAQAAAAxTY3JpcHRSZXN1bHQAAAACCQEAAAAIV3JpdGVTZXQAAAABCQAETAAAAAIJAQAAAAlEYXRhRW50cnkAAAACCQEAAAATZ2V0S2V5SXRlbUFjY1JldmVhbAAAAAIFAAAABGl0ZW0FAAAAB2FjY291bnQFAAAABHZvdGUJAARMAAAAAgkBAAAACURhdGFFbnRyeQAAAAIJAQAAABJnZXRLZXlJdGVtVm90ZXNZZXMAAAABBQAAAARpdGVtCQAAZAAAAAIFAAAABnllc2NudAUAAAAHeWVzbWx0cAkABEwAAAACCQEAAAAJRGF0YUVudHJ5AAAAAgkBAAAAEWdldEtleUl0ZW1Wb3Rlc05vAAAAAQUAAAAEaXRlbQkAAGQAAAACBQAAAAZub3RjbnQFAAAAB25vdG1sdHAJAARMAAAAAgkBAAAACURhdGFFbnRyeQAAAAIJAQAAABBnZXRLZXlJdGVtU3RhdHVzAAAAAQUAAAAEaXRlbQUAAAAJbmV3c3RhdHVzCQAETAAAAAIJAQAAAAlEYXRhRW50cnkAAAACCQEAAAAbZ2V0S2V5SXRlbUFjY1ZvdGVSZXZpZXdUZXh0AAAAAgUAAAAEaXRlbQUAAAAHYWNjb3VudAUAAAAGcmV2aWV3BQAAAANuaWwJAQAAAAtUcmFuc2ZlclNldAAAAAEJAARMAAAAAgkBAAAADlNjcmlwdFRyYW5zZmVyAAAAAwkBAAAAHEBleHRyVXNlcihhZGRyZXNzRnJvbVN0cmluZykAAAABBQAAAAdhY2NvdW50BQAAAAdWT1RFQkVUBQAAAAR1bml0BQAAAANuaWwAAAABaQEAAAAOZmluYWxpemV2b3RpbmcAAAACAAAABGl0ZW0AAAAHYWNjb3VudAQAAAAGeWVzY250CQEAAAAUZ2V0VmFsdWVJdGVtVm90ZXNZZXMAAAABBQAAAARpdGVtBAAAAAZub3RjbnQJAQAAABNnZXRWYWx1ZUl0ZW1Wb3Rlc05vAAAAAQUAAAAEaXRlbQQAAAAHYWNjdm90ZQkBAAAAFWdldFZhbHVlSXRlbUFjY1JldmVhbAAAAAIFAAAABGl0ZW0FAAAAB2FjY291bnQEAAAACGlzYXV0aG9yCQAAAAAAAAIFAAAAB2FjY291bnQJAQAAABJnZXRWYWx1ZUl0ZW1BdXRob3IAAAABBQAAAARpdGVtBAAAAAtmaW5hbHN0YXR1cwMJAABmAAAAAgUAAAAGeWVzY250BQAAAAZRVU9SVU0FAAAACEZFQVRVUkVEAwkAAGYAAAACBQAAAAZub3RjbnQFAAAABlFVT1JVTQUAAAAIREVMSVNURUQFAAAABE5PTkUEAAAAFG1sdGlzbm90ZnVsbG1ham9yaXR5AwMJAAAAAAAAAgUAAAAGeWVzY250BQAAAAZWT1RFUlMGCQAAAAAAAAIFAAAABm5vdGNudAUAAAAGVk9URVJTAAAAAAAAAAAAAAAAAAAAAAABBAAAAAhud2lubmVycwMJAAAAAAAAAgUAAAALZmluYWxzdGF0dXMFAAAACEZFQVRVUkVEBQAAAAZ5ZXNjbnQDCQAAAAAAAAIFAAAAC2ZpbmFsc3RhdHVzBQAAAAhERUxJU1RFRAUAAAAGbm90Y250AAAAAAAAAAAABAAAAAhubG9vc2VycwkAAGUAAAACBQAAAAZWT1RFUlMFAAAACG53aW5uZXJzBAAAAA5tbHRhY2Npc3dpbm5lcgMJAAAAAAAAAgUAAAALZmluYWxzdGF0dXMFAAAAB2FjY3ZvdGUAAAAAAAAAAAEAAAAAAAAAAAAEAAAACnZvdGVwcm9maXQDCQAAAAAAAAIFAAAACG53aW5uZXJzAAAAAAAAAAAAAAAAAAAAAAAACQAAaAAAAAIFAAAADm1sdGFjY2lzd2lubmVyCQAAZAAAAAIFAAAAB1ZPVEVCRVQJAABpAAAAAgkAAGgAAAACBQAAABRtbHRpc25vdGZ1bGxtYWpvcml0eQkAAGQAAAACCQAAaAAAAAIFAAAACG5sb29zZXJzBQAAAAdWT1RFQkVUBQAAAApMSVNUSU5HRkVFBQAAAAhud2lubmVycwQAAAAMYXV0aG9ycmV0dXJuCQAAaAAAAAIJAABoAAAAAgkAAGgAAAACBQAAAApMSVNUSU5HRkVFAwUAAAAIaXNhdXRob3IAAAAAAAAAAAEAAAAAAAAAAAADCQAAAAAAAAIFAAAAFG1sdGlzbm90ZnVsbG1ham9yaXR5AAAAAAAAAAABAAAAAAAAAAAAAAAAAAAAAAABAwkAAAAAAAACBQAAAAtmaW5hbHN0YXR1cwUAAAAIRkVBVFVSRUQAAAAAAAAAAAEAAAAAAAAAAAADCQAAZgAAAAIJAQAAABxnZXRWYWx1ZUl0ZW1Wb3RpbmdFeHBpcmF0aW9uAAAAAQUAAAAEaXRlbQUAAAAGaGVpZ2h0CQAAAgAAAAECAAAAHlRoZSB2b3RpbmcgaGFzbid0IGZpbmlzaGVkIHlldAMJAAAAAAAAAgkBAAAAFGdldFZhbHVlSXRlbUFjY0ZpbmFsAAAAAgUAAAAEaXRlbQUAAAAHYWNjb3VudAUAAAAIRklOSVNIRUQJAAACAAAAAQIAAAAbQWNjb3VudCBoYXMgYWxyZWFkeSBjbGFpbWVkAwMJAAAAAAAAAgUAAAAHYWNjdm90ZQUAAAAETk9ORQkBAAAAASEAAAABBQAAAAhpc2F1dGhvcgcJAAACAAAAAQIAAAAzQWNjb3VudCBoYXNub3Qgdm90ZWQsIGhhc25vdCByZXZlYWwgb3IgaXNub3QgYXV0aG9yAwkAAAAAAAACBQAAAAtmaW5hbHN0YXR1cwUAAAAETk9ORQkAAAIAAAABAgAAABJWb3RpbmcgaGFzIGV4cGlyZWQJAQAAAAxTY3JpcHRSZXN1bHQAAAACCQEAAAAIV3JpdGVTZXQAAAABCQAETAAAAAIJAQAAAAlEYXRhRW50cnkAAAACCQEAAAASZ2V0S2V5SXRlbUFjY0ZpbmFsAAAAAgUAAAAEaXRlbQUAAAAHYWNjb3VudAUAAAAIRklOSVNIRUQFAAAAA25pbAkBAAAAC1RyYW5zZmVyU2V0AAAAAQkABEwAAAACCQEAAAAOU2NyaXB0VHJhbnNmZXIAAAADCQEAAAAcQGV4dHJVc2VyKGFkZHJlc3NGcm9tU3RyaW5nKQAAAAEFAAAAB2FjY291bnQJAABkAAAAAgUAAAAKdm90ZXByb2ZpdAUAAAAMYXV0aG9ycmV0dXJuBQAAAAR1bml0BQAAAANuaWwAAAABaQEAAAASY2xvc2VleHBpcmVkdm90aW5nAAAAAgAAAARpdGVtAAAAB2FjY291bnQEAAAAC2ZpbmFsc3RhdHVzAwkAAGYAAAACCQEAAAAUZ2V0VmFsdWVJdGVtVm90ZXNZZXMAAAABBQAAAARpdGVtBQAAAAZRVU9SVU0FAAAACEZFQVRVUkVEAwkAAGYAAAACCQEAAAATZ2V0VmFsdWVJdGVtVm90ZXNObwAAAAEFAAAABGl0ZW0FAAAABlFVT1JVTQUAAAAIREVMSVNURUQFAAAABE5PTkUEAAAAB2FjY3ZvdGUJAQAAABVnZXRWYWx1ZUl0ZW1BY2NSZXZlYWwAAAACBQAAAARpdGVtBQAAAAdhY2NvdW50BAAAAAhpc2F1dGhvcgkAAAAAAAACBQAAAAdhY2NvdW50CQEAAAASZ2V0VmFsdWVJdGVtQXV0aG9yAAAAAQUAAAAEaXRlbQQAAAAHYWNjY29taQkBAAAAFWdldFZhbHVlSXRlbUFjY0NvbW1pdAAAAAIFAAAABGl0ZW0FAAAAB2FjY291bnQEAAAADmhhc3JldmVhbHN0YWdlCQAAAAAAAAIJAQAAABRnZXRWYWx1ZUl0ZW1OQ29tbWl0cwAAAAEFAAAABGl0ZW0FAAAABlZPVEVSUwQAAAAMYXV0aG9ycmV0dXJuCQAAaAAAAAIFAAAACkxJU1RJTkdGRUUDBQAAAAhpc2F1dGhvcgAAAAAAAAAAAQAAAAAAAAAAAAQAAAANdm90ZXJzcmV0dXJuMQkAAGgAAAACCQAAaAAAAAIFAAAAB1ZPVEVCRVQDBQAAAA5oYXNyZXZlYWxzdGFnZQAAAAAAAAAAAQAAAAAAAAAAAAMJAQAAAAIhPQAAAAIFAAAAB2FjY3ZvdGUFAAAABE5PTkUAAAAAAAAAAAEAAAAAAAAAAAAEAAAADXZvdGVyc3JldHVybjIJAABoAAAAAgkAAGgAAAACCQAAaAAAAAIAAAAAAAAAAAIFAAAAB1ZPVEVCRVQDBQAAAA5oYXNyZXZlYWxzdGFnZQAAAAAAAAAAAAAAAAAAAAAAAQMJAQAAAAIhPQAAAAIFAAAAB2FjY2NvbWkFAAAABE5PTkUAAAAAAAAAAAEAAAAAAAAAAAADCQAAZgAAAAIJAQAAABxnZXRWYWx1ZUl0ZW1Wb3RpbmdFeHBpcmF0aW9uAAAAAQUAAAAEaXRlbQUAAAAGaGVpZ2h0CQAAAgAAAAECAAAAHlRoZSB2b3RpbmcgaGFzbid0IGZpbmlzaGVkIHlldAMDCQEAAAABIQAAAAEFAAAACGlzYXV0aG9yCQAAAAAAAAIFAAAAB2FjY2NvbWkFAAAABE5PTkUHCQAAAgAAAAECAAAAFVdyb25nIGFjY291bnQgb3IgaXRlbQMJAAAAAAAAAgkBAAAAFGdldFZhbHVlSXRlbUFjY0ZpbmFsAAAAAgUAAAAEaXRlbQUAAAAHYWNjb3VudAUAAAAIRklOSVNIRUQJAAACAAAAAQIAAAAbQWNjb3VudCBoYXMgYWxyZWFkeSBjbGFpbWVkAwkBAAAAAiE9AAAAAgUAAAALZmluYWxzdGF0dXMFAAAABE5PTkUJAAACAAAAAQIAAAARV3JvbmcgaXRlbSBzdGF0dXMJAQAAAAxTY3JpcHRSZXN1bHQAAAACCQEAAAAIV3JpdGVTZXQAAAABCQAETAAAAAIJAQAAAAlEYXRhRW50cnkAAAACCQEAAAASZ2V0S2V5SXRlbUFjY0ZpbmFsAAAAAgUAAAAEaXRlbQUAAAAHYWNjb3VudAUAAAAIRklOSVNIRUQFAAAAA25pbAkBAAAAC1RyYW5zZmVyU2V0AAAAAQkABEwAAAACCQEAAAAOU2NyaXB0VHJhbnNmZXIAAAADCQEAAAAcQGV4dHJVc2VyKGFkZHJlc3NGcm9tU3RyaW5nKQAAAAEFAAAAB2FjY291bnQJAABkAAAAAgkAAGQAAAACBQAAAAxhdXRob3JyZXR1cm4FAAAADXZvdGVyc3JldHVybjEFAAAADXZvdGVyc3JldHVybjIFAAAABHVuaXQFAAAAA25pbAAAAAFpAQAAAAZkb25hdGUAAAAEAAAABGl0ZW0AAAAEdGllcgAAAARtb2RlAAAABnJldmlldwQAAAAHYWNjb3VudAkAAlgAAAABCAgFAAAAAWkAAAAGY2FsbGVyAAAABWJ5dGVzBAAAAANwbXQJAQAAAAdleHRyYWN0AAAAAQgFAAAAAWkAAAAHcGF5bWVudAMJAQAAAAlpc0RlZmluZWQAAAABCAUAAAADcG10AAAAB2Fzc2V0SWQJAAACAAAAAQIAAAAgY2FuIHVzZSB3YXZlcyBvbmx5IGF0IHRoZSBtb21lbnQEAAAAA2NudAkAAGQAAAACCQEAAAAZZ2V0VmFsdWVJdGVtQWNjUmV2aWV3c0NudAAAAAIFAAAABGl0ZW0FAAAAB2FjY291bnQAAAAAAAAAAAEEAAAAD25ld25lZ2F0aXZlZnVuZAkAAGQAAAACCQEAAAAYZ2V0VmFsdWVJdGVtRnVuZE5lZ2F0aXZlAAAAAQUAAAAEaXRlbQkAAGgAAAACAwkAAAAAAAACBQAAAARtb2RlBQAAAAhORUdBVElWRQAAAAAAAAAAAQAAAAAAAAAAAAgFAAAAA3BtdAAAAAZhbW91bnQEAAAAD25ld3Bvc2l0aXZlZnVuZAkAAGQAAAACCQEAAAAYZ2V0VmFsdWVJdGVtRnVuZFBvc2l0aXZlAAAAAQUAAAAEaXRlbQkAAGgAAAACAwkAAAAAAAACBQAAAARtb2RlBQAAAAhQT1NJVElWRQAAAAAAAAAAAQAAAAAAAAAAAAgFAAAAA3BtdAAAAAZhbW91bnQDCQEAAAACIT0AAAACCQEAAAASZ2V0VmFsdWVJdGVtU3RhdHVzAAAAAQUAAAAEaXRlbQUAAAAIRkVBVFVSRUQJAAACAAAAAQIAAAAoVGhlIHByb2plY3QgaGFzbid0IGFjY2VwdGVkIGJ5IGNvbW11bml0eQMJAABnAAAAAgUAAAAGaGVpZ2h0CQEAAAAbZ2V0VmFsdWVJdGVtQ3Jvd2RFeHBpcmF0aW9uAAAAAQUAAAAEaXRlbQkAAAIAAAABAgAAACVUaGUgdGltZSBmb3IgY3Jvd2RmdW5kaW5nIGhhcyBleHBpcmVkAwkAAGcAAAACBQAAAA9uZXduZWdhdGl2ZWZ1bmQFAAAAD25ld3Bvc2l0aXZlZnVuZAkAAAIAAAABAgAAADBOZWdhdGl2ZSBmdW5kIGNhbid0IGJlIGhpZ2hlciB0aGFuIHBvc2l0aXZlIGZ1bmQDAwkBAAAAAiE9AAAAAgUAAAAEbW9kZQUAAAAIUE9TSVRJVkUJAQAAAAIhPQAAAAIFAAAABG1vZGUFAAAACE5FR0FUSVZFBwkAAAIAAAABAgAAABRXcm9uZyBtb2RlIHBhcmFtZXRlcgMJAAAAAAAAAgkBAAAAEmdldFZhbHVlSXRlbUF1dGhvcgAAAAEFAAAABGl0ZW0FAAAAB2FjY291bnQJAAACAAAAAQIAAAAYQ2FuJ3QgZG9uYXRlIG93biBwcm9qZWN0AwkBAAAAAiE9AAAAAggFAAAAA3BtdAAAAAZhbW91bnQJAAGRAAAAAgUAAAAFVElFUlMJAABlAAAAAgUAAAAEdGllcgAAAAAAAAAAAQkAAAIAAAABCQABLAAAAAICAAAAKlRoZSBwYXltZW50IG11c3QgYmUgZXF1YWwgdG8gdGllciBhbW91bnQ6IAkAAaQAAAABCQABkQAAAAIFAAAABVRJRVJTCQAAZQAAAAIFAAAABHRpZXIAAAAAAAAAAAEJAQAAAAhXcml0ZVNldAAAAAEJAARMAAAAAgkBAAAACURhdGFFbnRyeQAAAAIJAQAAABdnZXRLZXlJdGVtQWNjUmV2aWV3c0NudAAAAAIFAAAABGl0ZW0FAAAAB2FjY291bnQFAAAAA2NudAkABEwAAAACCQEAAAAJRGF0YUVudHJ5AAAAAgkBAAAAGWdldEtleUl0ZW1BY2NGdW5kUG9zaXRpdmUAAAACBQAAAARpdGVtBQAAAAdhY2NvdW50CQAAZAAAAAIJAQAAABtnZXRWYWx1ZUl0ZW1BY2NGdW5kUG9zaXRpdmUAAAACBQAAAARpdGVtBQAAAAdhY2NvdW50CQAAaAAAAAIDCQAAAAAAAAIFAAAABG1vZGUFAAAACFBPU0lUSVZFAAAAAAAAAAABAAAAAAAAAAAACAUAAAADcG10AAAABmFtb3VudAkABEwAAAACCQEAAAAJRGF0YUVudHJ5AAAAAgkBAAAAGWdldEtleUl0ZW1BY2NGdW5kTmVnYXRpdmUAAAACBQAAAARpdGVtBQAAAAdhY2NvdW50CQAAZAAAAAIJAQAAABtnZXRWYWx1ZUl0ZW1BY2NGdW5kTmVnYXRpdmUAAAACBQAAAARpdGVtBQAAAAdhY2NvdW50CQAAaAAAAAIDCQAAAAAAAAIFAAAABG1vZGUFAAAACE5FR0FUSVZFAAAAAAAAAAABAAAAAAAAAAAACAUAAAADcG10AAAABmFtb3VudAkABEwAAAACCQEAAAAJRGF0YUVudHJ5AAAAAgkBAAAAFmdldEtleUl0ZW1GdW5kUG9zaXRpdmUAAAABBQAAAARpdGVtBQAAAA9uZXdwb3NpdGl2ZWZ1bmQJAARMAAAAAgkBAAAACURhdGFFbnRyeQAAAAIJAQAAABZnZXRLZXlJdGVtRnVuZE5lZ2F0aXZlAAAAAQUAAAAEaXRlbQUAAAAPbmV3bmVnYXRpdmVmdW5kCQAETAAAAAIJAQAAAAlEYXRhRW50cnkAAAACCQEAAAAXZ2V0S2V5SXRlbUFjY1Jldmlld1RleHQAAAADBQAAAARpdGVtBQAAAAdhY2NvdW50CQABpAAAAAEFAAAAA2NudAUAAAAGcmV2aWV3CQAETAAAAAIJAQAAAAlEYXRhRW50cnkAAAACCQEAAAAXZ2V0S2V5SXRlbUFjY1Jldmlld01vZGUAAAADBQAAAARpdGVtBQAAAAdhY2NvdW50CQABpAAAAAEFAAAAA2NudAUAAAAEbW9kZQkABEwAAAACCQEAAAAJRGF0YUVudHJ5AAAAAgkBAAAAF2dldEtleUl0ZW1BY2NSZXZpZXdUaWVyAAAAAwUAAAAEaXRlbQUAAAAHYWNjb3VudAkAAaQAAAABBQAAAANjbnQFAAAABHRpZXIFAAAAA25pbAAAAAFpAQAAAAV3aGFsZQAAAAIAAAAEaXRlbQAAAAZyZXZpZXcEAAAAB2FjY291bnQJAAJYAAAAAQgIBQAAAAFpAAAABmNhbGxlcgAAAAVieXRlcwQAAAADcG10CQEAAAAHZXh0cmFjdAAAAAEIBQAAAAFpAAAAB3BheW1lbnQDCQEAAAAJaXNEZWZpbmVkAAAAAQgFAAAAA3BtdAAAAAdhc3NldElkCQAAAgAAAAECAAAAIGNhbiB1c2Ugd2F2ZXMgb25seSBhdCB0aGUgbW9tZW50AwkBAAAAAiE9AAAAAgkBAAAAEmdldFZhbHVlSXRlbVN0YXR1cwAAAAEFAAAABGl0ZW0FAAAACEZFQVRVUkVECQAAAgAAAAECAAAAKFRoZSBwcm9qZWN0IGhhc24ndCBhY2NlcHRlZCBieSBjb21tdW5pdHkDCQAAZgAAAAIJAQAAABtnZXRWYWx1ZUl0ZW1Dcm93ZEV4cGlyYXRpb24AAAABBQAAAARpdGVtBQAAAAZoZWlnaHQJAAACAAAAAQIAAAAtVGhlIHRpbWUgZm9yIGNyb3dkZnVuZGluZyBoYXMgbm90IGV4cGlyZWQgeWV0AwkAAGYAAAACBQAAAAZoZWlnaHQJAQAAABtnZXRWYWx1ZUl0ZW1XaGFsZUV4cGlyYXRpb24AAAABBQAAAARpdGVtCQAAAgAAAAECAAAAHlRoZSB0aW1lIGZvciBncmFudCBoYXMgZXhwaXJlZAMJAAAAAAAAAgkBAAAAEmdldFZhbHVlSXRlbVN0YXR1cwAAAAEFAAAABGl0ZW0FAAAABkJVWU9VVAkAAAIAAAABAgAAABxJbnZlc3RlbWVudCBoYXMgYWxyZWFkeSBkb25lAwkAAGYAAAACCQAAaQAAAAIJAABoAAAAAgkBAAAAGGdldFZhbHVlSXRlbUZ1bmRQb3NpdGl2ZQAAAAEFAAAABGl0ZW0FAAAACk1VTFRJUExJRVIAAAAAAAAAAGQIBQAAAANwbXQAAAAGYW1vdW50CQAAAgAAAAEJAAEsAAAAAgkAASwAAAACAgAAAB5JbnZlc3RlbWVudCBtdXN0IGJlIG1vcmUgdGhhbiAJAAGkAAAAAQUAAAAKTVVMVElQTElFUgIAAAAUJSBvZiBzdXBwb3J0ZXMgZnVuZHMJAQAAAAhXcml0ZVNldAAAAAEJAARMAAAAAgkBAAAACURhdGFFbnRyeQAAAAIJAQAAABBnZXRLZXlJdGVtU3RhdHVzAAAAAQUAAAAEaXRlbQUAAAAGQlVZT1VUCQAETAAAAAIJAQAAAAlEYXRhRW50cnkAAAACCQEAAAAcZ2V0S2V5SXRlbUFjY1doYWxlUmV2aWV3VGV4dAAAAAIFAAAABGl0ZW0FAAAAB2FjY291bnQFAAAABnJldmlldwkABEwAAAACCQEAAAAJRGF0YUVudHJ5AAAAAgkBAAAADWdldEtleUJhbGFuY2UAAAABCQEAAAASZ2V0VmFsdWVJdGVtQXV0aG9yAAAAAQUAAAAEaXRlbQkAAGQAAAACCQEAAAAPZ2V0VmFsdWVCYWxhbmNlAAAAAQkBAAAAEmdldFZhbHVlSXRlbUF1dGhvcgAAAAEFAAAABGl0ZW0JAQAAABhnZXRWYWx1ZUl0ZW1GdW5kUG9zaXRpdmUAAAABBQAAAARpdGVtCQAETAAAAAIJAQAAAAlEYXRhRW50cnkAAAACCQEAAAAWZ2V0S2V5SXRlbUJ1eW91dEFtb3VudAAAAAEFAAAABGl0ZW0IBQAAAANwbXQAAAAGYW1vdW50BQAAAANuaWwAAAABaQEAAAANY2xhaW13aW5uaW5ncwAAAAIAAAAEaXRlbQAAAAdhY2NvdW50BAAAAAZzdGF0dXMJAQAAABJnZXRWYWx1ZUl0ZW1TdGF0dXMAAAABBQAAAARpdGVtBAAAAAhpc2JheW91dAMJAAAAAAAAAgUAAAAGc3RhdHVzBQAAAAZCVVlPVVQAAAAAAAAAAAEAAAAAAAAAAAAEAAAACGlzY3Jvd2RmAwkBAAAAAiE9AAAAAgUAAAAGc3RhdHVzBQAAAAZCVVlPVVQAAAAAAAAAAAEAAAAAAAAAAAAEAAAADHBvc2l0aXZlZnVuZAkBAAAAGGdldFZhbHVlSXRlbUZ1bmRQb3NpdGl2ZQAAAAEFAAAABGl0ZW0EAAAADG5lZ2F0aXZlZnVuZAkBAAAAGGdldFZhbHVlSXRlbUZ1bmROZWdhdGl2ZQAAAAEFAAAABGl0ZW0EAAAABXNoYXJlCQAAZAAAAAIJAABpAAAAAgkAAGgAAAACBQAAAAhpc2JheW91dAkAAGgAAAACCQEAAAAbZ2V0VmFsdWVJdGVtQWNjRnVuZFBvc2l0aXZlAAAAAgUAAAAEaXRlbQUAAAAHYWNjb3VudAAAAAAAAAAAZAMJAABnAAAAAgAAAAAAAAAAAAUAAAAMcG9zaXRpdmVmdW5kAAAAAAAAAAABBQAAAAxwb3NpdGl2ZWZ1bmQJAABpAAAAAgkAAGgAAAACBQAAAAhpc2Nyb3dkZgkAAGgAAAACCQEAAAAbZ2V0VmFsdWVJdGVtQWNjRnVuZE5lZ2F0aXZlAAAAAgUAAAAEaXRlbQUAAAAHYWNjb3VudAAAAAAAAAAAZAMJAABnAAAAAgAAAAAAAAAAAAUAAAAMbmVnYXRpdmVmdW5kAAAAAAAAAAABBQAAAAxuZWdhdGl2ZWZ1bmQEAAAACXRtcG5lZ3dpbgkAAGkAAAACCQAAaAAAAAIFAAAADG5lZ2F0aXZlZnVuZAUAAAAKTVVMVElQTElFUgAAAAAAAAAAZAQAAAAJYmV0cHJvZml0CQAAZAAAAAIJAABoAAAAAgUAAAAIaXNiYXlvdXQJAABpAAAAAgkAAGgAAAACBQAAAAVzaGFyZQUAAAAMbmVnYXRpdmVmdW5kAAAAAAAAAABkCQAAaAAAAAIFAAAACGlzY3Jvd2RmCQAAaQAAAAIJAABoAAAAAgUAAAAFc2hhcmUDCQAAZgAAAAIFAAAADHBvc2l0aXZlZnVuZAUAAAAJdG1wbmVnd2luBQAAAAl0bXBuZWd3aW4FAAAADHBvc2l0aXZlZnVuZAAAAAAAAAAAZAQAAAAJcm9pcHJvZml0CQAAaAAAAAIFAAAACGlzYmF5b3V0CQAAaQAAAAIJAABoAAAAAgUAAAAFc2hhcmUJAQAAABhnZXRWYWx1ZUl0ZW1CdXlvdXRBbW91bnQAAAABBQAAAARpdGVtAAAAAAAAAABkBAAAAAxhdXRob3Jwcm9maXQJAABoAAAAAgkAAGgAAAACAwkAAAAAAAACCQEAAAASZ2V0VmFsdWVJdGVtQXV0aG9yAAAAAQUAAAAEaXRlbQUAAAAHYWNjb3VudAAAAAAAAAAAAQAAAAAAAAAAAAUAAAAMcG9zaXRpdmVmdW5kAwkBAAAAAiE9AAAAAgUAAAAGc3RhdHVzBQAAAAZCVVlPVVQAAAAAAAAAAAEAAAAAAAAAAAADCQAAAAAAAAIFAAAABnN0YXR1cwUAAAAIREVMSVNURUQJAAACAAAAAQIAAAAoVGhlIHByb2plY3QgaGFzbid0IGFjY2VwdGVkIGJ5IGNvbW11bml0eQMDCQEAAAACIT0AAAACBQAAAAZzdGF0dXMFAAAABkJVWU9VVAkAAGcAAAACCQEAAAAbZ2V0VmFsdWVJdGVtV2hhbGVFeHBpcmF0aW9uAAAAAQUAAAAEaXRlbQUAAAAGaGVpZ2h0BwkAAAIAAAABAgAAACZUaGUgdGltZSBmb3IgZ3JhbnQgaGFzIG5vdCBleHBpcmVkIHlldAMJAABnAAAAAgAAAAAAAAAAAAkAAGQAAAACBQAAAAxwb3NpdGl2ZWZ1bmQFAAAADG5lZ2F0aXZlZnVuZAkAAAIAAAABAgAAABpUaGUgY2FtcGFpZ24gd2Fzbid0IGFjdGl2ZQkBAAAACFdyaXRlU2V0AAAAAQkABEwAAAACCQEAAAAJRGF0YUVudHJ5AAAAAgkBAAAADWdldEtleUJhbGFuY2UAAAABBQAAAAdhY2NvdW50CQAAZAAAAAIJAABkAAAAAgkAAGQAAAACCQEAAAAPZ2V0VmFsdWVCYWxhbmNlAAAAAQUAAAAHYWNjb3VudAUAAAAJYmV0cHJvZml0BQAAAAlyb2lwcm9maXQFAAAADGF1dGhvcnByb2ZpdAkABEwAAAACCQEAAAAJRGF0YUVudHJ5AAAAAgkBAAAAEGdldEtleUl0ZW1TdGF0dXMAAAABBQAAAARpdGVtAwkAAGYAAAACBQAAAAxhdXRob3Jwcm9maXQAAAAAAAAAAAAFAAAAB0NBU0hPVVQFAAAABnN0YXR1cwkABEwAAAACCQEAAAAJRGF0YUVudHJ5AAAAAgkBAAAAEmdldEtleUl0ZW1BY2NGaW5hbAAAAAIFAAAABGl0ZW0FAAAAB2FjY291bnQFAAAAB0NMQUlNRUQFAAAAA25pbAAAAACdD59c"
	src, err := base64.StdEncoding.DecodeString(code)
	require.NoError(t, err)

	tree, err := Parse(src)
	require.NoError(t, err)
	assert.NotNil(t, tree)

	res, err := CallFunction(env, tree, "inviteuser", arguments)
	require.NoError(t, err)
	r, ok := res.(DAppResult)
	require.True(t, ok)
	require.True(t, r.res)

	sr, err := proto.NewScriptResult(r.actions, proto.ScriptErrorMessage{})
	require.NoError(t, err)

	expectedDataWrites := []*proto.DataEntryScriptAction{
		{Entry: &proto.StringDataEntry{Key: "wl_ref_3P9yVruoCbs4cveU8HpTdFUvzwY59ADaQm3", Value: "3P8Fvy1yDwNHvVrabe4ek5b9dAwxFjDKV7R"}},
		{Entry: &proto.StringDataEntry{Key: "wl_bio_3P9yVruoCbs4cveU8HpTdFUvzwY59ADaQm3", Value: `{"name":"James May","message":"Hello!","isWhale":false,"address":"3P9yVruoCbs4cveU8HpTdFUvzwY59ADaQm3"}`}},
		{Entry: &proto.StringDataEntry{Key: "wl_sts_3P9yVruoCbs4cveU8HpTdFUvzwY59ADaQm3", Value: "invited"}},
	}
	expectedResult := &proto.ScriptResult{
		DataEntries:  expectedDataWrites,
		Transfers:    make([]*proto.TransferScriptAction, 0),
		Issues:       make([]*proto.IssueScriptAction, 0),
		Reissues:     make([]*proto.ReissueScriptAction, 0),
		Burns:        make([]*proto.BurnScriptAction, 0),
		Sponsorships: make([]*proto.SponsorshipScriptAction, 0),
		Leases:       make([]*proto.LeaseScriptAction, 0),
		LeaseCancels: make([]*proto.LeaseCancelScriptAction, 0),
	}
	assert.Equal(t, expectedResult, sr)
}

func TestExchangeDApp(t *testing.T) {
	txID, err := crypto.NewDigestFromBase58("46R51i3ATxvYbrLJVWpAG3hZuznXtgEobRW6XSZ9MP6f")
	require.NoError(t, err)
	proof, err := crypto.NewSignatureFromBase58("5MriXpPgobRfNHqYx3vSjrZkDdzDrRF6krgvJp1FRvo2qTyk1KB913Nk1H2hWyKPDzL6pV1y8AWREHdQMGStCBuF")
	require.NoError(t, err)
	proofs := proto.NewProofs()
	proofs.Proofs = []proto.B58Bytes{proof[:]}
	sender, err := crypto.NewPublicKeyFromBase58("APg7QwJSx6naBUPnGYM2vvsJxQcpYabcbzkNJoMUXLai")
	require.NoError(t, err)
	address, err := proto.NewAddressFromString("3PJYvHqNcUsfQyPkvVCYMqYsi1xZKLmKT6k")
	require.NoError(t, err)
	recipient := proto.NewRecipientFromAddress(address)
	arguments := proto.Arguments{}
	arguments.Append(&proto.StringArgument{Value: "B9spbWQ1rk7YqJUFjW8mLHw6cRcngyh7G9YgRuyFtLv6"})
	call := proto.FunctionCall{
		Default:   false,
		Name:      "cancel",
		Arguments: arguments,
	}
	tx := &proto.InvokeScriptWithProofs{
		Type:            proto.InvokeScriptTransaction,
		Version:         1,
		ID:              &txID,
		Proofs:          proofs,
		ChainID:         proto.MainNetScheme,
		SenderPK:        sender,
		ScriptRecipient: recipient,
		FunctionCall:    call,
		Payments:        nil,
		FeeAsset:        proto.OptionalAsset{},
		Fee:             900000,
		Timestamp:       1564703444249,
	}
	gs := crypto.MustBytesFromBase58("AWH9QVEnmN6VjRyEfs93UtAiCkwrNJ2phKYe25KFNCz")
	gen, err := proto.NewAddressFromString("3PMR8zZMswxrVdidk2mZAvRAXtJPSRJjt76")
	require.NoError(t, err)
	blockInfo := &proto.BlockInfo{
		Timestamp:           1566052715248,
		Height:              1665137,
		BaseTarget:          69,
		GenerationSignature: gs,
		Generator:           gen,
		GeneratorPublicKey:  sender,
	}

	env := &MockRideEnvironment{
		heightFunc: func() rideInt {
			return 1642207
		},
		schemeFunc: func() byte {
			return proto.MainNetScheme
		},
		blockFunc: func() rideObject {
			return blockInfoToObject(blockInfo)
		},
		stateFunc: func() types.SmartState {
			return &MockSmartState{
				AddingBlockHeightFunc: func() (uint64, error) {
					return 1642207, nil
				},
				NewestAssetIsSponsoredFunc: func(assetID crypto.Digest) (bool, error) {
					return false, nil
				},
				NewestFullWavesBalanceFunc: func(account proto.Recipient) (*proto.FullWavesBalance, error) {
					return &proto.FullWavesBalance{Available: 5000000000}, nil
				},
				RetrieveNewestBinaryEntryFunc: func(account proto.Recipient, key string) (*proto.BinaryDataEntry, error) {
					switch key {
					case "B9spbWQ1rk7YqJUFjW8mLHw6cRcngyh7G9YgRuyFtLv6":
						v, err := base64.StdEncoding.DecodeString("AAAAAAABhqAAAAAAAAAAAQAAAAAAAAAAAAAAAAAAAAAAAAAAAAAAAAAAAAAAAAAAWyt9GyysOW84u/u5V5Ah/SzLfef4c28UqXxowxFZS4SLiC6+XBh8D7aJDXyTTjpkPPED06ZPOzUE23V6VYCsLw==")
						require.NoError(t, err)
						return &proto.BinaryDataEntry{Key: "B9spbWQ1rk7YqJUFjW8mLHw6cRcngyh7G9YgRuyFtLv6", Value: v}, nil
					default:
						return nil, errors.New("fail")
					}
				},
			}
		},
		thisFunc: func() rideType {
			return rideAddress(address)
		},
		transactionFunc: func() rideObject {
			obj, err := transactionToObject(proto.MainNetScheme, tx)
			require.NoError(t, err)
			return obj
		},
		invocationFunc: func() rideObject {
			obj, err := invocationToObject(3, proto.MainNetScheme, tx)
			require.NoError(t, err)
			return obj
		},
	}

	code := "AAIDAAAAAAAAAAAAAAAHAAAAAAx3YXZlc0Fzc2V0SWQBAAAAIAAAAAAAAAAAAAAAAAAAAAAAAAAAAAAAAAAAAAAAAAAAAQAAAAhnZXRQcmljZQAAAAEAAAAEZGF0YQkABLEAAAABCQAAyQAAAAIFAAAABGRhdGEAAAAAAAAAAAgBAAAACGdldFN0b2NrAAAAAQAAAARkYXRhCQAEsQAAAAEJAADJAAAAAgkAAMoAAAACBQAAAARkYXRhAAAAAAAAAAAIAAAAAAAAAAAIAQAAAA5nZXRBbW91bnRBc3NldAAAAAEAAAAEZGF0YQkAAMkAAAACCQAAygAAAAIFAAAABGRhdGEJAABkAAAAAgkAAGQAAAACAAAAAAAAAAAIAAAAAAAAAAAIAAAAAAAAAAAgAAAAAAAAAAAgAQAAAAlnZXRTZWxsZXIAAAABAAAABGRhdGEJAADKAAAAAgUAAAAEZGF0YQkAAGQAAAACCQAAZAAAAAIJAABkAAAAAgAAAAAAAAAACAAAAAAAAAAACAAAAAAAAAAAIAAAAAAAAAAAIAEAAAANZ2V0UHJpY2VBc3NldAAAAAEAAAAEZGF0YQQAAAACcHIJAADJAAAAAgkAAMoAAAACBQAAAARkYXRhCQAAZAAAAAIAAAAAAAAAAAgAAAAAAAAAAAgAAAAAAAAAACADCQAAAAAAAAIFAAAAAnByBQAAAAx3YXZlc0Fzc2V0SWQFAAAABHVuaXQFAAAAAnByAQAAAAlzZXJpYWxpemUAAAAGAAAABWxvdElkAAAABXByaWNlAAAABXN0b2NrAAAACnByaWNlQXNzZXQAAAALYW1vdW50QXNzZXQAAAAGc2VsbGVyBAAAAAppZEFzU3RyaW5nBAAAAAckbWF0Y2gwBQAAAAVsb3RJZAMJAAABAAAAAgUAAAAHJG1hdGNoMAIAAAAGU3RyaW5nBAAAAAFzBQAAAAckbWF0Y2gwBQAAAAFzAwkAAAEAAAACBQAAAAckbWF0Y2gwAgAAAApCeXRlVmVjdG9yBAAAAAJidgUAAAAHJG1hdGNoMAkAAlgAAAABBQAAAAJidgkBAAAABXRocm93AAAAAAQAAAAPcHJpY2VBc3NldEJ5dGVzBAAAAAckbWF0Y2gwBQAAAApwcmljZUFzc2V0AwkAAAEAAAACBQAAAAckbWF0Y2gwAgAAAARVbml0BAAAAAF1BQAAAAckbWF0Y2gwBQAAAAx3YXZlc0Fzc2V0SWQDCQAAAQAAAAIFAAAAByRtYXRjaDACAAAACkJ5dGVWZWN0b3IEAAAAAmJ2BQAAAAckbWF0Y2gwBQAAAAJidgkBAAAABXRocm93AAAAAAkBAAAACURhdGFFbnRyeQAAAAIFAAAACmlkQXNTdHJpbmcJAADLAAAAAgkAAMsAAAACCQAAywAAAAIJAADLAAAAAgkAAZoAAAABBQAAAAVwcmljZQkAAZoAAAABBQAAAAVzdG9jawUAAAAPcHJpY2VBc3NldEJ5dGVzBQAAAAthbW91bnRBc3NldAUAAAAGc2VsbGVyAAAAAwAAAAFpAQAAAARzZWxsAAAAAgAAAAVwcmljZQAAAApwcmljZUFzc2V0BAAAAAFwCQEAAAAHZXh0cmFjdAAAAAEIBQAAAAFpAAAAB3BheW1lbnQDAwkAAAAAAAACCAUAAAABcAAAAAdhc3NldElkBQAAAAR1bml0BgkAAAAAAAACCAUAAAABcAAAAAdhc3NldElkBQAAAAx3YXZlc0Fzc2V0SWQJAAACAAAAAQIAAAAWSW52YWxpZCBhc3NldCB0byBzZWxsLgMJAQAAAAIhPQAAAAIJAADIAAAAAQUAAAAKcHJpY2VBc3NldAAAAAAAAAAAIAkAAAIAAAABCQABLAAAAAIJAAEsAAAAAgIAAAAPSW52YWxpZCBhc3NldDogCQACWAAAAAEFAAAACnByaWNlQXNzZXQCAAAAKSwgZXhwZWN0ZWQgcHJpY2UgYXNzZXQgc2l6ZSBzaG91bGQgYmUgMzIuAwkAAGcAAAACAAAAAAAAAAAABQAAAAVwcmljZQkAAAIAAAABCQABLAAAAAIJAAEsAAAAAgIAAAAPSW52YWxpZCBwcmljZTogCQABpAAAAAEFAAAABXByaWNlAgAAAC0sIGV4cGVjdGVkIHByaWNlIHNob3VsZCBiZSBncmVhdGVyIHRoYW4gemVyby4DCQAAZwAAAAIAAAAAAAAAAAAIBQAAAAFwAAAABmFtb3VudAkAAAIAAAABCQABLAAAAAIJAAEsAAAAAgIAAAAZSW52YWxpZCBhbW91bnQgZm9yIHNlbGw6IAkAAaQAAAABCAUAAAABcAAAAAZhbW91bnQCAAAALiwgZXhwZWN0ZWQgYW1vdW50IHNob3VsZCBiZSBncmVhdGVyIHRoYW4gemVyby4JAQAAAAhXcml0ZVNldAAAAAEJAARMAAAAAgkBAAAACXNlcmlhbGl6ZQAAAAYIBQAAAAFpAAAADXRyYW5zYWN0aW9uSWQFAAAABXByaWNlCAUAAAABcAAAAAZhbW91bnQFAAAACnByaWNlQXNzZXQJAQAAAAdleHRyYWN0AAAAAQgJAQAAAAdleHRyYWN0AAAAAQgFAAAAAWkAAAAHcGF5bWVudAAAAAdhc3NldElkCAUAAAABaQAAAA9jYWxsZXJQdWJsaWNLZXkFAAAAA25pbAAAAAFpAQAAAAZjYW5jZWwAAAABAAAABWxvdElkBAAAAARkYXRhCQEAAAAHZXh0cmFjdAAAAAEJAAQcAAAAAgUAAAAEdGhpcwUAAAAFbG90SWQEAAAABXByaWNlCQEAAAAIZ2V0UHJpY2UAAAABBQAAAARkYXRhBAAAAAVzdG9jawkBAAAACGdldFN0b2NrAAAAAQUAAAAEZGF0YQQAAAAKcHJpY2VBc3NldAkBAAAADWdldFByaWNlQXNzZXQAAAABBQAAAARkYXRhBAAAAAthbW91bnRBc3NldAkBAAAADmdldEFtb3VudEFzc2V0AAAAAQUAAAAEZGF0YQQAAAAGc2VsbGVyCQEAAAAJZ2V0U2VsbGVyAAAAAQUAAAAEZGF0YQMJAQAAAAIhPQAAAAIFAAAABnNlbGxlcggFAAAAAWkAAAAPY2FsbGVyUHVibGljS2V5CQAAAgAAAAECAAAAH09ubHkgc2VsbGVyIGNhbiBjYW5jZWwgdGhlIGxvdC4JAQAAAAxTY3JpcHRSZXN1bHQAAAACCQEAAAAIV3JpdGVTZXQAAAABCQAETAAAAAIJAQAAAAlzZXJpYWxpemUAAAAGBQAAAAVsb3RJZAUAAAAFcHJpY2UAAAAAAAAAAAAFAAAACnByaWNlQXNzZXQFAAAAC2Ftb3VudEFzc2V0BQAAAAZzZWxsZXIFAAAAA25pbAkBAAAAC1RyYW5zZmVyU2V0AAAAAQkABEwAAAACCQEAAAAOU2NyaXB0VHJhbnNmZXIAAAADCQEAAAAUYWRkcmVzc0Zyb21QdWJsaWNLZXkAAAABBQAAAAZzZWxsZXIFAAAABXN0b2NrBQAAAAthbW91bnRBc3NldAUAAAADbmlsAAAAAWkBAAAAA2J1eQAAAAIAAAAFbG90SWQAAAALYW1vdW50VG9CdXkEAAAABGRhdGEJAQAAAAdleHRyYWN0AAAAAQkABBwAAAACBQAAAAR0aGlzBQAAAAVsb3RJZAQAAAAFcHJpY2UJAQAAAAhnZXRQcmljZQAAAAEFAAAABGRhdGEEAAAABXN0b2NrCQEAAAAIZ2V0U3RvY2sAAAABBQAAAARkYXRhBAAAAApwcmljZUFzc2V0CQEAAAANZ2V0UHJpY2VBc3NldAAAAAEFAAAABGRhdGEEAAAAC2Ftb3VudEFzc2V0CQEAAAAOZ2V0QW1vdW50QXNzZXQAAAABBQAAAARkYXRhBAAAAAZzZWxsZXIJAQAAAAlnZXRTZWxsZXIAAAABBQAAAARkYXRhBAAAAAFwCQEAAAAHZXh0cmFjdAAAAAEIBQAAAAFpAAAAB3BheW1lbnQDCQAAZwAAAAIAAAAAAAAAAAAFAAAABXN0b2NrCQAAAgAAAAECAAAALUxvdCBpcyBjbG9zZWQgb3IgY2FuY2VsbGVkLCAwIGl0ZW1zIGluIHN0b2NrLgMJAAAAAAAAAggFAAAAAXAAAAAHYXNzZXRJZAUAAAAMd2F2ZXNBc3NldElkCQAAAgAAAAECAAAAFkludmFsaWQgcGF5bWVudCBhc3NldC4DCQAAZwAAAAIAAAAAAAAAAAAFAAAAC2Ftb3VudFRvQnV5CQAAAgAAAAEJAAEsAAAAAgkAASwAAAACAgAAABdJbnZhbGlkIGFtb3VudCB0byBidXk6IAkAAaQAAAABBQAAAAthbW91bnRUb0J1eQIAAAAuLCBleHBlY3RlZCBhbW91bnQgc2hvdWxkIGJlIGdyZWF0ZXIgdGhhbiB6ZXJvLgMJAQAAAAIhPQAAAAIJAABoAAAAAgUAAAALYW1vdW50VG9CdXkFAAAABXByaWNlCAUAAAABcAAAAAZhbW91bnQJAAACAAAAAQkAASwAAAACCQABLAAAAAIJAAEsAAAAAgkAASwAAAACAgAAABhJbnZhbGlkIHBheW1lbnQgYW1vdW50OiAJAAGkAAAAAQgFAAAAAXAAAAAGYW1vdW50AgAAAB0sIGV4cGVjdGVkIGFtb3VudCBzaG91bGQgYmU6IAkAAaQAAAABCQAAaAAAAAIFAAAAC2Ftb3VudFRvQnV5BQAAAAVwcmljZQIAAAABLgMJAABmAAAAAgUAAAALYW1vdW50VG9CdXkFAAAABXN0b2NrCQAAAgAAAAECAAAAGk5vdCBlbm91Z2ggaXRlbXMgaW4gc3RvY2suAwkBAAAAAiE9AAAAAgUAAAAKcHJpY2VBc3NldAgFAAAAAXAAAAAHYXNzZXRJZAkAAAIAAAABAgAAABZJbnZhbGlkIHBheW1lbnQgYXNzZXQuCQEAAAAMU2NyaXB0UmVzdWx0AAAAAgkBAAAACFdyaXRlU2V0AAAAAQkABEwAAAACCQEAAAAJc2VyaWFsaXplAAAABgUAAAAFbG90SWQFAAAABXByaWNlCQAAZQAAAAIFAAAABXN0b2NrBQAAAAthbW91bnRUb0J1eQUAAAAKcHJpY2VBc3NldAUAAAALYW1vdW50QXNzZXQFAAAABnNlbGxlcgUAAAADbmlsCQEAAAALVHJhbnNmZXJTZXQAAAABCQAETAAAAAIJAQAAAA5TY3JpcHRUcmFuc2ZlcgAAAAMIBQAAAAFpAAAABmNhbGxlcgUAAAALYW1vdW50VG9CdXkFAAAAC2Ftb3VudEFzc2V0CQAETAAAAAIJAQAAAA5TY3JpcHRUcmFuc2ZlcgAAAAMJAQAAABRhZGRyZXNzRnJvbVB1YmxpY0tleQAAAAEFAAAABnNlbGxlcgUAAAAFcHJpY2UFAAAACnByaWNlQXNzZXQFAAAAA25pbAAAAAA6h7OJ"
	src, err := base64.StdEncoding.DecodeString(code)
	require.NoError(t, err)

	tree, err := Parse(src)
	require.NoError(t, err)
	assert.NotNil(t, tree)

	res, err := CallFunction(env, tree, "cancel", arguments)
	require.NoError(t, err)
	r, ok := res.(DAppResult)
	require.True(t, ok)
	require.True(t, r.res)

	sr, err := proto.NewScriptResult(r.actions, proto.ScriptErrorMessage{})
	assert.NoError(t, err)

	ev, err := base64.StdEncoding.DecodeString("AAAAAAABhqAAAAAAAAAAAAAAAAAAAAAAAAAAAAAAAAAAAAAAAAAAAAAAAAAAAAAAWyt9GyysOW84u/u5V5Ah/SzLfef4c28UqXxowxFZS4SLiC6+XBh8D7aJDXyTTjpkPPED06ZPOzUE23V6VYCsLw==")
	require.NoError(t, err)
	expectedDataWrites := []*proto.DataEntryScriptAction{
		{Entry: &proto.BinaryDataEntry{Key: "B9spbWQ1rk7YqJUFjW8mLHw6cRcngyh7G9YgRuyFtLv6", Value: ev}},
	}
	ra, err := proto.NewAddressFromString("3P8WrXSDDyNC11dm8XANKeDcJricefgTRyZ")
	require.NoError(t, err)
	rcp := proto.NewRecipientFromAddress(ra)
	asset, err := crypto.NewDigestFromBase58("78tZbyEovK6DLyqfmswMDtxb3bytTX7H5p6hYpGhYtBV")
	require.NoError(t, err)
	expectedTransfers := []*proto.TransferScriptAction{
		{
			Recipient: rcp,
			Amount:    1,
			Asset:     *proto.NewOptionalAssetFromDigest(asset),
		},
	}
	expectedResult := &proto.ScriptResult{
		Transfers:    expectedTransfers,
		DataEntries:  expectedDataWrites,
		Issues:       make([]*proto.IssueScriptAction, 0),
		Reissues:     make([]*proto.ReissueScriptAction, 0),
		Burns:        make([]*proto.BurnScriptAction, 0),
		Sponsorships: make([]*proto.SponsorshipScriptAction, 0),
		Leases:       make([]*proto.LeaseScriptAction, 0),
		LeaseCancels: make([]*proto.LeaseCancelScriptAction, 0),
	}
	assert.Equal(t, expectedResult, sr)
}

func TestBankDApp(t *testing.T) {
	txID, err := crypto.NewDigestFromBase58("2VbGtacF9WPYJmcXLU43vAUfRnccNZcywCdWkSsjx71b")
	require.NoError(t, err)
	proof, err := crypto.NewSignatureFromBase58("66YM8VTw4qSECuFRPSVURXvLXrHbuGoCJ3xdLp15fx5jyxmyxpS797kg1xWQMuKwWrbYuyw84bS56SqutwZsA5ih")
	require.NoError(t, err)
	proofs := proto.NewProofs()
	proofs.Proofs = []proto.B58Bytes{proof[:]}
	sender, err := crypto.NewPublicKeyFromBase58("DX4ekUJ3RwVvCd2qSXhcoTKwuP5k8wjvPeZZ298trbpB")
	require.NoError(t, err)
	dapp, err := proto.NewAddressFromString("3P4ub5GDTxMMr9VAoWzvMKofXWLbbpBxqZS")
	require.NoError(t, err)
	recipient := proto.NewRecipientFromAddress(dapp)
	call := proto.FunctionCall{
		Default:   false,
		Name:      "buyBack",
		Arguments: proto.Arguments{},
	}
	paymentAsset, err := crypto.NewDigestFromBase58("8LQW8f7P5d5PZM7GtZEBgaqRPGSzS3DfPuiXrURJ4AJS")
	require.NoError(t, err)
	tx := &proto.InvokeScriptWithProofs{
		Type:            proto.InvokeScriptTransaction,
		Version:         1,
		ID:              &txID,
		Proofs:          proofs,
		ChainID:         proto.MainNetScheme,
		SenderPK:        sender,
		ScriptRecipient: recipient,
		FunctionCall:    call,
		Payments: proto.ScriptPayments{proto.ScriptPayment{
			Amount: 213,
			Asset: proto.OptionalAsset{
				Present: true,
				ID:      paymentAsset,
			},
		}},
		FeeAsset:  proto.OptionalAsset{},
		Fee:       5000000,
		Timestamp: 1566898524090,
	}
	intEntries := map[string]*proto.IntegerDataEntry{
		"start_of_3PEMtQYE48MGe3iTCkP2sq2dW5fFx67QWAm":           {Key: "start_of_3PEMtQYE48MGe3iTCkP2sq2dW5fFx67QWAm", Value: 1},
		"deposit_of_3PEMtQYE48MGe3iTCkP2sq2dW5fFx67QWAm":         {Key: "deposit_of_3PEMtQYE48MGe3iTCkP2sq2dW5fFx67QWAm", Value: 0},
		"end_of_burndown_of_3PEMtQYE48MGe3iTCkP2sq2dW5fFx67QWAm": {Key: "end_of_burndown_of_3PEMtQYE48MGe3iTCkP2sq2dW5fFx67QWAm", Value: 0},
		"end_of_freeze_of_3PEMtQYE48MGe3iTCkP2sq2dW5fFx67QWAm":   {Key: "end_of_freeze_of_3PEMtQYE48MGe3iTCkP2sq2dW5fFx67QWAm", Value: 0},
		"end_of_grace_of_3PEMtQYE48MGe3iTCkP2sq2dW5fFx67QWAm":    {Key: "end_of_grace_of_3PEMtQYE48MGe3iTCkP2sq2dW5fFx67QWAm", Value: 0},
		"end_of_interest_of_3PEMtQYE48MGe3iTCkP2sq2dW5fFx67QWAm": {Key: "end_of_interest_of_3PEMtQYE48MGe3iTCkP2sq2dW5fFx67QWAm", Value: 0},
		"lend_of_3PEMtQYE48MGe3iTCkP2sq2dW5fFx67QWAm":            {Key: "lend_of_3PEMtQYE48MGe3iTCkP2sq2dW5fFx67QWAm", Value: 213},
		"gracePeriod":        {Key: "gracePeriod", Value: 1440},
		"interestPeriod":     {Key: "interestPeriod", Value: 43200},
		"maxRate":            {Key: "maxRate", Value: 50000},
		"discountPercentile": {Key: "discountPercentile", Value: 66},
		"burndownPeriod":     {Key: "burndownPeriod", Value: 1440000},
	}
	stringEntries := map[string]*proto.StringDataEntry{
		"assetToken": {Key: "assetToken", Value: "8LQW8f7P5d5PZM7GtZEBgaqRPGSzS3DfPuiXrURJ4AJS"},
		"oracle":     {Key: "oracle", Value: "3PPTrTo3AzR56N7ArzbU3Bpq9zYMgcf39Mk"},
		"owner":      {Key: "owner", Value: "3PGaPQp15c1iUyQidFHcEGhdqyHiVZDLeCK"},
	}
	gs := crypto.MustBytesFromBase58("AWH9QVEnmN6VjRyEfs93UtAiCkwrNJ2phKYe25KFNCz")
	gen, err := proto.NewAddressFromString("3PMR8zZMswxrVdidk2mZAvRAXtJPSRJjt76")
	require.NoError(t, err)
	blockInfo := &proto.BlockInfo{
		Timestamp:           1566052715248,
		Height:              1665137,
		BaseTarget:          69,
		GenerationSignature: gs,
		Generator:           gen,
		GeneratorPublicKey:  sender,
	}

	env := &MockRideEnvironment{
		heightFunc: func() rideInt {
			return 0
		},
		schemeFunc: func() byte {
			return proto.MainNetScheme
		},
		blockFunc: func() rideObject {
			return blockInfoToObject(blockInfo)
		},
		stateFunc: func() types.SmartState {
			return &MockSmartState{
				AddingBlockHeightFunc: func() (uint64, error) {
					return 1642207, nil
				},
				NewestAssetIsSponsoredFunc: func(assetID crypto.Digest) (bool, error) {
					return false, nil
				},
				NewestFullWavesBalanceFunc: func(account proto.Recipient) (*proto.FullWavesBalance, error) {
					return &proto.FullWavesBalance{Available: 5000000000}, nil
				},
				RetrieveNewestIntegerEntryFunc: func(account proto.Recipient, key string) (*proto.IntegerDataEntry, error) {
					v, ok := intEntries[key]
					if !ok {
						return nil, errors.New("fail")
					}
					return v, nil
				},
				RetrieveNewestStringEntryFunc: func(account proto.Recipient, key string) (*proto.StringDataEntry, error) {
					v, ok := stringEntries[key]
					if !ok {
						return nil, errors.New("fail")
					}
					return v, nil
				},
			}
		},
		thisFunc: func() rideType {
			return rideAddress(dapp)
		},
		transactionFunc: func() rideObject {
			obj, err := transactionToObject(proto.MainNetScheme, tx)
			require.NoError(t, err)
			return obj
		},
		invocationFunc: func() rideObject {
			obj, err := invocationToObject(3, proto.MainNetScheme, tx)
			require.NoError(t, err)
			return obj
		},
	}

	code := "AAIDAAAAAAAAAC0IARIKCggICAgBAQEBARIICgYIAQEBAQESABIDCgEIEgASAwoBCBIAEgMKAQEAAAAjAAAAAAxkZXBvc2l0VG9rZW4FAAAABHVuaXQAAAAADW9yYWNsZURhdGFLZXkCAAAAC3dhdmVzX2J0Y184AAAAAAR0ZW44CQAAaAAAAAIJAABoAAAAAgAAAAAAAAAAZAAAAAAAAAAD6AAAAAAAAAAD6AAAAAAOZ3JhY2VQZXJpb2RLZXkCAAAAC2dyYWNlUGVyaW9kAAAAABFpbnRlcmVzdFBlcmlvZEtleQIAAAAOaW50ZXJlc3RQZXJpb2QAAAAAEWJ1cm5kb3duUGVyaW9kS2V5AgAAAA5idXJuZG93blBlcmlvZAAAAAAJb3JhY2xlS2V5AgAAAAZvcmFjbGUAAAAAFWRpc2NvdW50UGVyY2VudGlsZUtleQIAAAASZGlzY291bnRQZXJjZW50aWxlAAAAAAptYXhSYXRlS2V5AgAAAAdtYXhSYXRlAAAAAA1hc3NldFRva2VuS2V5AgAAAAphc3NldFRva2VuAAAAAAhvd25lcktleQIAAAAFb3duZXIBAAAAB3N0YXJ0T2YAAAABAAAABnJlbnRlcgkAASwAAAACAgAAAAlzdGFydF9vZl8FAAAABnJlbnRlcgEAAAAMZW5kT2ZHcmFjZU9mAAAAAQAAAAZyZW50ZXIJAAEsAAAAAgIAAAAQZW5kX29mX2dyYWNlX29mXwUAAAAGcmVudGVyAQAAAA9lbmRPZkludGVyZXN0T2YAAAABAAAABnJlbnRlcgkAASwAAAACAgAAABNlbmRfb2ZfaW50ZXJlc3Rfb2ZfBQAAAAZyZW50ZXIBAAAAD2VuZE9mQnVybmRvd25PZgAAAAEAAAAGcmVudGVyCQABLAAAAAICAAAAE2VuZF9vZl9idXJuZG93bl9vZl8FAAAABnJlbnRlcgEAAAAGcmF0ZU9mAAAAAQAAAAZyZW50ZXIJAAEsAAAAAgIAAAAIcmF0ZV9vZl8FAAAABnJlbnRlcgEAAAAJZGVwb3NpdE9mAAAAAQAAAAZyZW50ZXIJAAEsAAAAAgIAAAALZGVwb3NpdF9vZl8FAAAABnJlbnRlcgEAAAAKbGVuZEFtb3VudAAAAAEAAAAGcmVudGVyCQABLAAAAAICAAAACGxlbmRfb2ZfBQAAAAZyZW50ZXIBAAAADHJlZ2lzdGVyZWRUeAAAAAEAAAAEdHhJZAkAASwAAAACAgAAABVyZWdpc3RlcmVkX3JldHVybl9vZl8FAAAABHR4SWQAAAAABW93bmVyCQEAAAAcQGV4dHJVc2VyKGFkZHJlc3NGcm9tU3RyaW5nKQAAAAEJAQAAABN2YWx1ZU9yRXJyb3JNZXNzYWdlAAAAAgkABB0AAAACBQAAAAR0aGlzBQAAAAhvd25lcktleQIAAAAITm8gb3duZXIAAAAACmFzc2V0VG9rZW4JAAJZAAAAAQkBAAAAE3ZhbHVlT3JFcnJvck1lc3NhZ2UAAAACCQAEHQAAAAIFAAAABHRoaXMFAAAADWFzc2V0VG9rZW5LZXkCAAAACk5vIGFzc2V0SWQAAAAAC2dyYWNlUGVyaW9kCQEAAAATdmFsdWVPckVycm9yTWVzc2FnZQAAAAIJAAQaAAAAAgUAAAAEdGhpcwUAAAAOZ3JhY2VQZXJpb2RLZXkCAAAAD05vIGdyYWNlIHBlcmlvZAAAAAAOaW50ZXJlc3RQZXJpb2QJAQAAABN2YWx1ZU9yRXJyb3JNZXNzYWdlAAAAAgkABBoAAAACBQAAAAR0aGlzBQAAABFpbnRlcmVzdFBlcmlvZEtleQIAAAASTm8gaW50ZXJlc3QgcGVyaW9kAAAAAA5idXJuZG93blBlcmlvZAkBAAAAE3ZhbHVlT3JFcnJvck1lc3NhZ2UAAAACCQAEGgAAAAIFAAAABHRoaXMFAAAAEWJ1cm5kb3duUGVyaW9kS2V5AgAAABJObyBidXJuZG93biBwZXJpb2QAAAAAB21heFJhdGUJAQAAABN2YWx1ZU9yRXJyb3JNZXNzYWdlAAAAAgkABBoAAAACBQAAAAR0aGlzBQAAAAptYXhSYXRlS2V5AgAAABNObyBvcmFjbGUgbWF4IHZhbHVlAAAAAAZvcmFjbGUJAQAAABN2YWx1ZU9yRXJyb3JNZXNzYWdlAAAAAgkABB0AAAACBQAAAAR0aGlzBQAAAAlvcmFjbGVLZXkCAAAACU5vIG9yYWNsZQAAAAALb3JhY2xlVmFsdWUJAQAAABN2YWx1ZU9yRXJyb3JNZXNzYWdlAAAAAgkABBoAAAACCQEAAAATdmFsdWVPckVycm9yTWVzc2FnZQAAAAIJAQAAABFhZGRyZXNzRnJvbVN0cmluZwAAAAEFAAAABm9yYWNsZQIAAAASYmFkIG9yYWNsZSBhZGRyZXNzBQAAAA1vcmFjbGVEYXRhS2V5AgAAAA9ObyBvcmFjbGUgdmFsdWUAAAAAEmRpc2NvdW50UGVyY2VudGlsZQkBAAAAE3ZhbHVlT3JFcnJvck1lc3NhZ2UAAAACCQAEGgAAAAIFAAAABHRoaXMFAAAAFWRpc2NvdW50UGVyY2VudGlsZUtleQIAAAAWTm8gZGlzY291bnQgcGVyY2VudGlsZQAAAAAEcmF0ZQMJAABnAAAAAgUAAAAHbWF4UmF0ZQUAAAALb3JhY2xlVmFsdWUFAAAAC29yYWNsZVZhbHVlCQAAAgAAAAEJAAEsAAAAAgkAASwAAAACCQABLAAAAAICAAAAH1N1c3BpY2lvdXMgcmF0ZSB2YWx1ZTogYWN0dWFsOiAJAAGkAAAAAQUAAAALb3JhY2xlVmFsdWUCAAAABywgbWF4OiAJAAGkAAAAAQUAAAAHbWF4UmF0ZQAAAAARbWluaW1hbExlbmRBbW91bnQJAABkAAAAAgkAAGkAAAACCQAAaAAAAAIAAAAAAAAAAGQFAAAABHRlbjgJAABoAAAAAgUAAAASZGlzY291bnRQZXJjZW50aWxlBQAAAARyYXRlAwkAAGYAAAACCQAAagAAAAIJAABoAAAAAgAAAAAAAAAAZAUAAAAEdGVuOAkAAGgAAAACBQAAABJkaXNjb3VudFBlcmNlbnRpbGUFAAAABHJhdGUAAAAAAAAAAAAAAAAAAAAAAAEAAAAAAAAAAAAAAAAAC2luaXRpYWxpemVkCQEAAAAJaXNEZWZpbmVkAAAAAQkABB0AAAACBQAAAAR0aGlzBQAAAA1hc3NldFRva2VuS2V5AQAAAAppc0xlbmRPcGVuAAAAAQAAAAZyZW50ZXIEAAAAByRtYXRjaDAJAAQaAAAAAgUAAAAEdGhpcwkBAAAAB3N0YXJ0T2YAAAABBQAAAAZyZW50ZXIDCQAAAQAAAAIFAAAAByRtYXRjaDACAAAAA0ludAQAAAABcwUAAAAHJG1hdGNoMAkAAGYAAAACBQAAAAFzAAAAAAAAAAAABwEAAAAHY2xvc2luZwAAAAEAAAAGcmVudGVyCQEAAAAIV3JpdGVTZXQAAAABCQAETAAAAAIJAQAAAAlEYXRhRW50cnkAAAACCQEAAAAHc3RhcnRPZgAAAAEFAAAABnJlbnRlcgAAAAAAAAAAAAkABEwAAAACCQEAAAAJRGF0YUVudHJ5AAAAAgkBAAAADGVuZE9mR3JhY2VPZgAAAAEFAAAABnJlbnRlcgAAAAAAAAAAAAkABEwAAAACCQEAAAAJRGF0YUVudHJ5AAAAAgkBAAAAD2VuZE9mSW50ZXJlc3RPZgAAAAEFAAAABnJlbnRlcgAAAAAAAAAAAAkABEwAAAACCQEAAAAJRGF0YUVudHJ5AAAAAgkBAAAAD2VuZE9mQnVybmRvd25PZgAAAAEFAAAABnJlbnRlcgAAAAAAAAAAAAkABEwAAAACCQEAAAAJRGF0YUVudHJ5AAAAAgkBAAAABnJhdGVPZgAAAAEFAAAABnJlbnRlcgAAAAAAAAAAAAkABEwAAAACCQEAAAAJRGF0YUVudHJ5AAAAAgkBAAAACWRlcG9zaXRPZgAAAAEFAAAABnJlbnRlcgAAAAAAAAAAAAkABEwAAAACCQEAAAAJRGF0YUVudHJ5AAAAAgkBAAAACmxlbmRBbW91bnQAAAABBQAAAAZyZW50ZXIAAAAAAAAAAAAFAAAAA25pbAEAAAAMY2xvc2VFeHBpcmVkAAAAAQAAAAdhZGRyZXNzBAAAAAhsb2FuU2l6ZQkBAAAAE3ZhbHVlT3JFcnJvck1lc3NhZ2UAAAACCQAEGgAAAAIFAAAABHRoaXMJAQAAAAlkZXBvc2l0T2YAAAABBQAAAAdhZGRyZXNzAgAAABhObyBsb2FuIHNpemUgZm9yIGFkZHJlc3MJAQAAAAxTY3JpcHRSZXN1bHQAAAACCQEAAAAHY2xvc2luZwAAAAEFAAAAB2FkZHJlc3MJAQAAAAtUcmFuc2ZlclNldAAAAAEJAARMAAAAAgkBAAAADlNjcmlwdFRyYW5zZmVyAAAAAwUAAAAFb3duZXIFAAAACGxvYW5TaXplBQAAAAxkZXBvc2l0VG9rZW4FAAAAA25pbAEAAAAEZG9CQgAAAAMAAAAGcmVudGVyAAAADXJldHVybkFzc2V0SWQAAAAJcmV0dXJuQW10BAAAAAlyZW50ZXJTdHIJAAQlAAAAAQUAAAAGcmVudGVyBAAAAAtoYXNPcGVuTG9hbgkBAAAACmlzTGVuZE9wZW4AAAABBQAAAAlyZW50ZXJTdHIEAAAADmlzVG9rZW5Db3JyZWN0CQAAAAAAAAIFAAAADXJldHVybkFzc2V0SWQFAAAACmFzc2V0VG9rZW4EAAAACmxvYW5BbW91bnQJAQAAABFAZXh0ck5hdGl2ZSgxMDUwKQAAAAIFAAAABHRoaXMJAQAAAApsZW5kQW1vdW50AAAAAQUAAAAJcmVudGVyU3RyBAAAAA9pc0Ftb3VudENvcnJlY3QJAAAAAAAAAgUAAAAKbG9hbkFtb3VudAUAAAAJcmV0dXJuQW10BAAAAA5kZXBvc2l0ZWRWYWx1ZQkBAAAAEUBleHRyTmF0aXZlKDEwNTApAAAAAgUAAAAEdGhpcwkBAAAACWRlcG9zaXRPZgAAAAEFAAAACXJlbnRlclN0cgMJAQAAAAEhAAAAAQUAAAALaGFzT3BlbkxvYW4JAAACAAAAAQIAAAAXTm8gb3BlbiBsb2FuIGZvciBjYWxsZXIDCQEAAAABIQAAAAEFAAAADmlzVG9rZW5Db3JyZWN0CQAAAgAAAAEJAAEsAAAAAgkAASwAAAACCQABLAAAAAICAAAAF1VzZXIgbXVzdCByZXR1cm4gV0JUQzogCQACWAAAAAEFAAAACmFzc2V0VG9rZW4CAAAAECBidXQgcmV0dXJuaW5nOiAJAAJYAAAAAQUAAAANcmV0dXJuQXNzZXRJZAMJAQAAAAEhAAAAAQUAAAAPaXNBbW91bnRDb3JyZWN0CQAAAgAAAAEJAAEsAAAAAgkAASwAAAACCQABLAAAAAICAAAAEVVzZXIgbXVzdCByZXR1cm4gCQABpAAAAAEFAAAACmxvYW5BbW91bnQCAAAAGSBzYXRvc2hpcywgYnV0IHJldHVybmluZyAJAAGkAAAAAQUAAAAJcmV0dXJuQW10BAAAAAplbmRPZkdyYWNlCQEAAAARQGV4dHJOYXRpdmUoMTA1MCkAAAACBQAAAAR0aGlzCQEAAAAMZW5kT2ZHcmFjZU9mAAAAAQUAAAAJcmVudGVyU3RyBAAAAA1lbmRPZkJ1cm5kb3duCQEAAAARQGV4dHJOYXRpdmUoMTA1MCkAAAACBQAAAAR0aGlzCQEAAAAPZW5kT2ZCdXJuZG93bk9mAAAAAQUAAAAJcmVudGVyU3RyBAAAAA1lbmRPZkludGVyZXN0CQEAAAARQGV4dHJOYXRpdmUoMTA1MCkAAAACBQAAAAR0aGlzCQEAAAAPZW5kT2ZJbnRlcmVzdE9mAAAAAQUAAAAJcmVudGVyU3RyBAAAABNjYW5SZXR1cm5GdWxsQW1vdW50CQAAZwAAAAIFAAAACmVuZE9mR3JhY2UFAAAABmhlaWdodAQAAAAMcmV0dXJuQW1vdW50AwUAAAATY2FuUmV0dXJuRnVsbEFtb3VudAUAAAAOZGVwb3NpdGVkVmFsdWUDCQAAZwAAAAIFAAAABmhlaWdodAUAAAANZW5kT2ZJbnRlcmVzdAkAAAIAAAABAgAAABV5b3VyIGxvYW4gaGFzIGV4cGlyZWQJAABrAAAAAwUAAAAOZGVwb3NpdGVkVmFsdWUJAABlAAAAAgUAAAANZW5kT2ZCdXJuZG93bgUAAAAGaGVpZ2h0CQAAZQAAAAIFAAAADWVuZE9mQnVybmRvd24FAAAACmVuZE9mR3JhY2UEAAAAD3RoZVJlc3RPZkFtb3VudAkAAGUAAAACBQAAAA5kZXBvc2l0ZWRWYWx1ZQUAAAAMcmV0dXJuQW1vdW50CQEAAAAMU2NyaXB0UmVzdWx0AAAAAgkBAAAAB2Nsb3NpbmcAAAABBQAAAAlyZW50ZXJTdHIJAQAAAAtUcmFuc2ZlclNldAAAAAEJAARMAAAAAgkBAAAADlNjcmlwdFRyYW5zZmVyAAAAAwUAAAAGcmVudGVyBQAAAAxyZXR1cm5BbW91bnQFAAAADGRlcG9zaXRUb2tlbgkABEwAAAACCQEAAAAOU2NyaXB0VHJhbnNmZXIAAAADBQAAAAVvd25lcgUAAAAPdGhlUmVzdE9mQW1vdW50BQAAAAxkZXBvc2l0VG9rZW4FAAAAA25pbAAAAAgAAAABaQEAAAAEaW5pdAAAAAgAAAAFb3duZXIAAAAFdG9rZW4AAAAGb3JhY2xlAAAAB21heFJhdGUAAAAIZGlzY291bnQAAAAFZ3JhY2UAAAAIaW50ZXJlc3QAAAAIYnVybmRvd24DCQAAZgAAAAIFAAAACGludGVyZXN0BQAAAAhidXJuZG93bgkAAAIAAAABAgAAACppbnRlcmVzdCBtdXN0IGJlIGxlc3Mgb3IgZXF1YWwgdG8gYnVybmRvd24DCQEAAAACIT0AAAACCAUAAAABaQAAAAZjYWxsZXIFAAAABHRoaXMJAAACAAAAAQIAAAAZb25seSBkYXBwIGl0c2VsZiBjYW4gaW5pdAkBAAAACFdyaXRlU2V0AAAAAQkABEwAAAACCQEAAAAJRGF0YUVudHJ5AAAAAgUAAAAIb3duZXJLZXkFAAAABW93bmVyCQAETAAAAAIJAQAAAAlEYXRhRW50cnkAAAACBQAAAA1hc3NldFRva2VuS2V5BQAAAAV0b2tlbgkABEwAAAACCQEAAAAJRGF0YUVudHJ5AAAAAgUAAAAJb3JhY2xlS2V5BQAAAAZvcmFjbGUJAARMAAAAAgkBAAAACURhdGFFbnRyeQAAAAIFAAAACm1heFJhdGVLZXkFAAAAB21heFJhdGUJAARMAAAAAgkBAAAACURhdGFFbnRyeQAAAAIFAAAAFWRpc2NvdW50UGVyY2VudGlsZUtleQUAAAAIZGlzY291bnQJAARMAAAAAgkBAAAACURhdGFFbnRyeQAAAAIFAAAADmdyYWNlUGVyaW9kS2V5BQAAAAVncmFjZQkABEwAAAACCQEAAAAJRGF0YUVudHJ5AAAAAgUAAAARaW50ZXJlc3RQZXJpb2RLZXkFAAAACGludGVyZXN0CQAETAAAAAIJAQAAAAlEYXRhRW50cnkAAAACBQAAABFidXJuZG93blBlcmlvZEtleQUAAAAIYnVybmRvd24FAAAAA25pbAAAAAFpAQAAAAx1cGRhdGVQYXJhbXMAAAAGAAAABm9yYWNsZQAAAAdtYXhSYXRlAAAACGRpc2NvdW50AAAABWdyYWNlAAAACGludGVyZXN0AAAACGJ1cm5kb3duAwkAAGYAAAACBQAAAAhpbnRlcmVzdAUAAAAIYnVybmRvd24JAAACAAAAAQIAAAAqaW50ZXJlc3QgbXVzdCBiZSBsZXNzIG9yIGVxdWFsIHRvIGJ1cm5kb3duAwkBAAAAAiE9AAAAAggFAAAAAWkAAAAGY2FsbGVyBQAAAAVvd25lcgkAAAIAAAABAgAAABxvbmx5IG93bmVyIGNhbiB1cGRhdGUgcGFyYW1zCQEAAAAIV3JpdGVTZXQAAAABCQAETAAAAAIJAQAAAAlEYXRhRW50cnkAAAACBQAAAAlvcmFjbGVLZXkFAAAABm9yYWNsZQkABEwAAAACCQEAAAAJRGF0YUVudHJ5AAAAAgUAAAAKbWF4UmF0ZUtleQUAAAAHbWF4UmF0ZQkABEwAAAACCQEAAAAJRGF0YUVudHJ5AAAAAgUAAAAVZGlzY291bnRQZXJjZW50aWxlS2V5BQAAAAhkaXNjb3VudAkABEwAAAACCQEAAAAJRGF0YUVudHJ5AAAAAgUAAAAOZ3JhY2VQZXJpb2RLZXkFAAAABWdyYWNlCQAETAAAAAIJAQAAAAlEYXRhRW50cnkAAAACBQAAABFpbnRlcmVzdFBlcmlvZEtleQUAAAAIaW50ZXJlc3QJAARMAAAAAgkBAAAACURhdGFFbnRyeQAAAAIFAAAAEWJ1cm5kb3duUGVyaW9kS2V5BQAAAAhidXJuZG93bgUAAAADbmlsAAAAAWkBAAAABmJvcnJvdwAAAAAEAAAABnJlbnRlcgkAAlgAAAABCAgFAAAAAWkAAAAGY2FsbGVyAAAABWJ5dGVzAwkBAAAACmlzTGVuZE9wZW4AAAABBQAAAAZyZW50ZXIJAAACAAAAAQkAASwAAAACBQAAAAZyZW50ZXICAAAAGSBhbHJlYWR5IGhhcyBhbiBvcGVuIGxvYW4EAAAAByRtYXRjaDAIBQAAAAFpAAAAB3BheW1lbnQDCQAAAQAAAAIFAAAAByRtYXRjaDACAAAAD0F0dGFjaGVkUGF5bWVudAQAAAABYQUAAAAHJG1hdGNoMAMJAAAAAAAAAggFAAAAAWEAAAAHYXNzZXRJZAUAAAAMZGVwb3NpdFRva2VuBAAAAA1jdXJyZW50SGVpZ2h0BQAAAAZoZWlnaHQEAAAACmVuZE9mR3JhY2UJAABkAAAAAgUAAAAGaGVpZ2h0BQAAAAtncmFjZVBlcmlvZAQAAAANZW5kT2ZJbnRlcmVzdAkAAGQAAAACBQAAAAplbmRPZkdyYWNlBQAAAA5pbnRlcmVzdFBlcmlvZAQAAAANZW5kT2ZCdXJuZG93bgkAAGQAAAACBQAAAAplbmRPZkdyYWNlBQAAAA5idXJuZG93blBlcmlvZAQAAAANZGVwb3NpdEFtb3VudAgFAAAAAWEAAAAGYW1vdW50BAAAAA9hc3NldFRva2Vuc0xlbnQJAABrAAAAAwUAAAANZGVwb3NpdEFtb3VudAkAAGgAAAACBQAAAARyYXRlBQAAABJkaXNjb3VudFBlcmNlbnRpbGUJAABoAAAAAgUAAAAEdGVuOAAAAAAAAAAAZAMJAABmAAAAAgUAAAAPYXNzZXRUb2tlbnNMZW50AAAAAAAAAAAABAAAAAVkYXRhcwkBAAAACFdyaXRlU2V0AAAAAQkABEwAAAACCQEAAAAJRGF0YUVudHJ5AAAAAgkBAAAAB3N0YXJ0T2YAAAABBQAAAAZyZW50ZXIFAAAADWN1cnJlbnRIZWlnaHQJAARMAAAAAgkBAAAACURhdGFFbnRyeQAAAAIJAQAAAAxlbmRPZkdyYWNlT2YAAAABBQAAAAZyZW50ZXIFAAAACmVuZE9mR3JhY2UJAARMAAAAAgkBAAAACURhdGFFbnRyeQAAAAIJAQAAAA9lbmRPZkludGVyZXN0T2YAAAABBQAAAAZyZW50ZXIFAAAADWVuZE9mSW50ZXJlc3QJAARMAAAAAgkBAAAACURhdGFFbnRyeQAAAAIJAQAAAA9lbmRPZkJ1cm5kb3duT2YAAAABBQAAAAZyZW50ZXIFAAAADWVuZE9mQnVybmRvd24JAARMAAAAAgkBAAAACURhdGFFbnRyeQAAAAIJAQAAAAZyYXRlT2YAAAABBQAAAAZyZW50ZXIJAABrAAAAAwUAAAAEcmF0ZQUAAAASZGlzY291bnRQZXJjZW50aWxlAAAAAAAAAABkCQAETAAAAAIJAQAAAAlEYXRhRW50cnkAAAACCQEAAAAJZGVwb3NpdE9mAAAAAQUAAAAGcmVudGVyBQAAAA1kZXBvc2l0QW1vdW50CQAETAAAAAIJAQAAAAlEYXRhRW50cnkAAAACCQEAAAAKbGVuZEFtb3VudAAAAAEFAAAABnJlbnRlcgUAAAAPYXNzZXRUb2tlbnNMZW50BQAAAANuaWwJAQAAAAxTY3JpcHRSZXN1bHQAAAACBQAAAAVkYXRhcwkBAAAAC1RyYW5zZmVyU2V0AAAAAQkABEwAAAACCQEAAAAOU2NyaXB0VHJhbnNmZXIAAAADCAUAAAABaQAAAAZjYWxsZXIFAAAAD2Fzc2V0VG9rZW5zTGVudAUAAAAKYXNzZXRUb2tlbgUAAAADbmlsCQAAAgAAAAEJAAEsAAAAAgkAASwAAAACAgAAABtwYXltZW50IGNhbid0IGJlIGxlc3MgdGhhbiAJAAGkAAAAAQUAAAARbWluaW1hbExlbmRBbW91bnQCAAAAHiB3YXZlbGV0cyAocHJpY2Ugb2YgMSBzYXRvc2hpKQkAAAIAAAABCQABLAAAAAICAAAAJmNhbiBvbmx5IGxlbmQgV0JUQyBmb3IgV0FWRVMsIGJ1dCBnb3QgCQACWAAAAAEJAQAAABN2YWx1ZU9yRXJyb3JNZXNzYWdlAAAAAggFAAAAAWEAAAAHYXNzZXRJZAIAAAARTm8gYXNzZXQgcHJvdmlkZWQJAAACAAAAAQIAAAAncGF5bWVudCBpbiBhc3NldFRva2VucyBtdXN0IGJlIGF0dGFjaGVkAAAAAWkBAAAADnJlc3RvcmVCdXlCYWNrAAAAAQAAAAR0eElkBAAAAAckbWF0Y2gwCQAD7gAAAAEJAAJZAAAAAQUAAAAEdHhJZAMJAAABAAAAAgUAAAAHJG1hdGNoMAIAAAATVHJhbnNmZXJUcmFuc2FjdGlvbgQAAAABdAUAAAAHJG1hdGNoMAQAAAAHJG1hdGNoMQkABBsAAAACBQAAAAR0aGlzCQEAAAAMcmVnaXN0ZXJlZFR4AAAAAQUAAAAEdHhJZAMJAAABAAAAAgUAAAAHJG1hdGNoMQIAAAAHQm9vbGVhbgQAAAABYgUAAAAHJG1hdGNoMQkAAAIAAAABCQABLAAAAAIJAAEsAAAAAgIAAAAGVHggaWQgBQAAAAR0eElkAgAAABwgaGFzIGFscmVhZHkgYmVlbiByZWdpc3RlcmVkAwkBAAAAAiE9AAAAAggFAAAAAXQAAAAJcmVjaXBpZW50BQAAAAR0aGlzCQAAAgAAAAECAAAAMENhbiBvbmx5IHJlZ2lzdGVyIHBheW1lbnRzIGZvciB0aGlzIGRhcHAgYWRkcmVzcwQAAAACc3IJAQAAAARkb0JCAAAAAwgFAAAAAXQAAAAGc2VuZGVyCQEAAAATdmFsdWVPckVycm9yTWVzc2FnZQAAAAIIBQAAAAF0AAAAB2Fzc2V0SWQCAAAAHE5vIGFzc2V0SWQgaW4gcmVzdG9yYXRpb24gdHgIBQAAAAF0AAAABmFtb3VudAkBAAAADFNjcmlwdFJlc3VsdAAAAAIJAQAAAAhXcml0ZVNldAAAAAEJAARMAAAAAgkBAAAACURhdGFFbnRyeQAAAAIJAQAAAAxyZWdpc3RlcmVkVHgAAAABBQAAAAR0eElkBggIBQAAAAJzcgAAAAh3cml0ZVNldAAAAARkYXRhCAUAAAACc3IAAAALdHJhbnNmZXJTZXQDCQAAAQAAAAIFAAAAByRtYXRjaDACAAAABFVuaXQJAAACAAAAAQIAAAAZVHJhbnNhY3Rpb24gZG9lc24ndCBleGlzdAkBAAAABXRocm93AAAAAAAAAAFpAQAAAAdidXlCYWNrAAAAAAkBAAAABGRvQkIAAAADCAUAAAABaQAAAAZjYWxsZXIJAQAAAAV2YWx1ZQAAAAEICQEAAAAFdmFsdWUAAAABCAUAAAABaQAAAAdwYXltZW50AAAAB2Fzc2V0SWQICQEAAAAFdmFsdWUAAAABCAUAAAABaQAAAAdwYXltZW50AAAABmFtb3VudAAAAAFpAQAAAA9jbG9zZUV4cGlyZWRGb3IAAAABAAAAB2FkZHJlc3MEAAAADWVuZE9mSW50ZXJlc3QJAQAAABN2YWx1ZU9yRXJyb3JNZXNzYWdlAAAAAgkABBoAAAACBQAAAAR0aGlzCQEAAAAPZW5kT2ZJbnRlcmVzdE9mAAAAAQUAAAAHYWRkcmVzcwIAAAASbm8gZW5kIG9mIGludGVyZXN0BAAAAAtsb2FuRXhwaXJlZAkAAGYAAAACBQAAAAZoZWlnaHQFAAAADWVuZE9mSW50ZXJlc3QEAAAACW93bmVyQ2FsbAkAAAAAAAACCAUAAAABaQAAAAZjYWxsZXIFAAAABW93bmVyAwkBAAAAASEAAAABBQAAAAlvd25lckNhbGwJAAACAAAAAQIAAAArT25seSBvd25lciBjYW4gY2xvc2UgZXhwaXJlZCByZW50IG9mIGEgdXNlcgMJAQAAAAEhAAAAAQUAAAALbG9hbkV4cGlyZWQJAAACAAAAAQkAASwAAAACCQABLAAAAAIJAAEsAAAAAgIAAAA3T3duZXIgY2FuIG9ubHkgY2xvc2UgZXhwaXJlZCByZW50cy4gRXhwaXJpbmcgb24gaGVpZ2h0IAkAAaQAAAABBQAAAA1lbmRPZkludGVyZXN0AgAAABAsIGN1cnJlbnQgaGVpZ2h0CQABpAAAAAEFAAAABmhlaWdodAkBAAAADGNsb3NlRXhwaXJlZAAAAAEFAAAAB2FkZHJlc3MAAAABaQEAAAAHZGlzY2FyZAAAAAAEAAAAB2FkZHJlc3MJAAJYAAAAAQgIBQAAAAFpAAAABmNhbGxlcgAAAAVieXRlcwkBAAAADGNsb3NlRXhwaXJlZAAAAAEFAAAAB2FkZHJlc3MAAAABaQEAAAAId2l0aGRyYXcAAAABAAAABmFtb3VudAMJAAAAAAAAAggFAAAAAWkAAAAGY2FsbGVyBQAAAAVvd25lcgkBAAAAC1RyYW5zZmVyU2V0AAAAAQkABEwAAAACCQEAAAAOU2NyaXB0VHJhbnNmZXIAAAADBQAAAAVvd25lcgUAAAAGYW1vdW50BQAAAAphc3NldFRva2VuBQAAAANuaWwJAAACAAAAAQIAAAAcb25seSBvd25lciBjYW4gd2l0aGRyYXcgV0JUQwAAAADOl/Ac"
	src, err := base64.StdEncoding.DecodeString(code)
	require.NoError(t, err)

	tree, err := Parse(src)
	require.NoError(t, err)
	assert.NotNil(t, tree)

	res, err := CallFunction(env, tree, "buyBack", proto.Arguments{})
	require.NoError(t, err)
	_, ok := res.(DAppResult)
	require.True(t, ok)
}

func TestLigaDApp1(t *testing.T) {
	const waves = 100000000

	stringEntries := map[string]*proto.StringDataEntry{"EVENT_INFO": {Key: "EVENT_INFO", Value: "{\"totalTeams\":2,\"tokenQuantity\":1000,\"eventEndsAtBlock\":607279,\"winnerDeclarationInterval\":5,\"payoutInterval\":20,\"eventPublicKey\":\"FpwhtxwCJRg5pvyadHnCmCHsgbLY1JrFgmDpzZanmATc\",\"oraclePublicKey\":\"HCAWcxP3r7Yym8fJR5GzD96ve15ZpGHoFNgVFDy8WKXt\",\"ligaPublicKey\":\"56xTC8QUv2imTCZqZSvWNbjiKbPLMqbfrUk9nNPd1ra6\",\"leaseNodePublicKey\":\"HCAWcxP3r7Yym8fJR5GzD96ve15ZpGHoFNgVFDy8WKXt\"}"}}
	intEntries := map[string]*proto.IntegerDataEntry{
		"4njdbzZQNBSPgU2WWPfcKEnUbFvSKTHQBRdGk2mJJ9ye_BASE_PRICE": {Key: "4njdbzZQNBSPgU2WWPfcKEnUbFvSKTHQBRdGk2mJJ9ye_BASE_PRICE", Value: 1000},
		"FAysFm8ejh8dqDLooe83V7agUNc9CyC2bomy3NDUxGXv_BASE_PRICE": {Key: "FAysFm8ejh8dqDLooe83V7agUNc9CyC2bomy3NDUxGXv_BASE_PRICE", Value: 1000},
	}

	team1, err := crypto.NewDigestFromBase58("4njdbzZQNBSPgU2WWPfcKEnUbFvSKTHQBRdGk2mJJ9ye")
	require.NoError(t, err)
	team2, err := crypto.NewDigestFromBase58("FAysFm8ejh8dqDLooe83V7agUNc9CyC2bomy3NDUxGXv")
	require.NoError(t, err)

	// First transaction
	dapp, err := proto.NewAddressFromString("3MtbWQVSuENX7KQs3VpXmr4wnfJ17ZEJK9t")
	require.NoError(t, err)
	recipient := proto.NewRecipientFromAddress(dapp)
	pk, err := crypto.NewPublicKeyFromBase58("FpwhtxwCJRg5pvyadHnCmCHsgbLY1JrFgmDpzZanmATc")
	require.NoError(t, err)

	tx1ID, err := crypto.NewDigestFromBase58("CJq88YkPY5fzveKtjaVDv3xSq5tp5Nw3ttFRWpmDZENf")
	require.NoError(t, err)
	proof1, err := crypto.NewSignatureFromBase58("5faEzRCJ5Ucz9XJE3NcSznQxvJ9rTuoRPgoHRKXyUTyoJdRoB7CJcrW3gBRNM33cawXnnD3tcenVWS6zr8kwrf9x")
	require.NoError(t, err)
	proofs1 := proto.NewProofs()
	proofs1.Proofs = []proto.B58Bytes{proof1[:]}
	sender1, err := crypto.NewPublicKeyFromBase58("56xTC8QUv2imTCZqZSvWNbjiKbPLMqbfrUk9nNPd1ra6")
	require.NoError(t, err)
	call1 := proto.FunctionCall{
		Default:   false,
		Name:      "stage2",
		Arguments: proto.Arguments{},
	}
	tx1 := &proto.InvokeScriptWithProofs{
		Type:            proto.InvokeScriptTransaction,
		Version:         1,
		ID:              &tx1ID,
		Proofs:          proofs1,
		ChainID:         proto.TestNetScheme,
		SenderPK:        sender1,
		ScriptRecipient: recipient,
		FunctionCall:    call1,
		Payments:        nil,
		FeeAsset:        proto.OptionalAsset{},
		Fee:             5000000,
		Timestamp:       1564398503427,
	}

	gs := crypto.MustBytesFromBase58("A9CAzLPzCzweUH4hBmaWHxNeqHDMipiEee8HphivNs4h")
	gen, err := proto.NewAddressFromString("3NB1Yz7fH1bJ2gVDjyJnuyKNTdMFARkKEpV")
	require.NoError(t, err)
	blockInfo := &proto.BlockInfo{
		Timestamp:           1564398502318,
		Height:              607280,
		BaseTarget:          1155,
		GenerationSignature: gs,
		Generator:           gen,
		GeneratorPublicKey:  sender1,
	}

	env := &MockRideEnvironment{
		heightFunc: func() rideInt {
			return 1642207
		},
		schemeFunc: func() byte {
			return proto.TestNetScheme
		},
		blockFunc: func() rideObject {
			return blockInfoToObject(blockInfo)
		},
		stateFunc: func() types.SmartState {
			return &MockSmartState{
				AddingBlockHeightFunc: func() (uint64, error) {
					return 607280, nil
				},
				NewestAccountBalanceFunc: func(account proto.Recipient, asset []byte) (uint64, error) {
					a := base58.Encode(asset)
					switch a {
					case "4njdbzZQNBSPgU2WWPfcKEnUbFvSKTHQBRdGk2mJJ9ye":
						return 1000 - 5, nil
					case "FAysFm8ejh8dqDLooe83V7agUNc9CyC2bomy3NDUxGXv":
						return 1000, nil
					default:
						return 3*waves - 2*waves - 100000 - 1000000 + 5 - 150000, nil
					}
				},
				NewestAssetIsSponsoredFunc: func(assetID crypto.Digest) (bool, error) {
					return false, nil
				},
				NewestFullWavesBalanceFunc: func(account proto.Recipient) (*proto.FullWavesBalance, error) {
					return &proto.FullWavesBalance{Available: 5000000000}, nil
				},
				NewestTransactionHeightByIDFunc: func(in1 []byte) (uint64, error) {
					return 607280, nil
				},
				RetrieveNewestIntegerEntryFunc: func(account proto.Recipient, key string) (*proto.IntegerDataEntry, error) {
					v, ok := intEntries[key]
					if !ok {
						return nil, errors.New("fail")
					}
					return v, nil
				},
				RetrieveNewestStringEntryFunc: func(account proto.Recipient, key string) (*proto.StringDataEntry, error) {
					v, ok := stringEntries[key]
					if !ok {
						return nil, errors.New("fail")
					}
					return v, nil
				},
				RetrieveNewestBinaryEntryFunc: func(account proto.Recipient, key string) (*proto.BinaryDataEntry, error) {
					return nil, errors.New("fail")
				},
			}
		},
		thisFunc: func() rideType {
			return rideAddress(dapp)
		},
		transactionFunc: func() rideObject {
			obj, err := transactionToObject(proto.TestNetScheme, tx1)
			require.NoError(t, err)
			return obj
		},
		invocationFunc: func() rideObject {
			obj, err := invocationToObject(3, proto.TestNetScheme, tx1)
			require.NoError(t, err)
			return obj
		},
	}

	code := "AAIDAAAAAAAAAAAAAAAzAAAAAAV3YXZlcwAAAAAABfXhAAAAAAAObGlnYUNvbW1pc3Npb24AAAAAAAAAAAQAAAAACnRvdGFsVGVhbXMAAAAAAAAAAAIAAAAADWxpZ2FQdWJsaWNLZXkBAAAAIDz1Wd7VAqxkhwXXdekZDWeZHlcDxk6CXoR+2JlrB7MjAAAAAA5ldmVudFB1YmxpY0tleQEAAAAg3EvFLzq0w0GAuqElWg5zmnS06KfT5q4QuoGqMv303hsAAAAAD29yYWNsZVB1YmxpY0tleQEAAAAg8JciLHQHHaQBgqq5ZBsoAuHlhqyhvhQ6V2P/Tfmt1H8AAAAAEmxlYXNlTm9kZVB1YmxpY0tleQEAAAAg8JciLHQHHaQBgqq5ZBsoAuHlhqyhvhQ6V2P/Tfmt1H8AAAAAEGV2ZW50RW5kc0F0QmxvY2sAAAAAAAAJRC8AAAAAGXdpbm5lckRlY2xhcmF0aW9uSW50ZXJ2YWwAAAAAAAAAAAUAAAAADnBheW91dEludGVydmFsAAAAAAAAAAAUAQAAAAhnZXRJbnRPcgAAAAIAAAADa2V5AAAAB2RlZmF1bHQDCQEAAAAJaXNEZWZpbmVkAAAAAQkABBoAAAACBQAAAAR0aGlzBQAAAANrZXkJAQAAABFAZXh0ck5hdGl2ZSgxMDUwKQAAAAIFAAAABHRoaXMFAAAAA2tleQUAAAAHZGVmYXVsdAEAAAAGZ2V0SW50AAAAAQAAAANrZXkJAQAAABFAZXh0ck5hdGl2ZSgxMDUwKQAAAAIFAAAABHRoaXMFAAAAA2tleQEAAAAGc2V0SW50AAAAAgAAAANrZXkAAAAFdmFsdWUJAQAAAAlEYXRhRW50cnkAAAACBQAAAANrZXkFAAAABXZhbHVlAQAAAAhzZXRCeXRlcwAAAAIAAAADa2V5AAAABXZhbHVlCQEAAAAJRGF0YUVudHJ5AAAAAgUAAAADa2V5BQAAAAV2YWx1ZQEAAAAIZ2V0Qnl0ZXMAAAABAAAAA2tleQkBAAAAEUBleHRyTmF0aXZlKDEwNTIpAAAAAgUAAAAEdGhpcwUAAAADa2V5AQAAAAxpc0tleURlZmluZWQAAAABAAAAA2tleQMDAwkBAAAACWlzRGVmaW5lZAAAAAEJAAQcAAAAAgUAAAAEdGhpcwUAAAADa2V5BgkBAAAACWlzRGVmaW5lZAAAAAEJAAQdAAAAAgUAAAAEdGhpcwUAAAADa2V5BgkBAAAACWlzRGVmaW5lZAAAAAEJAAQbAAAAAgUAAAAEdGhpcwUAAAADa2V5BgkBAAAACWlzRGVmaW5lZAAAAAEJAAQaAAAAAgUAAAAEdGhpcwUAAAADa2V5AQAAAAl0b1NvbGRLZXkAAAABAAAAB2Fzc2V0SWQJAAEsAAAAAgkAAlgAAAABBQAAAAdhc3NldElkAgAAAAVfU09MRAEAAAANZ2V0U29sZEFtb3VudAAAAAEAAAAHYXNzZXRJZAkBAAAACGdldEludE9yAAAAAgkBAAAACXRvU29sZEtleQAAAAEFAAAAB2Fzc2V0SWQJAABlAAAAAggJAQAAAAdleHRyYWN0AAAAAQkAA+wAAAABBQAAAAdhc3NldElkAAAACHF1YW50aXR5CQAD6wAAAAIFAAAABHRoaXMFAAAAB2Fzc2V0SWQBAAAADXNldFNvbGRBbW91bnQAAAABAAAAB2Fzc2V0SWQJAQAAAAZzZXRJbnQAAAACCQEAAAAJdG9Tb2xkS2V5AAAAAQUAAAAHYXNzZXRJZAkBAAAADWdldFNvbGRBbW91bnQAAAABBQAAAAdhc3NldElkAQAAAA50b0Jhc2VQcmljZUtleQAAAAEAAAAHYXNzZXRJZAkAASwAAAACCQACWAAAAAEFAAAAB2Fzc2V0SWQCAAAAC19CQVNFX1BSSUNFAQAAAAxnZXRCYXNlUHJpY2UAAAABAAAABnRlYW1JZAkBAAAABmdldEludAAAAAEJAQAAAA50b0Jhc2VQcmljZUtleQAAAAEFAAAABnRlYW1JZAEAAAAIdG9PZmZLZXkAAAABAAAAB2Fzc2V0SWQJAAEsAAAAAgkAAlgAAAABBQAAAAdhc3NldElkAgAAAARfT0ZGAQAAAANvZmYAAAABAAAABnRlYW1JZAkBAAAABnNldEludAAAAAIJAQAAAAh0b09mZktleQAAAAEFAAAABnRlYW1JZAAAAAAAAAAAAQEAAAAFaXNPZmYAAAABAAAABnRlYW1JZAkAAAAAAAACCQEAAAAIZ2V0SW50T3IAAAACCQEAAAAIdG9PZmZLZXkAAAABBQAAAAZ0ZWFtSWQAAAAAAAAAAAAAAAAAAAAAAAEAAAAAD0JBTEFOQ0VTTkFQU0hPVAIAAAAQQkFMQU5DRV9TTkFQU0hPVAEAAAASZ2V0QmFsYW5jZVNuYXBzaG90AAAAAAkBAAAACGdldEludE9yAAAAAgUAAAAPQkFMQU5DRVNOQVBTSE9UCQEAAAAMd2F2ZXNCYWxhbmNlAAAAAQUAAAAEdGhpcwEAAAASc2V0QmFsYW5jZVNuYXBzaG90AAAAAAkBAAAABnNldEludAAAAAIFAAAAD0JBTEFOQ0VTTkFQU0hPVAkBAAAAEmdldEJhbGFuY2VTbmFwc2hvdAAAAAAAAAAACVBSSVpFUE9PTAIAAAAKUFJJWkVfUE9PTAEAAAAMZ2V0UHJpemVQb29sAAAAAAkBAAAACGdldEludE9yAAAAAgUAAAAJUFJJWkVQT09MCQAAaQAAAAIJAABoAAAAAgkBAAAAEmdldEJhbGFuY2VTbmFwc2hvdAAAAAAJAABlAAAAAgAAAAAAAAAAZAUAAAAObGlnYUNvbW1pc3Npb24AAAAAAAAAAGQBAAAADHNldFByaXplUG9vbAAAAAAJAQAAAAZzZXRJbnQAAAACBQAAAAlQUklaRVBPT0wJAQAAAAxnZXRQcml6ZVBvb2wAAAAAAAAAAAZXSU5ORVICAAAABldJTk5FUgEAAAAJZ2V0V2lubmVyAAAAAAkBAAAACGdldEJ5dGVzAAAAAQUAAAAGV0lOTkVSAQAAAAlzZXRXaW5uZXIAAAABAAAABndpbm5lcgkBAAAACHNldEJ5dGVzAAAAAgUAAAAGV0lOTkVSBQAAAAZ3aW5uZXIAAAAACVRFQU1TTEVGVAIAAAAKVEVBTVNfTEVGVAEAAAAMZ2V0VGVhbXNMZWZ0AAAAAAkBAAAACGdldEludE9yAAAAAgUAAAAJVEVBTVNMRUZUBQAAAAp0b3RhbFRlYW1zAQAAAAxkZWNUZWFtc0xlZnQAAAAACQEAAAAGc2V0SW50AAAAAgUAAAAJVEVBTVNMRUZUCQAAZQAAAAIJAQAAAAxnZXRUZWFtc0xlZnQAAAAAAAAAAAAAAAABAAAAAAtURUFNQ09VTlRFUgIAAAAMVEVBTV9DT1VOVEVSAQAAAA5nZXRUZWFtQ291bnRlcgAAAAAJAQAAAAhnZXRJbnRPcgAAAAIFAAAAC1RFQU1DT1VOVEVSAAAAAAAAAAAAAQAAAA5pbmNUZWFtQ291bnRlcgAAAAAJAQAAAAZzZXRJbnQAAAACBQAAAAtURUFNQ09VTlRFUgkAAGQAAAACCQEAAAAOZ2V0VGVhbUNvdW50ZXIAAAAAAAAAAAAAAAABAAAAAA1CQVNFUFJJWkVQT09MAgAAAA9CQVNFX1BSSVpFX1BPT0wBAAAAEGdldEJhc2VQcml6ZVBvb2wAAAAACQEAAAAIZ2V0SW50T3IAAAACBQAAAA1CQVNFUFJJWkVQT09MAAAAAAAAAAAAAQAAABBhZGRCYXNlUHJpemVQb29sAAAAAQAAAAV2YWx1ZQkBAAAABnNldEludAAAAAIFAAAADUJBU0VQUklaRVBPT0wJAABkAAAAAgkBAAAAEGdldEJhc2VQcml6ZVBvb2wAAAAABQAAAAV2YWx1ZQAAAAAGU1RBR0UxAAAAAAAAAAABAAAAAAZTVEFHRTIAAAAAAAAAAAIAAAAAB1NUQUdFMzEAAAAAAAAAAB8AAAAAB1NUQUdFMzIAAAAAAAAAACAAAAAAB1NUQUdFMzMAAAAAAAAAACEAAAAABlNUQUdFNAAAAAAAAAAABAAAAAAFU1RBR0UCAAAABVNUQUdFAQAAAAVzdGFnZQAAAAAJAQAAAAhnZXRJbnRPcgAAAAIFAAAABVNUQUdFBQAAAAZTVEFHRTEBAAAABGdvVG8AAAABAAAABXN0YWdlCQEAAAAGc2V0SW50AAAAAgUAAAAFU1RBR0UFAAAABXN0YWdlAAAACAAAAAFpAQAAAAZzdGFnZTIAAAAAAwkBAAAAAiE9AAAAAgkBAAAABXN0YWdlAAAAAAUAAAAGU1RBR0UxCQAAAgAAAAECAAAAFkludmFsaWQgY3VycmVudCBzdGFnZS4DCQAAZwAAAAIFAAAAEGV2ZW50RW5kc0F0QmxvY2sFAAAABmhlaWdodAkAAAIAAAABAgAAABpFdmVudCBpcyBub3QgeWV0IGZpbmlzaGVkLgkBAAAACFdyaXRlU2V0AAAAAQkABEwAAAACCQEAAAAEZ29UbwAAAAEFAAAABlNUQUdFMgkABEwAAAACCQEAAAASc2V0QmFsYW5jZVNuYXBzaG90AAAAAAUAAAADbmlsAAAAAWkBAAAAB3N0YWdlMzEAAAABAAAABndpbm5lcgMJAQAAAAIhPQAAAAIJAQAAAAVzdGFnZQAAAAAFAAAABlNUQUdFMgkAAAIAAAABAgAAABZJbnZhbGlkIGN1cnJlbnQgc3RhZ2UuAwkBAAAAAiE9AAAAAggFAAAAAWkAAAAPY2FsbGVyUHVibGljS2V5BQAAAA9vcmFjbGVQdWJsaWNLZXkJAAACAAAAAQIAAAAlT25seSBvcmFjbGUgY291bGQgZGVjbGFyZSB0aGUgd2lubmVyLgMJAQAAAAEhAAAAAQkBAAAADGlzS2V5RGVmaW5lZAAAAAEJAQAAAA50b0Jhc2VQcmljZUtleQAAAAEFAAAABndpbm5lcgkAAAIAAAABAgAAABJUZWFtIGlzIG5vdCBmb3VuZC4DCQEAAAAFaXNPZmYAAAABBQAAAAZ3aW5uZXIJAAACAAAAAQIAAAAmVGVhbSB0aGF0IGlzIG9mZiBjYW5ub3QgYmUgdGhlIHdpbm5lci4JAQAAAAhXcml0ZVNldAAAAAEJAARMAAAAAgkBAAAABGdvVG8AAAABBQAAAAdTVEFHRTMxCQAETAAAAAIJAQAAAAxzZXRQcml6ZVBvb2wAAAAACQAETAAAAAIJAQAAAAlzZXRXaW5uZXIAAAABBQAAAAZ3aW5uZXIJAARMAAAAAgkBAAAADXNldFNvbGRBbW91bnQAAAABBQAAAAZ3aW5uZXIFAAAAA25pbAAAAAFpAQAAAAdzdGFnZTMyAAAAAQAAAAZ0ZWFtSWQDAwkBAAAAAiE9AAAAAgkBAAAABXN0YWdlAAAAAAUAAAAGU1RBR0UyBgkBAAAAAiE9AAAAAgkBAAAABXN0YWdlAAAAAAUAAAAHU1RBR0UzMgkAAAIAAAABAgAAABZJbnZhbGlkIGN1cnJlbnQgc3RhZ2UuAwkAAGcAAAACCQAAZAAAAAIFAAAAEGV2ZW50RW5kc0F0QmxvY2sFAAAAGXdpbm5lckRlY2xhcmF0aW9uSW50ZXJ2YWwFAAAABmhlaWdodAkAAAIAAAABAgAAAC5PcmFjbGUgaXMgc3RpbGwgaGF2ZSB0aW1lIHRvIGRlY2xhcmUgYSB3aW5uZXIuAwkBAAAAASEAAAABCQEAAAAMaXNLZXlEZWZpbmVkAAAAAQkBAAAADnRvQmFzZVByaWNlS2V5AAAAAQUAAAAGdGVhbUlkCQAAAgAAAAECAAAAElRlYW0gaXMgbm90IGZvdW5kLgMJAQAAAAVpc09mZgAAAAEFAAAABnRlYW1JZAkAAAIAAAABAgAAADBUZWFtIHRoYXQgaXMgb2ZmIGNhbm5vdCBwYXJ0aWNpcGF0ZSBpbiByb2xsYmFjay4DCQEAAAAMaXNLZXlEZWZpbmVkAAAAAQkBAAAACXRvU29sZEtleQAAAAEFAAAABnRlYW1JZAkAAAIAAAABAgAAAB1UZWFtIHNvbGQgYW1vdW50IGFscmVhZHkgc2V0LgkBAAAACFdyaXRlU2V0AAAAAQkABEwAAAACCQEAAAAEZ29UbwAAAAEFAAAAB1NUQUdFMzIJAARMAAAAAgkBAAAADXNldFNvbGRBbW91bnQAAAABBQAAAAZ0ZWFtSWQJAARMAAAAAgkBAAAAEGFkZEJhc2VQcml6ZVBvb2wAAAABCQAAaAAAAAIJAQAAAA1nZXRTb2xkQW1vdW50AAAAAQUAAAAGdGVhbUlkCQEAAAAMZ2V0QmFzZVByaWNlAAAAAQUAAAAGdGVhbUlkCQAETAAAAAIJAQAAAA5pbmNUZWFtQ291bnRlcgAAAAAFAAAAA25pbAAAAAFpAQAAAAdzdGFnZTMzAAAAAAMJAQAAAAIhPQAAAAIJAQAAAAVzdGFnZQAAAAAFAAAAB1NUQUdFMzIJAAACAAAAAQIAAAAWSW52YWxpZCBjdXJyZW50IHN0YWdlLgMJAQAAAAIhPQAAAAIJAQAAAA5nZXRUZWFtQ291bnRlcgAAAAAJAQAAAAxnZXRUZWFtc0xlZnQAAAAACQAAAgAAAAECAAAALlRoZXJlIGFyZSBzdGlsbCB0ZWFtcyB3aXRob3V0IHNvbGQgYW1vdW50IHNldC4JAQAAAAhXcml0ZVNldAAAAAEJAARMAAAAAgkBAAAABGdvVG8AAAABBQAAAAdTVEFHRTMzBQAAAANuaWwAAAABaQEAAAAGc3RhZ2U0AAAAAQAAAAlyZWNpcGllbnQDCQEAAAACIT0AAAACCQEAAAAFc3RhZ2UAAAAABQAAAAdTVEFHRTMxCQAAAgAAAAECAAAAFkludmFsaWQgY3VycmVudCBzdGFnZS4DCQAAZwAAAAIJAABkAAAAAgkAAGQAAAACBQAAABBldmVudEVuZHNBdEJsb2NrBQAAABl3aW5uZXJEZWNsYXJhdGlvbkludGVydmFsBQAAAA5wYXlvdXRJbnRlcnZhbAUAAAAGaGVpZ2h0CQAAAgAAAAECAAAAG1BheW91dCBpcyBub3QgeWV0IGZpbmlzaGVkLgMJAQAAAAIhPQAAAAIIBQAAAAFpAAAAD2NhbGxlclB1YmxpY0tleQUAAAANbGlnYVB1YmxpY0tleQkAAAIAAAABAgAAADhPbmx5IExpZ2EgY291bGQgc2V0IHRoZSBmaW5hbCBzdGFnZSBhbmQgaG9sZCBjb21taXNzaW9uLgkBAAAADFNjcmlwdFJlc3VsdAAAAAIJAQAAAAhXcml0ZVNldAAAAAEJAARMAAAAAgkBAAAABGdvVG8AAAABBQAAAAZTVEFHRTQFAAAAA25pbAkBAAAAC1RyYW5zZmVyU2V0AAAAAQkABEwAAAACCQEAAAAOU2NyaXB0VHJhbnNmZXIAAAADCQEAAAAUYWRkcmVzc0Zyb21QdWJsaWNLZXkAAAABBQAAAAlyZWNpcGllbnQJAQAAAAx3YXZlc0JhbGFuY2UAAAABBQAAAAR0aGlzBQAAAAR1bml0BQAAAANuaWwAAAABaQEAAAAHdGVhbU9mZgAAAAEAAAAGdGVhbUlkAwkBAAAAAiE9AAAAAgkBAAAABXN0YWdlAAAAAAUAAAAGU1RBR0UxCQAAAgAAAAECAAAAFkludmFsaWQgY3VycmVudCBzdGFnZS4DCQEAAAACIT0AAAACCAUAAAABaQAAAA9jYWxsZXJQdWJsaWNLZXkFAAAAD29yYWNsZVB1YmxpY0tleQkAAAIAAAABAgAAAC5Pbmx5IG9yYWNsZSBjb3VsZCBkcm9wIHRlYW1zIG91dCBvZmYgdGhlIGdhbWUuAwkBAAAAASEAAAABCQEAAAAMaXNLZXlEZWZpbmVkAAAAAQkBAAAADnRvQmFzZVByaWNlS2V5AAAAAQUAAAAGdGVhbUlkCQAAAgAAAAECAAAAElRlYW0gaXMgbm90IGZvdW5kLgMJAQAAAAxpc0tleURlZmluZWQAAAABCQEAAAAIdG9PZmZLZXkAAAABBQAAAAZ0ZWFtSWQJAAACAAAAAQIAAAATVGVhbSBpcyBhbHJlYWR5IG9mZgMJAAAAAAAAAgkBAAAADGdldFRlYW1zTGVmdAAAAAAAAAAAAAAAAAEJAAACAAAAAQIAAAAaVGhlcmUgaXMgb25seSAxIHRlYW0gbGVmdC4JAQAAAAhXcml0ZVNldAAAAAEJAARMAAAAAgkBAAAAA29mZgAAAAEFAAAABnRlYW1JZAkABEwAAAACCQEAAAAMZGVjVGVhbXNMZWZ0AAAAAAUAAAADbmlsAAAAAWkBAAAACHJvbGxiYWNrAAAAAAMJAQAAAAIhPQAAAAIJAQAAAAVzdGFnZQAAAAAFAAAAB1NUQUdFMzMJAAACAAAAAQIAAAAWSW52YWxpZCBjdXJyZW50IHN0YWdlLgQAAAAHcGF5bWVudAkBAAAAB2V4dHJhY3QAAAABCAUAAAABaQAAAAdwYXltZW50BAAAAAZ0ZWFtSWQJAQAAAAdleHRyYWN0AAAAAQgFAAAAB3BheW1lbnQAAAAHYXNzZXRJZAMJAQAAAAEhAAAAAQkBAAAADGlzS2V5RGVmaW5lZAAAAAEJAQAAAA50b0Jhc2VQcmljZUtleQAAAAEFAAAABnRlYW1JZAkAAAIAAAABAgAAABJUZWFtIGlzIG5vdCBmb3VuZC4DCQEAAAAMaXNLZXlEZWZpbmVkAAAAAQkBAAAACHRvT2ZmS2V5AAAAAQUAAAAGdGVhbUlkCQAAAgAAAAECAAAAK1lvdSBjYW5ub3QgcmVjZWl2ZSByb2xsYmFjayBmb3IgYW4gb2ZmIHRlYW0EAAAACnNvbGRBbW91bnQJAQAAAA1nZXRTb2xkQW1vdW50AAAAAQUAAAAGdGVhbUlkBAAAAAhyb2xsYmFjawkAAGkAAAACCQAAaAAAAAIJAABoAAAAAgkBAAAAEmdldEJhbGFuY2VTbmFwc2hvdAAAAAAJAQAAABBnZXRCYXNlUHJpemVQb29sAAAAAAgFAAAAB3BheW1lbnQAAAAGYW1vdW50CQAAaAAAAAIJAABoAAAAAgkBAAAADGdldEJhc2VQcmljZQAAAAEFAAAABnRlYW1JZAUAAAAKc29sZEFtb3VudAUAAAAKc29sZEFtb3VudAkBAAAAC1RyYW5zZmVyU2V0AAAAAQkABEwAAAACCQEAAAAOU2NyaXB0VHJhbnNmZXIAAAADCAUAAAABaQAAAAZjYWxsZXIFAAAACHJvbGxiYWNrBQAAAAR1bml0BQAAAANuaWwAAAABaQEAAAAGcGF5b3V0AAAAAAMJAQAAAAIhPQAAAAIJAQAAAAVzdGFnZQAAAAAFAAAAB1NUQUdFMzEJAAACAAAAAQIAAAAWSW52YWxpZCBjdXJyZW50IHN0YWdlLgQAAAAHcGF5bWVudAkBAAAAB2V4dHJhY3QAAAABCAUAAAABaQAAAAdwYXltZW50AwkBAAAAAiE9AAAAAggFAAAAB3BheW1lbnQAAAAHYXNzZXRJZAkBAAAACWdldFdpbm5lcgAAAAAJAAACAAAAAQIAAAA5WW91IGFyZSBhbGxvd2VkIHRvIGdldCBwYXlvdXQgZm9yIHRoZSB3aW5uZXIgdG9rZW5zIG9ubHkuBAAAAAZwYXlvdXQJAABpAAAAAgkAAGgAAAACCQEAAAAMZ2V0UHJpemVQb29sAAAAAAgFAAAAB3BheW1lbnQAAAAGYW1vdW50CQEAAAANZ2V0U29sZEFtb3VudAAAAAEJAQAAAAlnZXRXaW5uZXIAAAAACQEAAAALVHJhbnNmZXJTZXQAAAABCQAETAAAAAIJAQAAAA5TY3JpcHRUcmFuc2ZlcgAAAAMIBQAAAAFpAAAABmNhbGxlcgUAAAAGcGF5b3V0BQAAAAR1bml0BQAAAANuaWwAAAABAAAAAXgBAAAACHZlcmlmaWVyAAAAAAQAAAAHJG1hdGNoMAUAAAABeAMJAAABAAAAAgUAAAAHJG1hdGNoMAIAAAAFT3JkZXIEAAAAAW8FAAAAByRtYXRjaDAJAAH0AAAAAwgFAAAAAW8AAAAJYm9keUJ5dGVzCQABkQAAAAIIBQAAAAFvAAAABnByb29mcwAAAAAAAAAAAAUAAAAOZXZlbnRQdWJsaWNLZXkDCQAAAQAAAAIFAAAAByRtYXRjaDACAAAAEExlYXNlVHJhbnNhY3Rpb24EAAAAAWwFAAAAByRtYXRjaDADAwkAAAAAAAACCQEAAAAFc3RhZ2UAAAAABQAAAAZTVEFHRTEJAAAAAAAAAggFAAAAAWwAAAAJcmVjaXBpZW50CQEAAAAUYWRkcmVzc0Zyb21QdWJsaWNLZXkAAAABBQAAABJsZWFzZU5vZGVQdWJsaWNLZXkHCQAAZgAAAAIIBQAAAAFsAAAABmFtb3VudAkAAGgAAAACAAAAAAAAAABkBQAAAAV3YXZlcwcDCQAAAQAAAAIFAAAAByRtYXRjaDACAAAAFkxlYXNlQ2FuY2VsVHJhbnNhY3Rpb24EAAAAAmNsBQAAAAckbWF0Y2gwCQEAAAACIT0AAAACCQEAAAAFc3RhZ2UAAAAABQAAAAZTVEFHRTEDCQAAAQAAAAIFAAAAByRtYXRjaDACAAAAE1RyYW5zZmVyVHJhbnNhY3Rpb24EAAAAAmNsBQAAAAckbWF0Y2gwBgf2rtIL"
	src, err := base64.StdEncoding.DecodeString(code)
	require.NoError(t, err)

	tree, err := Parse(src)
	require.NoError(t, err)
	assert.NotNil(t, tree)

	res, err := CallFunction(env, tree, "stage2", proto.Arguments{})
	require.NoError(t, err)
	r, ok := res.(DAppResult)
	require.True(t, ok)
	require.True(t, r.res)

	sr, err := proto.NewScriptResult(r.actions, proto.ScriptErrorMessage{})
	require.NoError(t, err)

	expectedDataWrites := []*proto.DataEntryScriptAction{
		{Entry: &proto.IntegerDataEntry{Key: "STAGE", Value: 2}},
		{Entry: &proto.IntegerDataEntry{Key: "BALANCE_SNAPSHOT", Value: 98750005}},
	}
	expectedResult := &proto.ScriptResult{
		DataEntries:  expectedDataWrites,
		Transfers:    make([]*proto.TransferScriptAction, 0),
		Issues:       make([]*proto.IssueScriptAction, 0),
		Reissues:     make([]*proto.ReissueScriptAction, 0),
		Burns:        make([]*proto.BurnScriptAction, 0),
		Sponsorships: make([]*proto.SponsorshipScriptAction, 0),
		Leases:       make([]*proto.LeaseScriptAction, 0),
		LeaseCancels: make([]*proto.LeaseCancelScriptAction, 0),
	}
	assert.Equal(t, expectedResult, sr)

	// Second transaction
	stringEntries = map[string]*proto.StringDataEntry{
		"EVENT_INFO": {Key: "EVENT_INFO", Value: "{\"totalTeams\":2,\"tokenQuantity\":1000,\"eventEndsAtBlock\":607279,\"winnerDeclarationInterval\":5,\"payoutInterval\":20,\"eventPublicKey\":\"FpwhtxwCJRg5pvyadHnCmCHsgbLY1JrFgmDpzZanmATc\",\"oraclePublicKey\":\"HCAWcxP3r7Yym8fJR5GzD96ve15ZpGHoFNgVFDy8WKXt\",\"ligaPublicKey\":\"56xTC8QUv2imTCZqZSvWNbjiKbPLMqbfrUk9nNPd1ra6\",\"leaseNodePublicKey\":\"HCAWcxP3r7Yym8fJR5GzD96ve15ZpGHoFNgVFDy8WKXt\"}"},
	}
	intEntries = map[string]*proto.IntegerDataEntry{
		"4njdbzZQNBSPgU2WWPfcKEnUbFvSKTHQBRdGk2mJJ9ye_BASE_PRICE": {Key: "4njdbzZQNBSPgU2WWPfcKEnUbFvSKTHQBRdGk2mJJ9ye_BASE_PRICE", Value: 1000},
		"FAysFm8ejh8dqDLooe83V7agUNc9CyC2bomy3NDUxGXv_BASE_PRICE": {Key: "FAysFm8ejh8dqDLooe83V7agUNc9CyC2bomy3NDUxGXv_BASE_PRICE", Value: 1000},
		"STAGE":            {Key: "STAGE", Value: 2},
		"BALANCE_SNAPSHOT": {Key: "BALANCE_SNAPSHOT", Value: 98750005},
	}
	tx2ID, err := crypto.NewDigestFromBase58("H4DY2btAHzhnzdNo5mx8LB965FBVkKuLMg8hBDq1aJaC")
	require.NoError(t, err)
	proof2, err := crypto.NewSignatureFromBase58("5jbfbEtmFV5LSMpDPP5Z7z4CB8AbzXP6YpwSsz2e88soHivqCMyo4hd73KYnipRjE9cFVc7eirPaTif17M28kydu")
	require.NoError(t, err)
	proofs2 := proto.NewProofs()
	proofs2.Proofs = []proto.B58Bytes{proof2[:]}
	sender2, err := crypto.NewPublicKeyFromBase58("HCAWcxP3r7Yym8fJR5GzD96ve15ZpGHoFNgVFDy8WKXt")
	require.NoError(t, err)
	av, err := base64.StdEncoding.DecodeString("OEpmeyPHnGfKvK5JJ/bJ82VVY6ScsiH6JQpdnT+tCO0=")
	require.NoError(t, err)
	args2 := proto.Arguments{}
	args2.Append(&proto.BinaryArgument{Value: av})
	call2 := proto.FunctionCall{
		Default:   false,
		Name:      "stage31",
		Arguments: args2,
	}
	tx2 := &proto.InvokeScriptWithProofs{
		Type:            proto.InvokeScriptTransaction,
		Version:         1,
		ID:              &tx2ID,
		Proofs:          proofs2,
		ChainID:         proto.TestNetScheme,
		SenderPK:        sender2,
		ScriptRecipient: recipient,
		FunctionCall:    call2,
		Payments:        nil,
		FeeAsset:        proto.OptionalAsset{},
		Fee:             5000000,
		Timestamp:       1564398515618,
	}

	gs = crypto.MustBytesFromBase58("CDhrqb9p6x5V5dav1Kj1ffQjtrhUk6QVjiB6KPhbkeDs")
	gen, err = proto.NewAddressFromString("3MxyKNmnQkVuDCG9AzMpixKCdUWXfMUsxdg")
	require.NoError(t, err)
	blockInfo = &proto.BlockInfo{
		Timestamp:           1564398522337,
		Height:              607281,
		BaseTarget:          1155,
		GenerationSignature: gs,
		Generator:           gen,
		GeneratorPublicKey:  sender1,
	}

	env = &MockRideEnvironment{
		heightFunc: func() rideInt {
			return 1642207
		},
		schemeFunc: func() byte {
			return proto.TestNetScheme
		},
		blockFunc: func() rideObject {
			return blockInfoToObject(blockInfo)
		},
		stateFunc: func() types.SmartState {
			return &MockSmartState{
				AddingBlockHeightFunc: func() (uint64, error) {
					return 607281, nil
				},
				NewestAccountBalanceFunc: func(account proto.Recipient, asset []byte) (uint64, error) {
					a := base58.Encode(asset)
					switch a {
					case "4njdbzZQNBSPgU2WWPfcKEnUbFvSKTHQBRdGk2mJJ9ye":
						return 1000 - 5, nil
					case "FAysFm8ejh8dqDLooe83V7agUNc9CyC2bomy3NDUxGXv":
						return 1000, nil
					default:
						return 3*waves - 2*waves - 100000 - 1000000 + 5 - 150000, nil
					}
				},
				NewestAssetInfoFunc: func(assetID crypto.Digest) (*proto.AssetInfo, error) {
					switch assetID.String() {
					case "4njdbzZQNBSPgU2WWPfcKEnUbFvSKTHQBRdGk2mJJ9ye":
						return &proto.AssetInfo{
							ID:              team1,
							Quantity:        1000,
							Decimals:        0,
							Issuer:          dapp,
							IssuerPublicKey: pk,
							Reissuable:      false,
							Scripted:        false,
							Sponsored:       false,
						}, nil
					case "FAysFm8ejh8dqDLooe83V7agUNc9CyC2bomy3NDUxGXv":
						return &proto.AssetInfo{
							ID:              team2,
							Quantity:        1000,
							Decimals:        0,
							Issuer:          dapp,
							IssuerPublicKey: pk,
							Reissuable:      false,
							Scripted:        false,
							Sponsored:       false,
						}, nil
					default:
						return nil, errors.New("fail")
					}
				},
				NewestAssetIsSponsoredFunc: func(assetID crypto.Digest) (bool, error) {
					return false, nil
				},
				NewestFullWavesBalanceFunc: func(account proto.Recipient) (*proto.FullWavesBalance, error) {
					return &proto.FullWavesBalance{Available: 5000000000}, nil
				},
				NewestTransactionHeightByIDFunc: func(in1 []byte) (uint64, error) {
					switch base58.Encode(in1) {
					case "CJq88YkPY5fzveKtjaVDv3xSq5tp5Nw3ttFRWpmDZENf":
						return 607280, nil
					case "H4DY2btAHzhnzdNo5mx8LB965FBVkKuLMg8hBDq1aJaC":
						return 607281, nil
					default:
						return 0, errors.New("fail")
					}
				},
				RetrieveNewestIntegerEntryFunc: func(account proto.Recipient, key string) (*proto.IntegerDataEntry, error) {
					v, ok := intEntries[key]
					if !ok {
						return nil, errors.New("fail")
					}
					return v, nil
				},
				RetrieveNewestStringEntryFunc: func(account proto.Recipient, key string) (*proto.StringDataEntry, error) {
					v, ok := stringEntries[key]
					if !ok {
						return nil, errors.New("fail")
					}
					return v, nil
				},
				RetrieveNewestBinaryEntryFunc: func(account proto.Recipient, key string) (*proto.BinaryDataEntry, error) {
					return nil, errors.New("fail")
				},
				RetrieveNewestBooleanEntryFunc: func(account proto.Recipient, key string) (*proto.BooleanDataEntry, error) {
					return nil, errors.New("fail")
				},
			}
		},
		thisFunc: func() rideType {
			return rideAddress(dapp)
		},
		transactionFunc: func() rideObject {
			obj, err := transactionToObject(proto.TestNetScheme, tx2)
			require.NoError(t, err)
			return obj
		},
		invocationFunc: func() rideObject {
			obj, err := invocationToObject(3, proto.TestNetScheme, tx2)
			require.NoError(t, err)
			return obj
		},
	}

	res, err = CallFunction(env, tree, "stage31", args2)
	require.NoError(t, err)
	r, ok = res.(DAppResult)
	require.True(t, ok)
	require.True(t, r.res)

	sr, err = proto.NewScriptResult(r.actions, proto.ScriptErrorMessage{})
	require.NoError(t, err)

	expectedDataWrites = []*proto.DataEntryScriptAction{
		{Entry: &proto.IntegerDataEntry{Key: "STAGE", Value: 31}},
		{Entry: &proto.IntegerDataEntry{Key: "PRIZE_POOL", Value: 94800004}},
		{Entry: &proto.BinaryDataEntry{Key: "WINNER", Value: av}},
		{Entry: &proto.IntegerDataEntry{Key: "4njdbzZQNBSPgU2WWPfcKEnUbFvSKTHQBRdGk2mJJ9ye_SOLD", Value: 5}},
	}
	expectedResult = &proto.ScriptResult{
		DataEntries:  expectedDataWrites,
		Transfers:    make([]*proto.TransferScriptAction, 0),
		Issues:       make([]*proto.IssueScriptAction, 0),
		Reissues:     make([]*proto.ReissueScriptAction, 0),
		Burns:        make([]*proto.BurnScriptAction, 0),
		Sponsorships: make([]*proto.SponsorshipScriptAction, 0),
		Leases:       make([]*proto.LeaseScriptAction, 0),
		LeaseCancels: make([]*proto.LeaseCancelScriptAction, 0),
	}
	assert.Equal(t, expectedResult, sr)
}

func TestTestingDApp(t *testing.T) {
	txID, err := crypto.NewDigestFromBase58("GSUXtkuw1jgVdbkZ3BAVP7kP7VL5RJ2kYyZiaTebW8Xs")
	require.NoError(t, err)
	proof, err := crypto.NewSignatureFromBase58("cvxrRfTStMSYpjybWHG7bBZAGChqWczD1MfbFcapcofSDK7HBuHGm6e3uouD7vuqHEFbqL2k8L4i2vBSFvHcjj1")
	require.NoError(t, err)
	proofs := proto.NewProofs()
	proofs.Proofs = []proto.B58Bytes{proof[:]}
	sender, err := crypto.NewPublicKeyFromBase58("HGT44HrsSSD5cjANV6wtWNB9VKS3y7hhoNXEDWB56Lu9")
	require.NoError(t, err)
	address, err := proto.NewAddressFromString("3MvqUEAdK8oa1jDS82eqYYVoHTX3S71rRPa")
	require.NoError(t, err)
	av1, err := base64.StdEncoding.DecodeString("ANLvS9cUXfiHVkxyrfhPuJUWnPrALiWiXhaEaqkNb86h")
	require.NoError(t, err)
	recipient := proto.NewRecipientFromAddress(address)
	arguments := proto.Arguments{}
	arguments.Append(&proto.BinaryArgument{Value: av1})
	arguments.Append(&proto.StringArgument{Value: "10"})
	call := proto.FunctionCall{
		Default:   false,
		Name:      "main",
		Arguments: arguments,
	}
	tx := &proto.InvokeScriptWithProofs{
		Type:            proto.InvokeScriptTransaction,
		Version:         1,
		ID:              &txID,
		Proofs:          proofs,
		ChainID:         proto.TestNetScheme,
		SenderPK:        sender,
		ScriptRecipient: recipient,
		FunctionCall:    call,
		Payments:        proto.ScriptPayments{proto.ScriptPayment{Amount: 1, Asset: proto.OptionalAsset{}}},
		FeeAsset:        proto.OptionalAsset{},
		Fee:             500000,
		Timestamp:       1567938316714,
	}
	gs := crypto.MustBytesFromBase58("AWH9QVEnmN6VjRyEfs93UtAiCkwrNJ2phKYe25KFNCz")
	gen, err := proto.NewAddressFromString("3MxTeL8dKLUGh9B1A2aaZxQ8BLL22bDdm6G")
	require.NoError(t, err)
	blockInfo := &proto.BlockInfo{
		Timestamp:           1567938316714,
		Height:              666972,
		BaseTarget:          1550,
		GenerationSignature: gs,
		Generator:           gen,
		GeneratorPublicKey:  sender,
	}
	env := &MockRideEnvironment{
		heightFunc: func() rideInt {
			return 1642207
		},
		schemeFunc: func() byte {
			return proto.TestNetScheme
		},
		blockFunc: func() rideObject {
			return blockInfoToObject(blockInfo)
		},
		stateFunc: func() types.SmartState {
			return &MockSmartState{
				AddingBlockHeightFunc: func() (uint64, error) {
					return 666972, nil
				},
				NewestAssetIsSponsoredFunc: func(assetID crypto.Digest) (bool, error) {
					return false, nil
				},
				NewestFullWavesBalanceFunc: func(account proto.Recipient) (*proto.FullWavesBalance, error) {
					return &proto.FullWavesBalance{Available: 5000000000}, nil
				},
				RetrieveNewestBinaryEntryFunc: func(account proto.Recipient, key string) (*proto.BinaryDataEntry, error) {
					switch key {
					case "B9spbWQ1rk7YqJUFjW8mLHw6cRcngyh7G9YgRuyFtLv6":
						v, err := base64.StdEncoding.DecodeString("AAAAAAABhqAAAAAAAAAAAQAAAAAAAAAAAAAAAAAAAAAAAAAAAAAAAAAAAAAAAAAAWyt9GyysOW84u/u5V5Ah/SzLfef4c28UqXxowxFZS4SLiC6+XBh8D7aJDXyTTjpkPPED06ZPOzUE23V6VYCsLw==")
						require.NoError(t, err)
						return &proto.BinaryDataEntry{Key: "B9spbWQ1rk7YqJUFjW8mLHw6cRcngyh7G9YgRuyFtLv6", Value: v}, nil
					default:
						return nil, errors.New("fail")
					}
				},
			}
		},
		thisFunc: func() rideType {
			return rideAddress(address)
		},
		transactionFunc: func() rideObject {
			obj, err := transactionToObject(proto.TestNetScheme, tx)
			require.NoError(t, err)
			return obj
		},
		invocationFunc: func() rideObject {
			obj, err := invocationToObject(3, proto.TestNetScheme, tx)
			require.NoError(t, err)
			return obj
		},
	}

	code := "AAIDAAAAAAAAAAAAAAABAAAAAAhudWxsSG9tZQIAAAABMAAAAAIAAAABaQEAAAAHc2V0aG9tZQAAAAEAAAAGaG9tZUlkBAAAAAxzZWxsZXJCYXNlNTgJAAJYAAAAAQgIBQAAAAFpAAAABmNhbGxlcgAAAAVieXRlcwQAAAAFd3JpdGUJAQAAAAhXcml0ZVNldAAAAAEJAARMAAAAAgkBAAAACURhdGFFbnRyeQAAAAIFAAAADHNlbGxlckJhc2U1OAUAAAAGaG9tZUlkCQAETAAAAAIJAQAAAAlEYXRhRW50cnkAAAACAgAAAApzZXRob21lTG9nCQABLAAAAAIJAAEsAAAAAgUAAAAMc2VsbGVyQmFzZTU4AgAAAAQgLT4gBQAAAAZob21lSWQFAAAAA25pbAkBAAAADFNjcmlwdFJlc3VsdAAAAAIFAAAABXdyaXRlCQEAAAALVHJhbnNmZXJTZXQAAAABBQAAAANuaWwAAAABaQEAAAAEbWFpbgAAAAIAAAAMc2VsbGVyVmVjdG9yAAAABmhvbWVJZAQAAAADcG10CQEAAAAHZXh0cmFjdAAAAAEIBQAAAAFpAAAAB3BheW1lbnQDCQEAAAAJaXNEZWZpbmVkAAAAAQgFAAAAA3BtdAAAAAdhc3NldElkCQAAAgAAAAECAAAAFXBheW1lbnQgaXMgb25seSB3YXZlcwQAAAAKYnVlckJhc2U1OAkAAlgAAAABCAgFAAAAAWkAAAAGY2FsbGVyAAAABWJ5dGVzBAAAAA1zZWxsZXJBZGRyZXNzCQEAAAAUYWRkcmVzc0Zyb21QdWJsaWNLZXkAAAABBQAAAAxzZWxsZXJWZWN0b3IEAAAAAWEJAQAAAAdBZGRyZXNzAAAAAQUAAAAMc2VsbGVyVmVjdG9yBAAAAAJzMQkAAlgAAAABBQAAAAxzZWxsZXJWZWN0b3IEAAAAAnMyCQACWAAAAAEIBQAAAA1zZWxsZXJBZGRyZXNzAAAABWJ5dGVzBAAAAAJzMwkAAlgAAAABCAUAAAABYQAAAAVieXRlcwkBAAAADFNjcmlwdFJlc3VsdAAAAAIJAQAAAAhXcml0ZVNldAAAAAEJAARMAAAAAgkBAAAACURhdGFFbnRyeQAAAAICAAAAB21haW5Mb2cJAAEsAAAAAgkAASwAAAACCQABLAAAAAIJAAEsAAAAAgkAASwAAAACCQABLAAAAAIFAAAAAnMxAgAAAAMgLSAFAAAAAnMyAgAAAAMgLSAFAAAAAnMzAgAAAAQgLT4gBQAAAApidWVyQmFzZTU4BQAAAANuaWwJAQAAAAtUcmFuc2ZlclNldAAAAAEFAAAAA25pbAAAAAAonzwX"
	src, err := base64.StdEncoding.DecodeString(code)
	require.NoError(t, err)

	tree, err := Parse(src)
	require.NoError(t, err)
	assert.NotNil(t, tree)

	res, err := CallFunction(env, tree, "main", arguments)
	require.NoError(t, err)
	r, ok := res.(DAppResult)
	require.True(t, ok)
	require.True(t, r.res)

	sr, err := proto.NewScriptResult(r.actions, proto.ScriptErrorMessage{})
	require.NoError(t, err)

	expectedDataWrites := []*proto.DataEntryScriptAction{
		{Entry: &proto.StringDataEntry{Key: "mainLog", Value: "1FCQFaXp6A3s2po6M3iP3ECkjzjMojE5hNA1s8NyvxzgY - 3N4XM8G5WXzdkLXYDL6X229Entc5Hqgz7DM - 1FCQFaXp6A3s2po6M3iP3ECkjzjMojE5hNA1s8NyvxzgY -> 3NBQxw1ZzTfWbrLjWj2euMwizncrGG4nXJX"}},
	}
	expectedResult := &proto.ScriptResult{
		DataEntries:  expectedDataWrites,
		Transfers:    make([]*proto.TransferScriptAction, 0),
		Issues:       make([]*proto.IssueScriptAction, 0),
		Reissues:     make([]*proto.ReissueScriptAction, 0),
		Burns:        make([]*proto.BurnScriptAction, 0),
		Sponsorships: make([]*proto.SponsorshipScriptAction, 0),
		Leases:       make([]*proto.LeaseScriptAction, 0),
		LeaseCancels: make([]*proto.LeaseCancelScriptAction, 0),
	}
	assert.Equal(t, expectedResult, sr)
}

func TestDropElementDApp(t *testing.T) {
	txID, err := crypto.NewDigestFromBase58("HsezR6axe1twb8DNV8oo5Kqus5ZTDLLPbCqVvvHzaELS")
	require.NoError(t, err)
	proof, err := crypto.NewSignatureFromBase58("3nRXeLFr9exB4fFCb6wtQKYaJ4jfcY6FziZSjMrx3baYHuQqFmpz23iNwxdNHUojgpdSRbdg33t3PGvYfWSWMLmJ")
	require.NoError(t, err)
	proofs := proto.NewProofs()
	proofs.Proofs = []proto.B58Bytes{proof[:]}
	sender, err := crypto.NewPublicKeyFromBase58("HGT44HrsSSD5cjANV6wtWNB9VKS3y7hhoNXEDWB56Lu9")
	require.NoError(t, err)
	address, err := proto.NewAddressFromString("3MpG8hTQfgrXcavZYWYaBcT31FUonRAXfYS")
	require.NoError(t, err)
	recipient := proto.NewRecipientFromAddress(address)
	arguments := proto.Arguments{}
	arguments.Append(&proto.StringArgument{Value: "aaa,bbb,ccc"})
	arguments.Append(&proto.StringArgument{Value: "ccc"})
	call := proto.FunctionCall{
		Default:   false,
		Name:      "dropElementInArray",
		Arguments: arguments,
	}
	tx := &proto.InvokeScriptWithProofs{
		Type:            proto.InvokeScriptTransaction,
		Version:         1,
		ID:              &txID,
		Proofs:          proofs,
		ChainID:         proto.TestNetScheme,
		SenderPK:        sender,
		ScriptRecipient: recipient,
		FunctionCall:    call,
		Payments:        proto.ScriptPayments{},
		FeeAsset:        proto.OptionalAsset{},
		Fee:             500000,
		Timestamp:       1573578115548,
	}
	gs := crypto.MustBytesFromBase58("AWH9QVEnmN6VjRyEfs93UtAiCkwrNJ2phKYe25KFNCz")
	gen, err := proto.NewAddressFromString("3MxTeL8dKLUGh9B1A2aaZxQ8BLL22bDdm6G")
	require.NoError(t, err)
	blockInfo := &proto.BlockInfo{
		Timestamp:           1567938316714,
		Height:              762110,
		BaseTarget:          1550,
		GenerationSignature: gs,
		Generator:           gen,
		GeneratorPublicKey:  sender,
	}

	env := &MockRideEnvironment{
		heightFunc: func() rideInt {
			return 1642207
		},
		schemeFunc: func() byte {
			return proto.TestNetScheme
		},
		blockFunc: func() rideObject {
			return blockInfoToObject(blockInfo)
		},
		stateFunc: func() types.SmartState {
			return &MockSmartState{
				AddingBlockHeightFunc: func() (uint64, error) {
					return 666972, nil
				},
				NewestAssetIsSponsoredFunc: func(assetID crypto.Digest) (bool, error) {
					return false, nil
				},
				NewestFullWavesBalanceFunc: func(account proto.Recipient) (*proto.FullWavesBalance, error) {
					return &proto.FullWavesBalance{Available: 5000000000}, nil
				},
				RetrieveNewestIntegerEntryFunc: func(account proto.Recipient, key string) (*proto.IntegerDataEntry, error) {
					return nil, errors.New("fail")
				},
			}
		},
		thisFunc: func() rideType {
			return rideAddress(address)
		},
		transactionFunc: func() rideObject {
			obj, err := transactionToObject(proto.TestNetScheme, tx)
			require.NoError(t, err)
			return obj
		},
	}

	code := "AAIDAAAAAAAAAAgIARIECgIICAAAAAEBAAAAFmRyb3BFbGVtZW50SW5Kc29uQXJyYXkAAAACAAAABWFycmF5AAAAB2VsZW1lbnQEAAAADHNwbGl0ZWRBcnJheQkABLUAAAACBQAAAAVhcnJheQUAAAAHZWxlbWVudAMJAAAAAAAAAgkAAS8AAAACCQABkQAAAAIFAAAADHNwbGl0ZWRBcnJheQAAAAAAAAAAAQAAAAAAAAAAAQIAAAABLAkAASwAAAACCQABkQAAAAIFAAAADHNwbGl0ZWRBcnJheQAAAAAAAAAAAAkAATAAAAACCQABkQAAAAIFAAAADHNwbGl0ZWRBcnJheQAAAAAAAAAAAQAAAAAAAAAAAQkAASwAAAACCQEAAAAJZHJvcFJpZ2h0AAAAAgkAAZEAAAACBQAAAAxzcGxpdGVkQXJyYXkAAAAAAAAAAAAAAAAAAAAAAAEJAAGRAAAAAgUAAAAMc3BsaXRlZEFycmF5AAAAAAAAAAABAAAAAQAAAAJ0eAEAAAASZHJvcEVsZW1lbnRJbkFycmF5AAAAAgAAAAVhcnJheQAAAAdlbGVtZW50BAAAAAluZXh0SWRPcHQJAAQaAAAAAgUAAAAEdGhpcwIAAAAGTkVYVElEBAAAAAZuZXh0SWQDCQEAAAAJaXNEZWZpbmVkAAAAAQUAAAAJbmV4dElkT3B0CQEAAAAHZXh0cmFjdAAAAAEFAAAACW5leHRJZE9wdAAAAAAAAAAAAQQAAAASYXJyYXlXaXRob3RFbGVtZW50CQEAAAAWZHJvcEVsZW1lbnRJbkpzb25BcnJheQAAAAIFAAAABWFycmF5BQAAAAdlbGVtZW50CQEAAAAIV3JpdGVTZXQAAAABCQAETAAAAAIJAQAAAAlEYXRhRW50cnkAAAACCQABpAAAAAEFAAAABm5leHRJZAkAASwAAAACCQABLAAAAAIJAAEsAAAAAgkAASwAAAACBQAAAAVhcnJheQIAAAADIC0gBQAAAAdlbGVtZW50AgAAAAMgPSAFAAAAEmFycmF5V2l0aG90RWxlbWVudAUAAAADbmlsAAAAANx44LU="
	src, err := base64.StdEncoding.DecodeString(code)
	require.NoError(t, err)

	tree, err := Parse(src)
	require.NoError(t, err)
	assert.NotNil(t, tree)

	res, err := CallFunction(env, tree, "dropElementInArray", arguments)
	require.NoError(t, err)
	r, ok := res.(DAppResult)
	require.True(t, ok)
	require.True(t, r.res)

	sr, err := proto.NewScriptResult(r.actions, proto.ScriptErrorMessage{})
	require.NoError(t, err)

	expectedDataWrites := []*proto.DataEntryScriptAction{
		{Entry: &proto.StringDataEntry{Key: "1", Value: "aaa,bbb,ccc - ccc = aaa,bbb"}},
	}
	expectedResult := &proto.ScriptResult{
		DataEntries:  expectedDataWrites,
		Transfers:    make([]*proto.TransferScriptAction, 0),
		Issues:       make([]*proto.IssueScriptAction, 0),
		Reissues:     make([]*proto.ReissueScriptAction, 0),
		Burns:        make([]*proto.BurnScriptAction, 0),
		Sponsorships: make([]*proto.SponsorshipScriptAction, 0),
		Leases:       make([]*proto.LeaseScriptAction, 0),
		LeaseCancels: make([]*proto.LeaseCancelScriptAction, 0),
	}
	assert.Equal(t, expectedResult, sr)
}

func TestMathDApp(t *testing.T) {
	txID, err := crypto.NewDigestFromBase58("BWgVRTzu4tBZ7n4NNLYTJYiJYLFeD9YjLisTVezzPYMw")
	require.NoError(t, err)
	proof, err := crypto.NewSignatureFromBase58("ooa1Ep1enfPki3khQvyGRdhJ1w3TFsH62fRDx9m9wuZaBWG1EqqSwvgzyMt3fPEJRgJvmHpmgBNJV5oCGL6AhPL")
	require.NoError(t, err)
	proofs := proto.NewProofs()
	proofs.Proofs = []proto.B58Bytes{proof[:]}
	sender, err := crypto.NewPublicKeyFromBase58("HGT44HrsSSD5cjANV6wtWNB9VKS3y7hhoNXEDWB56Lu9")
	require.NoError(t, err)
	address, err := proto.NewAddressFromString("3MvQVj21fwPXbyXsrVDV2Sf639TcWTsaxmC")
	require.NoError(t, err)
	recipient := proto.NewRecipientFromAddress(address)
	arguments := proto.Arguments{}
	arguments.Append(&proto.IntegerArgument{Value: 92})
	arguments.Append(&proto.IntegerArgument{Value: 1000})
	arguments.Append(&proto.IntegerArgument{Value: 970})
	arguments.Append(&proto.IntegerArgument{Value: 6})
	arguments.Append(&proto.IntegerArgument{Value: 20})
	arguments.Append(&proto.IntegerArgument{Value: 4})
	call := proto.FunctionCall{
		Default:   false,
		Name:      "coxRossRubinsteinCall",
		Arguments: arguments,
	}
	tx := &proto.InvokeScriptWithProofs{
		Type:            proto.InvokeScriptTransaction,
		Version:         1,
		ID:              &txID,
		Proofs:          proofs,
		ChainID:         proto.TestNetScheme,
		SenderPK:        sender,
		ScriptRecipient: recipient,
		FunctionCall:    call,
		Payments:        proto.ScriptPayments{},
		FeeAsset:        proto.OptionalAsset{},
		Fee:             900000,
		Timestamp:       1578475562553,
	}
	gs := crypto.MustBytesFromBase58("AWH9QVEnmN6VjRyEfs93UtAiCkwrNJ2phKYe25KFNCz")
	gen, err := proto.NewAddressFromString("3MxTeL8dKLUGh9B1A2aaZxQ8BLL22bDdm6G")
	require.NoError(t, err)
	blockInfo := &proto.BlockInfo{
		Timestamp:           1567938316714,
		Height:              844761,
		BaseTarget:          1550,
		GenerationSignature: gs,
		Generator:           gen,
		GeneratorPublicKey:  sender,
	}

	env := &MockRideEnvironment{
		heightFunc: func() rideInt {
			return 1642207
		},
		schemeFunc: func() byte {
			return proto.TestNetScheme
		},
		blockFunc: func() rideObject {
			return blockInfoToObject(blockInfo)
		},
		stateFunc: func() types.SmartState {
			return &MockSmartState{
				AddingBlockHeightFunc: func() (uint64, error) {
					return 844761, nil
				},
				NewestAssetIsSponsoredFunc: func(assetID crypto.Digest) (bool, error) {
					return false, nil
				},
				NewestFullWavesBalanceFunc: func(account proto.Recipient) (*proto.FullWavesBalance, error) {
					return &proto.FullWavesBalance{Available: 5000000000}, nil
				},
			}
		},
		thisFunc: func() rideType {
			return rideAddress(address)
		},
		transactionFunc: func() rideObject {
			obj, err := transactionToObject(proto.TestNetScheme, tx)
			require.NoError(t, err)
			return obj
		},
	}

	code := "AAIDAAAAAAAAAAwIARIICgYBAQEBAQEAAAADAAAAAAZGQUNUT1IAAAAAAAX14QAAAAAADkZBQ1RPUkRFQ0lNQUxTAAAAAAAAAAAIAAAAAAFFAAAAAAAQM8TWAAAAAQAAAAFpAQAAABVjb3hSb3NzUnViaW5zdGVpbkNhbGwAAAAGAAAAAVQAAAABUwAAAAFLAAAAAXIAAAAFc2lnbWEAAAABbgQAAAAGZGVsdGFUCQAAawAAAAMFAAAAAVQFAAAABkZBQ1RPUgkAAGgAAAACAAAAAAAAAAFtBQAAAAFuBAAAAApzcXJ0RGVsdGFUCQAAbAAAAAYFAAAABmRlbHRhVAUAAAAORkFDVE9SREVDSU1BTFMAAAAAAAAAAAUAAAAAAAAAAAEFAAAADkZBQ1RPUkRFQ0lNQUxTBQAAAAZIQUxGVVAEAAAAAnVwCQAAbAAAAAYFAAAAAUUFAAAADkZBQ1RPUkRFQ0lNQUxTCQAAawAAAAMFAAAABXNpZ21hBQAAAApzcXJ0RGVsdGFUAAAAAAAAAABkBQAAAA5GQUNUT1JERUNJTUFMUwUAAAAORkFDVE9SREVDSU1BTFMFAAAABkhBTEZVUAQAAAAEZG93bgkAAGsAAAADAAAAAAAAAAABCQAAaAAAAAIFAAAABkZBQ1RPUgUAAAAGRkFDVE9SBQAAAAJ1cAQAAAACZGYJAABsAAAABgUAAAABRQUAAAAORkFDVE9SREVDSU1BTFMJAABrAAAAAwkBAAAAAS0AAAABBQAAAAFyBQAAAAZkZWx0YVQAAAAAAAAAAGQFAAAADkZBQ1RPUkRFQ0lNQUxTBQAAAA5GQUNUT1JERUNJTUFMUwUAAAAGSEFMRlVQBAAAAANwVXAJAABrAAAAAwkAAGUAAAACCQAAbAAAAAYFAAAAAUUFAAAADkZBQ1RPUkRFQ0lNQUxTCQAAawAAAAMFAAAAAXIFAAAABmRlbHRhVAAAAAAAAAAAZAUAAAAORkFDVE9SREVDSU1BTFMFAAAADkZBQ1RPUkRFQ0lNQUxTBQAAAAZIQUxGVVAFAAAABGRvd24FAAAABkZBQ1RPUgkAAGUAAAACBQAAAAJ1cAUAAAAEZG93bgQAAAAFcERvd24JAABlAAAAAgUAAAAGRkFDVE9SBQAAAANwVXAEAAAAE2ZpcnN0UHJvamVjdGVkUHJpY2UJAABoAAAAAgkAAGgAAAACBQAAAAFTCQAAbAAAAAYJAABrAAAAAwUAAAACdXAAAAAAAAAAAAEFAAAABkZBQ1RPUgUAAAAORkFDVE9SREVDSU1BTFMAAAAAAAAAAAQAAAAAAAAAAAAFAAAADkZBQ1RPUkRFQ0lNQUxTBQAAAAZIQUxGVVAJAABsAAAABgkAAGsAAAADBQAAAARkb3duAAAAAAAAAAABBQAAAAZGQUNUT1IFAAAADkZBQ1RPUkRFQ0lNQUxTAAAAAAAAAAAAAAAAAAAAAAAABQAAAA5GQUNUT1JERUNJTUFMUwUAAAAGSEFMRlVQCQEAAAAIV3JpdGVTZXQAAAABCQAETAAAAAIJAQAAAAlEYXRhRW50cnkAAAACAgAAAAZkZWx0YVQFAAAABmRlbHRhVAkABEwAAAACCQEAAAAJRGF0YUVudHJ5AAAAAgIAAAAKc3FydERlbHRhVAUAAAAKc3FydERlbHRhVAkABEwAAAACCQEAAAAJRGF0YUVudHJ5AAAAAgIAAAACdXAFAAAAAnVwCQAETAAAAAIJAQAAAAlEYXRhRW50cnkAAAACAgAAAARkb3duBQAAAARkb3duCQAETAAAAAIJAQAAAAlEYXRhRW50cnkAAAACAgAAAAJkZgUAAAACZGYJAARMAAAAAgkBAAAACURhdGFFbnRyeQAAAAICAAAAA3BVcAUAAAADcFVwCQAETAAAAAIJAQAAAAlEYXRhRW50cnkAAAACAgAAAAVwRG93bgUAAAAFcERvd24JAARMAAAAAgkBAAAACURhdGFFbnRyeQAAAAICAAAAE2ZpcnN0UHJvamVjdGVkUHJpY2UFAAAAE2ZpcnN0UHJvamVjdGVkUHJpY2UFAAAAA25pbAAAAAAPXGrE"
	src, err := base64.StdEncoding.DecodeString(code)
	require.NoError(t, err)

	tree, err := Parse(src)
	require.NoError(t, err)
	assert.NotNil(t, tree)

	res, err := CallFunction(env, tree, "coxRossRubinsteinCall", arguments)
	require.NoError(t, err)
	r, ok := res.(DAppResult)
	require.True(t, ok)
	require.True(t, r.res)

	sr, err := proto.NewScriptResult(r.actions, proto.ScriptErrorMessage{})
	require.NoError(t, err)

	expectedDataWrites := []*proto.DataEntryScriptAction{
		{Entry: &proto.IntegerDataEntry{Key: "deltaT", Value: 6301369}},
		{Entry: &proto.IntegerDataEntry{Key: "sqrtDeltaT", Value: 25102528}},
		{Entry: &proto.IntegerDataEntry{Key: "up", Value: 105148668}},
		{Entry: &proto.IntegerDataEntry{Key: "down", Value: 95103439}},
		{Entry: &proto.IntegerDataEntry{Key: "df", Value: 99622632}},
		{Entry: &proto.IntegerDataEntry{Key: "pUp", Value: 52516065}},
		{Entry: &proto.IntegerDataEntry{Key: "pDown", Value: 47483935}},
		{Entry: &proto.IntegerDataEntry{Key: "firstProjectedPrice", Value: 0}},
	}
	expectedResult := &proto.ScriptResult{
		DataEntries:  expectedDataWrites,
		Transfers:    make([]*proto.TransferScriptAction, 0),
		Issues:       make([]*proto.IssueScriptAction, 0),
		Reissues:     make([]*proto.ReissueScriptAction, 0),
		Burns:        make([]*proto.BurnScriptAction, 0),
		Sponsorships: make([]*proto.SponsorshipScriptAction, 0),
		Leases:       make([]*proto.LeaseScriptAction, 0),
		LeaseCancels: make([]*proto.LeaseCancelScriptAction, 0),
	}
	assert.Equal(t, expectedResult, sr)
}

func TestDAppWithInvalidAddress(t *testing.T) {
	txID, err := crypto.NewDigestFromBase58("HuonmGzdTvYFbD5q9pn32zo8zYJPyuSbnJBQJ6TtZXNd")
	require.NoError(t, err)
	proof, err := crypto.NewSignatureFromBase58("4FqjzEtyjhhutG2sczrsdwXcCAv8bBfRDyYAt67P6rVcnERd8fa9saMzegyfa5d5LvgXDCpLWV6oYREsu2VJKUCX")
	require.NoError(t, err)
	proofs := proto.NewProofs()
	proofs.Proofs = []proto.B58Bytes{proof[:]}
	sender, err := crypto.NewPublicKeyFromBase58("CneM2DD58Xtnnyee8sWDCafU1vPsoLhVgTvGJtPHaou6")
	require.NoError(t, err)
	address, err := proto.NewAddressFromString("3N5jpkcHiH5R36y9cYnoXhVHe4pxRkS3peF")
	require.NoError(t, err)
	recipient := proto.NewRecipientFromAddress(address)
	arguments := proto.Arguments{}
	call := proto.FunctionCall{
		Default:   false,
		Name:      "deposit",
		Arguments: arguments,
	}
	tx := &proto.InvokeScriptWithProofs{
		Type:            proto.InvokeScriptTransaction,
		Version:         1,
		ID:              &txID,
		Proofs:          proofs,
		ChainID:         proto.TestNetScheme,
		SenderPK:        sender,
		ScriptRecipient: recipient,
		FunctionCall:    call,
		Payments:        proto.ScriptPayments{proto.ScriptPayment{Amount: 100000000, Asset: proto.OptionalAsset{}}},
		FeeAsset:        proto.OptionalAsset{},
		Fee:             500000,
		Timestamp:       1583951694368,
	}
	gs := crypto.MustBytesFromBase58("AWH9QVEnmN6VjRyEfs93UtAiCkwrNJ2phKYe25KFNCz")
	gen, err := proto.NewAddressFromString("3MxTeL8dKLUGh9B1A2aaZxQ8BLL22bDdm6G")
	require.NoError(t, err)
	blockInfo := &proto.BlockInfo{
		Timestamp:           1567938316714,
		Height:              844761,
		BaseTarget:          1550,
		GenerationSignature: gs,
		Generator:           gen,
		GeneratorPublicKey:  sender,
	}

	env := &MockRideEnvironment{
		heightFunc: func() rideInt {
			return 844761
		},
		schemeFunc: func() byte {
			return proto.TestNetScheme
		},
		blockFunc: func() rideObject {
			return blockInfoToObject(blockInfo)
		},
		stateFunc: func() types.SmartState {
			return &MockSmartState{
				AddingBlockHeightFunc: func() (uint64, error) {
					return 844761, nil
				},
				NewestAssetIsSponsoredFunc: func(assetID crypto.Digest) (bool, error) {
					return false, nil
				},
				NewestFullWavesBalanceFunc: func(account proto.Recipient) (*proto.FullWavesBalance, error) {
					return &proto.FullWavesBalance{Available: 5000000000}, nil
				},
				RetrieveNewestIntegerEntryFunc: func(account proto.Recipient, key string) (*proto.IntegerDataEntry, error) {
					switch key {
					case "3MwT5r4YSyG4QAiqi8VNZkL9eP9e354DXfE_waves":
						return &proto.IntegerDataEntry{Key: "3MwT5r4YSyG4QAiqi8VNZkL9eP9e354DXfE_waves", Value: 6012000}, nil
					default:
						return nil, errors.New("fail")
					}
				},
			}
		},
		thisFunc: func() rideType {
			return rideAddress(address)
		},
		transactionFunc: func() rideObject {
			obj, err := transactionToObject(proto.TestNetScheme, tx)
			require.NoError(t, err)
			return obj
		},
		invocationFunc: func() rideObject {
			obj, err := invocationToObject(3, proto.TestNetScheme, tx)
			require.NoError(t, err)
			return obj
		},
	}

	code := "AAIDAAAAAAAAAA0IARIAEgASABIDCgEBAAAABQAAAAAGRVVDb2luAQAAACDJofoUphCC2vgdQrn0R0tQm4QOreBLRVolNScltI/WUQAAAAAGVVNDb2luAQAAACCWpimiLpI8FZFaHXIW3ZwI74bEgcPecoAv5ODcRcQ7/QAAAAAOb3duZXJQdWJsaWNLZXkBAAAAIIR0OzhzTJc1ozXjp3CfISpQxO2vbrCrTGSiFABFRe8mAAAAAA1PcmFjbGVBZGRyZXNzCQEAAAAHQWRkcmVzcwAAAAEJAAGbAAAAAQIAAAAjM05BY29lV2RVVFduOGNzWEpQRzQ3djFGanRqY2ZxeGI1dHUBAAAADmdldE51bWJlckJ5S2V5AAAAAQAAAANrZXkEAAAAByRtYXRjaDAJAAQaAAAAAgUAAAANT3JhY2xlQWRkcmVzcwUAAAADa2V5AwkAAAEAAAACBQAAAAckbWF0Y2gwAgAAAANJbnQEAAAAAWEFAAAAByRtYXRjaDAFAAAAAWEAAAAAAAAAAAAAAAAEAAAAAWkBAAAAB2RlcG9zaXQAAAAABAAAAANwbXQJAQAAAAdleHRyYWN0AAAAAQgFAAAAAWkAAAAHcGF5bWVudAMJAQAAAAlpc0RlZmluZWQAAAABCAUAAAADcG10AAAAB2Fzc2V0SWQDCQAAAAAAAAIIBQAAAANwbXQAAAAHYXNzZXRJZAUAAAAGVVNDb2luBAAAAApjdXJyZW50S2V5CQACWAAAAAEICAUAAAABaQAAAAZjYWxsZXIAAAAFYnl0ZXMEAAAADWN1cnJlbnRBbW91bnQEAAAAByRtYXRjaDAJAAQaAAAAAgUAAAAEdGhpcwkAASwAAAACBQAAAApjdXJyZW50S2V5AgAAAAdfdXNjb2luAwkAAAEAAAACBQAAAAckbWF0Y2gwAgAAAANJbnQEAAAAAWEFAAAAByRtYXRjaDAFAAAAAWEAAAAAAAAAAAAEAAAABHJhdGUJAQAAAA5nZXROdW1iZXJCeUtleQAAAAECAAAAC3dhdmVzX3VzZF8yBAAAAA10cmFzZmVyQW1vdW50CQAAaAAAAAIIBQAAAANwbXQAAAAGYW1vdW50AAAAAAAAAABkBAAAAAluZXdBbW91bnQJAABkAAAAAgUAAAANY3VycmVudEFtb3VudAgFAAAAA3BtdAAAAAZhbW91bnQJAQAAAAxTY3JpcHRSZXN1bHQAAAACCQEAAAAIV3JpdGVTZXQAAAABCQAETAAAAAIJAQAAAAlEYXRhRW50cnkAAAACCQABLAAAAAIFAAAACmN1cnJlbnRLZXkCAAAAB191c2NvaW4FAAAACW5ld0Ftb3VudAUAAAADbmlsCQEAAAALVHJhbnNmZXJTZXQAAAABCQAETAAAAAIJAQAAAA5TY3JpcHRUcmFuc2ZlcgAAAAMIBQAAAAFpAAAABmNhbGxlcgUAAAANdHJhc2ZlckFtb3VudAUAAAAGRVVDb2luBQAAAANuaWwJAAACAAAAAQIAAAAiY2FuIGhvZGwgVVNDb2luIG9ubHkgYXQgdGhlIG1vbWVudAQAAAAKY3VycmVudEtleQkAAlgAAAABCAgFAAAAAWkAAAAGY2FsbGVyAAAABWJ5dGVzBAAAAA1jdXJyZW50QW1vdW50BAAAAAckbWF0Y2gwCQAEGgAAAAIFAAAABHRoaXMJAAEsAAAAAgUAAAAKY3VycmVudEtleQIAAAAGX3dhdmVzAwkAAAEAAAACBQAAAAckbWF0Y2gwAgAAAANJbnQEAAAAAWEFAAAAByRtYXRjaDAFAAAAAWEAAAAAAAAAAAAEAAAABHJhdGUJAQAAAA5nZXROdW1iZXJCeUtleQAAAAECAAAAC3dhdmVzX3VzZF8yBAAAAA10cmFzZmVyQW1vdW50CQAAaQAAAAIJAABoAAAAAggFAAAAA3BtdAAAAAZhbW91bnQFAAAABHJhdGUAAAAAAAAAAGQEAAAACW5ld0Ftb3VudAkAAGQAAAACBQAAAA1jdXJyZW50QW1vdW50CQAAaQAAAAIIBQAAAANwbXQAAAAGYW1vdW50AAAAAAAAAABkCQEAAAAMU2NyaXB0UmVzdWx0AAAAAgkBAAAACFdyaXRlU2V0AAAAAQkABEwAAAACCQEAAAAJRGF0YUVudHJ5AAAAAgkAASwAAAACBQAAAApjdXJyZW50S2V5AgAAAAZfd2F2ZXMFAAAACW5ld0Ftb3VudAUAAAADbmlsCQEAAAALVHJhbnNmZXJTZXQAAAABCQAETAAAAAIJAQAAAA5TY3JpcHRUcmFuc2ZlcgAAAAMIBQAAAAFpAAAABmNhbGxlcgUAAAANdHJhc2ZlckFtb3VudAUAAAAGRVVDb2luBQAAAANuaWwAAAABaQEAAAAOd2l0aGRyYXdVU0NvaW4AAAAABAAAAANwbXQJAQAAAAdleHRyYWN0AAAAAQgFAAAAAWkAAAAHcGF5bWVudAMJAQAAAAlpc0RlZmluZWQAAAABCAUAAAADcG10AAAAB2Fzc2V0SWQDCQAAAAAAAAIIBQAAAANwbXQAAAAHYXNzZXRJZAUAAAAGRVVDb2luBAAAAApjdXJyZW50S2V5CQACWAAAAAEICAUAAAABaQAAAAZjYWxsZXIAAAAFYnl0ZXMEAAAADWN1cnJlbnRBbW91bnQEAAAAByRtYXRjaDAJAAQaAAAAAgUAAAAEdGhpcwkAASwAAAACBQAAAApjdXJyZW50S2V5AgAAAAdfdXNjb2luAwkAAAEAAAACBQAAAAckbWF0Y2gwAgAAAANJbnQEAAAAAWEFAAAAByRtYXRjaDAFAAAAAWEAAAAAAAAAAAAEAAAABHJhdGUJAQAAAA5nZXROdW1iZXJCeUtleQAAAAECAAAAC3dhdmVzX3VzZF8yBAAAAA10cmFzZmVyQW1vdW50CQAAaQAAAAIIBQAAAANwbXQAAAAGYW1vdW50AAAAAAAAAABkBAAAAAluZXdBbW91bnQJAABlAAAAAgUAAAANY3VycmVudEFtb3VudAUAAAANdHJhc2ZlckFtb3VudAMJAABmAAAAAgAAAAAAAAAAAAgFAAAAA3BtdAAAAAZhbW91bnQJAAACAAAAAQIAAAAeQ2FuJ3Qgd2l0aGRyYXcgbmVnYXRpdmUgYW1vdW50AwkAAGYAAAACAAAAAAAAAAAABQAAAAluZXdBbW91bnQJAAACAAAAAQIAAAAbTm90IGVub3VnaCBVU0NvaW4gRGVwb3NpdGVkCQEAAAAMU2NyaXB0UmVzdWx0AAAAAgkBAAAACFdyaXRlU2V0AAAAAQkABEwAAAACCQEAAAAJRGF0YUVudHJ5AAAAAgkAASwAAAACBQAAAApjdXJyZW50S2V5AgAAAAdfdXNjb2luBQAAAAluZXdBbW91bnQFAAAAA25pbAkBAAAAC1RyYW5zZmVyU2V0AAAAAQkABEwAAAACCQEAAAAOU2NyaXB0VHJhbnNmZXIAAAADCAUAAAABaQAAAAZjYWxsZXIFAAAADXRyYXNmZXJBbW91bnQFAAAABlVTQ29pbgUAAAADbmlsCQAAAgAAAAECAAAAIVlvdSBDYW4gV2l0aGRyYXcgd2l0aCBFVUNvaW4gb25seQkAAAIAAAABAgAAACFZb3UgQ2FuIFdpdGhkcmF3IHdpdGggRVVDb2luIG9ubHkAAAABaQEAAAANd2l0aGRyYXdXYXZlcwAAAAAEAAAAA3BtdAkBAAAAB2V4dHJhY3QAAAABCAUAAAABaQAAAAdwYXltZW50AwkBAAAACWlzRGVmaW5lZAAAAAEIBQAAAANwbXQAAAAHYXNzZXRJZAMJAAAAAAAAAggFAAAAA3BtdAAAAAdhc3NldElkBQAAAAZFVUNvaW4EAAAACmN1cnJlbnRLZXkJAAJYAAAAAQgIBQAAAAFpAAAABmNhbGxlcgAAAAVieXRlcwQAAAANY3VycmVudEFtb3VudAQAAAAHJG1hdGNoMAkABBoAAAACBQAAAAR0aGlzCQABLAAAAAIFAAAACmN1cnJlbnRLZXkCAAAABl93YXZlcwMJAAABAAAAAgUAAAAHJG1hdGNoMAIAAAADSW50BAAAAAFhBQAAAAckbWF0Y2gwBQAAAAFhAAAAAAAAAAAABAAAAARyYXRlCQEAAAAOZ2V0TnVtYmVyQnlLZXkAAAABAgAAAAt3YXZlc191c2RfMgQAAAANdHJhc2ZlckFtb3VudAkAAGgAAAACCQAAaQAAAAIIBQAAAANwbXQAAAAGYW1vdW50BQAAAARyYXRlAAAAAAAAAABkBAAAAAluZXdBbW91bnQJAABlAAAAAgUAAAANY3VycmVudEFtb3VudAUAAAANdHJhc2ZlckFtb3VudAMJAABmAAAAAgAAAAAAAAAAAAgFAAAAA3BtdAAAAAZhbW91bnQJAAACAAAAAQIAAAAeQ2FuJ3Qgd2l0aGRyYXcgbmVnYXRpdmUgYW1vdW50AwkAAGYAAAACAAAAAAAAAAAABQAAAAluZXdBbW91bnQJAAACAAAAAQIAAAAaTm90IGVub3VnaCBXYXZlcyBEZXBvc2l0ZWQJAQAAAAxTY3JpcHRSZXN1bHQAAAACCQEAAAAIV3JpdGVTZXQAAAABCQAETAAAAAIJAQAAAAlEYXRhRW50cnkAAAACCQABLAAAAAIFAAAACmN1cnJlbnRLZXkCAAAABl93YXZlcwUAAAAJbmV3QW1vdW50BQAAAANuaWwJAQAAAAtUcmFuc2ZlclNldAAAAAEJAARMAAAAAgkBAAAADlNjcmlwdFRyYW5zZmVyAAAAAwgFAAAAAWkAAAAGY2FsbGVyBQAAAA10cmFzZmVyQW1vdW50BQAAAAR1bml0BQAAAANuaWwJAAACAAAAAQIAAAAhWW91IENhbiBXaXRoZHJhdyB3aXRoIEVVQ29pbiBvbmx5CQAAAgAAAAECAAAAIVlvdSBDYW4gV2l0aGRyYXcgd2l0aCBFVUNvaW4gb25seQAAAAFpAQAAAAlnZXRGYXVjZXQAAAABAAAABmFtb3VudAQAAAAKY3VycmVudEtleQkAAlgAAAABCAgFAAAAAWkAAAAGY2FsbGVyAAAABWJ5dGVzBAAAAA1jdXJyZW50QW1vdW50BAAAAAckbWF0Y2gwCQAEGgAAAAIFAAAABHRoaXMJAAEsAAAAAgUAAAAKY3VycmVudEtleQIAAAAHX2ZhdWNldAMJAAABAAAAAgUAAAAHJG1hdGNoMAIAAAADSW50BAAAAAFhBQAAAAckbWF0Y2gwBQAAAAFhAAAAAAAAAAAAAwkAAGYAAAACAAAAAAAAAAAABQAAAAZhbW91bnQJAAACAAAAAQIAAAAeQ2FuJ3Qgd2l0aGRyYXcgbmVnYXRpdmUgYW1vdW50AwkAAGYAAAACBQAAAA1jdXJyZW50QW1vdW50AAAAAAAAAAAACQAAAgAAAAECAAAAFEZhdWNldCBhbHJlYWR5IHRha2VuCQEAAAAMU2NyaXB0UmVzdWx0AAAAAgkBAAAACFdyaXRlU2V0AAAAAQkABEwAAAACCQEAAAAJRGF0YUVudHJ5AAAAAgkAASwAAAACBQAAAApjdXJyZW50S2V5AgAAAAdfZmF1Y2V0BQAAAAZhbW91bnQFAAAAA25pbAkBAAAAC1RyYW5zZmVyU2V0AAAAAQkABEwAAAACCQEAAAAOU2NyaXB0VHJhbnNmZXIAAAADCAUAAAABaQAAAAZjYWxsZXIFAAAABmFtb3VudAUAAAAGRVVDb2luBQAAAANuaWwAAAABAAAAAnR4AQAAAAZ2ZXJpZnkAAAAABAAAAAckbWF0Y2gwBQAAAAJ0eAMJAAABAAAAAgUAAAAHJG1hdGNoMAIAAAAUU2V0U2NyaXB0VHJhbnNhY3Rpb24EAAAAAWQFAAAAByRtYXRjaDAJAAH0AAAAAwgFAAAAAnR4AAAACWJvZHlCeXRlcwkAAZEAAAACCAUAAAACdHgAAAAGcHJvb2ZzAAAAAAAAAAAABQAAAA5vd25lclB1YmxpY0tleQMJAAABAAAAAgUAAAAHJG1hdGNoMAIAAAAPRGF0YVRyYW5zYWN0aW9uBAAAAAFkBQAAAAckbWF0Y2gwBgflnzQl"
	src, err := base64.StdEncoding.DecodeString(code)
	require.NoError(t, err)
	tree, err := Parse(src)
	require.NoError(t, err)
	assert.NotNil(t, tree)
	res, err := CallFunction(env, tree, "deposit", arguments)
	require.NoError(t, err)
	r, ok := res.(DAppResult)
	require.True(t, ok)
	require.True(t, r.res)

	sr, err := proto.NewScriptResult(r.actions, proto.ScriptErrorMessage{})
	require.NoError(t, err)

	expectedDataWrites := []*proto.DataEntryScriptAction{
		{Entry: &proto.IntegerDataEntry{Key: "3MwT5r4YSyG4QAiqi8VNZkL9eP9e354DXfE_waves", Value: 7012000}},
	}
	a, err := proto.NewAddressFromString("3MwT5r4YSyG4QAiqi8VNZkL9eP9e354DXfE")
	require.NoError(t, err)
	asset, err := proto.NewOptionalAssetFromString("Ea6CdDfumo8ZFecxUSWKAjZpQXmkRC79WB4ktu3KffPn")
	require.NoError(t, err)
	expectedTransfers := []*proto.TransferScriptAction{
		{Recipient: proto.NewRecipientFromAddress(a), Amount: 0, Asset: *asset},
	}
	expectedResult := &proto.ScriptResult{
		DataEntries:  expectedDataWrites,
		Transfers:    expectedTransfers,
		Issues:       make([]*proto.IssueScriptAction, 0),
		Reissues:     make([]*proto.ReissueScriptAction, 0),
		Burns:        make([]*proto.BurnScriptAction, 0),
		Sponsorships: make([]*proto.SponsorshipScriptAction, 0),
		Leases:       make([]*proto.LeaseScriptAction, 0),
		LeaseCancels: make([]*proto.LeaseCancelScriptAction, 0),
	}
	assert.Equal(t, expectedResult, sr)
}

func Test8Ball(t *testing.T) {
	txID, err := crypto.NewDigestFromBase58("6zUFtrHoWpzVoGcW1eqxQptoYpv3WSMDFjwpU7CtdgDn")
	require.NoError(t, err)
	proof, err := crypto.NewSignatureFromBase58("4x5AEuTj5yhaJQrE8YXUKg9Bc2n5GtdfG7bbrhXqB6wro9AcAtQH4ZgDFMawp5jLVcp3yesJxQ53ALVZTZjkeaWY")
	require.NoError(t, err)
	proofs := proto.NewProofs()
	proofs.Proofs = []proto.B58Bytes{proof[:]}
	sender, err := crypto.NewPublicKeyFromBase58("4KxkQHV5VP5a5tm5ETSEj78r9JfLUPFqZFmnQz1q878Y")
	require.NoError(t, err)
	address, err := proto.NewAddressFromString("3N27HUMt4ddx2X7foQwZRmpFzg5PSzLrUgU")
	require.NoError(t, err)
	recipient := proto.NewRecipientFromAddress(address)
	arguments := proto.Arguments{}
	arguments.Append(&proto.StringArgument{Value: "What is my purpose?"})
	call := proto.FunctionCall{
		Default:   false,
		Name:      "tellme",
		Arguments: arguments,
	}
	tx := &proto.InvokeScriptWithProofs{
		Type:            proto.InvokeScriptTransaction,
		Version:         1,
		ID:              &txID,
		Proofs:          proofs,
		ChainID:         proto.TestNetScheme,
		SenderPK:        sender,
		ScriptRecipient: recipient,
		FunctionCall:    call,
		Payments:        proto.ScriptPayments{},
		FeeAsset:        proto.OptionalAsset{},
		Fee:             500000,
		Timestamp:       1577191068093,
	}
	gs := crypto.MustBytesFromBase58("AWH9QVEnmN6VjRyEfs93UtAiCkwrNJ2phKYe25KFNCz")
	gen, err := proto.NewAddressFromString("3MxTeL8dKLUGh9B1A2aaZxQ8BLL22bDdm6G")
	require.NoError(t, err)
	blockInfo := &proto.BlockInfo{
		Timestamp:           1567938316714,
		Height:              844761,
		BaseTarget:          1550,
		GenerationSignature: gs,
		Generator:           gen,
		GeneratorPublicKey:  sender,
	}
	env := &MockRideEnvironment{
		heightFunc: func() rideInt {
			return 844761
		},
		schemeFunc: func() byte {
			return proto.TestNetScheme
		},
		blockFunc: func() rideObject {
			return blockInfoToObject(blockInfo)
		},
		stateFunc: func() types.SmartState {
			return &MockSmartState{
				AddingBlockHeightFunc: func() (uint64, error) {
					return 844761, nil
				},
				NewestAssetIsSponsoredFunc: func(assetID crypto.Digest) (bool, error) {
					return false, nil
				},
				NewestFullWavesBalanceFunc: func(account proto.Recipient) (*proto.FullWavesBalance, error) {
					return &proto.FullWavesBalance{Available: 5000000000}, nil
				},
				RetrieveNewestStringEntryFunc: func(account proto.Recipient, key string) (*proto.StringDataEntry, error) {
					switch key {
					case "3Mz67eGY4aNdBHJtgbRPVde3KwAeN3ULLHG_q":
						return &proto.StringDataEntry{Key: "3Mz67eGY4aNdBHJtgbRPVde3KwAeN3ULLHG_q", Value: "What is my purpose?"}, nil
					case "3Mz67eGY4aNdBHJtgbRPVde3KwAeN3ULLHG_a":
						return &proto.StringDataEntry{Key: "3Mz67eGY4aNdBHJtgbRPVde3KwAeN3ULLHG_a", Value: "You may rely on it."}, nil
					default:
						return nil, errors.New("fail")
					}
				},
			}
		},
		thisFunc: func() rideType {
			return rideAddress(address)
		},
		transactionFunc: func() rideObject {
			obj, err := transactionToObject(proto.TestNetScheme, tx)
			require.NoError(t, err)
			return obj
		},
		invocationFunc: func() rideObject {
			obj, err := invocationToObject(3, proto.TestNetScheme, tx)
			require.NoError(t, err)
			return obj
		},
		checkMessageLengthFunc: v3check,
	}

	code := "AAIDAAAAAAAAAAAAAAAEAAAAAAxhbnN3ZXJzQ291bnQAAAAAAAAAABQAAAAAB2Fuc3dlcnMJAARMAAAAAgIAAAAOSXQgaXMgY2VydGFpbi4JAARMAAAAAgIAAAATSXQgaXMgZGVjaWRlZGx5IHNvLgkABEwAAAACAgAAABBXaXRob3V0IGEgZG91YnQuCQAETAAAAAICAAAAEVllcyAtIGRlZmluaXRlbHkuCQAETAAAAAICAAAAE1lvdSBtYXkgcmVseSBvbiBpdC4JAARMAAAAAgIAAAARQXMgSSBzZWUgaXQsIHllcy4JAARMAAAAAgIAAAAMTW9zdCBsaWtlbHkuCQAETAAAAAICAAAADU91dGxvb2sgZ29vZC4JAARMAAAAAgIAAAAEWWVzLgkABEwAAAACAgAAABNTaWducyBwb2ludCB0byB5ZXMuCQAETAAAAAICAAAAFlJlcGx5IGhhenksIHRyeSBhZ2Fpbi4JAARMAAAAAgIAAAAQQXNrIGFnYWluIGxhdGVyLgkABEwAAAACAgAAABhCZXR0ZXIgbm90IHRlbGwgeW91IG5vdy4JAARMAAAAAgIAAAATQ2Fubm90IHByZWRpY3Qgbm93LgkABEwAAAACAgAAABpDb25jZW50cmF0ZSBhbmQgYXNrIGFnYWluLgkABEwAAAACAgAAABJEb24ndCBjb3VudCBvbiBpdC4JAARMAAAAAgIAAAAPTXkgcmVwbHkgaXMgbm8uCQAETAAAAAICAAAAEk15IHNvdXJjZXMgc2F5IG5vLgkABEwAAAACAgAAABRPdXRsb29rIG5vdCBzbyBnb29kLgkABEwAAAACAgAAAA5WZXJ5IGRvdWJ0ZnVsLgUAAAADbmlsAQAAAAlnZXRBbnN3ZXIAAAACAAAACHF1ZXN0aW9uAAAADnByZXZpb3VzQW5zd2VyBAAAAARoYXNoCQAB9wAAAAEJAAGbAAAAAQkAASwAAAACBQAAAAhxdWVzdGlvbgUAAAAOcHJldmlvdXNBbnN3ZXIEAAAABWluZGV4CQAEsQAAAAEFAAAABGhhc2gJAAGRAAAAAgUAAAAHYW5zd2VycwkAAGoAAAACBQAAAAVpbmRleAUAAAAMYW5zd2Vyc0NvdW50AQAAABFnZXRQcmV2aW91c0Fuc3dlcgAAAAEAAAAHYWRkcmVzcwQAAAAHJG1hdGNoMAkABB0AAAACBQAAAAR0aGlzCQABLAAAAAIFAAAAB2FkZHJlc3MCAAAAAl9hAwkAAAEAAAACBQAAAAckbWF0Y2gwAgAAAAZTdHJpbmcEAAAAAWEFAAAAByRtYXRjaDAFAAAAAWEFAAAAB2FkZHJlc3MAAAABAAAAAWkBAAAABnRlbGxtZQAAAAEAAAAIcXVlc3Rpb24EAAAADWNhbGxlckFkZHJlc3MJAAJYAAAAAQgIBQAAAAFpAAAABmNhbGxlcgAAAAVieXRlcwQAAAAGYW5zd2VyCQEAAAAJZ2V0QW5zd2VyAAAAAgUAAAAIcXVlc3Rpb24JAQAAABFnZXRQcmV2aW91c0Fuc3dlcgAAAAEFAAAADWNhbGxlckFkZHJlc3MJAQAAAAhXcml0ZVNldAAAAAEJAARMAAAAAgkBAAAACURhdGFFbnRyeQAAAAIJAAEsAAAAAgUAAAANY2FsbGVyQWRkcmVzcwIAAAACX3EFAAAACHF1ZXN0aW9uCQAETAAAAAIJAQAAAAlEYXRhRW50cnkAAAACCQABLAAAAAIFAAAADWNhbGxlckFkZHJlc3MCAAAAAl9hBQAAAAZhbnN3ZXIFAAAAA25pbAAAAACOjDZR"
	src, err := base64.StdEncoding.DecodeString(code)
	require.NoError(t, err)
	tree, err := Parse(src)
	require.NoError(t, err)
	assert.NotNil(t, tree)
	res, err := CallFunction(env, tree, "tellme", arguments)
	require.NoError(t, err)
	r, ok := res.(DAppResult)
	require.True(t, ok)
	require.True(t, r.res)

	sr, err := proto.NewScriptResult(r.actions, proto.ScriptErrorMessage{})
	require.NoError(t, err)

	expectedDataWrites := []*proto.DataEntryScriptAction{
		{Entry: &proto.StringDataEntry{Key: "3Mz67eGY4aNdBHJtgbRPVde3KwAeN3ULLHG_q", Value: "What is my purpose?"}},
		{Entry: &proto.StringDataEntry{Key: "3Mz67eGY4aNdBHJtgbRPVde3KwAeN3ULLHG_a", Value: "Yes - definitely."}},
	}
	expectedResult := &proto.ScriptResult{
		DataEntries:  expectedDataWrites,
		Transfers:    make([]*proto.TransferScriptAction, 0),
		Issues:       make([]*proto.IssueScriptAction, 0),
		Reissues:     make([]*proto.ReissueScriptAction, 0),
		Burns:        make([]*proto.BurnScriptAction, 0),
		Sponsorships: make([]*proto.SponsorshipScriptAction, 0),
		Leases:       make([]*proto.LeaseScriptAction, 0),
		LeaseCancels: make([]*proto.LeaseCancelScriptAction, 0),
	}
	assert.Equal(t, expectedResult, sr)
}

func TestIntegerEntry(t *testing.T) {
	txID, err := crypto.NewDigestFromBase58("AjSkRGMhckj4bhwtLPyeSTeDY6unoDwjs736t2bNvV3D")
	require.NoError(t, err)
	proof, err := crypto.NewSignatureFromBase58("2g1hQJKw1Mzc7Qpw8WzzheDibi34JWATTsV1m39GPGJc1oz1DH82RRFnHkp1QEMg7ccH3K71YFLuK1GrHrrnfEjJ")
	require.NoError(t, err)
	proofs := proto.NewProofs()
	proofs.Proofs = []proto.B58Bytes{proof[:]}
	sender, err := crypto.NewPublicKeyFromBase58("Ccebak7uPmCpdNGrVTxENghcrCLF7m9MXGA2BbMDknoW")
	require.NoError(t, err)
	address, err := proto.NewAddressFromString("3MouSkYhyvLXkn9wYRcqHUrhcDgNipSGFQN")
	require.NoError(t, err)
	recipient := proto.NewRecipientFromAddress(address)
	arguments := proto.Arguments{}
	arguments.Append(&proto.IntegerArgument{Value: 1})
	arguments.Append(&proto.StringArgument{Value: "Hi!!! hello!"})
	call := proto.FunctionCall{
		Default:   false,
		Name:      "call",
		Arguments: arguments,
	}
	tx := &proto.InvokeScriptWithProofs{
		Type:            proto.InvokeScriptTransaction,
		Version:         1,
		ID:              &txID,
		Proofs:          proofs,
		ChainID:         proto.StageNetScheme,
		SenderPK:        sender,
		ScriptRecipient: recipient,
		FunctionCall:    call,
		Payments:        proto.ScriptPayments{},
		FeeAsset:        proto.OptionalAsset{},
		Fee:             500000,
		Timestamp:       1588047474869,
	}
	gs := crypto.MustBytesFromBase58("AWH9QVEnmN6VjRyEfs93UtAiCkwrNJ2phKYe25KFNCz")
	gen, err := proto.NewAddressFromString("3MxTeL8dKLUGh9B1A2aaZxQ8BLL22bDdm6G")
	require.NoError(t, err)
	blockInfo := &proto.BlockInfo{
		Timestamp:           1567938316714,
		Height:              844761,
		BaseTarget:          1550,
		GenerationSignature: gs,
		Generator:           gen,
		GeneratorPublicKey:  sender,
	}
	env := &MockRideEnvironment{
		heightFunc: func() rideInt {
			return 844761
		},
		schemeFunc: func() byte {
			return proto.StageNetScheme
		},
		blockFunc: func() rideObject {
			return blockInfoToObject(blockInfo)
		},
		stateFunc: func() types.SmartState {
			return &MockSmartState{
				AddingBlockHeightFunc: func() (uint64, error) {
					return 386529, nil
				},
				NewestAssetIsSponsoredFunc: func(assetID crypto.Digest) (bool, error) {
					return false, nil
				},
				NewestFullWavesBalanceFunc: func(account proto.Recipient) (*proto.FullWavesBalance, error) {
					return &proto.FullWavesBalance{Available: 5000000000}, nil
				},
			}
		},
		thisFunc: func() rideType {
			return rideAddress(address)
		},
		transactionFunc: func() rideObject {
			obj, err := transactionToObject(proto.StageNetScheme, tx)
			require.NoError(t, err)
			return obj
		},
	}

	code := "AAIEAAAAAAAAAAgIAhIECgIIAQAAAAAAAAABAAAAAWkBAAAABGNhbGwAAAACAAAAA25vbQAAAANhZ2UEAAAADG93bmVyQWRkcmVzcwkABCUAAAABCAUAAAABaQAAAAZjYWxsZXIJAARMAAAAAgkBAAAADEludGVnZXJFbnRyeQAAAAIJAAEsAAAAAgUAAAAMb3duZXJBZGRyZXNzAgAAAARfYWdlBQAAAANhZ2UJAARMAAAAAgkBAAAAC1N0cmluZ0VudHJ5AAAAAgkAASwAAAACBQAAAAxvd25lckFkZHJlc3MCAAAABF9ub20FAAAAA25vbQUAAAADbmlsAAAAAHNCMbc="
	src, err := base64.StdEncoding.DecodeString(code)
	require.NoError(t, err)
	tree, err := Parse(src)
	require.NoError(t, err)
	assert.NotNil(t, tree)
	_, err = CallFunction(env, tree, "tellme", arguments)
	assert.Error(t, err)
}

func TestAssetInfoV3V4(t *testing.T) {
	pk, err := crypto.NewPublicKeyFromBase58("Ccebak7uPmCpdNGrVTxENghcrCLF7m9MXGA2BbMDknoW")
	require.NoError(t, err)
	issuer, err := proto.NewAddressFromPublicKey(proto.TestNetScheme, pk)
	require.NoError(t, err)
	assetID1, err := crypto.NewDigestFromBase58("4njdbzZQNBSPgU2WWPfcKEnUbFvSKTHQBRdGk2mJJ9ye")
	require.NoError(t, err)
	info := proto.AssetInfo{
		ID:              assetID1,
		Quantity:        1000,
		Decimals:        0,
		Issuer:          issuer,
		IssuerPublicKey: pk,
		Reissuable:      false,
		Scripted:        false,
		Sponsored:       false,
	}
	env := &MockRideEnvironment{
		schemeFunc: func() byte {
			return proto.TestNetScheme
		},
		stateFunc: func() types.SmartState {
			return &MockSmartState{
				NewestAccountBalanceFunc: func(account proto.Recipient, asset []byte) (uint64, error) {
					return 1000, nil
				},
				NewestAssetInfoFunc: func(assetID crypto.Digest) (*proto.AssetInfo, error) {
					return &info, nil
				},
				NewestAssetIsSponsoredFunc: func(assetID crypto.Digest) (bool, error) {
					return false, nil
				},
				NewestFullAssetInfoFunc: func(assetID crypto.Digest) (*proto.FullAssetInfo, error) {
					return &proto.FullAssetInfo{
						AssetInfo:   info,
						Name:        "ASSET1",
						Description: "DESCRIPTION1",
					}, nil
				},
			}
		},
	}

	codeV3 := "AwQAAAACYWkJAQAAAAdleHRyYWN0AAAAAQkAA+wAAAABAQAAACA4SmZ7I8ecZ8q8rkkn9snzZVVjpJyyIfolCl2dP60I7QkAAAAAAAACCAUAAAACYWkAAAACaWQBAAAAIDhKZnsjx5xnyryuSSf2yfNlVWOknLIh+iUKXZ0/rQjthFBV8Q=="
	srcV3, err := base64.StdEncoding.DecodeString(codeV3)
	require.NoError(t, err)

	treeV3, err := Parse(srcV3)
	require.NoError(t, err)
	assert.NotNil(t, treeV3)

	res, err := CallVerifier(env, treeV3)
	require.NoError(t, err)
	r, ok := res.(ScriptResult)
	require.True(t, ok)
	assert.True(t, r.Result())

	/*
		{-# STDLIB_VERSION 4 #-}
		{-# CONTENT_TYPE EXPRESSION #-}
		{-# SCRIPT_TYPE ACCOUNT #-}
		let ai =  value(assetInfo(base58'4njdbzZQNBSPgU2WWPfcKEnUbFvSKTHQBRdGk2mJJ9ye'))
		ai.name == "ASSET1" && ai.description == "DESCRIPTION1"
	*/
	codeV4 := "BAQAAAACYWkJAQAAAAV2YWx1ZQAAAAEJAAPsAAAAAQEAAAAgOEpmeyPHnGfKvK5JJ/bJ82VVY6ScsiH6JQpdnT+tCO0DCQAAAAAAAAIIBQAAAAJhaQAAAARuYW1lAgAAAAZBU1NFVDEJAAAAAAAAAggFAAAAAmFpAAAAC2Rlc2NyaXB0aW9uAgAAAAxERVNDUklQVElPTjEHchuBRQ=="
	srcV4, err := base64.StdEncoding.DecodeString(codeV4)
	require.NoError(t, err)

	treeV4, err := Parse(srcV4)
	require.NoError(t, err)
	assert.NotNil(t, treeV3)

	res, err = CallVerifier(env, treeV4)
	require.NoError(t, err)
	r, ok = res.(ScriptResult)
	require.True(t, ok)
	assert.True(t, r.Result())
}

func TestJSONParsing(t *testing.T) {
	code := "AwoBAAAADmdldFZhbHVlU3RyaW5nAAAAAQAAAARqc29uCQABLwAAAAIJAAEwAAAAAgUAAAAEanNvbgAAAAAAAAAAAQkBAAAABXZhbHVlAAAAAQkABLMAAAACCQABMAAAAAIFAAAABGpzb24AAAAAAAAAAAECAAAAASIKAQAAAAhnZXRWYWx1ZQAAAAIAAAAEanNvbgAAAANrZXkEAAAACGtleUluZGV4CQEAAAAFdmFsdWUAAAABCQAEswAAAAIFAAAABGpzb24JAAEsAAAAAgkAASwAAAACAgAAAAEiBQAAAANrZXkCAAAAAiI6BAAAAARkYXRhCQABMAAAAAIFAAAABGpzb24JAABkAAAAAgkAAGQAAAACBQAAAAhrZXlJbmRleAkAATEAAAABBQAAAANrZXkAAAAAAAAAAAMJAQAAAA5nZXRWYWx1ZVN0cmluZwAAAAEFAAAABGRhdGEEAAAACWFkZHJlc3NlcwIAAAFgeyJ0aXRsZSI6Ikjhu6NwIMSR4buTbmcgbXVhIGLDoW4gxJHhuqV0IChyZWFsLWVzdGF0ZSBjb250cmFjdCkiLCJ0aW1lc3RhbXAiOjE1OTE2MDg5NDQzNTQsImhhc2giOiJkOGYwOWFjYmRlYTIwMTc5MTUyY2Q5N2RiNDNmNmJjZjhjYjYxMTE1YmE3YzNmZWU3NDk4MWU0ZjRiNTBlNGEwIiwiY3JlYXRvciI6IiIsImFkZHJlc3MxIjoiM015Yjg1REd2N3hqNFhaRlpBTDRHSHVHRG1aU0czQ0NVdlciLCJhZGRyZXNzMiI6IiIsImFkZHJlc3MzIjoiIiwiYWRkcmVzczQiOiIiLCJhZGRyZXNzNSI6IiIsImFkZHJlc3M2IjoiIiwiaXBmcyI6IlFtVEtCbUg5aW4yRU50NkFRcnZwUHpvYWFtMnozcWRFZUhRU1k5M3JkOEpqSFkifQkAAAAAAAACCQEAAAAIZ2V0VmFsdWUAAAACBQAAAAlhZGRyZXNzZXMCAAAACGFkZHJlc3MxAgAAACMzTXliODVER3Y3eGo0WFpGWkFMNEdIdUdEbVpTRzNDQ1V2V6k+k0o="
	src, err := base64.StdEncoding.DecodeString(code)
	require.NoError(t, err)

	tree, err := Parse(src)
	require.NoError(t, err)
	assert.NotNil(t, tree)

	res, err := CallVerifier(nil, tree)
	require.NoError(t, err)
	r, ok := res.(ScriptResult)
	require.True(t, ok)
	assert.True(t, r.Result())
}

func TestDAppWithFullIssue(t *testing.T) {
	code := "AAIEAAAAAAAAAAcIAhIDCgEIAAAAAAAAAAEAAAABaQEAAAAFaXNzdWUAAAABAAAABG5hbWUJAARMAAAAAgkABEMAAAAHBQAAAARuYW1lAgAAAAtkZXNjcmlwdGlvbgAAAAAAAAGGoAAAAAAAAAAAAgYFAAAABHVuaXQAAAAAAAAAAAAFAAAAA25pbAAAAABNz7Zz"
	src, err := base64.StdEncoding.DecodeString(code)
	require.NoError(t, err)

	tree, err := Parse(src)
	require.NoError(t, err)
	assert.NotNil(t, tree)

	id := bytes.Repeat([]byte{0}, 32)
	env := &MockRideEnvironment{
		txIDFunc: func() rideType {
			return rideBytes(id)
		},
	}
	res, err := CallFunction(env, tree, "issue", proto.Arguments{&proto.StringArgument{Value: "xxx"}})
	require.NoError(t, err)
	r, ok := res.(DAppResult)
	require.True(t, ok)
	assert.Equal(t, 1, len(r.ScriptActions()))
	a := r.ScriptActions()[0]
	issue, ok := a.(*proto.IssueScriptAction)
	assert.True(t, ok)
	assert.Equal(t, "xxx", issue.Name)
}

func TestDAppWithSimpleIssue(t *testing.T) {
	code := "AAIEAAAAAAAAAAcIAhIDCgEIAAAAAAAAAAEAAAABaQEAAAAFaXNzdWUAAAABAAAABG5hbWUJAARMAAAAAgkABEIAAAAFBQAAAARuYW1lAgAAAAtkZXNjcmlwdGlvbgAAAAAAAAGGoAAAAAAAAAAAAgYFAAAAA25pbAAAAAAOKB/n"
	src, err := base64.StdEncoding.DecodeString(code)
	require.NoError(t, err)

	tree, err := Parse(src)
	require.NoError(t, err)
	assert.NotNil(t, tree)

	id := bytes.Repeat([]byte{0}, 32)
	env := &MockRideEnvironment{
		txIDFunc: func() rideType {
			return rideBytes(id)
		},
	}
	res, err := CallFunction(env, tree, "issue", proto.Arguments{&proto.StringArgument{Value: "xxx"}})
	require.NoError(t, err)
	r, ok := res.(DAppResult)
	require.True(t, ok)
	assert.Equal(t, 1, len(r.ScriptActions()))
	a := r.ScriptActions()[0]
	issue, ok := a.(*proto.IssueScriptAction)
	assert.True(t, ok)
	assert.Equal(t, "xxx", issue.Name)
}

func TestBadType(t *testing.T) {
	txID, err := crypto.NewDigestFromBase58("E3veSYzwJJEYEjgYAWV5vTi4TjsqbGuFDnCxSmrHmQXB")
	require.NoError(t, err)
	proof, err := crypto.NewSignatureFromBase58("5Hr1wmxEpHV4YHxB3yEFM1mMhRcKq9BQJLz4fmcHKN9BdmAcwaMLUqP7XPkTdAvc6wNJjgeug5u1A1cujvLKLKUc")
	require.NoError(t, err)
	proofs := proto.NewProofs()
	proofs.Proofs = []proto.B58Bytes{proof[:]}
	sender, err := crypto.NewPublicKeyFromBase58("FCaP4jLhLawzEqbwAQGAVvPQBv2h3LdERCx7fckDvnzr")
	require.NoError(t, err)
	address, err := proto.NewAddressFromString("3MrFYvH6tMTTg1wxC7CdWDtHgovrTQjyaXs")
	require.NoError(t, err)
	recipient := proto.NewRecipientFromAddress(address)
	arguments := proto.Arguments{}
	arguments.Append(&proto.IntegerArgument{Value: 1})
	arguments.Append(&proto.IntegerArgument{Value: 3})
	arguments.Append(&proto.IntegerArgument{Value: 1})
	call := proto.FunctionCall{
		Default:   false,
		Name:      "initDraw",
		Arguments: arguments,
	}
	tx := &proto.InvokeScriptWithProofs{
		Type:            proto.InvokeScriptTransaction,
		Version:         1,
		ID:              &txID,
		Proofs:          proofs,
		ChainID:         proto.TestNetScheme,
		SenderPK:        sender,
		ScriptRecipient: recipient,
		FunctionCall:    call,
		Payments:        proto.ScriptPayments{proto.ScriptPayment{Amount: 13500000, Asset: proto.OptionalAsset{}}},
		FeeAsset:        proto.OptionalAsset{},
		Fee:             500000,
		Timestamp:       1565026317983,
	}
	gs := crypto.MustBytesFromBase58("AWH9QVEnmN6VjRyEfs93UtAiCkwrNJ2phKYe25KFNCz")
	gen, err := proto.NewAddressFromString("3MxTeL8dKLUGh9B1A2aaZxQ8BLL22bDdm6G")
	require.NoError(t, err)
	blockInfo := &proto.BlockInfo{
		Timestamp:           1567938316714,
		Height:              617907,
		BaseTarget:          1550,
		GenerationSignature: gs,
		Generator:           gen,
		GeneratorPublicKey:  sender,
	}
	env := &MockRideEnvironment{
		heightFunc: func() rideInt {
			return 617907
		},
		schemeFunc: func() byte {
			return proto.TestNetScheme
		},
		blockFunc: func() rideObject {
			return blockInfoToObject(blockInfo)
		},
		stateFunc: func() types.SmartState {
			return &MockSmartState{
				AddingBlockHeightFunc: func() (uint64, error) {
					return 617907, nil
				},
				NewestAssetIsSponsoredFunc: func(assetID crypto.Digest) (bool, error) {
					return false, nil
				},
				NewestFullWavesBalanceFunc: func(account proto.Recipient) (*proto.FullWavesBalance, error) {
					return &proto.FullWavesBalance{Available: 5000000000}, nil
				},
			}
		},
		thisFunc: func() rideType {
			return rideAddress(address)
		},
		transactionFunc: func() rideObject {
			obj, err := transactionToObject(proto.TestNetScheme, tx)
			require.NoError(t, err)
			return obj
		},
		invocationFunc: func() rideObject {
			obj, err := invocationToObject(3, proto.TestNetScheme, tx)
			require.NoError(t, err)
			return obj
		},
		checkMessageLengthFunc: v3check,
	}

	code := "AAIDAAAAAAAAAAAAAAAaAAAAAAlSU0FQVUJMSUMJAAJbAAAAAQIAAAGPYmFzZTY0Ok1JSUJJakFOQmdrcWhraUc5dzBCQVFFRkFBT0NBUThBTUlJQkNnS0NBUUVBbXB1WGNJL280cElCNXl3djlET09HYXBUQlV3UlZsTS82K0g2aEZlbE9YdGtyd1kvWUl0bVB4RURwejdyQWVyUVBRZTl0RFBFYUF2L0dubEV6dHliT0ZYZ3U5RHpEZThZb01SRDF2YWtnb0Fjb2dtYlk1OFFENktNajVIa29Wai95VE5JYzlzemo1cWhJbHJBZG1iM0tMTDZoUVU3eTgrSmo2OUJXVlBzYVFna3NwU2RlWXRiMXRIUWM3dDk1bjdPWjU2cjJBN0czK2JRZjZuU01rUGtBaElyRXBiQ201OG9pR0JjemRUZC9McUZTVm90WnNiTDdZaDZTSExmbkhlRCtRZ2NmSnJuYW04T0hNR0pFSlRSWGpJTGVIR2psUkNQOG9WcGlvSHJ5MVMyeFB4NXNWekltMk1NK0N6WWVuQUdsbzBqMjZhdEJoaVVMb1R1bHdEM3BRSURBUUFCAAAAAAZTRVJWRVIJAQAAABxAZXh0clVzZXIoYWRkcmVzc0Zyb21TdHJpbmcpAAAAAQIAAAAjM05DaUcyOExtV3lUaWdXRzEzRTVRbnZkSEJzWkZZWFNTMmoAAAAAB1dBVkVMRVQJAABoAAAAAgkAAGgAAAACAAAAAAAAAABkAAAAAAAAAAPoAAAAAAAAAAPoAAAAABBTRVNTSU9OSURGSVhTSVpFAAAAAAAAAAAsAAAAAA5SQU5EQ1lDTEVQUklDRQkAAGkAAAACCQAAaAAAAAIAAAAAAAAAAAUFAAAAB1dBVkVMRVQAAAAAAAAAA+gAAAAAEE1BWFJBTkRTUEVSQ1lDTEUAAAAAAAAAAA4AAAAACVNUQVRFSU5JVAIAAAAESU5JVAAAAAAIREFUQURPTkUCAAAABVJFQURZAAAAAA1TVEFURUZJTklTSEVEAgAAAAhGSU5JU0hFRAAAAAAISWR4U3RhdGUAAAAAAAAAAAAAAAAAD0lkeE9yZ2FuaXplclB1YgAAAAAAAAAAAQAAAAALSWR4UmFuZEZyb20AAAAAAAAAAAIAAAAACUlkeFJhbmRUbwAAAAAAAAAAAwAAAAANSWR4UmFuZHNDb3VudAAAAAAAAAAABAAAAAATSWR4UmVtYWluUmFuZHNDb3VudAAAAAAAAAAABQAAAAAQSWR4RGF0YUtleXNDb3VudAAAAAAAAAAABgAAAAAPSWR4RGF0YURvbmVUeElkAAAAAAAAAAAHAAAAAA1JZHhMYXN0T2Zmc2V0AAAAAAAAAAAIAAAAAAxJZHhDdXJyUmFuZHMAAAAAAAAAAAkBAAAAA2FicwAAAAEAAAADdmFsAwkAAGYAAAACAAAAAAAAAAAABQAAAAN2YWwJAQAAAAEtAAAAAQUAAAADdmFsBQAAAAN2YWwBAAAAEmZvcm1hdFN0YXRlRGF0YVN0cgAAAAoAAAAJZHJhd1N0YXRlAAAAEW9yZ2FuaXplclB1YktleTU4AAAACHJhbmRGcm9tAAAABnJhbmRUbwAAAApyYW5kc0NvdW50AAAADnJlbWFpbmluZ1JhbmRzAAAADWRhdGFLZXlzQ291bnQAAAAMZGF0YURvbmVUeElkAAAACmxhc3RPZmZzZXQAAAALcmFuZE9yRW1wdHkEAAAADGZ1bGxTdGF0ZVN0cgkAASwAAAACCQABLAAAAAIJAAEsAAAAAgkAASwAAAACCQABLAAAAAIJAAEsAAAAAgkAASwAAAACCQABLAAAAAIJAAEsAAAAAgkAASwAAAACCQABLAAAAAIJAAEsAAAAAgkAASwAAAACCQABLAAAAAIJAAEsAAAAAgkAASwAAAACBQAAAAlkcmF3U3RhdGUCAAAAAV8FAAAAEW9yZ2FuaXplclB1YktleTU4AgAAAAFfBQAAAAhyYW5kRnJvbQIAAAABXwUAAAAGcmFuZFRvAgAAAAFfBQAAAApyYW5kc0NvdW50AgAAAAFfBQAAAA5yZW1haW5pbmdSYW5kcwIAAAABXwUAAAANZGF0YUtleXNDb3VudAIAAAABXwUAAAAMZGF0YURvbmVUeElkAgAAAAFfBQAAAApsYXN0T2Zmc2V0AwkAAAAAAAACBQAAAAtyYW5kT3JFbXB0eQIAAAAACQABLAAAAAIJAAEsAAAAAgUAAAAMZnVsbFN0YXRlU3RyAgAAAAFfAgAAAAEtCQABLAAAAAIJAAEsAAAAAgUAAAAMZnVsbFN0YXRlU3RyAgAAAAFfBQAAAAtyYW5kT3JFbXB0eQEAAAATZXh0cmFjdEdhbWVEYXRhTGlzdAAAAAEAAAAJc2Vzc2lvbklkBAAAAApyYXdEYXRhU3RyCQEAAAARQGV4dHJOYXRpdmUoMTA1MykAAAACBQAAAAR0aGlzBQAAAAlzZXNzaW9uSWQJAAS1AAAAAgUAAAAKcmF3RGF0YVN0cgIAAAABXwEAAAAIbmV4dFJhbmQAAAAFAAAAA2RpdgAAAANtaW4AAAAMY3VyclJhbmRzU3RyAAAADnJlbWFpbmluZ1JhbmRzAAAADXJlbWFpbmluZ0hhc2gEAAAAC25leHRSYW5kSW50CQAAZAAAAAIJAABqAAAAAgkBAAAAA2FicwAAAAEJAASxAAAAAQUAAAANcmVtYWluaW5nSGFzaAUAAAADZGl2BQAAAANtaW4EAAAAC25leHRSYW5kU3RyCQABpAAAAAEFAAAAC25leHRSYW5kSW50BAAAAAlkdXBsaWNhdGUJAQAAAAlpc0RlZmluZWQAAAABCQAEswAAAAIFAAAADGN1cnJSYW5kc1N0cgUAAAALbmV4dFJhbmRTdHIDAwkBAAAAASEAAAABBQAAAAlkdXBsaWNhdGUJAABmAAAAAgUAAAAOcmVtYWluaW5nUmFuZHMAAAAAAAAAAAAHCQAETAAAAAIJAAEsAAAAAgkAASwAAAACBQAAAAxjdXJyUmFuZHNTdHICAAAAAS0FAAAAC25leHRSYW5kU3RyCQAETAAAAAICAAAAA3llcwUAAAADbmlsCQAETAAAAAIFAAAADGN1cnJSYW5kc1N0cgkABEwAAAACAgAAAAAFAAAAA25pbAEAAAAMZ2VuZXJhdGVSYW5kAAAABwAAAAlzZXNzaW9uSWQAAAAEZnJvbQAAAAJ0bwAAAAdyc2FTaWduAAAADGN1cnJSYW5kc1N0cgAAAA5yZW1haW5pbmdSYW5kcwAAAA9sYXN0T2Zmc2V0Qnl0ZXMEAAAACHJhbmRIYXNoBQAAAAdyc2FTaWduBAAAAANkaXYJAABkAAAAAgkAAGUAAAACBQAAAAJ0bwUAAAAEZnJvbQAAAAAAAAAAAQQAAAAFcmFuZDEJAQAAAAhuZXh0UmFuZAAAAAUFAAAAA2RpdgUAAAAEZnJvbQUAAAAMY3VyclJhbmRzU3RyBQAAAA5yZW1haW5pbmdSYW5kcwkAAMoAAAACBQAAAAhyYW5kSGFzaAkAAGQAAAACBQAAAA9sYXN0T2Zmc2V0Qnl0ZXMAAAAAAAAAAAEEAAAABHJlbTEDCQEAAAACIT0AAAACCQABkQAAAAIFAAAABXJhbmQxAAAAAAAAAAABAgAAAAAJAABlAAAAAgUAAAAOcmVtYWluaW5nUmFuZHMAAAAAAAAAAAEFAAAADnJlbWFpbmluZ1JhbmRzBAAAAAVyYW5kMgkBAAAACG5leHRSYW5kAAAABQUAAAADZGl2BQAAAARmcm9tCQABkQAAAAIFAAAABXJhbmQxAAAAAAAAAAAABQAAAARyZW0xCQAAygAAAAIFAAAACHJhbmRIYXNoCQAAZAAAAAIFAAAAD2xhc3RPZmZzZXRCeXRlcwAAAAAAAAAAAgQAAAAEcmVtMgMJAQAAAAIhPQAAAAIJAAGRAAAAAgUAAAAFcmFuZDIAAAAAAAAAAAECAAAAAAkAAGUAAAACBQAAAARyZW0xAAAAAAAAAAABBQAAAARyZW0xBAAAAAVyYW5kMwkBAAAACG5leHRSYW5kAAAABQUAAAADZGl2BQAAAARmcm9tCQABkQAAAAIFAAAABXJhbmQyAAAAAAAAAAAABQAAAARyZW0yCQAAygAAAAIFAAAACHJhbmRIYXNoCQAAZAAAAAIFAAAAD2xhc3RPZmZzZXRCeXRlcwAAAAAAAAAAAwQAAAAEcmVtMwMJAQAAAAIhPQAAAAIJAAGRAAAAAgUAAAAFcmFuZDMAAAAAAAAAAAECAAAAAAkAAGUAAAACBQAAAARyZW0yAAAAAAAAAAABBQAAAARyZW0yBAAAAAVyYW5kNAkBAAAACG5leHRSYW5kAAAABQUAAAADZGl2BQAAAARmcm9tCQABkQAAAAIFAAAABXJhbmQzAAAAAAAAAAAABQAAAARyZW0zCQAAygAAAAIFAAAACHJhbmRIYXNoCQAAZAAAAAIFAAAAD2xhc3RPZmZzZXRCeXRlcwAAAAAAAAAABAQAAAAEcmVtNAMJAQAAAAIhPQAAAAIJAAGRAAAAAgUAAAAFcmFuZDQAAAAAAAAAAAECAAAAAAkAAGUAAAACBQAAAARyZW0zAAAAAAAAAAABBQAAAARyZW0zBAAAAAVyYW5kNQkBAAAACG5leHRSYW5kAAAABQUAAAADZGl2BQAAAARmcm9tCQABkQAAAAIFAAAABXJhbmQ0AAAAAAAAAAAABQAAAARyZW00CQAAygAAAAIFAAAACHJhbmRIYXNoCQAAZAAAAAIFAAAAD2xhc3RPZmZzZXRCeXRlcwAAAAAAAAAABQQAAAAEcmVtNQMJAQAAAAIhPQAAAAIJAAGRAAAAAgUAAAAFcmFuZDUAAAAAAAAAAAECAAAAAAkAAGUAAAACBQAAAARyZW00AAAAAAAAAAABBQAAAARyZW00BAAAAAVyYW5kNgkBAAAACG5leHRSYW5kAAAABQUAAAADZGl2BQAAAARmcm9tCQABkQAAAAIFAAAABXJhbmQ1AAAAAAAAAAAABQAAAARyZW01CQAAygAAAAIFAAAACHJhbmRIYXNoCQAAZAAAAAIFAAAAD2xhc3RPZmZzZXRCeXRlcwAAAAAAAAAABgQAAAAEcmVtNgMJAQAAAAIhPQAAAAIJAAGRAAAAAgUAAAAFcmFuZDYAAAAAAAAAAAECAAAAAAkAAGUAAAACBQAAAARyZW01AAAAAAAAAAABBQAAAARyZW01BAAAAAVyYW5kNwkBAAAACG5leHRSYW5kAAAABQUAAAADZGl2BQAAAARmcm9tCQABkQAAAAIFAAAABXJhbmQ2AAAAAAAAAAAABQAAAARyZW02CQAAygAAAAIFAAAACHJhbmRIYXNoCQAAZAAAAAIFAAAAD2xhc3RPZmZzZXRCeXRlcwAAAAAAAAAABwQAAAAEcmVtNwMJAQAAAAIhPQAAAAIJAAGRAAAAAgUAAAAFcmFuZDcAAAAAAAAAAAECAAAAAAkAAGUAAAACBQAAAARyZW02AAAAAAAAAAABBQAAAARyZW02BAAAAAVyYW5kOAkBAAAACG5leHRSYW5kAAAABQUAAAADZGl2BQAAAARmcm9tCQABkQAAAAIFAAAABXJhbmQ3AAAAAAAAAAAABQAAAARyZW03CQAAygAAAAIFAAAACHJhbmRIYXNoCQAAZAAAAAIFAAAAD2xhc3RPZmZzZXRCeXRlcwAAAAAAAAAACAQAAAAEcmVtOAMJAQAAAAIhPQAAAAIJAAGRAAAAAgUAAAAFcmFuZDgAAAAAAAAAAAECAAAAAAkAAGUAAAACBQAAAARyZW03AAAAAAAAAAABBQAAAARyZW03BAAAAAVyYW5kOQkBAAAACG5leHRSYW5kAAAABQUAAAADZGl2BQAAAARmcm9tCQABkQAAAAIFAAAABXJhbmQ4AAAAAAAAAAAABQAAAARyZW04CQAAygAAAAIFAAAACHJhbmRIYXNoCQAAZAAAAAIFAAAAD2xhc3RPZmZzZXRCeXRlcwAAAAAAAAAACQQAAAAEcmVtOQMJAQAAAAIhPQAAAAIJAAGRAAAAAgUAAAAFcmFuZDkAAAAAAAAAAAECAAAAAAkAAGUAAAACBQAAAARyZW04AAAAAAAAAAABBQAAAARyZW04BAAAAAZyYW5kMTAJAQAAAAhuZXh0UmFuZAAAAAUFAAAAA2RpdgUAAAAEZnJvbQkAAZEAAAACBQAAAAVyYW5kOQAAAAAAAAAAAAUAAAAEcmVtOQkAAMoAAAACBQAAAAhyYW5kSGFzaAkAAGQAAAACBQAAAA9sYXN0T2Zmc2V0Qnl0ZXMAAAAAAAAAAAoEAAAABXJlbTEwAwkBAAAAAiE9AAAAAgkAAZEAAAACBQAAAAZyYW5kMTAAAAAAAAAAAAECAAAAAAkAAGUAAAACBQAAAARyZW05AAAAAAAAAAABBQAAAARyZW05BAAAAAZyYW5kMTEJAQAAAAhuZXh0UmFuZAAAAAUFAAAAA2RpdgUAAAAEZnJvbQkAAZEAAAACBQAAAAZyYW5kMTAAAAAAAAAAAAAFAAAABXJlbTEwCQAAygAAAAIFAAAACHJhbmRIYXNoCQAAZAAAAAIFAAAAD2xhc3RPZmZzZXRCeXRlcwAAAAAAAAAACwQAAAAFcmVtMTEDCQEAAAACIT0AAAACCQABkQAAAAIFAAAABnJhbmQxMQAAAAAAAAAAAQIAAAAACQAAZQAAAAIFAAAABXJlbTEwAAAAAAAAAAABBQAAAAVyZW0xMAQAAAAGcmFuZDEyCQEAAAAIbmV4dFJhbmQAAAAFBQAAAANkaXYFAAAABGZyb20JAAGRAAAAAgUAAAAGcmFuZDExAAAAAAAAAAAABQAAAAVyZW0xMQkAAMoAAAACBQAAAAhyYW5kSGFzaAkAAGQAAAACBQAAAA9sYXN0T2Zmc2V0Qnl0ZXMAAAAAAAAAAAwEAAAABXJlbTEyAwkBAAAAAiE9AAAAAgkAAZEAAAACBQAAAAZyYW5kMTIAAAAAAAAAAAECAAAAAAkAAGUAAAACBQAAAAVyZW0xMQAAAAAAAAAAAQUAAAAFcmVtMTEEAAAABnJhbmQxMwkBAAAACG5leHRSYW5kAAAABQUAAAADZGl2BQAAAARmcm9tCQABkQAAAAIFAAAABnJhbmQxMgAAAAAAAAAAAAUAAAAFcmVtMTIJAADKAAAAAgUAAAAIcmFuZEhhc2gJAABkAAAAAgUAAAAPbGFzdE9mZnNldEJ5dGVzAAAAAAAAAAANBAAAAAVyZW0xMwMJAQAAAAIhPQAAAAIJAAGRAAAAAgUAAAAGcmFuZDEzAAAAAAAAAAABAgAAAAAJAABlAAAAAgUAAAAFcmVtMTIAAAAAAAAAAAEFAAAABXJlbTEyBAAAAAZyYW5kMTQJAQAAAAhuZXh0UmFuZAAAAAUFAAAAA2RpdgUAAAAEZnJvbQkAAZEAAAACBQAAAAZyYW5kMTMAAAAAAAAAAAAFAAAABXJlbTEzCQAAygAAAAIFAAAACHJhbmRIYXNoCQAAZAAAAAIFAAAAD2xhc3RPZmZzZXRCeXRlcwAAAAAAAAAADgQAAAAFcmVtMTQDCQEAAAACIT0AAAACCQABkQAAAAIFAAAABnJhbmQxNAAAAAAAAAAAAQIAAAAACQAAZQAAAAIFAAAABXJlbTEzAAAAAAAAAAABBQAAAAVyZW0xMwkABEwAAAACCQABkQAAAAIFAAAABnJhbmQxNAAAAAAAAAAAAAkABEwAAAACAwkAAAAAAAACBQAAAAVyZW0xNAAAAAAAAAAAAAIAAAABMAkAAaQAAAABBQAAAAVyZW0xNAkABEwAAAACCQABpAAAAAEJAABkAAAAAgUAAAAPbGFzdE9mZnNldEJ5dGVzAAAAAAAAAAAOBQAAAANuaWwBAAAADnZhbGlkYXRlRHR4S2V5AAAAAwAAAAlzZXNzaW9uSWQAAAANZGF0YUtleXNDb3VudAAAAARkYXRhBAAAAAtkYXRhS2V5SW5mbwkABLUAAAACCAUAAAAEZGF0YQAAAANrZXkCAAAAAV8DCQEAAAACIT0AAAACCQABkAAAAAEFAAAAC2RhdGFLZXlJbmZvAAAAAAAAAAACCQAAAgAAAAECAAAAPkludmFsaWQgZGF0YSBrZXkgZm9ybWF0LiBJdCBtdXN0IGZvbGxvdyB0byAke3Nlc3Npb25JZH1fJHtudW19BAAAAAxrZXlTZXNzaW9uSWQJAAGRAAAAAgUAAAALZGF0YUtleUluZm8AAAAAAAAAAAAEAAAACmtleVBvc3RmaXgJAAGRAAAAAgUAAAALZGF0YUtleUluZm8AAAAAAAAAAAEDCQEAAAACIT0AAAACBQAAAAlzZXNzaW9uSWQFAAAADGtleVNlc3Npb25JZAkAAAIAAAABCQABLAAAAAIJAAEsAAAAAgkAASwAAAACAgAAACxTZXZlcmFsIGRhdGEga2V5cyBoYXZlIGRpZmZlcmVudCBzZXNzaW9uSWQ6IAUAAAAJc2Vzc2lvbklkAgAAAAUgYW5kIAUAAAAMa2V5U2Vzc2lvbklkAwkBAAAACWlzRGVmaW5lZAAAAAEJAAQdAAAAAgUAAAAEdGhpcwgFAAAABGRhdGEAAAADa2V5CQAAAgAAAAEJAAEsAAAAAgIAAABBT25lIG9mIHRoZSBkYXRhIGtleXMgaGFzIGFscmVhZHkgcHJlc2VudGVkIGluIGFjY291bnQgc3RhdGU6IGtleT0IBQAAAARkYXRhAAAAA2tleQMJAABmAAAAAgkAATEAAAABBQAAAAprZXlQb3N0Zml4AAAAAAAAAAAECQAAAgAAAAECAAAAbUludmFsaWQgZGF0YSBrZXkgZm9ybWF0LiBJdCBtdXN0IGZvbGxvdyB0byAke3Nlc3Npb25JZH1fJHtudW19IHdoZXJlICR7bnVtfSBsZW5ndGggY291bGRuJ3QgYmUgZ3JlYXRlciB0aGFuIDQDCQAAAAAAAAIJAAEvAAAAAgUAAAAKa2V5UG9zdGZpeAAAAAAAAAAAAQIAAAABMAkAAAIAAAABAgAAAGFJbnZhbGlkIGRhdGEga2V5IGZvcm1hdC4gSXQgbXVzdCBmb2xsb3cgdG8gJHtzZXNzaW9uSWR9XyR7bnVtfSB3aGVyZSAke251bX0gY291bGRuJ3Qgc3RhcnQgZnJvbSAwBAAAABBrZXlQb3N0Zml4SW50T3B0CQAEtgAAAAEFAAAACmtleVBvc3RmaXgDCQEAAAAJaXNEZWZpbmVkAAAAAQUAAAAQa2V5UG9zdGZpeEludE9wdAQAAAANa2V5UG9zdGZpeEludAkBAAAAB2V4dHJhY3QAAAABBQAAABBrZXlQb3N0Zml4SW50T3B0AwMJAABmAAAAAgAAAAAAAAAAAQUAAAANa2V5UG9zdGZpeEludAYJAABmAAAAAgUAAAANa2V5UG9zdGZpeEludAUAAAANZGF0YUtleXNDb3VudAkAAAIAAAABCQABLAAAAAIJAAEsAAAAAgkAASwAAAACCQABLAAAAAICAAAAPkludmFsaWQgZGF0YSBrZXkgZm9ybWF0LiBJdCBtdXN0IGZvbGxvdyB0byAke3Nlc3Npb25JZH1fJHtudW19AgAAADIgd2hlcmUgJHtudW19IG11c3QgYmUgYSB2YWxpZCBpbnQgdmFsdWUgZnJvbSAxIHRvIAkAAaQAAAABBQAAAA1kYXRhS2V5c0NvdW50AgAAAA5idXQgYWN0dWFsTnVtPQkAAaQAAAABBQAAAA1rZXlQb3N0Zml4SW50BAAAAAckbWF0Y2gwCAUAAAAEZGF0YQAAAAV2YWx1ZQMJAAABAAAAAgUAAAAHJG1hdGNoMAIAAAAGU3RyaW5nBAAAAANzdHIFAAAAByRtYXRjaDAGCQAAAgAAAAEJAAEsAAAAAgUAAAAJc2Vzc2lvbklkAgAAADkgZHJhdzogb25seSBTdHJpbmcgdHlwZSBpcyBhY2NlcHRlZCBmb3IgZGF0YSB0cmFuc2FjdGlvbnMJAAACAAAAAQkAASwAAAACCQABLAAAAAICAAAAPkludmFsaWQgZGF0YSBrZXkgZm9ybWF0LiBJdCBtdXN0IGZvbGxvdyB0byAke3Nlc3Npb25JZH1fJHtudW19AgAAAEUgd2hlcmUgJHtudW19IG11c3QgYmUgYSB2YWxpZCBpbnQgdmFsdWUgZnJvbSAxIHRvIDcxNDUgYnV0IGFjdHVhbE51bT0FAAAACmtleVBvc3RmaXgBAAAAFnZhbGlkYXRlQW5kR2V0UmFuZHNQbXQAAAADAAAACnJhbmRzQ291bnQAAAADcG10AAAACm1pbkRhdGFQbXQEAAAABmJvdW5kMQAAAAAAAAAD6AQAAAAKYmFzZVByaWNlMQkAAGkAAAACCQAAaAAAAAIAAAAAAAAAAA0FAAAAB1dBVkVMRVQAAAAAAAAAAGQEAAAABGRpdjEAAAAAAAAAADIEAAAABWRpZmYxCQAAaQAAAAIJAABoAAAAAgAAAAAAAAAACAUAAAAHV0FWRUxFVAAAAAAAAAAAZAQAAAAGYm91bmQyAAAAAAAAABOIBAAAAApiYXNlUHJpY2UyCQAAaQAAAAIJAABoAAAAAgAAAAAAAAABKQUAAAAHV0FWRUxFVAAAAAAAAAAAZAQAAAAEZGl2MgAAAAAAAAAD6AQAAAAFZGlmZjIJAABpAAAAAgkAAGgAAAACAAAAAAAAAACPBQAAAAdXQVZFTEVUAAAAAAAAAABkBAAAAAZib3VuZDMAAAAAAAAAw1AEAAAACmJhc2VQcmljZTMJAABpAAAAAgkAAGgAAAACAAAAAAAAAAWTBQAAAAdXQVZFTEVUAAAAAAAAAABkBAAAAARkaXYzAAAAAAAAABOIBAAAAAVkaWZmMwkAAGkAAAACCQAAaAAAAAIAAAAAAAAAAsEFAAAAB1dBVkVMRVQAAAAAAAAAAGQEAAAAC21pblJhbmRzUG10AwkAAGYAAAACBQAAAAZib3VuZDEFAAAACnJhbmRzQ291bnQJAABkAAAAAgUAAAAKYmFzZVByaWNlMQkAAGgAAAACCQAAaQAAAAIFAAAACnJhbmRzQ291bnQFAAAABGRpdjEFAAAABWRpZmYxAwkAAGYAAAACBQAAAAZib3VuZDIFAAAACnJhbmRzQ291bnQJAABkAAAAAgUAAAAKYmFzZVByaWNlMgkAAGgAAAACCQAAZQAAAAIJAABpAAAAAgUAAAAKcmFuZHNDb3VudAUAAAAEZGl2MgAAAAAAAAAAAQUAAAAFZGlmZjIDCQAAZgAAAAIFAAAABmJvdW5kMwUAAAAKcmFuZHNDb3VudAkAAGQAAAACBQAAAApiYXNlUHJpY2UzCQAAaAAAAAIJAABlAAAAAgkAAGkAAAACBQAAAApyYW5kc0NvdW50BQAAAARkaXYzAAAAAAAAAAABBQAAAAVkaWZmMwkAAAIAAAABAgAAAD1QbGVhc2UgY29udGFjdCBvdXIgc2FsZXMgdGVhbSB0byBnZW5lcmF0ZSBtb3JlIHRoYW4gNTBrIHJhbmRzBAAAAAZtaW5QbXQJAABkAAAAAgUAAAALbWluUmFuZHNQbXQFAAAACm1pbkRhdGFQbXQDCQEAAAAJaXNEZWZpbmVkAAAAAQgFAAAAA3BtdAAAAAdhc3NldElkCQAAAgAAAAECAAAAOE9ubHkgV0FWRVMgY2FuIGJlIHVzZWQgYXMgYSBwYXltZW50IGZvciByYW5kcyBnZW5lcmF0aW9uAwkAAGYAAAACBQAAAAZtaW5QbXQIBQAAAANwbXQAAAAGYW1vdW50CQAAAgAAAAEJAAEsAAAAAgkAASwAAAACCQABLAAAAAIJAAEsAAAAAgkAASwAAAACAgAAAClBdHRhY2hlZCBwYXltZW50IGlzIHRvIHNtYWxsIHRvIGdlbmVyYXRlIAkAAaQAAAABBQAAAApyYW5kc0NvdW50AgAAAEEgdW5pcXVlIHJhbmRvbXMgbnVtYmVycyBhbmQgdXBsb2FkIGF0IGxlYXN0IDEgZGF0YSB0eDogYWN0dWFsUG10PQkAAaQAAAABCAUAAAADcG10AAAABmFtb3VudAIAAAAPIGJ1dCBtaW5QbXQgaXMgCQABpAAAAAEFAAAABm1pblBtdAUAAAALbWluUmFuZHNQbXQAAAADAAAAAWkBAAAACGluaXREcmF3AAAAAwAAAAhyYW5kRnJvbQAAAAZyYW5kVG8AAAAKcmFuZHNDb3VudAQAAAAJc2Vzc2lvbklkCQACWAAAAAEIBQAAAAFpAAAADXRyYW5zYWN0aW9uSWQEAAAAC3JhbmdlTGVuZ3RoCQAAZAAAAAIJAABlAAAAAgUAAAAGcmFuZFRvBQAAAAhyYW5kRnJvbQAAAAAAAAAAAQQAAAAObWF4UmFuZ2VMZW5ndGgJAABpAAAAAgUAAAALcmFuZ2VMZW5ndGgAAAAAAAAAAAIDAwkAAGcAAAACAAAAAAAAAAAABQAAAAhyYW5kRnJvbQYJAABnAAAAAgAAAAAAAAAAAAUAAAAGcmFuZFRvCQAAAgAAAAECAAAAKnJhbmRGcm9tIGFuZCByYW5kVG8gbXVzdCBiZSBncmVhdGVyIHRoYW4gMAMJAABnAAAAAgUAAAAIcmFuZEZyb20FAAAABnJhbmRUbwkAAAIAAAABAgAAAChyYW5kRnJvbSBtdXN0IGJlIHN0cmljdCBsZXNzIHRoZW4gcmFuZFRvAwkAAGYAAAACBQAAAApyYW5kc0NvdW50BQAAAAtyYW5nZUxlbmd0aAkAAAIAAAABCQABLAAAAAIJAAEsAAAAAgkAASwAAAACCQABLAAAAAIJAAEsAAAAAgkAASwAAAACCQABLAAAAAICAAAAF0ltcG9zc2libGUgdG8gZ2VuZXJhdGUgCQABpAAAAAEFAAAACnJhbmRzQ291bnQCAAAAKyB1bmlxdWUgbnVtYmVycyBmb3IgcHJvdmlkZWQgcmFuZG9tIHJhbmdlIFsJAAGkAAAAAQUAAAAIcmFuZEZyb20CAAAAAiwgCQABpAAAAAEFAAAABnJhbmRUbwIAAAATXSB3aXRoIGFjdHVhbCBzaXplIAkAAaQAAAABBQAAAAtyYW5nZUxlbmd0aAMJAABmAAAAAgUAAAAKcmFuZHNDb3VudAUAAAAObWF4UmFuZ2VMZW5ndGgJAAACAAAAAQkAASwAAAACCQABLAAAAAIJAAEsAAAAAgkAASwAAAACCQABLAAAAAIJAAEsAAAAAgkAASwAAAACCQABLAAAAAIJAAEsAAAAAgIAAABAcmFuZHNDb3VudCBtdXN0IGJlIGxlc3MgdGhlbiA1MCUgb2YgcGFzc2VkIHJhbmdlIGxlbmd0aDogcmFuZ2U9WwkAAaQAAAABBQAAAAhyYW5kRnJvbQIAAAACLCAJAAGkAAAAAQUAAAAGcmFuZFRvAgAAAA9dLCByYW5nZUxlbmd0aD0JAAGkAAAAAQUAAAALcmFuZ2VMZW5ndGgCAAAADCByYW5kc0NvdW50PQkAAaQAAAABBQAAAApyYW5kc0NvdW50AgAAABMgYWxsb3dlZFJhbmRzQ291bnQ9CQABpAAAAAEFAAAADm1heFJhbmdlTGVuZ3RoAwkBAAAAASEAAAABCQEAAAAJaXNEZWZpbmVkAAAAAQgFAAAAAWkAAAAHcGF5bWVudAkAAAIAAAABAgAAADhQbGVhc2UgcHJvdmlkZSBwYXltZW50IHRvIGdlbmVyYXRlIHVuaXF1ZSByYW5kb20gbnVtYmVycwQAAAADcG10CQEAAAAHZXh0cmFjdAAAAAEIBQAAAAFpAAAAB3BheW1lbnQEAAAACm1pbkRhdGFQbXQJAABpAAAAAgkAAGgAAAACAAAAAAAAAAAFBQAAAAdXQVZFTEVUAAAAAAAAAAPoBAAAAAhyYW5kc1BtdAkBAAAAFnZhbGlkYXRlQW5kR2V0UmFuZHNQbXQAAAADBQAAAApyYW5kc0NvdW50BQAAAANwbXQFAAAACm1pbkRhdGFQbXQEAAAAB2RhdGFQbXQJAABlAAAAAggFAAAAA3BtdAAAAAZhbW91bnQFAAAACHJhbmRzUG10BAAAAAtkYXRhVHhDb3VudAkAAGkAAAACBQAAAAdkYXRhUG10BQAAAAptaW5EYXRhUG10BAAAAA1kYXRhS2V5c0NvdW50CQAAaAAAAAIFAAAAC2RhdGFUeENvdW50AAAAAAAAAAAFBAAAABFvcmdhbml6ZXJQdWJLZXk1OAkAAlgAAAABCAUAAAABaQAAAA9jYWxsZXJQdWJsaWNLZXkEAAAADXJhbmRzQ291bnRTdHIJAAGkAAAAAQUAAAAKcmFuZHNDb3VudAQAAAAJaW5pdFN0YXRlCQEAAAASZm9ybWF0U3RhdGVEYXRhU3RyAAAACgUAAAAJU1RBVEVJTklUBQAAABFvcmdhbml6ZXJQdWJLZXk1OAkAAaQAAAABBQAAAAhyYW5kRnJvbQkAAaQAAAABBQAAAAZyYW5kVG8FAAAADXJhbmRzQ291bnRTdHIFAAAADXJhbmRzQ291bnRTdHIJAAGkAAAAAQUAAAANZGF0YUtleXNDb3VudAIAAAAEbnVsbAIAAAABMAIAAAAACQEAAAAMU2NyaXB0UmVzdWx0AAAAAgkBAAAACFdyaXRlU2V0AAAAAQkABEwAAAACCQEAAAAJRGF0YUVudHJ5AAAAAgUAAAAJc2Vzc2lvbklkBQAAAAlpbml0U3RhdGUFAAAAA25pbAkBAAAAC1RyYW5zZmVyU2V0AAAAAQkABEwAAAACCQEAAAAOU2NyaXB0VHJhbnNmZXIAAAADBQAAAAZTRVJWRVIFAAAACHJhbmRzUG10BQAAAAR1bml0BQAAAANuaWwAAAABaQEAAAAFcmVhZHkAAAABAAAACXNlc3Npb25JZAQAAAAOZHJhd1BhcmFtc0xpc3QJAQAAABNleHRyYWN0R2FtZURhdGFMaXN0AAAAAQUAAAAJc2Vzc2lvbklkBAAAAAlkcmF3U3RhdGUJAAGRAAAAAgUAAAAOZHJhd1BhcmFtc0xpc3QFAAAACElkeFN0YXRlBAAAABFvcmdhbml6ZXJQdWJLZXk1OAkAAZEAAAACBQAAAA5kcmF3UGFyYW1zTGlzdAUAAAAPSWR4T3JnYW5pemVyUHViBAAAAA1yYW5kc0NvdW50U3RyCQABkQAAAAIFAAAADmRyYXdQYXJhbXNMaXN0BQAAAA1JZHhSYW5kc0NvdW50BAAAABNyZW1haW5SYW5kc0NvdW50U3RyCQABkQAAAAIFAAAADmRyYXdQYXJhbXNMaXN0BQAAABNJZHhSZW1haW5SYW5kc0NvdW50BAAAAAdmcm9tU3RyCQABkQAAAAIFAAAADmRyYXdQYXJhbXNMaXN0BQAAAAtJZHhSYW5kRnJvbQQAAAAFdG9TdHIJAAGRAAAAAgUAAAAOZHJhd1BhcmFtc0xpc3QFAAAACUlkeFJhbmRUbwQAAAANZGF0YUtleXNDb3VudAkAAZEAAAACBQAAAA5kcmF3UGFyYW1zTGlzdAUAAAAQSWR4RGF0YUtleXNDb3VudAQAAAAPb3JnYW5pemVyUHViS2V5CQACWQAAAAEFAAAAEW9yZ2FuaXplclB1YktleTU4AwkBAAAAAiE9AAAAAgUAAAAJZHJhd1N0YXRlBQAAAAlTVEFURUlOSVQJAAACAAAAAQkAASwAAAACBQAAAAlzZXNzaW9uSWQCAAAAPiBkcmF3OiBtb3ZpbmcgaW50byBSRUFEWSBzdGF0ZSBpcyBhbGxvd2VkIG9ubHkgZnJvbSBJTklUIHN0YXRlAwkBAAAAAiE9AAAAAgUAAAAPb3JnYW5pemVyUHViS2V5CAUAAAABaQAAAA9jYWxsZXJQdWJsaWNLZXkJAAACAAAAAQkAASwAAAACBQAAAAlzZXNzaW9uSWQCAAAAO2RyYXc6IG1vdmluZyBpbnRvIFJFQURZIHN0YXRlIGlzIGFsbG93ZWQgZm9yIG9yZ2FuaXplciBvbmx5BAAAAApyZWFkeVN0YXRlCQEAAAASZm9ybWF0U3RhdGVEYXRhU3RyAAAACgUAAAAIREFUQURPTkUFAAAAEW9yZ2FuaXplclB1YktleTU4BQAAAAdmcm9tU3RyBQAAAAV0b1N0cgUAAAANcmFuZHNDb3VudFN0cgUAAAATcmVtYWluUmFuZHNDb3VudFN0cgUAAAANZGF0YUtleXNDb3VudAkAAlgAAAABCAUAAAABaQAAAA10cmFuc2FjdGlvbklkAgAAAAEwAgAAAAAJAQAAAAhXcml0ZVNldAAAAAEJAARMAAAAAgkBAAAACURhdGFFbnRyeQAAAAIFAAAACXNlc3Npb25JZAUAAAAKcmVhZHlTdGF0ZQUAAAADbmlsAAAAAWkBAAAABnJhbmRvbQAAAAIAAAAJc2Vzc2lvbklkAAAAB3JzYVNpZ24EAAAADmRyYXdQYXJhbXNMaXN0CQEAAAATZXh0cmFjdEdhbWVEYXRhTGlzdAAAAAEFAAAACXNlc3Npb25JZAQAAAAJZHJhd1N0YXRlCQABkQAAAAIFAAAADmRyYXdQYXJhbXNMaXN0BQAAAAhJZHhTdGF0ZQQAAAARb3JnYW5pemVyUHViS2V5NTgJAAGRAAAAAgUAAAAOZHJhd1BhcmFtc0xpc3QFAAAAD0lkeE9yZ2FuaXplclB1YgQAAAANcmFuZHNDb3VudFN0cgkAAZEAAAACBQAAAA5kcmF3UGFyYW1zTGlzdAUAAAANSWR4UmFuZHNDb3VudAQAAAAQcmVtYWluUmFuZHNDb3VudAkBAAAADXBhcnNlSW50VmFsdWUAAAABCQABkQAAAAIFAAAADmRyYXdQYXJhbXNMaXN0BQAAABNJZHhSZW1haW5SYW5kc0NvdW50BAAAAA9sYXN0T2Zmc2V0Qnl0ZXMJAQAAAA1wYXJzZUludFZhbHVlAAAAAQkAAZEAAAACBQAAAA5kcmF3UGFyYW1zTGlzdAUAAAANSWR4TGFzdE9mZnNldAQAAAAMY3VyclJhbmRzU3RyCQABkQAAAAIFAAAADmRyYXdQYXJhbXNMaXN0BQAAAAxJZHhDdXJyUmFuZHMEAAAAB2Zyb21TdHIJAAGRAAAAAgUAAAAOZHJhd1BhcmFtc0xpc3QFAAAAC0lkeFJhbmRGcm9tBAAAAAV0b1N0cgkAAZEAAAACBQAAAA5kcmF3UGFyYW1zTGlzdAUAAAAJSWR4UmFuZFRvBAAAAAxkYXRhRG9uZVR4SWQJAAGRAAAAAgUAAAAOZHJhd1BhcmFtc0xpc3QFAAAAD0lkeERhdGFEb25lVHhJZAQAAAANZGF0YUtleXNDb3VudAkAAZEAAAACBQAAAA5kcmF3UGFyYW1zTGlzdAUAAAAQSWR4RGF0YUtleXNDb3VudAQAAAAEZnJvbQkBAAAADXBhcnNlSW50VmFsdWUAAAABBQAAAAdmcm9tU3RyBAAAAAJ0bwkBAAAADXBhcnNlSW50VmFsdWUAAAABBQAAAAV0b1N0cgQAAAAPb3JnYW5pemVyUHViS2V5CQACWQAAAAEFAAAAEW9yZ2FuaXplclB1YktleTU4AwkBAAAAAiE9AAAAAgUAAAAJZHJhd1N0YXRlBQAAAAhEQVRBRE9ORQkAAAIAAAABCQABLAAAAAIFAAAACXNlc3Npb25JZAIAAAA7IGRyYXc6IGl0IG11c3QgYmUgaW4gUkVBRFkgc3RhdGUgdG8gZ2VuZXJhdGUgcmFuZG9tIG51bWJlcnMDCQEAAAABIQAAAAEJAAH4AAAABAUAAAAGU0hBMjU2CQAAywAAAAIJAAGbAAAAAQUAAAAJc2Vzc2lvbklkCQABmwAAAAEFAAAADGRhdGFEb25lVHhJZAUAAAAHcnNhU2lnbgUAAAAJUlNBUFVCTElDCQAAAgAAAAECAAAAFUludmFsaWQgUlNBIHNpZ25hdHVyZQQAAAALcmFuZEdlbkluZm8JAQAAAAxnZW5lcmF0ZVJhbmQAAAAHBQAAAAlzZXNzaW9uSWQFAAAABGZyb20FAAAAAnRvBQAAAAdyc2FTaWduBQAAAAxjdXJyUmFuZHNTdHIFAAAAEHJlbWFpblJhbmRzQ291bnQFAAAAD2xhc3RPZmZzZXRCeXRlcwQAAAALbmV3UmFuZHNTdHIJAAGRAAAAAgUAAAALcmFuZEdlbkluZm8AAAAAAAAAAAAEAAAAFm5ld1JlbWFpblJhbmRzQ291bnRTdHIJAAGRAAAAAgUAAAALcmFuZEdlbkluZm8AAAAAAAAAAAEEAAAADm5ld09mZnNldEJ5dGVzCQABkQAAAAIFAAAAC3JhbmRHZW5JbmZvAAAAAAAAAAACBAAAAAhuZXdTdGF0ZQMJAAAAAAAAAgUAAAAWbmV3UmVtYWluUmFuZHNDb3VudFN0cgIAAAABMAUAAAANU1RBVEVGSU5JU0hFRAUAAAAIREFUQURPTkUJAQAAAAhXcml0ZVNldAAAAAEJAARMAAAAAgkBAAAACURhdGFFbnRyeQAAAAIFAAAACXNlc3Npb25JZAkBAAAAEmZvcm1hdFN0YXRlRGF0YVN0cgAAAAoFAAAACG5ld1N0YXRlBQAAABFvcmdhbml6ZXJQdWJLZXk1OAUAAAAHZnJvbVN0cgUAAAAFdG9TdHIFAAAADXJhbmRzQ291bnRTdHIFAAAAFm5ld1JlbWFpblJhbmRzQ291bnRTdHIFAAAADWRhdGFLZXlzQ291bnQFAAAADGRhdGFEb25lVHhJZAUAAAAObmV3T2Zmc2V0Qnl0ZXMFAAAAC25ld1JhbmRzU3RyBQAAAANuaWwAAAABAAAAAnR4AQAAAAZ2ZXJpZnkAAAAABAAAAAckbWF0Y2gwBQAAAAJ0eAMJAAABAAAAAgUAAAAHJG1hdGNoMAIAAAAPRGF0YVRyYW5zYWN0aW9uBAAAAANkdHgFAAAAByRtYXRjaDAEAAAABWRhdGEwCQABkQAAAAIIBQAAAANkdHgAAAAEZGF0YQAAAAAAAAAAAAQAAAAJc2Vzc2lvbklkCQABLwAAAAIIBQAAAAVkYXRhMAAAAANrZXkFAAAAEFNFU1NJT05JREZJWFNJWkUEAAAADmRyYXdQYXJhbXNMaXN0CQEAAAATZXh0cmFjdEdhbWVEYXRhTGlzdAAAAAEFAAAACXNlc3Npb25JZAQAAAAJZHJhd1N0YXRlCQABkQAAAAIFAAAADmRyYXdQYXJhbXNMaXN0BQAAAAhJZHhTdGF0ZQQAAAARb3JnYW5pemVyUHViS2V5NTgJAAGRAAAAAgUAAAAOZHJhd1BhcmFtc0xpc3QFAAAAD0lkeE9yZ2FuaXplclB1YgQAAAANZGF0YUtleXNDb3VudAkBAAAADXBhcnNlSW50VmFsdWUAAAABCQABkQAAAAIFAAAADmRyYXdQYXJhbXNMaXN0BQAAABBJZHhEYXRhS2V5c0NvdW50BAAAAA9vcmdhbml6ZXJQdWJLZXkJAAJZAAAAAQUAAAARb3JnYW5pemVyUHViS2V5NTgEAAAAEGRhdGFFbnRyaWVzQ291bnQJAAGQAAAAAQgFAAAAA2R0eAAAAARkYXRhBAAAAAhzaWdWYWxpZAkAAfQAAAADCAUAAAACdHgAAAAJYm9keUJ5dGVzCQABkQAAAAIIBQAAAAJ0eAAAAAZwcm9vZnMAAAAAAAAAAAAFAAAAD29yZ2FuaXplclB1YktleQQAAAANZGF0YVNpemVWYWxpZAkAAAAAAAACBQAAABBkYXRhRW50cmllc0NvdW50AAAAAAAAAAAFBAAAAAlrZXlzVmFsaWQDAwMDCQEAAAAOdmFsaWRhdGVEdHhLZXkAAAADBQAAAAlzZXNzaW9uSWQFAAAADWRhdGFLZXlzQ291bnQFAAAABWRhdGEwCQEAAAAOdmFsaWRhdGVEdHhLZXkAAAADBQAAAAlzZXNzaW9uSWQFAAAADWRhdGFLZXlzQ291bnQJAAGRAAAAAggFAAAAA2R0eAAAAARkYXRhAAAAAAAAAAABBwkBAAAADnZhbGlkYXRlRHR4S2V5AAAAAwUAAAAJc2Vzc2lvbklkBQAAAA1kYXRhS2V5c0NvdW50CQABkQAAAAIIBQAAAANkdHgAAAAEZGF0YQAAAAAAAAAAAgcJAQAAAA52YWxpZGF0ZUR0eEtleQAAAAMFAAAACXNlc3Npb25JZAUAAAANZGF0YUtleXNDb3VudAkAAZEAAAACCAUAAAADZHR4AAAABGRhdGEAAAAAAAAAAAMHCQEAAAAOdmFsaWRhdGVEdHhLZXkAAAADBQAAAAlzZXNzaW9uSWQFAAAADWRhdGFLZXlzQ291bnQJAAGRAAAAAggFAAAAA2R0eAAAAARkYXRhAAAAAAAAAAAEBwMDAwkAAAAAAAACBQAAAAlkcmF3U3RhdGUFAAAACVNUQVRFSU5JVAUAAAAIc2lnVmFsaWQHBQAAAA1kYXRhU2l6ZVZhbGlkBwUAAAAJa2V5c1ZhbGlkBwMJAAABAAAAAgUAAAAHJG1hdGNoMAIAAAAUU2V0U2NyaXB0VHJhbnNhY3Rpb24EAAAABHNzdHgFAAAAByRtYXRjaDAGAwkAAAEAAAACBQAAAAckbWF0Y2gwAgAAABNUcmFuc2ZlclRyYW5zYWN0aW9uBAAAAAN0dHgFAAAAByRtYXRjaDAGBz5YAVg="
	src, err := base64.StdEncoding.DecodeString(code)
	require.NoError(t, err)
	tree, err := Parse(src)
	require.NoError(t, err)
	assert.NotNil(t, tree)
	res, err := CallFunction(env, tree, "initDraw", arguments)
	require.NoError(t, err)
	r, ok := res.(DAppResult)
	require.True(t, ok)
	require.True(t, r.res)

	sr, err := proto.NewScriptResult(r.actions, proto.ScriptErrorMessage{})
	require.NoError(t, err)

	expectedDataWrites := []*proto.DataEntryScriptAction{
		{Entry: &proto.StringDataEntry{Key: "E3veSYzwJJEYEjgYAWV5vTi4TjsqbGuFDnCxSmrHmQXB", Value: "INIT_FCaP4jLhLawzEqbwAQGAVvPQBv2h3LdERCx7fckDvnzr_1_3_1_1_5_null_0_-"}},
	}
	a, err := proto.NewAddressFromString("3NCiG28LmWyTigWG13E5QnvdHBsZFYXSS2j")
	require.NoError(t, err)
	expectedTransfers := []*proto.TransferScriptAction{
		{Recipient: proto.NewRecipientFromAddress(a), Amount: 13000000, Asset: proto.OptionalAsset{}},
	}
	expectedResult := &proto.ScriptResult{
		DataEntries:  expectedDataWrites,
		Transfers:    expectedTransfers,
		Issues:       make([]*proto.IssueScriptAction, 0),
		Reissues:     make([]*proto.ReissueScriptAction, 0),
		Burns:        make([]*proto.BurnScriptAction, 0),
		Sponsorships: make([]*proto.SponsorshipScriptAction, 0),
		Leases:       make([]*proto.LeaseScriptAction, 0),
		LeaseCancels: make([]*proto.LeaseCancelScriptAction, 0),
	}
	assert.Equal(t, expectedResult, sr)
}

func TestNoDeclaration(t *testing.T) {
	txID, err := crypto.NewDigestFromBase58("DwkmSLEjhpbR3jiuKx1dbVfTP71QBf7VNcN5B8WaqLuM")
	require.NoError(t, err)
	proof, err := crypto.NewSignatureFromBase58("4YRDY7okPK8hRCJs66Ut9bQS7M6pXkL4iSVtganecx5Q7N747UDNtZQrEndMxKrDU7gb6fAukK2Am25pjR7wUmJk")
	require.NoError(t, err)
	proofs := proto.NewProofs()
	proofs.Proofs = []proto.B58Bytes{proof[:]}
	sender, err := crypto.NewPublicKeyFromBase58("65f71CjreUhgfNxbxHkJ1ESdiSVxf3eNX8eLbqCfvReU")
	require.NoError(t, err)
	address, err := proto.NewAddressFromString("3P5sWCrmDJzbHFWU8rQqkJ9LZ46SeByaSJi")
	require.NoError(t, err)
	recipient := proto.NewRecipientFromAddress(address)
	arguments := proto.Arguments{}
	call := proto.FunctionCall{
		Default:   false,
		Name:      "settle",
		Arguments: arguments,
	}
	tx := &proto.InvokeScriptWithProofs{
		Type:            proto.InvokeScriptTransaction,
		Version:         1,
		ID:              &txID,
		Proofs:          proofs,
		ChainID:         proto.MainNetScheme,
		SenderPK:        sender,
		ScriptRecipient: recipient,
		FunctionCall:    call,
		Payments:        proto.ScriptPayments{},
		FeeAsset:        proto.OptionalAsset{},
		Fee:             500000,
		Timestamp:       1606205563973,
	}
	genPK := crypto.MustPublicKeyFromBase58("BDjPpGYcC8ANJSPX7xgprPpp9nioWK6Qpw9PjbekXxav")
	gs := crypto.MustBytesFromBase58("5uvam2VyTJHLaeD8chY1KUcThgs1HpXJqKpCh1NeL2PtcAu41hirDFDz6J2SDfaAPGDbGrEh11ncFMpx5T7ZXVk83cLHy9qWReU9hyzhKct94r8H7bQdKD6HTm3AnME1eMx")
	genAddr, err := proto.NewAddressFromString("3PMj3yGPBEa1Sx9X4TSBFeJCMMaE3wvKR4N")
	require.NoError(t, err)
	blockInfo := &proto.BlockInfo{
		Timestamp:           1606205508343,
		Height:              2342971,
		BaseTarget:          64,
		GenerationSignature: gs,
		Generator:           genAddr,
		GeneratorPublicKey:  genPK,
	}
	stringEntries := map[string]string{
		"BEARId":           "GsxdrWu1tNGbNubEBYRxy1zcHVB4sWJpcmr9Ni2cHBpB",
		"BULLId":           "FpK8CfKqcgpM9xACRkLXpMqp9wXCRBiRNU8xphdWddg",
		"oracle":           "HGVrLrtmJhSigh8z7HZvZPThVzQpT5YsqPDaQia6EreW",
		"poolToken":        "4VDwPimjMR31ofr8qoRZ6nvhTJq7Rf21cZp1c425dUAR",
		"__dbg__bear":      "GsxdrWu1tNGbNubEBYRxy1zcHVB4sWJpcmr9Ni2cHBpB",
		"__dbg__bull":      "FpK8CfKqcgpM9xACRkLXpMqp9wXCRBiRNU8xphdWddg",
		"headPointer":      "qnH16p6PAbWMyJN4pZbnb2PKeM7EwMBpb5C5sLWugmi",
		"mainTokenId":      "DG2xFkPdDwKUoBkzGAhQtLpSGzfXLiCYPEzeKH2Ad24p",
		"tailPointer":      "qnH16p6PAbWMyJN4pZbnb2PKeM7EwMBpb5C5sLWugmi",
		"defoAssetName":    "EUR",
		"__dbg__requested": "GsxdrWu1tNGbNubEBYRxy1zcHVB4sWJpcmr9Ni2cHBpB",
		"T2ETwL8zFkL2JXCGTuKtsFYJdj3nXh6oWy2X6RZbgeT":  "ISSUE|10000000|GsxdrWu1tNGbNubEBYRxy1zcHVB4sWJpcmr9Ni2cHBpB|68892|3PHRtM6a6VYHD1ehSwDXsuSkdWefEoPRS34|372322|374562|BLPbSmZdSeGchffcMqEyaNtiuC8Bmk7stQFK54m1PGKG",
		"qnH16p6PAbWMyJN4pZbnb2PKeM7EwMBpb5C5sLWugmi":  "UNPOOL|19000000||68978|3PJCXW3XZWr2tTpT5u52cPXcMWVP9AHBC9h|93519731|97723055|",
		"3AgFbqXgKjcDzmEt26yFawUccpKMH2x6TGghXpttTRzL": "POOL|100000000||68828|3PJCXW3XZWr2tTpT5u52cPXcMWVP9AHBC9h|0|9223372036854775807|",
		"BLPbSmZdSeGchffcMqEyaNtiuC8Bmk7stQFK54m1PGKG": "ISSUE|10000000|GsxdrWu1tNGbNubEBYRxy1zcHVB4sWJpcmr9Ni2cHBpB|68894|3PHRtM6a6VYHD1ehSwDXsuSkdWefEoPRS34|368965|377919|qnH16p6PAbWMyJN4pZbnb2PKeM7EwMBpb5C5sLWugmi",
	}
	intEntries := map[string]int64{
		"poolUp":                17030457,
		"poolDwn":               0,
		"leverage":              50,
		"queueSize":             1,
		"bearCollateral":        39381951,
		"bullCollateral":        39381953,
		"bearCirculation":       1082818,
		"bullCirculation":       17363790,
		"feesAccumulated":       20000,
		"poolMainTokenValue":    51216096,
		"poolTokenCirculation":  19875987,
		"lastSettlementPriceId": 68978,
	}
	env := &MockRideEnvironment{
		heightFunc: func() rideInt {
			return 2342971
		},
		schemeFunc: func() byte {
			return proto.MainNetScheme
		},
		blockFunc: func() rideObject {
			return blockInfoToObject(blockInfo)
		},
		stateFunc: func() types.SmartState {
			return &MockSmartState{
				AddingBlockHeightFunc: func() (uint64, error) {
					return 2342971, nil
				},
				NewestAssetIsSponsoredFunc: func(assetID crypto.Digest) (bool, error) {
					return false, nil
				},
				NewestFullWavesBalanceFunc: func(account proto.Recipient) (*proto.FullWavesBalance, error) {
					return &proto.FullWavesBalance{Available: 5000000000}, nil
				},
				RetrieveNewestStringEntryFunc: func(account proto.Recipient, key string) (*proto.StringDataEntry, error) {
					v, ok := stringEntries[key]
					if !ok {
						return nil, errors.New("fail")
					}
					return &proto.StringDataEntry{Key: key, Value: v}, nil
				},
				RetrieveNewestIntegerEntryFunc: func(account proto.Recipient, key string) (*proto.IntegerDataEntry, error) {
					v, ok := intEntries[key]
					if !ok {
						return nil, errors.New("fail")
					}
					return &proto.IntegerDataEntry{Key: key, Value: v}, nil
				},
			}
		},
		thisFunc: func() rideType {
			return rideAddress(address)
		},
		transactionFunc: func() rideObject {
			obj, err := transactionToObject(proto.MainNetScheme, tx)
			require.NoError(t, err)
			return obj
		},
		invocationFunc: func() rideObject {
			obj, err := invocationToObject(4, proto.MainNetScheme, tx)
			require.NoError(t, err)
			return obj
		},
		checkMessageLengthFunc: v3check,
	}

	code := "AAIEAAAAAAAAADgIAhINCgsICAgICAgICAgBARIDCgEBEgASAwoBARIDCgEIEgQKAggBEgASAwoBARIAEgMKAQESAAAAAGwBAAAAAlNFAAAAAgAAAAFrAAAAAXYJAQAAAAtTdHJpbmdFbnRyeQAAAAIFAAAAAWsFAAAAAXYBAAAAAklFAAAAAgAAAAFrAAAAAXYJAQAAAAxJbnRlZ2VyRW50cnkAAAACBQAAAAFrBQAAAAF2AQAAAAVkZWJ1ZwAAAAIAAAABawAAAAF2CQEAAAACU0UAAAACCQABLAAAAAICAAAAB19fZGJnX18FAAAAAWsFAAAAAXYAAAAABHRlbjYAAAAAAAAPQkAAAAAABHRlbjgAAAAAAAX14QAAAAAAA01BWAB//////////wAAAAARY29uZmlnUHJvdmlkZXJLZXkCAAAADmNvbmZpZ1Byb3ZpZGVyAAAAAA5jb25maWdQcm92aWRlcgQAAAAHJG1hdGNoMAkABB0AAAACBQAAAAR0aGlzBQAAABFjb25maWdQcm92aWRlcktleQMJAAABAAAAAgUAAAAHJG1hdGNoMAIAAAAGU3RyaW5nBAAAAAFzBQAAAAckbWF0Y2gwCQEAAAARQGV4dHJOYXRpdmUoMTA2MikAAAABBQAAAAFzBQAAAAR0aGlzAQAAAAZsb2NhbEkAAAACAAAAAWsAAAABZQkBAAAAE3ZhbHVlT3JFcnJvck1lc3NhZ2UAAAACCQAEGgAAAAIFAAAABHRoaXMFAAAAAWsFAAAAAWUBAAAABmxvY2FsUwAAAAIAAAABawAAAAFlCQEAAAATdmFsdWVPckVycm9yTWVzc2FnZQAAAAIJAAQdAAAAAgUAAAAEdGhpcwUAAAABawUAAAABZQEAAAAFY29uZkkAAAACAAAAAWsAAAABZQkBAAAAE3ZhbHVlT3JFcnJvck1lc3NhZ2UAAAACCQAEGgAAAAIFAAAADmNvbmZpZ1Byb3ZpZGVyBQAAAAFrBQAAAAFlAQAAAAVjb25mUwAAAAIAAAABawAAAAFlCQEAAAATdmFsdWVPckVycm9yTWVzc2FnZQAAAAIJAAQdAAAAAgUAAAAOY29uZmlnUHJvdmlkZXIFAAAAAWsFAAAAAWUAAAAABUJVTExLAgAAAAZCVUxMSWQAAAAABUJFQVJLAgAAAAZCRUFSSWQAAAAABVVTRE5LAgAAAAttYWluVG9rZW5JZAAAAAAIQlVMTENPTEsCAAAADmJ1bGxDb2xsYXRlcmFsAAAAAAhCRUFSQ09MSwIAAAAOYmVhckNvbGxhdGVyYWwAAAAACUJVTExDSVJDSwIAAAAPYnVsbENpcmN1bGF0aW9uAAAAAAlCRUFSQ0lSQ0sCAAAAD2JlYXJDaXJjdWxhdGlvbgAAAAAISVNTUEVSQ0sCAAAAD2lzc3VlUGVyY2VudGlsZQAAAAAIUkVEUEVSQ0sCAAAAEHJlZGVlbVBlcmNlbnRpbGUAAAAAB01JTklTU0sCAAAACG1pbklzc3VlAAAAAAdNSU5SRURLAgAAAAltaW5SZWRlZW0AAAAACE1JTlBPT0xLAgAAAAdtaW5Qb29sAAAAAAdGRUVBQ0NLAgAAAA9mZWVzQWNjdW11bGF0ZWQAAAAABldMSVNUSwIAAAAOaXNzdWVXaGl0ZUxpc3QAAAAACFJFQlBFUkNLAgAAABNyZWJhbGFuY2VQZXJjZW50aWxlAAAAAAdSRUJJRFhLAgAAABVsYXN0U2V0dGxlbWVudFByaWNlSWQAAAAABUhFQURLAgAAAAtoZWFkUG9pbnRlcgAAAAAFVEFJTEsCAAAAC3RhaWxQb2ludGVyAAAAAAZRU0laRUsCAAAACXF1ZXVlU2l6ZQAAAAAJUE9PTFVTRE5LAgAAABJwb29sTWFpblRva2VuVmFsdWUAAAAAB1BPT0xVUEsCAAAABnBvb2xVcAAAAAAIUE9PTERXTksCAAAAB3Bvb2xEd24AAAAACVBPT0xDSVJDSwIAAAAUcG9vbFRva2VuQ2lyY3VsYXRpb24AAAAABVBPT0xLAgAAAAlwb29sVG9rZW4AAAAACEFTU05BTUVLAgAAAA1kZWZvQXNzZXROYW1lAAAAAARMRVZLAgAAAAhsZXZlcmFnZQAAAAAJV0FWRVNGRUVLAgAAABF3YXZlc1BhY2VtYWtlckZlZQAAAAAIVVNETkZFRUsCAAAAEHVzZG5QYWNlbWFrZXJGZWUAAAAAC29yYWNsZVBLS2V5AgAAAAZvcmFjbGUBAAAAEWxhc3RQcmljZUluZGV4S2V5AAAAAQAAAAdhc3NldElkAwkAAAAAAAACBQAAAAdhc3NldElkAgAAAAACAAAAC3ByaWNlX2luZGV4CQABLAAAAAICAAAAEiVzJXNfX2lkeEN1cnJlbnRfXwUAAAAHYXNzZXRJZAEAAAAQcHJpY2VJbmRleFByZWZpeAAAAAEAAAAHYXNzZXRJZAMJAAAAAAAAAgUAAAAHYXNzZXRJZAIAAAAAAgAAAAxwcmljZV9pbmRleF8JAAEsAAAAAgkAASwAAAACAgAAABQlcyVzJWRfX2lkeDJIZWlnaHRfXwUAAAAHYXNzZXRJZAIAAAACX18BAAAAEXByaWNlSGVpZ2h0UHJlZml4AAAAAQAAAAdhc3NldElkAwkAAAAAAAACBQAAAAdhc3NldElkAgAAAAACAAAABnByaWNlXwkAASwAAAACCQABLAAAAAICAAAAFyVzJXMlZF9fcHJpY2VCeUhlaWdodF9fBQAAAAdhc3NldElkAgAAAAJfXwAAAAAKbWluVXNkbkZlZQkBAAAAC3ZhbHVlT3JFbHNlAAAAAgkABBoAAAACBQAAAA5jb25maWdQcm92aWRlcgUAAAAIVVNETkZFRUsAAAAAAAAAAAAAAAAAC21pbldhdmVzRmVlCQEAAAALdmFsdWVPckVsc2UAAAACCQAEGgAAAAIFAAAADmNvbmZpZ1Byb3ZpZGVyBQAAAAlXQVZFU0ZFRUsAAAAAAAAAAAAAAAAACWFzc2V0TmFtZQkBAAAAC3ZhbHVlT3JFbHNlAAAAAgkABB0AAAACBQAAAAR0aGlzBQAAAAhBU1NOQU1FSwIAAAAAAAAAAAdidWxsQ29sCQEAAAAGbG9jYWxJAAAAAgUAAAAIQlVMTENPTEsCAAAABG5vIDAAAAAAB2JlYXJDb2wJAQAAAAZsb2NhbEkAAAACBQAAAAhCRUFSQ09MSwIAAAAEbm8gMQAAAAAIYnVsbENpcmMJAQAAAAZsb2NhbEkAAAACBQAAAAlCVUxMQ0lSQ0sCAAAABG5vIDIAAAAACGJlYXJDaXJjCQEAAAAGbG9jYWxJAAAAAgUAAAAJQkVBUkNJUkNLAgAAAARubyAzAAAAAARCVUxMCQEAAAAGbG9jYWxTAAAAAgUAAAAFQlVMTEsCAAAABW5vIDE0AAAAAARCRUFSCQEAAAAGbG9jYWxTAAAAAgUAAAAFQkVBUksCAAAABW5vIDE1AAAAAAltYWluVG9rZW4JAQAAAAZsb2NhbFMAAAACBQAAAAVVU0ROSwIAAAAFbm8gMTYAAAAAD2lzc3VlUGVyY2VudGlsZQkBAAAABWNvbmZJAAAAAgUAAAAISVNTUEVSQ0sCAAAABG5vIDQAAAAAEHJlZGVlbVBlcmNlbnRpbGUJAQAAAAVjb25mSQAAAAIFAAAACFJFRFBFUkNLAgAAAARubyA1AAAAAAhtaW5Jc3N1ZQkBAAAABWNvbmZJAAAAAgUAAAAHTUlOSVNTSwIAAAAEbm8gNgAAAAAJbWluUmVkZWVtCQEAAAAFY29uZkkAAAACBQAAAAdNSU5SRURLAgAAAARubyA3AAAAAAdtaW5Qb29sCQEAAAAFY29uZkkAAAACBQAAAAhNSU5QT09MSwIAAAAEbm8gOAAAAAATcmViYWxhbmNlUGVyY2VudGlsZQkBAAAAC3ZhbHVlT3JFbHNlAAAAAgkABBoAAAACBQAAAA5jb25maWdQcm92aWRlcgkAASwAAAACCQABLAAAAAIJAAQlAAAAAQUAAAAEdGhpcwIAAAABXwUAAAAIUkVCUEVSQ0sAAAAAAAAAAAAAAAAACXdoaXRlbGlzdAkBAAAABWNvbmZTAAAAAgUAAAAGV0xJU1RLAgAAAARubyA5AQAAAAdhbGxvd2VkAAAAAQAAAAFhAwkAAAAAAAACBQAAAAl3aGl0ZWxpc3QCAAAAAAYJAQAAAAlpc0RlZmluZWQAAAABCQAEswAAAAIFAAAACXdoaXRlbGlzdAkABCUAAAABBQAAAAFhAAAAAAhwb29sTWFpbgkBAAAABmxvY2FsSQAAAAIFAAAACVBPT0xVU0ROSwIAAAACbm8AAAAABnBvb2xVcAkBAAAABmxvY2FsSQAAAAIFAAAAB1BPT0xVUEsCAAAABW5vIDEwAAAAAAdwb29sRHduCQEAAAAGbG9jYWxJAAAAAgUAAAAIUE9PTERXTksCAAAABW5vIDExAAAAAAlwb29sVG9rZW4JAQAAAAZsb2NhbFMAAAACBQAAAAVQT09MSwIAAAAFbm8gMTIAAAAAFHBvb2xUb2tlbkNpcmN1bGF0aW9uCQEAAAAGbG9jYWxJAAAAAgUAAAAJUE9PTENJUkNLAgAAAAVubyAxMwAAAAAQcG9vbEJ1bGxFeHBvc3VyZQkAAGsAAAADBQAAAAdidWxsQ29sBQAAAAZwb29sVXAFAAAACGJ1bGxDaXJjAAAAABBwb29sQmVhckV4cG9zdXJlCQAAawAAAAMFAAAAB2JlYXJDb2wFAAAAB3Bvb2xEd24FAAAACGJlYXJDaXJjAAAAAAlwb29sVmFsdWUJAABkAAAAAgkAAGQAAAACBQAAAAhwb29sTWFpbgUAAAAQcG9vbEJ1bGxFeHBvc3VyZQUAAAAQcG9vbEJlYXJFeHBvc3VyZQAAAAAGb3JhY2xlCQEAAAATdmFsdWVPckVycm9yTWVzc2FnZQAAAAIJAQAAABRhZGRyZXNzRnJvbVB1YmxpY0tleQAAAAEJAAJZAAAAAQkBAAAAE3ZhbHVlT3JFcnJvck1lc3NhZ2UAAAACCQAEHQAAAAIFAAAABHRoaXMFAAAAC29yYWNsZVBLS2V5AgAAAA5ubyBvcmFjbGVQS0tleQIAAAASYmFkIG9yYWNsZSBhZGRyZXNzAAAAABRyZWJhbGFuY2VkUHJpY2VJbmRleAkBAAAAE3ZhbHVlT3JFcnJvck1lc3NhZ2UAAAACCQAEGgAAAAIFAAAABHRoaXMFAAAAB1JFQklEWEsCAAAAF25vIGxhc3QgcmViYWxhbmNlIHByaWNlAAAAABBvcmFjbGVQcmljZUluZGV4CQEAAAATdmFsdWVPckVycm9yTWVzc2FnZQAAAAIJAAQaAAAAAgUAAAAGb3JhY2xlCQEAAAARbGFzdFByaWNlSW5kZXhLZXkAAAABBQAAAAlhc3NldE5hbWUJAAEsAAAAAgkAASwAAAACCQABLAAAAAICAAAAE2JhZCBvcmFjbGUgZGF0YSBhdCAJAAQlAAAAAQUAAAAGb3JhY2xlAgAAABA6IG5vIGludGVnZXIgYXQgCQEAAAARbGFzdFByaWNlSW5kZXhLZXkAAAABBQAAAAlhc3NldE5hbWUAAAAACGxldmVyYWdlCQEAAAALdmFsdWVPckVsc2UAAAACCQAEGgAAAAIFAAAABHRoaXMFAAAABExFVksAAAAAAAAAAAMBAAAADWhlaWdodEJ5SW5kZXgAAAACAAAACWFzc2V0TmFtZQAAAApwcmljZUluZGV4CQEAAAATdmFsdWVPckVycm9yTWVzc2FnZQAAAAIJAAQaAAAAAgUAAAAGb3JhY2xlCQABLAAAAAIJAQAAABBwcmljZUluZGV4UHJlZml4AAAAAQUAAAAJYXNzZXROYW1lCQABpAAAAAEFAAAACnByaWNlSW5kZXgJAAEsAAAAAgIAAAAcbm8gZGF0YSBmb3IgaGVpZ2h0IGF0IGluZGV4IAkAAaQAAAABBQAAAApwcmljZUluZGV4AQAAAA1wcmljZUJ5SGVpZ2h0AAAAAgAAAAlhc3NldE5hbWUAAAALcHJpY2VIZWlnaHQJAQAAABN2YWx1ZU9yRXJyb3JNZXNzYWdlAAAAAgkABBoAAAACBQAAAAZvcmFjbGUJAAEsAAAAAgkBAAAAEXByaWNlSGVpZ2h0UHJlZml4AAAAAQUAAAAJYXNzZXROYW1lCQABpAAAAAEFAAAAC3ByaWNlSGVpZ2h0CQABLAAAAAICAAAAE25vIGRhdGEgZm9yIGhlaWdodCAJAAGkAAAAAQUAAAALcHJpY2VIZWlnaHQBAAAADHByaWNlQnlJbmRleAAAAAIAAAAJYXNzZXROYW1lAAAACnByaWNlSW5kZXgJAQAAAA1wcmljZUJ5SGVpZ2h0AAAAAgUAAAAJYXNzZXROYW1lCQEAAAANaGVpZ2h0QnlJbmRleAAAAAIFAAAACWFzc2V0TmFtZQUAAAAKcHJpY2VJbmRleAAAAAAJcXVldWVTaXplCQEAAAALdmFsdWVPckVsc2UAAAACCQAEGgAAAAIFAAAABHRoaXMFAAAABlFTSVpFSwAAAAAAAAAAAAAAAAALaGVhZFBvaW50ZXIJAQAAAAt2YWx1ZU9yRWxzZQAAAAIJAAQdAAAAAgUAAAAEdGhpcwUAAAAFSEVBREsCAAAAAAAAAAALdGFpbFBvaW50ZXIJAQAAAAt2YWx1ZU9yRWxzZQAAAAIJAAQdAAAAAgUAAAAEdGhpcwUAAAAFVEFJTEsCAAAAAAAAAAAPZmVlc0FjY3VtdWxhdGVkCQEAAAALdmFsdWVPckVsc2UAAAACCQAEGgAAAAIFAAAABHRoaXMFAAAAB0ZFRUFDQ0sAAAAAAAAAAAAAAAAABUlTU1VFAgAAAAVJU1NVRQAAAAAGUkVERUVNAgAAAAZSRURFRU0AAAAABFBPT0wCAAAABFBPT0wAAAAABlVOUE9PTAIAAAAGVU5QT09MAAAAAApmZWVBZGRyS2V5AgAAAApmZWVBZGRyZXNzAAAAAA5zdGFraW5nQWRkcktleQIAAAAOc3Rha2luZ0FkZHJlc3MAAAAAD2RhZW1vblB1YktleUtleQIAAAAPZGFlbW9uUHVibGljS2V5AAAAAApmZWVBZGRyZXNzCQEAAAATdmFsdWVPckVycm9yTWVzc2FnZQAAAAIJAAQmAAAAAQkBAAAABWNvbmZTAAAAAgUAAAAKZmVlQWRkcktleQIAAAANbm8gZmVlQWRkcmVzcwIAAAAOYmFkIGZlZUFkZHJlc3MAAAAADnN0YWtpbmdBZGRyZXNzCQEAAAAFY29uZlMAAAACBQAAAA5zdGFraW5nQWRkcktleQIAAAARbm8gc3Rha2luZ0FkZHJlc3MAAAAAD2RhZW1vblB1YmxpY0tleQkAAlkAAAABCQEAAAAFY29uZlMAAAACBQAAAA9kYWVtb25QdWJLZXlLZXkCAAAAEm5vIGRhZW1vblB1YmxpY0tleQAAAAAKcnBkQWRkcmVzcwkABCYAAAABAgAAACMzUE5pa002eXA0TnFjU1U4Z3V4UXRtUjVvbnIyRDRlOHlUSgAAAAAQcHViS2V5QWRtaW5zTGlzdAkABEwAAAACAgAAACwySEhxVjhXOURKYXlWNVI2dEJEMlNiOHNycGhwb2JvRGk3cjF0MWFQaXVtQwkABEwAAAACAgAAACw1WlhlODJSUkFTVTdxc2hYTTJKOUpOWWhxSjlHV1lqalZxMmd3VVY1TmF6OQkABEwAAAACAgAAACw1V1JYRlNqd2NUYk5mS2NKczhacVhtU1NXWXNTVkpVdE12TXFaajVoSDROYwUAAAADbmlsAQAAAAxidWlsZE5ld0l0ZW0AAAAHAAAABmFjdGlvbgAAAANhbXQAAAAFdG9rZW4AAAAKcHJpY2VJbmRleAAAAAdpbnZva2VyAAAACW1pblBheW91dAAAAAltYXhQYXlvdXQJAAEsAAAAAgkAASwAAAACCQABLAAAAAIJAAEsAAAAAgkAASwAAAACCQABLAAAAAIJAAEsAAAAAgkAASwAAAACCQABLAAAAAIJAAEsAAAAAgkAASwAAAACCQABLAAAAAIJAAEsAAAAAgUAAAAGYWN0aW9uAgAAAAF8CQABpAAAAAEFAAAAA2FtdAIAAAABfAUAAAAFdG9rZW4CAAAAAXwJAAGkAAAAAQUAAAAKcHJpY2VJbmRleAIAAAABfAUAAAAHaW52b2tlcgIAAAABfAkAAaQAAAABBQAAAAltaW5QYXlvdXQCAAAAAXwJAAGkAAAAAQUAAAAJbWF4UGF5b3V0AgAAAAF8AQAAAAt1c2VyRGlmZkFicwAAAAAEAAAACyR0MDU3Mzg1ODI3CQAFFAAAAAIJAABlAAAAAgUAAAAHYnVsbENvbAUAAAAQcG9vbEJ1bGxFeHBvc3VyZQkAAGUAAAACBQAAAAdiZWFyQ29sBQAAABBwb29sQmVhckV4cG9zdXJlBAAAAAt1c2VyQnVsbENvbAgFAAAACyR0MDU3Mzg1ODI3AAAAAl8xBAAAAAt1c2VyQmVhckNvbAgFAAAACyR0MDU3Mzg1ODI3AAAAAl8yBAAAAARkaWZmCQAAZQAAAAIFAAAAC3VzZXJCdWxsQ29sBQAAAAt1c2VyQmVhckNvbAMJAABmAAAAAgUAAAAEZGlmZgAAAAAAAAAAAAUAAAAEZGlmZgkAAGUAAAACAAAAAAAAAAAABQAAAARkaWZmAQAAAAhtYXhJc3N1ZQAAAAEAAAAHdG9rZW5JZAQAAAAOcG9vbEludmVzdG1lbnQDCQAAZgAAAAIFAAAABnBvb2xVcAAAAAAAAAAAAAUAAAAEQlVMTAUAAAAEQkVBUgMJAQAAAAIhPQAAAAIFAAAAB3Rva2VuSWQFAAAADnBvb2xJbnZlc3RtZW50BQAAAAhwb29sTWFpbgkAAGQAAAACCQEAAAALdXNlckRpZmZBYnMAAAAABQAAAAlwb29sVmFsdWUBAAAADXZhbGlkYXRlUE1GZWUAAAACAAAAAWkAAAAJbWluUGF5b3V0AwkAAGYAAAACAAAAAAAAAAAABQAAAAltaW5QYXlvdXQJAAACAAAAAQIAAAATbmVnYXRpdmUgbWluIHBheW91dAQAAAABcAkAAZEAAAACCAUAAAABaQAAAAhwYXltZW50cwAAAAAAAAAAAQQAAAACb2sEAAAAByRtYXRjaDAIBQAAAAFwAAAAB2Fzc2V0SWQDCQAAAQAAAAIFAAAAByRtYXRjaDACAAAACkJ5dGVWZWN0b3IEAAAAAmJ2BQAAAAckbWF0Y2gwAwkAAAAAAAACCQACWAAAAAEFAAAAAmJ2BQAAAAltYWluVG9rZW4JAABnAAAAAggFAAAAAXAAAAAGYW1vdW50BQAAAAptaW5Vc2RuRmVlBwMJAAABAAAAAgUAAAAHJG1hdGNoMAIAAAAEVW5pdAQAAAAFd2F2ZXMFAAAAByRtYXRjaDAJAABnAAAAAggFAAAAAXAAAAAGYW1vdW50BQAAAAttaW5XYXZlc0ZlZQkAAAIAAAABAgAAAAtNYXRjaCBlcnJvcgMJAQAAAAEhAAAAAQUAAAACb2sJAAACAAAAAQIAAAAXaW5jb3JyZWN0IHBhY2VtYWtlciBmZWUGAQAAABV2YWxpZGF0ZVJlcXVlc3RSZWRlZW0AAAABAAAAA2ludgMJAAAAAAAAAggFAAAAA2ludgAAAAZjYWxsZXIFAAAABHRoaXMJAAACAAAAAQIAAAAIY2FuJ3QgZG8KAQAAAAxlcnJvck1lc3NhZ2UAAAABAAAAA2dvdAkAAAIAAAABCQABLAAAAAIJAAEsAAAAAgkAASwAAAACCQABLAAAAAIJAAEsAAAAAgIAAAAZYmFkIHRva2VuIGF0dDogb25seSBCVUxMKAUAAAAEQlVMTAIAAAAKKSBvciBCRUFSKAUAAAAEQkVBUgIAAAAhKSB0b2tlbnMgYXJlIGFjY2VwdGVkLCByZWNlaXZlZDogBQAAAANnb3QEAAAAB2Fzc2V0SWQJAAJYAAAAAQkBAAAAE3ZhbHVlT3JFcnJvck1lc3NhZ2UAAAACCAkBAAAABXZhbHVlAAAAAQkAAZEAAAACCAUAAAADaW52AAAACHBheW1lbnRzAAAAAAAAAAAAAAAAB2Fzc2V0SWQCAAAADWJhZCB0b2tlbiBhdHQDAwkBAAAAAiE9AAAAAgUAAAAHYXNzZXRJZAUAAAAEQkVBUgkBAAAAAiE9AAAAAgUAAAAHYXNzZXRJZAUAAAAEQlVMTAcJAQAAAAxlcnJvck1lc3NhZ2UAAAABBQAAAAdhc3NldElkBAAAAA5hdHRhY2hlZEFtb3VudAgJAAGRAAAAAggFAAAAA2ludgAAAAhwYXltZW50cwAAAAAAAAAAAAAAAAZhbW91bnQEAAAAA2NvbAMJAAAAAAAAAgUAAAAHYXNzZXRJZAUAAAAEQkVBUgUAAAAHYmVhckNvbAUAAAAHYnVsbENvbAQAAAAEY2lyYwMJAAAAAAAAAgUAAAAHYXNzZXRJZAUAAAAEQkVBUgUAAAAIYmVhckNpcmMFAAAACGJ1bGxDaXJjBAAAAAllc3RpbWF0ZWQJAABrAAAAAwUAAAADY29sBQAAAA5hdHRhY2hlZEFtb3VudAUAAAAEY2lyYwMJAABmAAAAAgUAAAAJbWluUmVkZWVtBQAAAAllc3RpbWF0ZWQJAAACAAAAAQkAASwAAAACCQABLAAAAAIJAAEsAAAAAgkAASwAAAACCQABLAAAAAIJAAEsAAAAAgkAASwAAAACCQABLAAAAAIJAAEsAAAAAgkAASwAAAACAgAAADFBdHRhY2hlZCBwYXltZW50IHRvbyBzbWFsbC4gTWluIHJlZGVlbSBhbW91bnQgaXMgCQABpAAAAAEJAABpAAAAAgUAAAAJbWluUmVkZWVtAAAAAAAAD0JAAgAAAAcgVVNETiwgAgAAABFhdHRhY2hlZCBhbW91bnQ6IAkAAaQAAAABBQAAAA5hdHRhY2hlZEFtb3VudAIAAAAHLCBjb2w6IAkAAaQAAAABBQAAAANjb2wCAAAACCwgY2lyYzogCQABpAAAAAEFAAAABGNpcmMCAAAADSwgZXN0aW1hdGVkOiAJAAGkAAAAAQUAAAAJZXN0aW1hdGVkBQAAAAR1bml0AQAAAAdlbnF1ZXVlAAAACAAAAAJpZAAAAAZhY3Rpb24AAAADYW10AAAABXRva2VuAAAACnByaWNlSW5kZXgAAAAHaW52b2tlcgAAAAltaW5QYXlvdXQAAAAJbWF4UGF5b3V0BAAAABFpbmNyZWFzZVF1ZXVlU2l6ZQkBAAAAAklFAAAAAgUAAAAGUVNJWkVLCQAAZAAAAAIFAAAACXF1ZXVlU2l6ZQAAAAAAAAAAAQQAAAADaXRtCQEAAAAMYnVpbGROZXdJdGVtAAAABwUAAAAGYWN0aW9uBQAAAANhbXQFAAAABXRva2VuBQAAAApwcmljZUluZGV4BQAAAAdpbnZva2VyBQAAAAltaW5QYXlvdXQFAAAACW1heFBheW91dAMJAAAAAAAAAgUAAAAJcXVldWVTaXplAAAAAAAAAAAACQAETAAAAAIJAQAAAAJTRQAAAAIFAAAABUhFQURLBQAAAAJpZAkABEwAAAACCQEAAAACU0UAAAACBQAAAAVUQUlMSwUAAAACaWQJAARMAAAAAgkBAAAAAlNFAAAAAgUAAAACaWQFAAAAA2l0bQkABEwAAAACBQAAABFpbmNyZWFzZVF1ZXVlU2l6ZQUAAAADbmlsBAAAAAZwcmV2SWQJAQAAAAZsb2NhbFMAAAACBQAAAAVUQUlMSwIAAAAWY2FuJ3QgZ2V0IHRhaWwgcG9pbnRlcgQAAAAHcHJldkl0bQkBAAAABmxvY2FsUwAAAAIFAAAABnByZXZJZAIAAAAVY2FuJ3QgcmVzb2x2ZSBwb2ludGVyBAAAAA51cGRhdGVkUHJldkl0bQkAASwAAAACBQAAAAdwcmV2SXRtBQAAAAJpZAkABEwAAAACCQEAAAACU0UAAAACBQAAAAZwcmV2SWQFAAAADnVwZGF0ZWRQcmV2SXRtCQAETAAAAAIJAQAAAAJTRQAAAAIFAAAAAmlkBQAAAANpdG0JAARMAAAAAgkBAAAAAlNFAAAAAgUAAAAFVEFJTEsFAAAAAmlkCQAETAAAAAIFAAAAEWluY3JlYXNlUXVldWVTaXplBQAAAANuaWwBAAAAC3Bvb2xTdXBwb3J0AAAABwAAAAtjdXJCdWxsQ29sMAAAAAtjdXJCZWFyQ29sMAAAAAxjdXJCdWxsQ2lyYzAAAAAMY3VyQmVhckNpcmMwAAAADGN1clBvb2xNYWluMAAAAApjdXJQb29sVXAwAAAAC2N1clBvb2xEd24wCgEAAAAHY2xvc2VVcAAAAAcAAAACYzEAAAACYzIAAAACYTAAAAACYTEAAAACYzAAAAACcHUAAAACcGQEAAAABGRpZmYJAABlAAAAAgUAAAACYzEFAAAAAmMyBAAAAAhleHBvc3VyZQkAAGsAAAADBQAAAAJjMQUAAAACcHUFAAAAAmEwBAAAABBsaXF1aWRhdGVkVG9rZW5zAwkAAGYAAAACBQAAAARkaWZmBQAAAAhleHBvc3VyZQUAAAACcHUJAABrAAAAAwUAAAAEZGlmZgUAAAACYTAFAAAAAmMxBAAAAA9saXF1aWRhdGVkVmFsdWUDCQAAZgAAAAIFAAAABGRpZmYFAAAACGV4cG9zdXJlBQAAAAhleHBvc3VyZQkAAGsAAAADBQAAABBsaXF1aWRhdGVkVG9rZW5zBQAAAAJjMQUAAAACYTAJAAUZAAAABwkAAGUAAAACBQAAAAJjMQUAAAAPbGlxdWlkYXRlZFZhbHVlBQAAAAJjMgkAAGUAAAACBQAAAAJhMAUAAAAQbGlxdWlkYXRlZFRva2VucwUAAAACYTEJAABkAAAAAgUAAAACYzAFAAAAD2xpcXVpZGF0ZWRWYWx1ZQkAAGUAAAACBQAAAAJwdQUAAAAQbGlxdWlkYXRlZFRva2VucwUAAAACcGQKAQAAAAhjbG9zZUR3bgAAAAcAAAACYzEAAAACYzIAAAACYTAAAAACYTEAAAACYzAAAAACcHUAAAACcGQEAAAABGRpZmYJAABlAAAAAgUAAAACYzIFAAAAAmMxBAAAAAhleHBvc3VyZQkAAGsAAAADBQAAAAJjMgUAAAACcGQFAAAAAmExBAAAABBsaXF1aWRhdGVkVG9rZW5zAwkAAGYAAAACBQAAAARkaWZmBQAAAAhleHBvc3VyZQUAAAACcGQJAABrAAAAAwUAAAAEZGlmZgUAAAACYTEFAAAAAmMyBAAAAA9saXF1aWRhdGVkVmFsdWUDCQAAZgAAAAIFAAAABGRpZmYFAAAACGV4cG9zdXJlBQAAAAhleHBvc3VyZQkAAGsAAAADBQAAABBsaXF1aWRhdGVkVG9rZW5zBQAAAAJjMgUAAAACYTEJAAUZAAAABwUAAAACYzEJAABlAAAAAgUAAAACYzIFAAAAD2xpcXVpZGF0ZWRWYWx1ZQUAAAACYTAJAABlAAAAAgUAAAACYTEFAAAAEGxpcXVpZGF0ZWRUb2tlbnMJAABkAAAAAgUAAAACYzAFAAAAD2xpcXVpZGF0ZWRWYWx1ZQUAAAACcHUJAABlAAAAAgUAAAACcGQFAAAAEGxpcXVpZGF0ZWRUb2tlbnMKAQAAAAdvcGVuRHduAAAABwAAAAJjMQAAAAJjMgAAAAJhMAAAAAJhMQAAAAJjMAAAAAJwdQAAAAJwZAQAAAAEZGlmZgkAAGUAAAACBQAAAAJjMQUAAAACYzIEAAAADnNwZW50UG9vbFZhbHVlAwkAAGYAAAACBQAAAAJjMAUAAAAEZGlmZgUAAAAEZGlmZgUAAAACYzAEAAAADmFjcXVpcmVkVG9rZW5zCQAAawAAAAMFAAAADnNwZW50UG9vbFZhbHVlBQAAAAJhMQUAAAACYzIJAAUZAAAABwUAAAACYzEJAABkAAAAAgUAAAACYzIFAAAADnNwZW50UG9vbFZhbHVlBQAAAAJhMAkAAGQAAAACBQAAAAJhMQUAAAAOYWNxdWlyZWRUb2tlbnMJAABlAAAAAgUAAAACYzAFAAAADnNwZW50UG9vbFZhbHVlBQAAAAJwdQkAAGQAAAACBQAAAAJwZAUAAAAOYWNxdWlyZWRUb2tlbnMKAQAAAAZvcGVuVXAAAAAHAAAAAmMxAAAAAmMyAAAAAmEwAAAAAmExAAAAAmMwAAAAAnB1AAAAAnBkBAAAAARkaWZmCQAAZQAAAAIFAAAAAmMyBQAAAAJjMQQAAAAOc3BlbnRQb29sVmFsdWUDCQAAZgAAAAIFAAAAAmMwBQAAAARkaWZmBQAAAARkaWZmBQAAAAJjMAQAAAAOYWNxdWlyZWRUb2tlbnMJAABrAAAAAwUAAAAOc3BlbnRQb29sVmFsdWUFAAAAAmEwBQAAAAJjMQkABRkAAAAHCQAAZAAAAAIFAAAAAmMxBQAAAA5zcGVudFBvb2xWYWx1ZQUAAAACYzIJAABkAAAAAgUAAAACYTAFAAAADmFjcXVpcmVkVG9rZW5zBQAAAAJhMQkAAGUAAAACBQAAAAJjMAUAAAAOc3BlbnRQb29sVmFsdWUJAABkAAAAAgUAAAACcHUFAAAADmFjcXVpcmVkVG9rZW5zBQAAAAJwZAQAAAANJHQwMTAyMzYxMTI3MQMJAABmAAAAAgUAAAALY3VyQnVsbENvbDAFAAAAC2N1ckJlYXJDb2wwBAAAAAxhZnRlckNsb3NlVXAJAQAAAAdjbG9zZVVwAAAABwUAAAALY3VyQnVsbENvbDAFAAAAC2N1ckJlYXJDb2wwBQAAAAxjdXJCdWxsQ2lyYzAFAAAADGN1ckJlYXJDaXJjMAUAAAAMY3VyUG9vbE1haW4wBQAAAApjdXJQb29sVXAwBQAAAAtjdXJQb29sRHduMAQAAAANJHQwMTA0NjIxMDU5OQUAAAAMYWZ0ZXJDbG9zZVVwBAAAAAFhCAUAAAANJHQwMTA0NjIxMDU5OQAAAAJfMQQAAAABYggFAAAADSR0MDEwNDYyMTA1OTkAAAACXzIEAAAAAWMIBQAAAA0kdDAxMDQ2MjEwNTk5AAAAAl8zBAAAAAFkCAUAAAANJHQwMTA0NjIxMDU5OQAAAAJfNAQAAAABZQgFAAAADSR0MDEwNDYyMTA1OTkAAAACXzUEAAAAAWYIBQAAAA0kdDAxMDQ2MjEwNTk5AAAAAl82BAAAAAFnCAUAAAANJHQwMTA0NjIxMDU5OQAAAAJfNwMJAABmAAAAAgUAAAABZgAAAAAAAAAAAAUAAAAMYWZ0ZXJDbG9zZVVwAwkAAAAAAAACBQAAAAFmAAAAAAAAAAAACQEAAAAHb3BlbkR3bgAAAAcFAAAAAWEFAAAAAWIFAAAAAWMFAAAAAWQFAAAAAWUFAAAAAWYFAAAAAWcJAAACAAAAAQIAAAAKcG9vbFVwIDwgMAQAAAANYWZ0ZXJDbG9zZUR3bgkBAAAACGNsb3NlRHduAAAABwUAAAALY3VyQnVsbENvbDAFAAAAC2N1ckJlYXJDb2wwBQAAAAxjdXJCdWxsQ2lyYzAFAAAADGN1ckJlYXJDaXJjMAUAAAAMY3VyUG9vbE1haW4wBQAAAApjdXJQb29sVXAwBQAAAAtjdXJQb29sRHduMAQAAAANJHQwMTA5NTAxMTA5MAUAAAANYWZ0ZXJDbG9zZUR3bgQAAAABYQgFAAAADSR0MDEwOTUwMTEwOTAAAAACXzEEAAAAAWIIBQAAAA0kdDAxMDk1MDExMDkwAAAAAl8yBAAAAAFjCAUAAAANJHQwMTA5NTAxMTA5MAAAAAJfMwQAAAABZAgFAAAADSR0MDEwOTUwMTEwOTAAAAACXzQEAAAAAWUIBQAAAA0kdDAxMDk1MDExMDkwAAAAAl81BAAAAAFmCAUAAAANJHQwMTA5NTAxMTA5MAAAAAJfNgQAAAABZwgFAAAADSR0MDEwOTUwMTEwOTAAAAACXzcDCQAAZgAAAAIFAAAAAWcAAAAAAAAAAAAFAAAADWFmdGVyQ2xvc2VEd24DCQAAAAAAAAIFAAAAAWcAAAAAAAAAAAAJAQAAAAZvcGVuVXAAAAAHBQAAAAFhBQAAAAFiBQAAAAFjBQAAAAFkBQAAAAFlBQAAAAFmBQAAAAFnCQAAAgAAAAECAAAAC3Bvb2xEd24gPCAwBAAAAAJjMQgFAAAADSR0MDEwMjM2MTEyNzEAAAACXzEEAAAAAmMyCAUAAAANJHQwMTAyMzYxMTI3MQAAAAJfMgQAAAACYTAIBQAAAA0kdDAxMDIzNjExMjcxAAAAAl8zBAAAAAJhMQgFAAAADSR0MDEwMjM2MTEyNzEAAAACXzQEAAAAAmMwCAUAAAANJHQwMTAyMzYxMTI3MQAAAAJfNQQAAAACcHUIBQAAAA0kdDAxMDIzNjExMjcxAAAAAl82BAAAAAJwZAgFAAAADSR0MDEwMjM2MTEyNzEAAAACXzcEAAAABmNoYXJnZQkAAGsAAAADCQEAAAALdXNlckRpZmZBYnMAAAAABQAAABNyZWJhbGFuY2VQZXJjZW50aWxlCQAAaAAAAAIJAABoAAAAAgAAAAAAAAAFoAAAAAAAAAAAZAAAAAAAAAAAZAQAAAATcGVyY2VudGlsZUFjdGl2YXRlZAkAAGcAAAACBQAAAAZoZWlnaHQJAQAAAAt2YWx1ZU9yRWxzZQAAAAIJAAQaAAAAAgUAAAAOY29uZmlnUHJvdmlkZXICAAAAGnBlcmNlbnRpbGVBY3RpdmF0aW9uSGVpZ2h0AAAAAAAAmJaABAAAAAhjMVNwbGl0UAMDBQAAABNwZXJjZW50aWxlQWN0aXZhdGVkCQAAZgAAAAIFAAAAAnBkAAAAAAAAAAAABwUAAAAGY2hhcmdlAAAAAAAAAAAABAAAAAhjMlNwbGl0UAMDBQAAABNwZXJjZW50aWxlQWN0aXZhdGVkCQAAZgAAAAIFAAAAAnB1AAAAAAAAAAAABwUAAAAGY2hhcmdlAAAAAAAAAAAACQAFGQAAAAcJAABlAAAAAgUAAAACYzEFAAAACGMxU3BsaXRQCQAAZQAAAAIFAAAAAmMyBQAAAAhjMlNwbGl0UAUAAAACYTAFAAAAAmExCQAAZAAAAAIJAABkAAAAAgUAAAACYzAFAAAACGMxU3BsaXRQBQAAAAhjMlNwbGl0UAUAAAACcHUFAAAAAnBkAQAAAAdwb29sU3VwAAAABAAAAAtjdXJCdWxsQ29sMAAAAAtjdXJCZWFyQ29sMAAAAAxjdXJCdWxsQ2lyYzAAAAAMY3VyQmVhckNpcmMwBAAAAA0kdDAxMTg1MjEyMDM0CQEAAAALcG9vbFN1cHBvcnQAAAAHBQAAAAtjdXJCdWxsQ29sMAUAAAALY3VyQmVhckNvbDAFAAAADGN1ckJ1bGxDaXJjMAUAAAAMY3VyQmVhckNpcmMwBQAAAAhwb29sTWFpbgUAAAAGcG9vbFVwBQAAAAdwb29sRHduBAAAAAhidWxsQ29sMQgFAAAADSR0MDExODUyMTIwMzQAAAACXzEEAAAACGJlYXJDb2wxCAUAAAANJHQwMTE4NTIxMjAzNAAAAAJfMgQAAAAIYnVsbENpYzEIBQAAAA0kdDAxMTg1MjEyMDM0AAAAAl8zBAAAAAliZWFyQ2lyYzEIBQAAAA0kdDAxMTg1MjEyMDM0AAAAAl80BAAAAAlwb29sTWFpbjEIBQAAAA0kdDAxMTg1MjEyMDM0AAAAAl81BAAAAAdwb29sVXAxCAUAAAANJHQwMTE4NTIxMjAzNAAAAAJfNgQAAAAIcG9vbER3bjEIBQAAAA0kdDAxMTg1MjEyMDM0AAAAAl83CQAETAAAAAIJAQAAAAJJRQAAAAIFAAAACEJVTExDT0xLBQAAAAhidWxsQ29sMQkABEwAAAACCQEAAAACSUUAAAACBQAAAAlCVUxMQ0lSQ0sFAAAACGJ1bGxDaWMxCQAETAAAAAIJAQAAAAJJRQAAAAIFAAAACEJFQVJDT0xLBQAAAAhiZWFyQ29sMQkABEwAAAACCQEAAAACSUUAAAACBQAAAAlCRUFSQ0lSQ0sFAAAACWJlYXJDaXJjMQkABEwAAAACCQEAAAACSUUAAAACBQAAAAlQT09MVVNETksFAAAACXBvb2xNYWluMQkABEwAAAACCQEAAAACSUUAAAACBQAAAAdQT09MVVBLBQAAAAdwb29sVXAxCQAETAAAAAIJAQAAAAJJRQAAAAIFAAAACFBPT0xEV05LBQAAAAhwb29sRHduMQUAAAADbmlsAQAAAAdkZXF1ZXVlAAAAAAoBAAAAAnNwAAAAAgAAAAFhAAAAAm14AwkAAGcAAAACBQAAAAJteAUAAAABYQkABRQAAAACBQAAAAFhAAAAAAAAAAAACQAFFAAAAAIFAAAAAm14CQAAZQAAAAIFAAAAAWEFAAAAAm14AwkAAAAAAAACBQAAAAlxdWV1ZVNpemUAAAAAAAAAAAAJAAACAAAAAQIAAAARbm90aGluZyB0byBzZXR0bGUKAQAAAApjb2xsZWN0RmVlAAAAAQAAAARmZWVzCQEAAAACSUUAAAACBQAAAAdGRUVBQ0NLCQAAZAAAAAIFAAAAD2ZlZXNBY2N1bXVsYXRlZAUAAAAEZmVlcwQAAAARZGVjcmVhc2VRdWV1ZVNpemUJAQAAAAJJRQAAAAIFAAAABlFTSVpFSwkAAGUAAAACBQAAAAlxdWV1ZVNpemUAAAAAAAAAAAEEAAAADWlzTGFzdEVsZW1lbnQJAAAAAAAAAgUAAAALaGVhZFBvaW50ZXIFAAAAC3RhaWxQb2ludGVyBAAAAA1vdmVyd3JpdGVUYWlsCQEAAAACU0UAAAACBQAAAAVUQUlMSwIAAAAABAAAAAdkYXRhU3RyCQEAAAAGbG9jYWxTAAAAAgUAAAALaGVhZFBvaW50ZXICAAAAGWJhZCBoZWFkIHBvaW50ZXIoZGVxdWV1ZSkEAAAABGRhdGEJAAS1AAAAAgUAAAAHZGF0YVN0cgIAAAABfAQAAAAGYWN0aW9uCQABkQAAAAIFAAAABGRhdGEAAAAAAAAAAAAEAAAAA2FtdAkBAAAADXBhcnNlSW50VmFsdWUAAAABCQABkQAAAAIFAAAABGRhdGEAAAAAAAAAAAEEAAAABXRva2VuCQABkQAAAAIFAAAABGRhdGEAAAAAAAAAAAIEAAAACnByaWNlSW5kZXgJAQAAAA1wYXJzZUludFZhbHVlAAAAAQkAAZEAAAACBQAAAARkYXRhAAAAAAAAAAADBAAAAAdpbnZva2VyCQEAAAARQGV4dHJOYXRpdmUoMTA2MikAAAABCQABkQAAAAIFAAAABGRhdGEAAAAAAAAAAAQEAAAACW1pblBheW91dAMJAABmAAAAAgAAAAAAAAAACAkAAZAAAAABBQAAAARkYXRhAAAAAAAAAAAACQEAAAANcGFyc2VJbnRWYWx1ZQAAAAEJAAGRAAAAAgUAAAAEZGF0YQAAAAAAAAAABQQAAAAJbWF4UGF5b3V0AwkAAGYAAAACAAAAAAAAAAAICQABkAAAAAEFAAAABGRhdGEFAAAAA01BWAkBAAAADXBhcnNlSW50VmFsdWUAAAABCQABkQAAAAIFAAAABGRhdGEAAAAAAAAAAAYEAAAABG5leHQJAAGRAAAAAgUAAAAEZGF0YQkAAGUAAAACCQABkAAAAAEFAAAABGRhdGEAAAAAAAAAAAEKAQAAAAdwYXliYWNrAAAAAQAAAAN0a24JAARMAAAAAgkBAAAAAlNFAAAAAgUAAAAFSEVBREsFAAAABG5leHQJAARMAAAAAgUAAAARZGVjcmVhc2VRdWV1ZVNpemUJAARMAAAAAgkBAAAADlNjcmlwdFRyYW5zZmVyAAAAAwUAAAAHaW52b2tlcgUAAAADYW10CQACWQAAAAEFAAAAA3RrbgUAAAADbmlsBAAAAAVpdGVtcwMJAABmAAAAAgUAAAAUcmViYWxhbmNlZFByaWNlSW5kZXgFAAAACnByaWNlSW5kZXgJAAACAAAAAQkAASwAAAACCQABLAAAAAIJAAEsAAAAAgIAAAAkY29ycnVwdCBzdGF0ZSwgcmViYWxhbmNlZFByaWNlSW5kZXg9CQABpAAAAAEFAAAAFHJlYmFsYW5jZWRQcmljZUluZGV4AgAAABMsIHJlcXVlc3QgcHJpY2UgaWQ9CQABpAAAAAEFAAAACnByaWNlSW5kZXgDCQAAZgAAAAIFAAAACnByaWNlSW5kZXgFAAAAFHJlYmFsYW5jZWRQcmljZUluZGV4CQAAAgAAAAECAAAAKWNhbid0IGRlcXVldWUsIHRvbyBlYXJseSwgcmViYWxhbmNlIGZpcnN0AwkAAAAAAAACBQAAAAZhY3Rpb24FAAAABUlTU1VFBAAAAAdmZWVTaXplCQAAawAAAAMFAAAAA2FtdAUAAAAPaXNzdWVQZXJjZW50aWxlAAAAAAAAACcQBAAAAA9hZGRlZENvbGxhdGVyYWwJAABlAAAAAgUAAAADYW10BQAAAAdmZWVTaXplBAAAAAFhAwkAAAAAAAACBQAAAAV0b2tlbgUAAAAEQlVMTAkAAGsAAAADBQAAAAhidWxsQ2lyYwUAAAAPYWRkZWRDb2xsYXRlcmFsBQAAAAdidWxsQ29sAwkAAAAAAAACBQAAAAV0b2tlbgUAAAAEQkVBUgkAAGsAAAADBQAAAAhiZWFyQ2lyYwUAAAAPYWRkZWRDb2xsYXRlcmFsBQAAAAdiZWFyQ29sCQAAAgAAAAECAAAADGJhZCB0b2tlbiBpZAQAAAANJHQwMTQxNjAxNDIxNgkBAAAAAnNwAAAAAgUAAAABYQUAAAAJbWF4UGF5b3V0BAAAABJhZGRlZFRvQ2lyY3VsYXRpb24IBQAAAA0kdDAxNDE2MDE0MjE2AAAAAl8xBAAAAAtleHRyYVRva2VucwgFAAAADSR0MDE0MTYwMTQyMTYAAAACXzIEAAAADSR0MDE0MjMzMTQ0MDQDCQAAAAAAAAIFAAAABXRva2VuBQAAAARCVUxMCQAFFgAAAAQFAAAAEmFkZGVkVG9DaXJjdWxhdGlvbgUAAAAPYWRkZWRDb2xsYXRlcmFsAAAAAAAAAAAAAAAAAAAAAAAACQAFFgAAAAQAAAAAAAAAAAAAAAAAAAAAAAAFAAAAEmFkZGVkVG9DaXJjdWxhdGlvbgUAAAAPYWRkZWRDb2xsYXRlcmFsBAAAAAlwbHVzQnVsbHMIBQAAAA0kdDAxNDIzMzE0NDA0AAAAAl8xBAAAAAtwbHVzQnVsbENvbAgFAAAADSR0MDE0MjMzMTQ0MDQAAAACXzIEAAAACXBsdXNCZWFycwgFAAAADSR0MDE0MjMzMTQ0MDQAAAACXzMEAAAAC3BsdXNCZWFyQ29sCAUAAAANJHQwMTQyMzMxNDQwNAAAAAJfNAMJAABmAAAAAgUAAAAJbWluUGF5b3V0BQAAABJhZGRlZFRvQ2lyY3VsYXRpb24JAQAAAAdwYXliYWNrAAAAAQUAAAAJbWFpblRva2VuCQAETgAAAAIJAQAAAAdwb29sU3VwAAAABAkAAGQAAAACBQAAAAdidWxsQ29sBQAAAAtwbHVzQnVsbENvbAkAAGQAAAACBQAAAAdiZWFyQ29sBQAAAAtwbHVzQmVhckNvbAkAAGQAAAACBQAAAAhidWxsQ2lyYwUAAAAJcGx1c0J1bGxzCQAAZAAAAAIFAAAACGJlYXJDaXJjBQAAAAlwbHVzQmVhcnMJAARMAAAAAgkBAAAAAlNFAAAAAgUAAAAFSEVBREsFAAAABG5leHQJAARMAAAAAgkBAAAACmNvbGxlY3RGZWUAAAABBQAAAAdmZWVTaXplCQAETAAAAAIFAAAAEWRlY3JlYXNlUXVldWVTaXplCQAETAAAAAIJAQAAAA5TY3JpcHRUcmFuc2ZlcgAAAAMFAAAAB2ludm9rZXIFAAAAEmFkZGVkVG9DaXJjdWxhdGlvbgkAAlkAAAABBQAAAAV0b2tlbgkABEwAAAACCQEAAAAOU2NyaXB0VHJhbnNmZXIAAAADBQAAAApmZWVBZGRyZXNzBQAAAAtleHRyYVRva2VucwkAAlkAAAABBQAAAAV0b2tlbgUAAAADbmlsAwkAAAAAAAACBQAAAAZhY3Rpb24FAAAABlJFREVFTQQAAAANcmVtb3ZlZFRva2VucwUAAAADYW10BAAAAAZjYWxjUG8DCQAAAAAAAAIFAAAABXRva2VuBQAAAARCVUxMCQAAawAAAAMFAAAAB2J1bGxDb2wFAAAADXJlbW92ZWRUb2tlbnMFAAAACGJ1bGxDaXJjAwkAAAAAAAACBQAAAAV0b2tlbgUAAAAEQkVBUgkAAGsAAAADBQAAAAdiZWFyQ29sBQAAAA1yZW1vdmVkVG9rZW5zBQAAAAhiZWFyQ2lyYwkAAAIAAAABAgAAAAxiYWQgdG9rZW4gaWQEAAAADSR0MDE1MzQzMTUzOTIJAQAAAAJzcAAAAAIFAAAABmNhbGNQbwUAAAAJbWF4UGF5b3V0BAAAAAxwYXlvdXRDYXBwZWQIBQAAAA0kdDAxNTM0MzE1MzkyAAAAAl8xBAAAAAVleHRyYQgFAAAADSR0MDE1MzQzMTUzOTIAAAACXzIEAAAAB2ZlZVNpemUJAABrAAAAAwUAAAAMcGF5b3V0Q2FwcGVkBQAAABByZWRlZW1QZXJjZW50aWxlAAAAAAAAACcQBAAAAAZwYXlvdXQDCQAAZgAAAAIFAAAADHBheW91dENhcHBlZAUAAAAHZmVlU2l6ZQkAAGUAAAACBQAAAAxwYXlvdXRDYXBwZWQFAAAAB2ZlZVNpemUAAAAAAAAAAAAEAAAADSR0MDE1NTc4MTU3MzcDCQAAAAAAAAIFAAAABXRva2VuBQAAAARCVUxMCQAFFgAAAAQFAAAADXJlbW92ZWRUb2tlbnMFAAAADHBheW91dENhcHBlZAAAAAAAAAAAAAAAAAAAAAAAAAkABRYAAAAEAAAAAAAAAAAAAAAAAAAAAAAABQAAAA1yZW1vdmVkVG9rZW5zBQAAAAxwYXlvdXRDYXBwZWQEAAAACm1pbnVzQnVsbHMIBQAAAA0kdDAxNTU3ODE1NzM3AAAAAl8xBAAAAAxtaW51c0J1bGxDb2wIBQAAAA0kdDAxNTU3ODE1NzM3AAAAAl8yBAAAAAptaW51c0JlYXJzCAUAAAANJHQwMTU1NzgxNTczNwAAAAJfMwQAAAAMbWludXNCZWFyQ29sCAUAAAANJHQwMTU1NzgxNTczNwAAAAJfNAMJAABmAAAAAgUAAAAJbWluUGF5b3V0BQAAAAZwYXlvdXQJAQAAAAdwYXliYWNrAAAAAQUAAAAFdG9rZW4JAAROAAAAAgkBAAAAB3Bvb2xTdXAAAAAECQAAZQAAAAIFAAAAB2J1bGxDb2wFAAAADG1pbnVzQnVsbENvbAkAAGUAAAACBQAAAAdiZWFyQ29sBQAAAAxtaW51c0JlYXJDb2wJAABlAAAAAgUAAAAIYnVsbENpcmMFAAAACm1pbnVzQnVsbHMJAABlAAAAAgUAAAAIYmVhckNpcmMFAAAACm1pbnVzQmVhcnMJAARMAAAAAgkBAAAAAlNFAAAAAgUAAAAFSEVBREsFAAAABG5leHQJAARMAAAAAgkBAAAACmNvbGxlY3RGZWUAAAABBQAAAAdmZWVTaXplCQAETAAAAAIFAAAAEWRlY3JlYXNlUXVldWVTaXplCQAETAAAAAIJAQAAAA5TY3JpcHRUcmFuc2ZlcgAAAAMFAAAAB2ludm9rZXIFAAAABnBheW91dAkAAlkAAAABBQAAAAltYWluVG9rZW4JAARMAAAAAgkBAAAADlNjcmlwdFRyYW5zZmVyAAAAAwUAAAAKZmVlQWRkcmVzcwUAAAAFZXh0cmEJAAJZAAAAAQUAAAAJbWFpblRva2VuBQAAAANuaWwDCQAAAAAAAAIFAAAABmFjdGlvbgUAAAAEUE9PTAQAAAALaXNzdWVUb2tlbnMJAABrAAAAAwUAAAAUcG9vbFRva2VuQ2lyY3VsYXRpb24FAAAAA2FtdAUAAAAJcG9vbFZhbHVlAwkAAGYAAAACBQAAAAltaW5QYXlvdXQFAAAAC2lzc3VlVG9rZW5zCQEAAAAHcGF5YmFjawAAAAEFAAAACW1haW5Ub2tlbgkABEwAAAACCQEAAAACSUUAAAACBQAAAAlQT09MVVNETksJAABkAAAAAgUAAAAIcG9vbE1haW4FAAAAA2FtdAkABEwAAAACCQEAAAACSUUAAAACBQAAAAlQT09MQ0lSQ0sJAABkAAAAAgUAAAAUcG9vbFRva2VuQ2lyY3VsYXRpb24FAAAAC2lzc3VlVG9rZW5zCQAETAAAAAIJAQAAAAJTRQAAAAIFAAAABUhFQURLBQAAAARuZXh0CQAETAAAAAIFAAAAEWRlY3JlYXNlUXVldWVTaXplCQAETAAAAAIJAQAAAA5TY3JpcHRUcmFuc2ZlcgAAAAMFAAAAB2ludm9rZXIFAAAAC2lzc3VlVG9rZW5zCQACWQAAAAEFAAAACXBvb2xUb2tlbgUAAAADbmlsAwkAAAAAAAACBQAAAAZhY3Rpb24FAAAABlVOUE9PTAoBAAAABXNoYXJlAAAAAQAAAAFhCQAAawAAAAMFAAAAAWEFAAAAA2FtdAUAAAAUcG9vbFRva2VuQ2lyY3VsYXRpb24EAAAADHVucG9vbGVkTWFpbgkBAAAABXNoYXJlAAAAAQUAAAAIcG9vbE1haW4EAAAACnVucG9vbGVkVXAJAQAAAAVzaGFyZQAAAAEFAAAABnBvb2xVcAQAAAALdW5wb29sZWREd24JAQAAAAVzaGFyZQAAAAEFAAAAB3Bvb2xEd24EAAAAD3VucG9vbGVkVXBWYWx1ZQkAAGsAAAADBQAAAAp1bnBvb2xlZFVwBQAAAAdidWxsQ29sBQAAAAhidWxsQ2lyYwQAAAAQdW5wb29sZWREd25WYWx1ZQkAAGsAAAADBQAAAAt1bnBvb2xlZER3bgUAAAAHYmVhckNvbAUAAAAIYmVhckNpcmMEAAAAEnRvdGFsVW5wb29sZWRWYWx1ZQkAAGQAAAACCQAAZAAAAAIFAAAADHVucG9vbGVkTWFpbgUAAAAPdW5wb29sZWRVcFZhbHVlBQAAABB1bnBvb2xlZER3blZhbHVlAwkAAGYAAAACBQAAAAltaW5QYXlvdXQFAAAAEnRvdGFsVW5wb29sZWRWYWx1ZQkBAAAAB3BheWJhY2sAAAABBQAAAAlwb29sVG9rZW4JAARMAAAAAgkBAAAAAklFAAAAAgUAAAAJUE9PTFVTRE5LCQAAZQAAAAIFAAAACHBvb2xNYWluBQAAAAx1bnBvb2xlZE1haW4JAARMAAAAAgkBAAAAAklFAAAAAgUAAAAJUE9PTENJUkNLCQAAZQAAAAIFAAAAFHBvb2xUb2tlbkNpcmN1bGF0aW9uBQAAAANhbXQJAARMAAAAAgkBAAAAAklFAAAAAgUAAAAHUE9PTFVQSwkAAGUAAAACBQAAAAZwb29sVXAFAAAACnVucG9vbGVkVXAJAARMAAAAAgkBAAAAAklFAAAAAgUAAAAIUE9PTERXTksJAABlAAAAAgUAAAAHcG9vbER3bgUAAAALdW5wb29sZWREd24JAARMAAAAAgkBAAAAAklFAAAAAgUAAAAJQlVMTENJUkNLCQAAZQAAAAIFAAAACGJ1bGxDaXJjBQAAAAp1bnBvb2xlZFVwCQAETAAAAAIJAQAAAAJJRQAAAAIFAAAACUJFQVJDSVJDSwkAAGUAAAACBQAAAAhiZWFyQ2lyYwUAAAALdW5wb29sZWREd24JAARMAAAAAgkBAAAAAklFAAAAAgUAAAAIQlVMTENPTEsJAABlAAAAAgUAAAAHYnVsbENvbAUAAAAPdW5wb29sZWRVcFZhbHVlCQAETAAAAAIJAQAAAAJJRQAAAAIFAAAACEJFQVJDT0xLCQAAZQAAAAIFAAAAB2JlYXJDb2wFAAAAEHVucG9vbGVkRHduVmFsdWUJAARMAAAAAgkBAAAAAlNFAAAAAgUAAAAFSEVBREsFAAAABG5leHQJAARMAAAAAgUAAAARZGVjcmVhc2VRdWV1ZVNpemUJAARMAAAAAgkBAAAADlNjcmlwdFRyYW5zZmVyAAAAAwUAAAAHaW52b2tlcgUAAAASdG90YWxVbnBvb2xlZFZhbHVlCQACWQAAAAEFAAAACW1haW5Ub2tlbgUAAAADbmlsCQAAAgAAAAEJAAEsAAAAAgIAAAAMYmFkIGFjdGlvbjogBQAAAAZhY3Rpb24DBQAAAA1pc0xhc3RFbGVtZW50CQAETAAAAAIFAAAADW92ZXJ3cml0ZVRhaWwFAAAABWl0ZW1zBQAAAAVpdGVtcwEAAAAJcmViYWxhbmNlAAAAAAoBAAAAAkxWAAAABAAAAAF2AAAAAnAwAAAAAnAxAAAAAW0EAAAABWRlbm9tAAAAAAAAAABkBAAAAARwbWF4CQAAaQAAAAIDCQAAZgAAAAIFAAAAAnAxBQAAAAJwMAUAAAACcDEFAAAAAnAwBQAAAAVkZW5vbQQAAAAEcG1pbgkAAGkAAAACAwkAAGYAAAACBQAAAAJwMAUAAAACcDEFAAAAAnAxBQAAAAJwMAUAAAAFZGVub20EAAAAAWEJAABoAAAAAgUAAAAEcG1pbgUAAAAEcG1pbgQAAAABYgkAAGUAAAACCQAAaAAAAAIJAABoAAAAAgkAAGgAAAACBQAAAAFtBQAAAAFtBQAAAARwbWF4BQAAAARwbWF4CQAAaAAAAAIJAABoAAAAAgkAAGUAAAACCQAAaAAAAAIJAABoAAAAAgAAAAAAAAAAAgUAAAABbQUAAAABbQUAAAABbQUAAAAEcG1heAUAAAAEcG1pbgQAAAACbWEJAABlAAAAAgkAAGgAAAACBQAAAAFtBQAAAAFtBQAAAAFtCQAAawAAAAMFAAAAAXYJAABkAAAAAgkAAGgAAAACBQAAAAJtYQUAAAABYQUAAAABYgkAAGQAAAACCQAAaAAAAAIJAABkAAAAAgUAAAACbWEAAAAAAAAAAAEFAAAAAWEFAAAAAWIEAAAAEXNldHRsZWRQcmljZUluZGV4CQEAAAATdmFsdWVPckVycm9yTWVzc2FnZQAAAAIJAAQaAAAAAgUAAAAEdGhpcwUAAAAHUkVCSURYSwIAAAARaW5jb25zaXN0ZW50IGRhdGEEAAAAE3Vuc2V0dGxlZFByaWNlSW5kZXgJAABkAAAAAgUAAAARc2V0dGxlZFByaWNlSW5kZXgAAAAAAAAAAAEEAAAADHNldHRsZWRQcmljZQkBAAAADHByaWNlQnlJbmRleAAAAAIFAAAACWFzc2V0TmFtZQUAAAARc2V0dGxlZFByaWNlSW5kZXgEAAAACW5leHRQcmljZQkBAAAADHByaWNlQnlJbmRleAAAAAIFAAAACWFzc2V0TmFtZQUAAAATdW5zZXR0bGVkUHJpY2VJbmRleAQAAAAGbWluVm9sAwkAAGYAAAACBQAAAAdiZWFyQ29sBQAAAAdidWxsQ29sBQAAAAdidWxsQ29sBQAAAAdiZWFyQ29sBAAAAAZyZWRpc3QJAQAAAAJMVgAAAAQFAAAABm1pblZvbAUAAAAMc2V0dGxlZFByaWNlBQAAAAluZXh0UHJpY2UFAAAACGxldmVyYWdlBAAAABNwcmljZVVwR29vZEZvckJ1bGxzCQAAAAAAAAIFAAAACWFzc2V0TmFtZQIAAAAABAAAAAtwcmljZUdvZXNVcAkAAGYAAAACBQAAAAluZXh0UHJpY2UFAAAADHNldHRsZWRQcmljZQQAAAAJYnVsbHNFYXJuCQAAAAAAAAIFAAAAE3ByaWNlVXBHb29kRm9yQnVsbHMFAAAAC3ByaWNlR29lc1VwBAAAAApuZXdCdWxsQ29sAwUAAAAJYnVsbHNFYXJuCQAAZAAAAAIFAAAAB2J1bGxDb2wFAAAABnJlZGlzdAkAAGUAAAACBQAAAAdidWxsQ29sBQAAAAZyZWRpc3QEAAAACm5ld0JlYXJDb2wDBQAAAAlidWxsc0Vhcm4JAABlAAAAAgUAAAAHYmVhckNvbAUAAAAGcmVkaXN0CQAAZAAAAAIFAAAAB2JlYXJDb2wFAAAABnJlZGlzdAQAAAANJHQwMTk1MjgxOTcxNAkBAAAAC3Bvb2xTdXBwb3J0AAAABwUAAAAKbmV3QnVsbENvbAUAAAAKbmV3QmVhckNvbAUAAAAIYnVsbENpcmMFAAAACGJlYXJDaXJjBQAAAAhwb29sTWFpbgUAAAAGcG9vbFVwBQAAAAdwb29sRHduBAAAAAp1cGRCdWxsQ29sCAUAAAANJHQwMTk1MjgxOTcxNAAAAAJfMQQAAAAKdXBkQmVhckNvbAgFAAAADSR0MDE5NTI4MTk3MTQAAAACXzIEAAAAC3VwZEJ1bGxDaXJjCAUAAAANJHQwMTk1MjgxOTcxNAAAAAJfMwQAAAALdXBkQmVhckNpcmMIBQAAAA0kdDAxOTUyODE5NzE0AAAAAl80BAAAAAt1cGRQb29sTWFpbggFAAAADSR0MDE5NTI4MTk3MTQAAAACXzUEAAAACXVwZFBvb2xVcAgFAAAADSR0MDE5NTI4MTk3MTQAAAACXzYEAAAACnVwZFBvb2xEd24IBQAAAA0kdDAxOTUyODE5NzE0AAAAAl83CQAETAAAAAIJAQAAAAJJRQAAAAIFAAAACEJVTExDT0xLBQAAAAp1cGRCdWxsQ29sCQAETAAAAAIJAQAAAAJJRQAAAAIFAAAACEJFQVJDT0xLBQAAAAp1cGRCZWFyQ29sCQAETAAAAAIJAQAAAAJJRQAAAAIFAAAACUJVTExDSVJDSwUAAAALdXBkQnVsbENpcmMJAARMAAAAAgkBAAAAAklFAAAAAgUAAAAJQkVBUkNJUkNLBQAAAAt1cGRCZWFyQ2lyYwkABEwAAAACCQEAAAACSUUAAAACBQAAAAlQT09MVVNETksFAAAAC3VwZFBvb2xNYWluCQAETAAAAAIJAQAAAAJJRQAAAAIFAAAAB1BPT0xVUEsFAAAACXVwZFBvb2xVcAkABEwAAAACCQEAAAACSUUAAAACBQAAAAhQT09MRFdOSwUAAAAKdXBkUG9vbER3bgkABEwAAAACCQEAAAACSUUAAAACBQAAAAdSRUJJRFhLBQAAABN1bnNldHRsZWRQcmljZUluZGV4BQAAAANuaWwBAAAAB2NhbGNNYXgAAAACAAAAA21pbgAAAANhdmcDCQAAZgAAAAIFAAAAA21pbgUAAAADYXZnCQAAAgAAAAEJAAEsAAAAAgkAASwAAAACCQABLAAAAAICAAAAGXByaWNlIHRvbyBvbGQ6IG1pblBheW91dCAJAAGkAAAAAQUAAAADbWluAgAAAAkgPiBhdmcgPSAJAAGkAAAAAQUAAAADYXZnCQAAZQAAAAIJAABkAAAAAgUAAAADYXZnBQAAAANhdmcFAAAAA21pbgEAAAAUcmVxdWVzdElzc3VlSW50ZXJuYWwAAAADAAAAA2ludgAAAAd0b2tlbklkAAAACW1pblBheW91dAMDCQEAAAACIT0AAAACBQAAAAd0b2tlbklkBQAAAARCVUxMCQEAAAACIT0AAAACBQAAAAd0b2tlbklkBQAAAARCRUFSBwkAAAIAAAABAgAAAA1iYWQgdG9rZW4gcmVxAwkAAAAAAAACCAUAAAADaW52AAAABmNhbGxlcgUAAAAEdGhpcwkAAAIAAAABAgAAAAhjYW4ndCBkbwMJAQAAAAEhAAAAAQkBAAAAB2FsbG93ZWQAAAABCAUAAAADaW52AAAABmNhbGxlcgkAAAIAAAABAgAAABdvbmx5IHdoaXRlbGlzdGVkIGNhbiBkbwQAAAAMZXJyb3JNZXNzYWdlCQABLAAAAAIJAAEsAAAAAgkAASwAAAACCQABLAAAAAICAAAAGWJhZCB0b2tlbiByZXEsIG9ubHkgQlVMTCgFAAAABEJVTEwCAAAACikgb3IgQkVBUigFAAAABEJFQVICAAAACSkgYWxsb3dlZAMJAQAAAAIhPQAAAAIICQABkQAAAAIIBQAAAANpbnYAAAAIcGF5bWVudHMAAAAAAAAAAAAAAAAHYXNzZXRJZAkAAlkAAAABBQAAAAltYWluVG9rZW4JAAACAAAAAQIAAAANYmFkIHRva2VuIGF0dAQAAAADYW10CAkAAZEAAAACCAUAAAADaW52AAAACHBheW1lbnRzAAAAAAAAAAAAAAAABmFtb3VudAQAAAANJHQwMjA3MjAyMDg5OAMJAAAAAAAAAgUAAAAHdG9rZW5JZAUAAAAEQlVMTAkABRQAAAACBQAAAAdidWxsQ29sBQAAAAhidWxsQ2lyYwMJAAAAAAAAAgUAAAAHdG9rZW5JZAUAAAAEQkVBUgkABRQAAAACBQAAAAdiZWFyQ29sBQAAAAhiZWFyQ2lyYwkAAAIAAAABBQAAAAxlcnJvck1lc3NhZ2UEAAAAA2NvbAgFAAAADSR0MDIwNzIwMjA4OTgAAAACXzEEAAAABGNpcmMIBQAAAA0kdDAyMDcyMDIwODk4AAAAAl8yBAAAAANlc3QJAABrAAAAAwUAAAADYW10BQAAAARjaXJjBQAAAANjb2wEAAAADSR0MDIwOTQwMjEwMzQDCQAAAAAAAAIFAAAACW1pblBheW91dAAAAAAAAAAAAAkABRQAAAACAAAAAAAAAAAABQAAAANNQVgJAAUUAAAAAgUAAAAJbWluUGF5b3V0CQEAAAAHY2FsY01heAAAAAIFAAAACW1pblBheW91dAUAAAADZXN0BAAAAARtaW5QCAUAAAANJHQwMjA5NDAyMTAzNAAAAAJfMQQAAAAEbWF4UAgFAAAADSR0MDIwOTQwMjEwMzQAAAACXzIDCQAAZgAAAAIFAAAACG1pbklzc3VlBQAAAANhbXQJAAACAAAAAQkAASwAAAACCQABLAAAAAICAAAAKkF0dGFjaGVkIHBheW1lbnQgdG9vIHNtYWxsLiBNaW4gcmVxdWlyZWQ6IAkAAaQAAAABCQAAaQAAAAIFAAAACG1pbklzc3VlAAAAAAAAD0JAAgAAAAUgVVNETgQAAAAKbWF4QWxsb3dlZAkBAAAACG1heElzc3VlAAAAAQUAAAAHdG9rZW5JZAMDCQAAAAAAAAIFAAAACXdoaXRlbGlzdAIAAAAACQAAZgAAAAIICQABkQAAAAIIBQAAAANpbnYAAAAIcGF5bWVudHMAAAAAAAAAAAAAAAAGYW1vdW50BQAAAAptYXhBbGxvd2VkBwkAAAIAAAABCQABLAAAAAIJAAEsAAAAAgIAAABEdHJ5aW5nIHRvIGlzc3VlIG1vcmUgdGhhbiBwb29sIGNhbiBoYW5kbGUuIE1heCBhdHRhY2htZW50IGFsbG93ZWQgPSAJAAGkAAAAAQkAAGkAAAACBQAAAAptYXhBbGxvd2VkAAAAAAAAD0JAAgAAAAUgVVNETgkABE4AAAACCQEAAAAHZW5xdWV1ZQAAAAgJAAJYAAAAAQgFAAAAA2ludgAAAA10cmFuc2FjdGlvbklkBQAAAAVJU1NVRQUAAAADYW10BQAAAAd0b2tlbklkCQAAZAAAAAIFAAAAEG9yYWNsZVByaWNlSW5kZXgAAAAAAAAAAAEJAAQlAAAAAQgFAAAAA2ludgAAAAZjYWxsZXIFAAAABG1pblAFAAAABG1heFAJAARMAAAAAgkBAAAABWRlYnVnAAAAAgIAAAAJcmVxdWVzdGVkBQAAAAd0b2tlbklkCQAETAAAAAIJAQAAAAVkZWJ1ZwAAAAICAAAABGJ1bGwFAAAABEJVTEwJAARMAAAAAgkBAAAABWRlYnVnAAAAAgIAAAAEYmVhcgUAAAAEQkVBUgUAAAADbmlsAQAAABVyZXF1ZXN0UmVkZWVtSW50ZXJuYWwAAAACAAAAA2ludgAAAAltaW5QYXlvdXQEAAAAA2FtdAgJAAGRAAAAAggFAAAAA2ludgAAAAhwYXltZW50cwAAAAAAAAAAAAAAAAZhbW91bnQEAAAAB3Rva2VuSWQJAAJYAAAAAQkBAAAAE3ZhbHVlT3JFcnJvck1lc3NhZ2UAAAACCAkAAZEAAAACCAUAAAADaW52AAAACHBheW1lbnRzAAAAAAAAAAAAAAAAB2Fzc2V0SWQCAAAADWJhZCB0b2tlbiBhdHQDAwkBAAAAAiE9AAAAAgUAAAAHdG9rZW5JZAUAAAAEQlVMTAkBAAAAAiE9AAAAAgUAAAAHdG9rZW5JZAUAAAAEQkVBUgcJAAACAAAAAQIAAAANYmFkIHRva2VuIHJlcQQAAAANJHQwMjIwNzEyMjIxMAMJAAAAAAAAAgUAAAAHdG9rZW5JZAUAAAAEQlVMTAkABRQAAAACBQAAAAdidWxsQ29sBQAAAAhidWxsQ2lyYwMJAAAAAAAAAgUAAAAHdG9rZW5JZAUAAAAEQkVBUgkABRQAAAACBQAAAAdiZWFyQ29sBQAAAAhiZWFyQ2lyYwkAAAIAAAABAgAAAA1iYWQgdG9rZW4gcmVxBAAAAANjb2wIBQAAAA0kdDAyMjA3MTIyMjEwAAAAAl8xBAAAAARjaXJjCAUAAAANJHQwMjIwNzEyMjIxMAAAAAJfMgQAAAADZXN0CQAAawAAAAMFAAAAA2FtdAUAAAADY29sBQAAAARjaXJjBAAAAA0kdDAyMjI1ODIyMzUyAwkAAAAAAAACBQAAAAltaW5QYXlvdXQAAAAAAAAAAAAJAAUUAAAAAgAAAAAAAAAAAAUAAAADTUFYCQAFFAAAAAIFAAAACW1pblBheW91dAkBAAAAB2NhbGNNYXgAAAACBQAAAAltaW5QYXlvdXQFAAAAA2VzdAQAAAAEbWluUAgFAAAADSR0MDIyMjU4MjIzNTIAAAACXzEEAAAABG1heFAIBQAAAA0kdDAyMjI1ODIyMzUyAAAAAl8yAwkAAAAAAAACCQEAAAAVdmFsaWRhdGVSZXF1ZXN0UmVkZWVtAAAAAQUAAAADaW52BQAAAAR1bml0CQEAAAAHZW5xdWV1ZQAAAAgJAAJYAAAAAQgFAAAAA2ludgAAAA10cmFuc2FjdGlvbklkBQAAAAZSRURFRU0FAAAAA2FtdAUAAAAHdG9rZW5JZAkAAGQAAAACBQAAABBvcmFjbGVQcmljZUluZGV4AAAAAAAAAAABCQAEJQAAAAEIBQAAAANpbnYAAAAGY2FsbGVyBQAAAARtaW5QBQAAAARtYXhQCQAAAgAAAAECAAAADmRvZXNuJ3QgaGFwcGVuAQAAABNyZXF1ZXN0UG9vbEludGVybmFsAAAAAgAAAANpbnYAAAAJbWluUGF5b3V0AwkBAAAAASEAAAABCQEAAAAHYWxsb3dlZAAAAAEIBQAAAANpbnYAAAAGY2FsbGVyCQAAAgAAAAECAAAAF29ubHkgd2hpdGVsaXN0ZWQgY2FuIGRvBAAAAAplcnJNZXNzYWdlCQABLAAAAAIJAAEsAAAAAgIAAAAcbWFpbiB0b2tlbiBtdXN0IGJlIGF0dGFjaGVkKAUAAAAJbWFpblRva2VuAgAAAAEpBAAAAANwbXQJAAGRAAAAAggFAAAAA2ludgAAAAhwYXltZW50cwAAAAAAAAAAAAMJAQAAAAIhPQAAAAIIBQAAAANwbXQAAAAHYXNzZXRJZAkAAlkAAAABBQAAAAltYWluVG9rZW4JAAACAAAAAQUAAAAKZXJyTWVzc2FnZQMJAABmAAAAAgUAAAAHbWluUG9vbAgFAAAAA3BtdAAAAAZhbW91bnQJAAACAAAAAQkAASwAAAACCQABLAAAAAIJAAEsAAAAAgIAAAAOcG9vbCBhdCBsZWFzdCAJAAGkAAAAAQUAAAAHbWluUG9vbAIAAAABIAUAAAAJbWFpblRva2VuBAAAAAhlc3RpbWF0ZQkAAGsAAAADBQAAABRwb29sVG9rZW5DaXJjdWxhdGlvbggFAAAAA3BtdAAAAAZhbW91bnQFAAAACXBvb2xWYWx1ZQQAAAANJHQwMjMyMDAyMzI5OQMJAAAAAAAAAgUAAAAJbWluUGF5b3V0AAAAAAAAAAAACQAFFAAAAAIAAAAAAAAAAAAFAAAAA01BWAkABRQAAAACBQAAAAltaW5QYXlvdXQJAQAAAAdjYWxjTWF4AAAAAgUAAAAJbWluUGF5b3V0BQAAAAhlc3RpbWF0ZQQAAAAEbWluUAgFAAAADSR0MDIzMjAwMjMyOTkAAAACXzEEAAAABG1heFAIBQAAAA0kdDAyMzIwMDIzMjk5AAAAAl8yCQEAAAAHZW5xdWV1ZQAAAAgJAAJYAAAAAQgFAAAAA2ludgAAAA10cmFuc2FjdGlvbklkBQAAAARQT09MCAkAAZEAAAACCAUAAAADaW52AAAACHBheW1lbnRzAAAAAAAAAAAAAAAABmFtb3VudAIAAAAACQAAZAAAAAIFAAAAEG9yYWNsZVByaWNlSW5kZXgAAAAAAAAAAAEJAAQlAAAAAQgFAAAAA2ludgAAAAZjYWxsZXIFAAAABG1pblAFAAAABG1heFABAAAAFXJlcXVlc3RVbnBvb2xJbnRlcm5hbAAAAAIAAAADaW52AAAACW1pblBheW91dAQAAAAKZXJyTWVzc2FnZQkAASwAAAACCQABLAAAAAICAAAAGG9ubHkgcG9vbCB0b2tlbiBhbGxvd2VkKAUAAAAJcG9vbFRva2VuAgAAAAEpBAAAAANwbXQJAAGRAAAAAggFAAAAA2ludgAAAAhwYXltZW50cwAAAAAAAAAAAAMJAQAAAAIhPQAAAAIIBQAAAANwbXQAAAAHYXNzZXRJZAkAAlkAAAABBQAAAAlwb29sVG9rZW4JAAACAAAAAQUAAAAKZXJyTWVzc2FnZQQAAAAIZXN0aW1hdGUJAABrAAAAAwUAAAAJcG9vbFZhbHVlCAUAAAADcG10AAAABmFtb3VudAUAAAAUcG9vbFRva2VuQ2lyY3VsYXRpb24DCQAAZgAAAAIFAAAAB21pblBvb2wFAAAACGVzdGltYXRlCQAAAgAAAAEJAAEsAAAAAgkAASwAAAACCQABLAAAAAICAAAAE3VucG9vbCBhdCBsZWFzdCBmb3IJAAGkAAAAAQUAAAAHbWluUG9vbAIAAAABIAUAAAAJbWFpblRva2VuBAAAAA0kdDAyMzk1NjI0MDU1AwkAAAAAAAACBQAAAAltaW5QYXlvdXQAAAAAAAAAAAAJAAUUAAAAAgAAAAAAAAAAAAUAAAADTUFYCQAFFAAAAAIFAAAACW1pblBheW91dAkBAAAAB2NhbGNNYXgAAAACBQAAAAltaW5QYXlvdXQFAAAACGVzdGltYXRlBAAAAARtaW5QCAUAAAANJHQwMjM5NTYyNDA1NQAAAAJfMQQAAAAEbWF4UAgFAAAADSR0MDIzOTU2MjQwNTUAAAACXzIJAQAAAAdlbnF1ZXVlAAAACAkAAlgAAAABCAUAAAADaW52AAAADXRyYW5zYWN0aW9uSWQFAAAABlVOUE9PTAgJAAGRAAAAAggFAAAAA2ludgAAAAhwYXltZW50cwAAAAAAAAAAAAAAAAZhbW91bnQCAAAAAAkAAGQAAAACBQAAABBvcmFjbGVQcmljZUluZGV4AAAAAAAAAAABCQAEJQAAAAEIBQAAAANpbnYAAAAGY2FsbGVyBQAAAARtaW5QBQAAAARtYXhQAAAACwAAAANpbnYBAAAABGluaXQAAAALAAAABmNvbmZpZwAAAAhvcmFjbGVQSwAAAAZuYW1ldXAAAAAHbmFtZWR3bgAAAAZkZXNjVXAAAAAHZGVzY0R3bgAAAAhwb29sTmFtZQAAAAhwb29sRGVzYwAAAA1kZWZvQXNzZXROYW1lAAAABWRlbm9tAAAAA2xldgMJAQAAAAlpc0RlZmluZWQAAAABCQAEHQAAAAIFAAAABHRoaXMFAAAABUJVTExLCQAAAgAAAAECAAAAE2FscmVhZHkgaW5pdGlhbGl6ZWQEAAAAE3RvdGFsT3duZWRNYWluVG9rZW4ICQABkQAAAAIIBQAAAANpbnYAAAAIcGF5bWVudHMAAAAAAAAAAAAAAAAGYW1vdW50BAAAAAVidWxscwkAAGkAAAACBQAAABN0b3RhbE93bmVkTWFpblRva2VuAAAAAAAAAAADBAAAAAViZWFycwUAAAAFYnVsbHMEAAAABXBvb2xzCQAAZQAAAAIJAABlAAAAAgUAAAATdG90YWxPd25lZE1haW5Ub2tlbgUAAAAFYnVsbHMFAAAABWJlYXJzAwMDCQAAAAAAAAIFAAAABWJlYXJzAAAAAAAAAAAABgkAAAAAAAACBQAAAAVidWxscwAAAAAAAAAAAAYJAAAAAAAAAgUAAAAFcG9vbHMAAAAAAAAAAAAJAAACAAAAAQIAAAATY2FuJ3QgaW5pdCBiYWxhbmNlcwQAAAAXb3JhY2xlQ3VycmVudFByaWNlSW5kZXgJAQAAABN2YWx1ZU9yRXJyb3JNZXNzYWdlAAAAAgkABBoAAAACCQEAAAATdmFsdWVPckVycm9yTWVzc2FnZQAAAAIJAQAAABRhZGRyZXNzRnJvbVB1YmxpY0tleQAAAAEJAAJZAAAAAQUAAAAIb3JhY2xlUEsCAAAAEmJhZCBvcmFjbGUgYWRkcmVzcwkBAAAAEWxhc3RQcmljZUluZGV4S2V5AAAAAQUAAAANZGVmb0Fzc2V0TmFtZQIAAAAiY2FuJ3QgZmluZCBsYXN0IG9yYWNsZSBwcmljZSBpbmRleAQAAAAEYnVsbAkABEIAAAAFBQAAAAZuYW1ldXAFAAAABmRlc2NVcAkAAGgAAAACCQAAaAAAAAIAAAAAAAAAAGQFAAAABHRlbjYFAAAABHRlbjYAAAAAAAAAAAYGBAAAAARiZWFyCQAEQgAAAAUFAAAAB25hbWVkd24FAAAAB2Rlc2NEd24JAABoAAAAAgkAAGgAAAACAAAAAAAAAABkBQAAAAR0ZW42BQAAAAR0ZW42AAAAAAAAAAAGBgQAAAAEcG9vbAkABEIAAAAFBQAAAAhwb29sTmFtZQUAAAAIcG9vbERlc2MJAABoAAAAAgkAAGgAAAACAAAAAAAAAABkBQAAAAR0ZW42BQAAAAR0ZW42AAAAAAAAAAAGBgQAAAAEYnVpZAkABDgAAAABBQAAAARidWxsBAAAAARiZWlkCQAEOAAAAAEFAAAABGJlYXIEAAAABHBvaWQJAAQ4AAAAAQUAAAAEcG9vbAkABEwAAAACBQAAAARidWxsCQAETAAAAAIFAAAABGJlYXIJAARMAAAAAgUAAAAEcG9vbAkABEwAAAACCQEAAAACU0UAAAACBQAAAAVCVUxMSwkAAlgAAAABBQAAAARidWlkCQAETAAAAAIJAQAAAAJTRQAAAAIFAAAABUJFQVJLCQACWAAAAAEFAAAABGJlaWQJAARMAAAAAgkBAAAAAlNFAAAAAgUAAAAFVVNETksJAAJYAAAAAQkBAAAABXZhbHVlAAAAAQgJAAGRAAAAAggFAAAAA2ludgAAAAhwYXltZW50cwAAAAAAAAAAAAAAAAdhc3NldElkCQAETAAAAAIJAQAAAAJTRQAAAAIFAAAABVBPT0xLCQACWAAAAAEFAAAABHBvaWQJAARMAAAAAgkBAAAAAlNFAAAAAgUAAAAIQVNTTkFNRUsFAAAADWRlZm9Bc3NldE5hbWUJAARMAAAAAgkBAAAAAlNFAAAAAgUAAAALb3JhY2xlUEtLZXkFAAAACG9yYWNsZVBLCQAETAAAAAIJAQAAAAJJRQAAAAIFAAAAB1JFQklEWEsFAAAAF29yYWNsZUN1cnJlbnRQcmljZUluZGV4CQAETAAAAAIJAQAAAAJJRQAAAAIFAAAACEJVTExDT0xLBQAAAAVidWxscwkABEwAAAACCQEAAAACSUUAAAACBQAAAAhCRUFSQ09MSwUAAAAFYmVhcnMJAARMAAAAAgkBAAAAAklFAAAAAgUAAAAJQlVMTENJUkNLCQAAaQAAAAIFAAAABWJ1bGxzBQAAAAVkZW5vbQkABEwAAAACCQEAAAACSUUAAAACBQAAAAlCRUFSQ0lSQ0sJAABpAAAAAgUAAAAFYmVhcnMFAAAABWRlbm9tCQAETAAAAAIJAQAAAAJJRQAAAAIFAAAACVBPT0xDSVJDSwkAAGkAAAACBQAAAAVwb29scwUAAAAFZGVub20JAARMAAAAAgkBAAAAAklFAAAAAgUAAAAIUE9PTERXTksAAAAAAAAAAAAJAARMAAAAAgkBAAAAAklFAAAAAgUAAAAHUE9PTFVQSwAAAAAAAAAAAAkABEwAAAACCQEAAAACSUUAAAACBQAAAAlQT09MVVNETksFAAAABXBvb2xzCQAETAAAAAIJAQAAAAJTRQAAAAIFAAAAEWNvbmZpZ1Byb3ZpZGVyS2V5BQAAAAZjb25maWcJAARMAAAAAgkBAAAAAklFAAAAAgUAAAAETEVWSwUAAAADbGV2CQAETAAAAAIJAQAAAA5TY3JpcHRUcmFuc2ZlcgAAAAMIBQAAAANpbnYAAAAGY2FsbGVyCQAAaQAAAAIFAAAABWJ1bGxzBQAAAAVkZW5vbQUAAAAEYnVpZAkABEwAAAACCQEAAAAOU2NyaXB0VHJhbnNmZXIAAAADCAUAAAADaW52AAAABmNhbGxlcgkAAGkAAAACBQAAAAViZWFycwUAAAAFZGVub20FAAAABGJlaWQJAARMAAAAAgkBAAAADlNjcmlwdFRyYW5zZmVyAAAAAwgFAAAAA2ludgAAAAZjYWxsZXIJAABpAAAAAgUAAAAFcG9vbHMFAAAABWRlbm9tBQAAAARwb2lkBQAAAANuaWwAAAABaQEAAAALd2l0aGRyYXdGZWUAAAABAAAABmFtb3VudAMJAABmAAAAAgUAAAAGYW1vdW50BQAAAA9mZWVzQWNjdW11bGF0ZWQJAAACAAAAAQkAASwAAAACAgAAABV0b28gbXVjaC4gYXZhaWxhYmxlOiAJAAGkAAAAAQUAAAAPZmVlc0FjY3VtdWxhdGVkCQAETAAAAAIJAQAAAAJJRQAAAAIFAAAAB0ZFRUFDQ0sJAABlAAAAAgUAAAAPZmVlc0FjY3VtdWxhdGVkBQAAAAZhbW91bnQJAARMAAAAAgkBAAAADlNjcmlwdFRyYW5zZmVyAAAAAwUAAAAKZmVlQWRkcmVzcwUAAAAGYW1vdW50CQACWQAAAAEFAAAACW1haW5Ub2tlbgUAAAADbmlsAAAAA2ludgEAAAANcmVxdWVzdFJlZGVlbQAAAAAJAQAAABVyZXF1ZXN0UmVkZWVtSW50ZXJuYWwAAAACBQAAAANpbnYAAAAAAAAAAAAAAAADaW52AQAAAA9yZXF1ZXN0UmVkZWVtU2wAAAABAAAAAnNsAwkBAAAADXZhbGlkYXRlUE1GZWUAAAACBQAAAANpbnYFAAAAAnNsCQEAAAAVcmVxdWVzdFJlZGVlbUludGVybmFsAAAAAgUAAAADaW52BQAAAAJzbAkBAAAABXRocm93AAAAAAAAAANpbnYBAAAADHJlcXVlc3RJc3N1ZQAAAAEAAAAHdG9rZW5JZAkBAAAAFHJlcXVlc3RJc3N1ZUludGVybmFsAAAAAwUAAAADaW52BQAAAAd0b2tlbklkAAAAAAAAAAAAAAAAA2ludgEAAAAOcmVxdWVzdElzc3VlU2wAAAACAAAAB3Rva2VuSWQAAAACc2wDCQEAAAANdmFsaWRhdGVQTUZlZQAAAAIFAAAAA2ludgUAAAACc2wJAQAAABRyZXF1ZXN0SXNzdWVJbnRlcm5hbAAAAAMFAAAAA2ludgUAAAAHdG9rZW5JZAUAAAACc2wJAQAAAAV0aHJvdwAAAAAAAAADaW52AQAAAAtyZXF1ZXN0UG9vbAAAAAAJAQAAABNyZXF1ZXN0UG9vbEludGVybmFsAAAAAgUAAAADaW52AAAAAAAAAAAAAAAAA2ludgEAAAANcmVxdWVzdFBvb2xTbAAAAAEAAAACc2wDCQEAAAANdmFsaWRhdGVQTUZlZQAAAAIFAAAAA2ludgUAAAACc2wJAQAAABNyZXF1ZXN0UG9vbEludGVybmFsAAAAAgUAAAADaW52BQAAAAJzbAkBAAAABXRocm93AAAAAAAAAANpbnYBAAAADXJlcXVlc3RVbnBvb2wAAAAACQEAAAAVcmVxdWVzdFVucG9vbEludGVybmFsAAAAAgUAAAADaW52AAAAAAAAAAAAAAAAA2ludgEAAAAPcmVxdWVzdFVucG9vbFNsAAAAAQAAAAJzbAMJAQAAAA12YWxpZGF0ZVBNRmVlAAAAAgUAAAADaW52BQAAAAJzbAkBAAAAFXJlcXVlc3RVbnBvb2xJbnRlcm5hbAAAAAIFAAAAA2ludgUAAAACc2wJAQAAAAV0aHJvdwAAAAAAAAADaW52AQAAAAZzZXR0bGUAAAAABAAAAApxdWV1ZUVtcHR5CQAAAAAAAAIFAAAAC2hlYWRQb2ludGVyAgAAAAAEAAAADGNhblJlYmFsYW5jZQkAAGYAAAACBQAAABBvcmFjbGVQcmljZUluZGV4BQAAABRyZWJhbGFuY2VkUHJpY2VJbmRleAMFAAAACnF1ZXVlRW1wdHkDBQAAAAxjYW5SZWJhbGFuY2UJAQAAAAlyZWJhbGFuY2UAAAAACQAAAgAAAAECAAAAF1tPS10gYWxsIGRvbmUsIGNhcnJ5IG9uBAAAAARkYXRhCQAEtQAAAAIJAQAAABN2YWx1ZU9yRXJyb3JNZXNzYWdlAAAAAgkABB0AAAACBQAAAAR0aGlzBQAAAAtoZWFkUG9pbnRlcgkAASwAAAACAgAAABpiYWQgaGVhZCBwb2ludGVyKHNldHRsZSk6IAUAAAALaGVhZFBvaW50ZXICAAAAAXwEAAAACnByaWNlSW5kZXgJAQAAAA1wYXJzZUludFZhbHVlAAAAAQkAAZEAAAACBQAAAARkYXRhAAAAAAAAAAADAwkAAGYAAAACBQAAAApwcmljZUluZGV4BQAAABRyZWJhbGFuY2VkUHJpY2VJbmRleAMFAAAADGNhblJlYmFsYW5jZQkBAAAACXJlYmFsYW5jZQAAAAAJAAACAAAAAQIAAAARW09LXSBuZWVkIHRvIHdhaXQDCQAAAAAAAAIFAAAACnByaWNlSW5kZXgFAAAAFHJlYmFsYW5jZWRQcmljZUluZGV4CQEAAAAHZGVxdWV1ZQAAAAAJAAACAAAAAQIAAAAwY29ycnVwdCBkYXRhLCBmdXR1cmUgcHJpY2UgaWQgYWxyZWFkeSByZWJhbGFuY2VkAAAAAQAAAAJ0eAEAAAAGdmVyaWZ5AAAAAAQAAAAHaW5pdGlhbAMJAQAAAAEhAAAAAQkBAAAACWlzRGVmaW5lZAAAAAEJAAQdAAAAAgUAAAAEdGhpcwUAAAAFQlVMTEsJAAH0AAAAAwgFAAAAAnR4AAAACWJvZHlCeXRlcwkAAZEAAAACCAUAAAACdHgAAAAGcHJvb2ZzAAAAAAAAAAAACAUAAAACdHgAAAAPc2VuZGVyUHVibGljS2V5BwQAAAALYWRtaW5BY3Rpb24JAABmAAAAAgkAAGQAAAACCQAAZAAAAAIDCQAB9AAAAAMIBQAAAAJ0eAAAAAlib2R5Qnl0ZXMJAAGRAAAAAggFAAAAAnR4AAAABnByb29mcwAAAAAAAAAAAAkAAlkAAAABCQABkQAAAAIFAAAAEHB1YktleUFkbWluc0xpc3QAAAAAAAAAAAAAAAAAAAAAAAEAAAAAAAAAAAADCQAB9AAAAAMIBQAAAAJ0eAAAAAlib2R5Qnl0ZXMJAAGRAAAAAggFAAAAAnR4AAAABnByb29mcwAAAAAAAAAAAQkAAlkAAAABCQABkQAAAAIFAAAAEHB1YktleUFkbWluc0xpc3QAAAAAAAAAAAEAAAAAAAAAAAEAAAAAAAAAAAADCQAB9AAAAAMIBQAAAAJ0eAAAAAlib2R5Qnl0ZXMJAAGRAAAAAggFAAAAAnR4AAAABnByb29mcwAAAAAAAAAAAgkAAlkAAAABCQABkQAAAAIFAAAAEHB1YktleUFkbWluc0xpc3QAAAAAAAAAAAIAAAAAAAAAAAEAAAAAAAAAAAAAAAAAAAAAAAEEAAAADXN0YWtpbmdBY3Rpb24EAAAAByRtYXRjaDAFAAAAAnR4AwkAAAEAAAACBQAAAAckbWF0Y2gwAgAAABdJbnZva2VTY3JpcHRUcmFuc2FjdGlvbgQAAAACdHgFAAAAByRtYXRjaDAEAAAAD3NpZ25lZENvcnJlY3RseQkAAfQAAAADCAUAAAACdHgAAAAJYm9keUJ5dGVzCQABkQAAAAIIBQAAAAJ0eAAAAAZwcm9vZnMAAAAAAAAAAAAFAAAAD2RhZW1vblB1YmxpY0tleQQAAAALZmVlc0NvcnJlY3QDCQAAAAAAAAIIBQAAAAJ0eAAAAApmZWVBc3NldElkBQAAAAR1bml0CQAAZwAAAAIJAABoAAAAAgAAAAAAAAAD6AAAAAAAAAAD6AgFAAAAAnR4AAAAA2ZlZQcEAAAAC2RhcHBDb3JyZWN0CQAAAAAAAAIIBQAAAAJ0eAAAAARkQXBwBQAAAApycGRBZGRyZXNzBAAAAAZ1bmxvY2sJAAAAAAAAAggFAAAAAnR4AAAACGZ1bmN0aW9uAgAAAA51bmxvY2tOZXV0cmlubwQAAAAEbG9jawMDCQAAAAAAAAIIBQAAAAJ0eAAAAAhmdW5jdGlvbgIAAAAObG9ja05ldXRyaW5vU1AJAAAAAAAAAgkAAZEAAAACCAUAAAACdHgAAAAEYXJncwAAAAAAAAAAAAUAAAAOc3Rha2luZ0FkZHJlc3MHCQAAZwAAAAIICQAD7wAAAAEFAAAABHRoaXMAAAAJYXZhaWxhYmxlBQAAAAR0ZW44BwQAAAALZnVuY0NvcnJlY3QDBQAAAARsb2NrBgUAAAAGdW5sb2NrAwMDBQAAAA9zaWduZWRDb3JyZWN0bHkFAAAAC2ZlZXNDb3JyZWN0BwUAAAALZGFwcENvcnJlY3QHBQAAAAtmdW5jQ29ycmVjdAcHAwMFAAAAB2luaXRpYWwGBQAAAAthZG1pbkFjdGlvbgYFAAAADXN0YWtpbmdBY3Rpb24lxvcZ"
	src, err := base64.StdEncoding.DecodeString(code)
	require.NoError(t, err)
	tree, err := Parse(src)
	require.NoError(t, err)
	assert.NotNil(t, tree)
	res, err := CallFunction(env, tree, "settle", arguments)
	require.NoError(t, err)
	r, ok := res.(DAppResult)
	require.True(t, ok)
	require.True(t, r.res)

	sr, err := proto.NewScriptResult(r.actions, proto.ScriptErrorMessage{})
	require.NoError(t, err)

	expectedDataWrites := []*proto.DataEntryScriptAction{
		{Entry: &proto.StringDataEntry{Key: "tailPointer", Value: ""}},
		{Entry: &proto.StringDataEntry{Key: "headPointer", Value: ""}},
		{Entry: &proto.IntegerDataEntry{Key: "queueSize", Value: 0}},
	}
	expectedTransfers := []*proto.TransferScriptAction{
		{
			Recipient: proto.NewRecipientFromAddress(proto.MustAddressFromString("3PJCXW3XZWr2tTpT5u52cPXcMWVP9AHBC9h")),
			Amount:    19000000,
			Asset: proto.OptionalAsset{
				Present: true,
				ID:      crypto.MustDigestFromBase58("4VDwPimjMR31ofr8qoRZ6nvhTJq7Rf21cZp1c425dUAR"),
			},
		},
	}
	expectedResult := &proto.ScriptResult{
		DataEntries:  expectedDataWrites,
		Transfers:    expectedTransfers,
		Issues:       make([]*proto.IssueScriptAction, 0),
		Reissues:     make([]*proto.ReissueScriptAction, 0),
		Burns:        make([]*proto.BurnScriptAction, 0),
		Sponsorships: make([]*proto.SponsorshipScriptAction, 0),
		Leases:       make([]*proto.LeaseScriptAction, 0),
		LeaseCancels: make([]*proto.LeaseCancelScriptAction, 0),
	}
	assert.Equal(t, expectedResult, sr)
}

func mustBytesFromBase64(s string) []byte {
	b, err := base64.StdEncoding.DecodeString(s)
	if err != nil {
		panic(err)
	}
	return b
}

func mustIntFromString(s string) int {
	v, err := strconv.Atoi(s)
	if err != nil {
		panic(err)
	}
	return v
}

func TestZeroReissue(t *testing.T) {
	txID, err := crypto.NewDigestFromBase58("BbVsHJpTJKhuMTco6MTV984fR1dHMLiwUuDjepbsYi45")
	require.NoError(t, err)
	proof, err := crypto.NewSignatureFromBase58("3fNyidPXzaXhdJdhzvKuNbZ3D5tSQGe9Txuy8gZamhhEdwzpVQwrmupvqDm6hHfnoFA1XkTQ773iCpQTef68P71t")
	require.NoError(t, err)
	proofs := proto.NewProofs()
	proofs.Proofs = []proto.B58Bytes{proof[:]}
	sender, err := crypto.NewPublicKeyFromBase58("289xpUrYrKbLjaKkqH3XNhfecukcYRaDRT3JDrvkvQRU")
	require.NoError(t, err)
	address, err := proto.NewAddressFromString("3MYx35iDGa74cDGfXLUGrrBKAtyeLpMTNC8")
	require.NoError(t, err)
	recipient := proto.NewRecipientFromAddress(address)
	arguments := proto.Arguments{}
	call := proto.FunctionCall{
		Default:   false,
		Name:      "replenishment",
		Arguments: arguments,
	}
	tx := &proto.InvokeScriptWithProofs{
		Type:            proto.InvokeScriptTransaction,
		Version:         1,
		ID:              &txID,
		Proofs:          proofs,
		ChainID:         proto.MainNetScheme,
		SenderPK:        sender,
		ScriptRecipient: recipient,
		FunctionCall:    call,
		Payments:        proto.ScriptPayments{proto.ScriptPayment{Amount: 10000, Asset: proto.OptionalAsset{}}, proto.ScriptPayment{Amount: 10000, Asset: proto.OptionalAsset{}}},
		FeeAsset:        proto.OptionalAsset{},
		Fee:             1000000,
		Timestamp:       1599205729886,
	}
	genPK := crypto.MustPublicKeyFromBase58("BeaUPHHepTBnfjt9jxv53S4PnQELfxs8XgJX6hNqu3vu")
	gs := crypto.MustBytesFromBase58("72945rtzGJUfCPq5TXioePGMZLNHgu444phMBpCegcL1ettVKiS88W2gr296g5DBzLe1AHs9ZRgbuPf7dLP5s4ZV8YtXhUVm2YLEoueSVQAfBEdAbHEk8wH2PjP8CL1B49S")
	genAddr, err := proto.NewAddressFromString("3Mmfx11MzJQq9s45ewtTbVC6fzqzDhzAFJ7")
	require.NoError(t, err)
	blockInfo := &proto.BlockInfo{
		Timestamp:           1599205725997,
		Height:              451323,
		BaseTarget:          1216,
		GenerationSignature: gs,
		Generator:           genAddr,
		GeneratorPublicKey:  genPK,
	}
	booleanEntries := map[string]bool{
		"status": true,
	}
	stringEntries := map[string]string{
		"owner":         "3N3AeA5FWm7EHheHoik8BBEA3GXXJosnVY8",
		"version":       "0.0.2",
		"assetIdTokenA": "WAVES",
		"assetIdTokenB": "WAVES",
	}
	intEntries := map[string]int64{
		"comission":          0,
		"amountTokenA":       10000,
		"amountTokenB":       10000,
		"exchange_count":     0,
		"share_token_supply": 10000,
	}
	binaryEntries := map[string][]byte{
		"share_token_id": mustBytesFromBase64("Q3Uk9ZN5g5+xynU7VGPXUg1eVga04VYXnnZ0q+M1dxQ="),
	}
	env := &MockRideEnvironment{
		heightFunc: func() rideInt {
			return 451323
		},
		schemeFunc: func() byte {
			return proto.StageNetScheme
		},
		blockFunc: func() rideObject {
			return blockInfoToObject(blockInfo)
		},
		stateFunc: func() types.SmartState {
			return &MockSmartState{
				AddingBlockHeightFunc: func() (uint64, error) {
					return 451323, nil
				},
				NewestAssetIsSponsoredFunc: func(assetID crypto.Digest) (bool, error) {
					return false, nil
				},
				NewestFullWavesBalanceFunc: func(account proto.Recipient) (*proto.FullWavesBalance, error) {
					return &proto.FullWavesBalance{Available: 5000000000}, nil
				},
				RetrieveNewestBooleanEntryFunc: func(account proto.Recipient, key string) (*proto.BooleanDataEntry, error) {
					v, ok := booleanEntries[key]
					if !ok {
						return nil, errors.New("fail")
					}
					return &proto.BooleanDataEntry{Key: key, Value: v}, nil
				},
				RetrieveNewestStringEntryFunc: func(account proto.Recipient, key string) (*proto.StringDataEntry, error) {
					v, ok := stringEntries[key]
					if !ok {
						return nil, errors.New("fail")
					}
					return &proto.StringDataEntry{Key: key, Value: v}, nil
				},
				RetrieveNewestIntegerEntryFunc: func(account proto.Recipient, key string) (*proto.IntegerDataEntry, error) {
					v, ok := intEntries[key]
					if !ok {
						return nil, errors.New("fail")
					}
					return &proto.IntegerDataEntry{Key: key, Value: v}, nil
				},
				RetrieveNewestBinaryEntryFunc: func(account proto.Recipient, key string) (*proto.BinaryDataEntry, error) {
					v, ok := binaryEntries[key]
					if !ok {
						return nil, errors.New("fail")
					}
					return &proto.BinaryDataEntry{Key: key, Value: v}, nil
				},
			}
		},
		thisFunc: func() rideType {
			return rideAddress(address)
		},
		transactionFunc: func() rideObject {
			obj, err := transactionToObject(proto.StageNetScheme, tx)
			require.NoError(t, err)
			return obj
		},
		invocationFunc: func() rideObject {
			obj, err := invocationToObject(4, proto.StageNetScheme, tx)
			require.NoError(t, err)
			return obj
		},
		checkMessageLengthFunc: v3check,
	}

	code := "AAIEAAAAAAAAAAYIAhIAEgAAAAAJAAAAAAVvd25lcgEAAAAaAVSRWn1gVx4rFLi1mB1lYVDvcEbvSwhgKSUAAAAACElkVG9rZW5BCQEAAAARQGV4dHJOYXRpdmUoMTA1MykAAAACBQAAAAR0aGlzAgAAAA1hc3NldElkVG9rZW5BAAAAAAhJZFRva2VuQgkBAAAAEUBleHRyTmF0aXZlKDEwNTMpAAAAAgUAAAAEdGhpcwIAAAANYXNzZXRJZFRva2VuQgAAAAARYXNzZXRJZFRva2VuU2hhcmUJAQAAABFAZXh0ck5hdGl2ZSgxMDUyKQAAAAIFAAAABHRoaXMCAAAADnNoYXJlX3Rva2VuX2lkAAAAAAljb21pc3Npb24AAAAAAAAAAAAAAAAAB3ZlcnNpb24CAAAABTAuMC4yAQAAAAdhc3NldElkAAAAAQAAAAVhc3NldAMJAAAAAAAAAgUAAAAFYXNzZXQCAAAABVdBVkVTBQAAAAR1bml0CQACWQAAAAEFAAAABWFzc2V0AAAAAA1hc3NldElkVG9rZW5BCQEAAAAHYXNzZXRJZAAAAAEFAAAACElkVG9rZW5BAAAAAA1hc3NldElkVG9rZW5CCQEAAAAHYXNzZXRJZAAAAAEFAAAACElkVG9rZW5CAAAAAgAAAApjb250ZXh0T2JqAQAAAARmdW5kAAAAAAQAAAAIcGF5bWVudEEJAQAAAAV2YWx1ZQAAAAEJAAGRAAAAAggFAAAACmNvbnRleHRPYmoAAAAIcGF5bWVudHMAAAAAAAAAAAAEAAAACHBheW1lbnRCCQEAAAAFdmFsdWUAAAABCQABkQAAAAIIBQAAAApjb250ZXh0T2JqAAAACHBheW1lbnRzAAAAAAAAAAABBAAAABBhc3NldElkUmVjZWl2ZWRBCAUAAAAIcGF5bWVudEEAAAAHYXNzZXRJZAQAAAATdG9rZW5SZWNlaXZlQW1vdW50QQgFAAAACHBheW1lbnRBAAAABmFtb3VudAQAAAAQYXNzZXRJZFJlY2VpdmVkQggFAAAACHBheW1lbnRCAAAAB2Fzc2V0SWQEAAAAE3Rva2VuUmVjZWl2ZUFtb3VudEIIBQAAAAhwYXltZW50QgAAAAZhbW91bnQDCQEAAAAJaXNEZWZpbmVkAAAAAQkABBsAAAACBQAAAAR0aGlzAgAAAAdzdGFzdHVzCQAAAgAAAAECAAAADmFscmVhZHkgYWN0aXZlBAAAAA5zaGFyZVRva2VuTmFtZQIAAAAMc2hhcmVfdG9rZW5fBAAAABdzaGFyZVRva2VuSW5pdGlhbEFtb3VudAkAAGgAAAACCQAAbAAAAAYFAAAAE3Rva2VuUmVjZWl2ZUFtb3VudEEAAAAAAAAAAAAAAAAAAAAAAAUAAAAAAAAAAAEAAAAAAAAAAAAFAAAABERPV04JAABsAAAABgUAAAATdG9rZW5SZWNlaXZlQW1vdW50QgAAAAAAAAAAAAAAAAAAAAAABQAAAAAAAAAAAQAAAAAAAAAAAAUAAAAERE9XTgQAAAARc2hhcmVUb2tlbkFzc2V0SWQJAAQ4AAAAAQkABEIAAAAFBQAAAA5zaGFyZVRva2VuTmFtZQUAAAAOc2hhcmVUb2tlbk5hbWUFAAAAF3NoYXJlVG9rZW5Jbml0aWFsQW1vdW50AAAAAAAAAAAABgQAAAATYXNzZXRJZFRva2VuU3RyaW5nQQQAAAAHJG1hdGNoMAUAAAAQYXNzZXRJZFJlY2VpdmVkQQMJAAABAAAAAgUAAAAHJG1hdGNoMAIAAAAEVW5pdAQAAAABdAUAAAAHJG1hdGNoMAIAAAAFV0FWRVMDCQAAAQAAAAIFAAAAByRtYXRjaDACAAAACkJ5dGVWZWN0b3IEAAAAAXQFAAAAByRtYXRjaDAJAAJYAAAAAQkBAAAABXZhbHVlAAAAAQUAAAAQYXNzZXRJZFJlY2VpdmVkQQkAAAIAAAABAgAAAAtNYXRjaCBlcnJvcgQAAAATYXNzZXRJZFRva2VuU3RyaW5nQgQAAAAHJG1hdGNoMAUAAAAQYXNzZXRJZFJlY2VpdmVkQgMJAAABAAAAAgUAAAAHJG1hdGNoMAIAAAAEVW5pdAQAAAABdAUAAAAHJG1hdGNoMAIAAAAFV0FWRVMDCQAAAQAAAAIFAAAAByRtYXRjaDACAAAACkJ5dGVWZWN0b3IEAAAAAXQFAAAAByRtYXRjaDAJAAJYAAAAAQkBAAAABXZhbHVlAAAAAQUAAAAQYXNzZXRJZFJlY2VpdmVkQgkAAAIAAAABAgAAAAtNYXRjaCBlcnJvcgkABEwAAAACCQEAAAAMSW50ZWdlckVudHJ5AAAAAgIAAAAMYW1vdW50VG9rZW5BBQAAABN0b2tlblJlY2VpdmVBbW91bnRBCQAETAAAAAIJAQAAAAxJbnRlZ2VyRW50cnkAAAACAgAAAAxhbW91bnRUb2tlbkIFAAAAE3Rva2VuUmVjZWl2ZUFtb3VudEIJAARMAAAAAgkBAAAAC1N0cmluZ0VudHJ5AAAAAgIAAAANYXNzZXRJZFRva2VuQQUAAAATYXNzZXRJZFRva2VuU3RyaW5nQQkABEwAAAACCQEAAAALU3RyaW5nRW50cnkAAAACAgAAAA1hc3NldElkVG9rZW5CBQAAABNhc3NldElkVG9rZW5TdHJpbmdCCQAETAAAAAIJAQAAAAxJbnRlZ2VyRW50cnkAAAACAgAAAA5leGNoYW5nZV9jb3VudAAAAAAAAAAAAAkABEwAAAACCQEAAAAMQm9vbGVhbkVudHJ5AAAAAgIAAAAGc3RhdHVzBgkABEwAAAACCQEAAAAMSW50ZWdlckVudHJ5AAAAAgIAAAAJY29taXNzaW9uBQAAAAljb21pc3Npb24JAARMAAAAAgkBAAAAC1N0cmluZ0VudHJ5AAAAAgIAAAAHdmVyc2lvbgUAAAAHdmVyc2lvbgkABEwAAAACCQEAAAALU3RyaW5nRW50cnkAAAACAgAAAAVvd25lcgkAAlgAAAABBQAAAAVvd25lcgkABEwAAAACCQAEQgAAAAUFAAAADnNoYXJlVG9rZW5OYW1lBQAAAA5zaGFyZVRva2VuTmFtZQUAAAAXc2hhcmVUb2tlbkluaXRpYWxBbW91bnQAAAAAAAAAAAAGCQAETAAAAAIJAQAAAA5TY3JpcHRUcmFuc2ZlcgAAAAMIBQAAAApjb250ZXh0T2JqAAAABmNhbGxlcgUAAAAXc2hhcmVUb2tlbkluaXRpYWxBbW91bnQFAAAAEXNoYXJlVG9rZW5Bc3NldElkCQAETAAAAAIJAQAAAAtCaW5hcnlFbnRyeQAAAAICAAAADnNoYXJlX3Rva2VuX2lkBQAAABFzaGFyZVRva2VuQXNzZXRJZAkABEwAAAACCQEAAAAMSW50ZWdlckVudHJ5AAAAAgIAAAASc2hhcmVfdG9rZW5fc3VwcGx5BQAAABdzaGFyZVRva2VuSW5pdGlhbEFtb3VudAUAAAADbmlsAAAACmNvbnRleHRPYmoBAAAADXJlcGxlbmlzaG1lbnQAAAAABAAAAAhwYXltZW50QQkBAAAABXZhbHVlAAAAAQkAAZEAAAACCAUAAAAKY29udGV4dE9iagAAAAhwYXltZW50cwAAAAAAAAAAAAQAAAAIcGF5bWVudEIJAQAAAAV2YWx1ZQAAAAEJAAGRAAAAAggFAAAACmNvbnRleHRPYmoAAAAIcGF5bWVudHMAAAAAAAAAAAEEAAAAEGFzc2V0SWRSZWNlaXZlZEEIBQAAAAhwYXltZW50QQAAAAdhc3NldElkBAAAABN0b2tlblJlY2VpdmVBbW91bnRBCAUAAAAIcGF5bWVudEEAAAAGYW1vdW50BAAAABBhc3NldElkUmVjZWl2ZWRCCAUAAAAIcGF5bWVudEIAAAAHYXNzZXRJZAQAAAATdG9rZW5SZWNlaXZlQW1vdW50QggFAAAACHBheW1lbnRCAAAABmFtb3VudAQAAAARZEFwcFRva2Vuc0Ftb3VudEEEAAAAByRtYXRjaDAFAAAADWFzc2V0SWRUb2tlbkEDCQAAAQAAAAIFAAAAByRtYXRjaDACAAAABFVuaXQEAAAADWFzc2V0SWRUb2tlbkEFAAAAByRtYXRjaDAICQAD7wAAAAEFAAAABHRoaXMAAAAJYXZhaWxhYmxlAwkAAAEAAAACBQAAAAckbWF0Y2gwAgAAAApCeXRlVmVjdG9yBAAAAA1hc3NldElkVG9rZW5BBQAAAAckbWF0Y2gwCQAD8AAAAAIFAAAABHRoaXMFAAAADWFzc2V0SWRUb2tlbkEJAAACAAAAAQIAAAALTWF0Y2ggZXJyb3IEAAAAEWRBcHBUb2tlbnNBbW91bnRCBAAAAAckbWF0Y2gwBQAAAA1hc3NldElkVG9rZW5CAwkAAAEAAAACBQAAAAckbWF0Y2gwAgAAAARVbml0BAAAAA1hc3NldElkVG9rZW5CBQAAAAckbWF0Y2gwCAkAA+8AAAABBQAAAAR0aGlzAAAACWF2YWlsYWJsZQMJAAABAAAAAgUAAAAHJG1hdGNoMAIAAAAKQnl0ZVZlY3RvcgQAAAANYXNzZXRJZFRva2VuQgUAAAAHJG1hdGNoMAkAA/AAAAACBQAAAAR0aGlzBQAAAA1hc3NldElkVG9rZW5CCQAAAgAAAAECAAAAC01hdGNoIGVycm9yAwMJAQAAAAIhPQAAAAIFAAAAEGFzc2V0SWRSZWNlaXZlZEEFAAAADWFzc2V0SWRUb2tlbkEGCQEAAAACIT0AAAACBQAAABBhc3NldElkUmVjZWl2ZWRCBQAAAA1hc3NldElkVG9rZW5CCQAAAgAAAAECAAAAEGluY29ycmVjdCBhc3NldHMEAAAACnRva2VuUmF0aW8JAABrAAAAAwkAAGgAAAACBQAAABN0b2tlblJlY2VpdmVBbW91bnRBBQAAABFkQXBwVG9rZW5zQW1vdW50QgAAAAAAAAAD6AkAAGgAAAACBQAAABN0b2tlblJlY2VpdmVBbW91bnRCBQAAABFkQXBwVG9rZW5zQW1vdW50QQQAAAAQdG9rZW5TaGFyZVN1cHBseQkBAAAAEUBleHRyTmF0aXZlKDEwNTApAAAAAgUAAAAEdGhpcwIAAAASc2hhcmVfdG9rZW5fc3VwcGx5AwkBAAAAASEAAAABAwkAAGYAAAACBQAAAAp0b2tlblJhdGlvAAAAAAAAAAPnCQAAZgAAAAIAAAAAAAAAA+kFAAAACnRva2VuUmF0aW8HCQAAAgAAAAECAAAAEGluY29ycmVjdCBhc3NldHMEAAAAFXNoYXJlVG9rZW5Ub1BheUFtb3VudAkAAGkAAAACCQAAaAAAAAIFAAAAE3Rva2VuUmVjZWl2ZUFtb3VudEEFAAAAEHRva2VuU2hhcmVTdXBwbHkFAAAAEWRBcHBUb2tlbnNBbW91bnRBCQAETAAAAAIJAQAAAAdSZWlzc3VlAAAAAwUAAAARYXNzZXRJZFRva2VuU2hhcmUFAAAAFXNoYXJlVG9rZW5Ub1BheUFtb3VudAYJAARMAAAAAgkBAAAADlNjcmlwdFRyYW5zZmVyAAAAAwgFAAAACmNvbnRleHRPYmoAAAAGY2FsbGVyBQAAABVzaGFyZVRva2VuVG9QYXlBbW91bnQFAAAAEWFzc2V0SWRUb2tlblNoYXJlCQAETAAAAAIJAQAAAAxJbnRlZ2VyRW50cnkAAAACAgAAABJzaGFyZV90b2tlbl9zdXBwbHkJAABkAAAAAgUAAAAQdG9rZW5TaGFyZVN1cHBseQUAAAAVc2hhcmVUb2tlblRvUGF5QW1vdW50BQAAAANuaWwAAAAApj0Y9A=="
	src, err := base64.StdEncoding.DecodeString(code)
	require.NoError(t, err)
	tree, err := Parse(src)
	require.NoError(t, err)
	assert.NotNil(t, tree)
	res, err := CallFunction(env, tree, "replenishment", arguments)
	require.NoError(t, err)
	r, ok := res.(DAppResult)
	require.True(t, ok)
	require.True(t, r.res)

	sr, err := proto.NewScriptResult(r.actions, proto.ScriptErrorMessage{})
	require.NoError(t, err)

	expectedDataWrites := []*proto.DataEntryScriptAction{
		{Entry: &proto.IntegerDataEntry{Key: "share_token_supply", Value: 10000}},
	}
	expectedTransfers := []*proto.TransferScriptAction{
		{
			Recipient: proto.NewRecipientFromAddress(proto.MustAddressFromString("3MSNMcqyweiM9cWpvf4Fn8GAWeuPstxj2hK")),
			Amount:    0,
			Asset: proto.OptionalAsset{
				Present: true,
				ID:      crypto.MustDigestFromBase58("5YKvHw6nEbVckCje1khnM5XZPRufzSxU29kV2hZXc9co"),
			},
		},
	}
	expectedReissues := []*proto.ReissueScriptAction{
		{
			AssetID:    crypto.MustDigestFromBase58("5YKvHw6nEbVckCje1khnM5XZPRufzSxU29kV2hZXc9co"),
			Quantity:   0,
			Reissuable: true,
		},
	}
	expectedResult := &proto.ScriptResult{
		DataEntries:  expectedDataWrites,
		Transfers:    expectedTransfers,
		Issues:       make([]*proto.IssueScriptAction, 0),
		Reissues:     expectedReissues,
		Burns:        make([]*proto.BurnScriptAction, 0),
		Sponsorships: make([]*proto.SponsorshipScriptAction, 0),
		Leases:       make([]*proto.LeaseScriptAction, 0),
		LeaseCancels: make([]*proto.LeaseCancelScriptAction, 0),
	}
	assert.Equal(t, expectedResult, sr)
}

type jsonDataProvider struct {
	strings  map[string]string
	ints     map[string]int
	bools    map[string]bool
	binaries map[string][]byte
}

func newJsonDataProvider(s string) *jsonDataProvider {
	strings := make(map[string]string)
	ints := make(map[string]int)
	bools := make(map[string]bool)
	binaries := make(map[string][]byte)
	var data []struct {
		Entry struct {
			Key         string  `json:"key"`
			BoolValue   *bool   `json:"boolValue"`
			StringVale  *string `json:"stringValue"`
			IntValue    *string `json:"intValue"`
			BinaryValue *string `json:"binaryValue"`
		} `json:"entry"`
	}
	err := json.Unmarshal([]byte(s), &data)
	if err != nil {
		panic(err)
	}
	for _, d := range data {
		key := d.Entry.Key
		switch {
		case d.Entry.BoolValue != nil:
			bools[key] = *d.Entry.BoolValue
		case d.Entry.StringVale != nil:
			strings[key] = *d.Entry.StringVale
		case d.Entry.IntValue != nil:
			ints[key] = mustIntFromString(*d.Entry.IntValue)
		case d.Entry.BinaryValue != nil:
			binaries[key] = mustBytesFromBase64(*d.Entry.BinaryValue)
		}
	}
	return &jsonDataProvider{
		strings:  strings,
		ints:     ints,
		bools:    bools,
		binaries: binaries,
	}
}

func (p *jsonDataProvider) getBool(k string) (*proto.BooleanDataEntry, error) {
	v, ok := p.bools[k]
	if !ok {
		return nil, errors.Errorf("bool value not found by key '%s'", k)
	}
	return &proto.BooleanDataEntry{Key: k, Value: v}, nil
}

func (p *jsonDataProvider) getString(k string) (*proto.StringDataEntry, error) {
	v, ok := p.strings[k]
	if !ok {
		return nil, errors.Errorf("string value not found by key '%s'", k)
	}
	return &proto.StringDataEntry{Key: k, Value: v}, nil
}

func (p *jsonDataProvider) getInt(k string) (*proto.IntegerDataEntry, error) {
	v, ok := p.ints[k]
	if !ok {
		return nil, errors.Errorf("int value not found by key '%s'", k)
	}
	return &proto.IntegerDataEntry{Key: k, Value: int64(v)}, nil
}

func (p *jsonDataProvider) getBinary(k string) (*proto.BinaryDataEntry, error) {
	v, ok := p.binaries[k]
	if !ok {
		return nil, errors.Errorf("binary value not found by key '%s'", k)
	}
	return &proto.BinaryDataEntry{Key: k, Value: v}, nil
}

func TestStageNet2(t *testing.T) {
	txID, err := crypto.NewDigestFromBase58("9vt45R9y63Xwcseat59BchUjfJGHSuN5LeTK6Pd6cFUM")
	require.NoError(t, err)
	proof, err := crypto.NewSignatureFromBase58("5umzUJtYh4KQADV8TsgphYrtafyve1ahfUVVmygVSbCeJXCYz7ivXipJbkB4hqqKvvt48ocU5oi3TT198UnuPZzD")
	require.NoError(t, err)
	proofs := proto.NewProofs()
	proofs.Proofs = []proto.B58Bytes{proof[:]}
	sender, err := crypto.NewPublicKeyFromBase58("9pe2JtkhuJAwRcvSJFBYJQVxNPfRSeq39XUCw6E4Rk8c")
	require.NoError(t, err)
	address, err := proto.NewAddressFromString("3MY34vVDzBnYxE34Ug4K1Y1GyRyVSgcfnpC")
	require.NoError(t, err)
	recipient := proto.NewRecipientFromAddress(address)
	arguments := proto.Arguments{&proto.StringArgument{Value: "listed_2metSrd6Gn7VDVB61LF7DkZfxP3sx7Ag9Evx9JomcdTb"}, &proto.IntegerArgument{Value: 500000}}
	call := proto.FunctionCall{
		Default:   false,
		Name:      "purchaseToken",
		Arguments: arguments,
	}
	tx := &proto.InvokeScriptWithProofs{
		Type:            proto.InvokeScriptTransaction,
		Version:         1,
		ID:              &txID,
		Proofs:          proofs,
		ChainID:         proto.MainNetScheme,
		SenderPK:        sender,
		ScriptRecipient: recipient,
		FunctionCall:    call,
		Payments:        proto.ScriptPayments{proto.ScriptPayment{Amount: 10000, Asset: proto.OptionalAsset{}}, proto.ScriptPayment{Amount: 10000, Asset: proto.OptionalAsset{}}},
		FeeAsset:        proto.OptionalAsset{},
		Fee:             1300000,
		Timestamp:       1599565088614,
	}
	genPK := crypto.MustPublicKeyFromBase58("289xpUrYrKbLjaKkqH3XNhfecukcYRaDRT3JDrvkvQRU")
	gs := crypto.MustBytesFromBase58("FHujZ5xfeqkp7H3yKhUmSd2Fc7vwTcLPcrCBiYmVnX2aeCoe6EwGXzuJMhGhsjRaSA3SGtG6kGEMDDTnMVyqMW3kRC1r1xqsnpoR1tN7vwmeALGEY8xQnwrkae8znRrHMJB")
	genAddr, err := proto.NewAddressFromString("3MSNMcqyweiM9cWpvf4Fn8GAWeuPstxj2hK")
	require.NoError(t, err)
	blockInfo := &proto.BlockInfo{
		Timestamp:           1599565042591,
		Height:              457303,
		BaseTarget:          1313,
		GenerationSignature: gs,
		Generator:           genAddr,
		GeneratorPublicKey:  genPK,
	}
	dp := newJsonDataProvider(`[{"address":"AVNR0DAPNgBsCKRIvPT9wVRvDtiQBUHm8sU=","entry":{"key":"aa","stringValue":"3MY34vVDzBnYxE34Ug4K1Y1GyRyVSgcfnpC"}},{"address":"AVNR0DAPNgBsCKRIvPT9wVRvDtiQBUHm8sU=","entry":{"key":"dappAddress","stringValue":"3MY34vVDzBnYxE34Ug4K1Y1GyRyVSgcfnpC"}},{"address":"AVNR0DAPNgBsCKRIvPT9wVRvDtiQBUHm8sU=","entry":{"key":"total_amount","intValue":"600900000"}},{"address":"AVNR0DAPNgBsCKRIvPT9wVRvDtiQBUHm8sU=","entry":{"key":"masterAddress","stringValue":"3MkT3qvGwdLrSs2Cfx3E29ffaM5GYrEZegz"}},{"address":"AVNR0DAPNgBsCKRIvPT9wVRvDtiQBUHm8sU=","entry":{"key":"assetId_2020-10-3","stringValue":"Eo7N1sjexrfu6mx5LrG3suovSaXaBNnmYfvqJsMzSYE8"}},{"address":"AVNR0DAPNgBsCKRIvPT9wVRvDtiQBUHm8sU=","entry":{"key":"assetId_2020-10-5","stringValue":"J2j4PRKXuUKUZCP345EXAHYF2gRg15JsYQYtFT4GNPda"}},{"address":"AVNR0DAPNgBsCKRIvPT9wVRvDtiQBUHm8sU=","entry":{"key":"limit_total_amount_2020-10-3","intValue":"400000"}},{"address":"AVNR0DAPNgBsCKRIvPT9wVRvDtiQBUHm8sU=","entry":{"key":"limit_total_amount_2020-10-5","intValue":"100000"}},{"address":"AVNR0DAPNgBsCKRIvPT9wVRvDtiQBUHm8sU=","entry":{"key":"limit_Qysv1EeAG3svSgY4rXeXYVd5UDWLijge5GTSMJBZWAE","stringValue":"2021-01-31"}},{"address":"AVNR0DAPNgBsCKRIvPT9wVRvDtiQBUHm8sU=","entry":{"key":"limit_fnWceyvSknkwSvwg3a8viP4BbqZbJ9Xw4bKAuXfgpCf","stringValue":"2020-10-01"}},{"address":"AVNR0DAPNgBsCKRIvPT9wVRvDtiQBUHm8sU=","entry":{"key":"limit_3ZwqiyJ71v2RL9ynFfhbhrL6exVvpBXq4tMZsM8BMjS2","stringValue":"2020-11-23"}},{"address":"AVNR0DAPNgBsCKRIvPT9wVRvDtiQBUHm8sU=","entry":{"key":"limit_5WUifJaLLAQwmZdBujmsDRRjd4j75PTqAPFNex3cD1BE","stringValue":"2020-11-11"}},{"address":"AVNR0DAPNgBsCKRIvPT9wVRvDtiQBUHm8sU=","entry":{"key":"limit_6pooGSU35S9beXySXnfB2Pd8graz6JRvZr6pk9tFRkVX","stringValue":"2020-10-01"}},{"address":"AVNR0DAPNgBsCKRIvPT9wVRvDtiQBUHm8sU=","entry":{"key":"limit_9QbcTW1TnEG9UtMXj7Qn6QGonY2sbQnDuhADJHRUfYkR","stringValue":"2020-10-01"}},{"address":"AVNR0DAPNgBsCKRIvPT9wVRvDtiQBUHm8sU=","entry":{"key":"limit_AeRfbghRJkE9De7wpBZBSSunmgrZ1WXAqzp6HEW3thes","stringValue":"2021-01-31"}},{"address":"AVNR0DAPNgBsCKRIvPT9wVRvDtiQBUHm8sU=","entry":{"key":"limit_BCJ5nmSeoT7o7PGbqPXeFGLmTbrbhGvdYGqFSTGPLQak","stringValue":"2021-01-31"}},{"address":"AVNR0DAPNgBsCKRIvPT9wVRvDtiQBUHm8sU=","entry":{"key":"limit_DevmCm3b6ciwmcoGtf7amdsbobmSjEQFZdsbS7No6ye4","stringValue":"2020-10-01"}},{"address":"AVNR0DAPNgBsCKRIvPT9wVRvDtiQBUHm8sU=","entry":{"key":"limit_GHTzwH5nGskQJc6LH3Z9q2rE5dKA1UkhW44ZToKcTU6J","stringValue":"2020-09-30"}},{"address":"AVNR0DAPNgBsCKRIvPT9wVRvDtiQBUHm8sU=","entry":{"key":"unitPrice_Qysv1EeAG3svSgY4rXeXYVd5UDWLijge5GTSMJBZWAE","intValue":"20"}},{"address":"AVNR0DAPNgBsCKRIvPT9wVRvDtiQBUHm8sU=","entry":{"key":"unitPrice_fnWceyvSknkwSvwg3a8viP4BbqZbJ9Xw4bKAuXfgpCf","intValue":"30"}},{"address":"AVNR0DAPNgBsCKRIvPT9wVRvDtiQBUHm8sU=","entry":{"key":"unitPrice_3ZwqiyJ71v2RL9ynFfhbhrL6exVvpBXq4tMZsM8BMjS2","intValue":"20"}},{"address":"AVNR0DAPNgBsCKRIvPT9wVRvDtiQBUHm8sU=","entry":{"key":"unitPrice_5WUifJaLLAQwmZdBujmsDRRjd4j75PTqAPFNex3cD1BE","intValue":"20"}},{"address":"AVNR0DAPNgBsCKRIvPT9wVRvDtiQBUHm8sU=","entry":{"key":"unitPrice_6pooGSU35S9beXySXnfB2Pd8graz6JRvZr6pk9tFRkVX","intValue":"30"}},{"address":"AVNR0DAPNgBsCKRIvPT9wVRvDtiQBUHm8sU=","entry":{"key":"unitPrice_9QbcTW1TnEG9UtMXj7Qn6QGonY2sbQnDuhADJHRUfYkR","intValue":"30"}},{"address":"AVNR0DAPNgBsCKRIvPT9wVRvDtiQBUHm8sU=","entry":{"key":"unitPrice_AeRfbghRJkE9De7wpBZBSSunmgrZ1WXAqzp6HEW3thes","intValue":"20"}},{"address":"AVNR0DAPNgBsCKRIvPT9wVRvDtiQBUHm8sU=","entry":{"key":"unitPrice_BCJ5nmSeoT7o7PGbqPXeFGLmTbrbhGvdYGqFSTGPLQak","intValue":"20"}},{"address":"AVNR0DAPNgBsCKRIvPT9wVRvDtiQBUHm8sU=","entry":{"key":"unitPrice_DevmCm3b6ciwmcoGtf7amdsbobmSjEQFZdsbS7No6ye4","intValue":"30"}},{"address":"AVNR0DAPNgBsCKRIvPT9wVRvDtiQBUHm8sU=","entry":{"key":"unitPrice_GHTzwH5nGskQJc6LH3Z9q2rE5dKA1UkhW44ZToKcTU6J","intValue":"20"}},{"address":"AVNR0DAPNgBsCKRIvPT9wVRvDtiQBUHm8sU=","entry":{"key":"listed_kq1zuYsA6epnS1KeduHLUYVfShfMdjzS88xYutzWwRR_owner","stringValue":"3MY34vVDzBnYxE34Ug4K1Y1GyRyVSgcfnpC"}},{"address":"AVNR0DAPNgBsCKRIvPT9wVRvDtiQBUHm8sU=","entry":{"key":"owned_5ypDJF3LJAYdHBDEQLbmKcu9NzcumLHL3QZpW3DkuHJ4_limit","stringValue":"2020-10-3"}},{"address":"AVNR0DAPNgBsCKRIvPT9wVRvDtiQBUHm8sU=","entry":{"key":"owned_5ypDJF3LJAYdHBDEQLbmKcu9NzcumLHL3QZpW3DkuHJ4_owner","stringValue":"3MY34vVDzBnYxE34Ug4K1Y1GyRyVSgcfnpC"}},{"address":"AVNR0DAPNgBsCKRIvPT9wVRvDtiQBUHm8sU=","entry":{"key":"owned_ExF6Be3WrUyW4aeS4qBnfcH2aEDQXyScDY8u3cG87M8n_limit","stringValue":"2020-10-5"}},{"address":"AVNR0DAPNgBsCKRIvPT9wVRvDtiQBUHm8sU=","entry":{"key":"owned_ExF6Be3WrUyW4aeS4qBnfcH2aEDQXyScDY8u3cG87M8n_owner","stringValue":"3MY34vVDzBnYxE34Ug4K1Y1GyRyVSgcfnpC"}},{"address":"AVNR0DAPNgBsCKRIvPT9wVRvDtiQBUHm8sU=","entry":{"key":"listed_29i7ZQAhzWzMV8Dfjqt1jyp8y3GHDBFnV4qWhqLmoZvy_owner","stringValue":"3MY34vVDzBnYxE34Ug4K1Y1GyRyVSgcfnpC"}},{"address":"AVNR0DAPNgBsCKRIvPT9wVRvDtiQBUHm8sU=","entry":{"key":"listed_2metSrd6Gn7VDVB61LF7DkZfxP3sx7Ag9Evx9JomcdTb_owner","stringValue":"3MY34vVDzBnYxE34Ug4K1Y1GyRyVSgcfnpC"}},{"address":"AVNR0DAPNgBsCKRIvPT9wVRvDtiQBUHm8sU=","entry":{"key":"listed_5ypDJF3LJAYdHBDEQLbmKcu9NzcumLHL3QZpW3DkuHJ4_limit","stringValue":"2020-10-3"}},{"address":"AVNR0DAPNgBsCKRIvPT9wVRvDtiQBUHm8sU=","entry":{"key":"listed_5ypDJF3LJAYdHBDEQLbmKcu9NzcumLHL3QZpW3DkuHJ4_owner","stringValue":"3MY34vVDzBnYxE34Ug4K1Y1GyRyVSgcfnpC"}},{"address":"AVNR0DAPNgBsCKRIvPT9wVRvDtiQBUHm8sU=","entry":{"key":"listed_7nZycAMeNvuiivEJdD1X8U6YF62P4BJb8TNS9QkSMtDS_owner","stringValue":"3MY34vVDzBnYxE34Ug4K1Y1GyRyVSgcfnpC"}},{"address":"AVNR0DAPNgBsCKRIvPT9wVRvDtiQBUHm8sU=","entry":{"key":"listed_93pNpaap3RT9bVGjGPkFHmJtyXphiUMY68VB5WCEif9G_owner","stringValue":"3MY34vVDzBnYxE34Ug4K1Y1GyRyVSgcfnpC"}},{"address":"AVNR0DAPNgBsCKRIvPT9wVRvDtiQBUHm8sU=","entry":{"key":"listed_AT3LBUYgVcf7SjNLJLXRsTvgw9Lb94wupN9YSkge3Axy_owner","stringValue":"3MY34vVDzBnYxE34Ug4K1Y1GyRyVSgcfnpC"}},{"address":"AVNR0DAPNgBsCKRIvPT9wVRvDtiQBUHm8sU=","entry":{"key":"listed_Bk5dKUfzPRCkY4ZMN3rG5xaSACueB3XvKoM5KQTJN1qQ_owner","stringValue":"3MY34vVDzBnYxE34Ug4K1Y1GyRyVSgcfnpC"}},{"address":"AVNR0DAPNgBsCKRIvPT9wVRvDtiQBUHm8sU=","entry":{"key":"listed_CPNhFYsDBJs8a4KXtGCCu7uGc45QeYNxwkFCGMoqeifW_owner","stringValue":"3MY34vVDzBnYxE34Ug4K1Y1GyRyVSgcfnpC"}},{"address":"AVNR0DAPNgBsCKRIvPT9wVRvDtiQBUHm8sU=","entry":{"key":"listed_EHuZ1jhXoXeYNY244PC5pzh2fgpDJ1oSoSntMr4yWvGW_owner","stringValue":"3MY34vVDzBnYxE34Ug4K1Y1GyRyVSgcfnpC"}},{"address":"AVNR0DAPNgBsCKRIvPT9wVRvDtiQBUHm8sU=","entry":{"key":"listed_ExF6Be3WrUyW4aeS4qBnfcH2aEDQXyScDY8u3cG87M8n_limit","stringValue":"2020-10-5"}},{"address":"AVNR0DAPNgBsCKRIvPT9wVRvDtiQBUHm8sU=","entry":{"key":"listed_ExF6Be3WrUyW4aeS4qBnfcH2aEDQXyScDY8u3cG87M8n_owner","stringValue":"3MY34vVDzBnYxE34Ug4K1Y1GyRyVSgcfnpC"}},{"address":"AVNR0DAPNgBsCKRIvPT9wVRvDtiQBUHm8sU=","entry":{"key":"listed_GF8HGGqPLDfAjZvkLGhamioZouV6uH6vS92mZv1zA8hu_owner","stringValue":"3MY34vVDzBnYxE34Ug4K1Y1GyRyVSgcfnpC"}},{"address":"AVNR0DAPNgBsCKRIvPT9wVRvDtiQBUHm8sU=","entry":{"key":"listed_kq1zuYsA6epnS1KeduHLUYVfShfMdjzS88xYutzWwRR_amount","intValue":"100000000"}},{"address":"AVNR0DAPNgBsCKRIvPT9wVRvDtiQBUHm8sU=","entry":{"key":"owned_5ypDJF3LJAYdHBDEQLbmKcu9NzcumLHL3QZpW3DkuHJ4_amount","intValue":"400000"}},{"address":"AVNR0DAPNgBsCKRIvPT9wVRvDtiQBUHm8sU=","entry":{"key":"owned_ExF6Be3WrUyW4aeS4qBnfcH2aEDQXyScDY8u3cG87M8n_amount","intValue":"100000"}},{"address":"AVNR0DAPNgBsCKRIvPT9wVRvDtiQBUHm8sU=","entry":{"key":"listed_29i7ZQAhzWzMV8Dfjqt1jyp8y3GHDBFnV4qWhqLmoZvy_amount","intValue":"100000"}},{"address":"AVNR0DAPNgBsCKRIvPT9wVRvDtiQBUHm8sU=","entry":{"key":"listed_2metSrd6Gn7VDVB61LF7DkZfxP3sx7Ag9Evx9JomcdTb_amount","intValue":"100000000"}},{"address":"AVNR0DAPNgBsCKRIvPT9wVRvDtiQBUHm8sU=","entry":{"key":"listed_5ypDJF3LJAYdHBDEQLbmKcu9NzcumLHL3QZpW3DkuHJ4_amount","intValue":"400000"}},{"address":"AVNR0DAPNgBsCKRIvPT9wVRvDtiQBUHm8sU=","entry":{"key":"listed_7nZycAMeNvuiivEJdD1X8U6YF62P4BJb8TNS9QkSMtDS_amount","intValue":"100000"}},{"address":"AVNR0DAPNgBsCKRIvPT9wVRvDtiQBUHm8sU=","entry":{"key":"listed_93pNpaap3RT9bVGjGPkFHmJtyXphiUMY68VB5WCEif9G_amount","intValue":"100000000"}},{"address":"AVNR0DAPNgBsCKRIvPT9wVRvDtiQBUHm8sU=","entry":{"key":"listed_AT3LBUYgVcf7SjNLJLXRsTvgw9Lb94wupN9YSkge3Axy_amount","intValue":"100000000"}},{"address":"AVNR0DAPNgBsCKRIvPT9wVRvDtiQBUHm8sU=","entry":{"key":"listed_Bk5dKUfzPRCkY4ZMN3rG5xaSACueB3XvKoM5KQTJN1qQ_amount","intValue":"100000"}},{"address":"AVNR0DAPNgBsCKRIvPT9wVRvDtiQBUHm8sU=","entry":{"key":"listed_CPNhFYsDBJs8a4KXtGCCu7uGc45QeYNxwkFCGMoqeifW_amount","intValue":"100000000"}},{"address":"AVNR0DAPNgBsCKRIvPT9wVRvDtiQBUHm8sU=","entry":{"key":"listed_EHuZ1jhXoXeYNY244PC5pzh2fgpDJ1oSoSntMr4yWvGW_amount","intValue":"100000"}},{"address":"AVNR0DAPNgBsCKRIvPT9wVRvDtiQBUHm8sU=","entry":{"key":"listed_ExF6Be3WrUyW4aeS4qBnfcH2aEDQXyScDY8u3cG87M8n_amount","intValue":"100000"}},{"address":"AVNR0DAPNgBsCKRIvPT9wVRvDtiQBUHm8sU=","entry":{"key":"listed_GF8HGGqPLDfAjZvkLGhamioZouV6uH6vS92mZv1zA8hu_amount","intValue":"100000000"}},{"address":"AVNR0DAPNgBsCKRIvPT9wVRvDtiQBUHm8sU=","entry":{"key":"listed_kq1zuYsA6epnS1KeduHLUYVfShfMdjzS88xYutzWwRR_assetId","stringValue":"GHTzwH5nGskQJc6LH3Z9q2rE5dKA1UkhW44ZToKcTU6J"}},{"address":"AVNR0DAPNgBsCKRIvPT9wVRvDtiQBUHm8sU=","entry":{"key":"listed_29i7ZQAhzWzMV8Dfjqt1jyp8y3GHDBFnV4qWhqLmoZvy_assetId","stringValue":"9QbcTW1TnEG9UtMXj7Qn6QGonY2sbQnDuhADJHRUfYkR"}},{"address":"AVNR0DAPNgBsCKRIvPT9wVRvDtiQBUHm8sU=","entry":{"key":"listed_2metSrd6Gn7VDVB61LF7DkZfxP3sx7Ag9Evx9JomcdTb_assetId","stringValue":"3ZwqiyJ71v2RL9ynFfhbhrL6exVvpBXq4tMZsM8BMjS2"}},{"address":"AVNR0DAPNgBsCKRIvPT9wVRvDtiQBUHm8sU=","entry":{"key":"listed_7nZycAMeNvuiivEJdD1X8U6YF62P4BJb8TNS9QkSMtDS_assetId","stringValue":"fnWceyvSknkwSvwg3a8viP4BbqZbJ9Xw4bKAuXfgpCf"}},{"address":"AVNR0DAPNgBsCKRIvPT9wVRvDtiQBUHm8sU=","entry":{"key":"listed_93pNpaap3RT9bVGjGPkFHmJtyXphiUMY68VB5WCEif9G_assetId","stringValue":"Qysv1EeAG3svSgY4rXeXYVd5UDWLijge5GTSMJBZWAE"}},{"address":"AVNR0DAPNgBsCKRIvPT9wVRvDtiQBUHm8sU=","entry":{"key":"listed_AT3LBUYgVcf7SjNLJLXRsTvgw9Lb94wupN9YSkge3Axy_assetId","stringValue":"AeRfbghRJkE9De7wpBZBSSunmgrZ1WXAqzp6HEW3thes"}},{"address":"AVNR0DAPNgBsCKRIvPT9wVRvDtiQBUHm8sU=","entry":{"key":"listed_Bk5dKUfzPRCkY4ZMN3rG5xaSACueB3XvKoM5KQTJN1qQ_assetId","stringValue":"DevmCm3b6ciwmcoGtf7amdsbobmSjEQFZdsbS7No6ye4"}},{"address":"AVNR0DAPNgBsCKRIvPT9wVRvDtiQBUHm8sU=","entry":{"key":"listed_CPNhFYsDBJs8a4KXtGCCu7uGc45QeYNxwkFCGMoqeifW_assetId","stringValue":"5WUifJaLLAQwmZdBujmsDRRjd4j75PTqAPFNex3cD1BE"}},{"address":"AVNR0DAPNgBsCKRIvPT9wVRvDtiQBUHm8sU=","entry":{"key":"listed_EHuZ1jhXoXeYNY244PC5pzh2fgpDJ1oSoSntMr4yWvGW_assetId","stringValue":"6pooGSU35S9beXySXnfB2Pd8graz6JRvZr6pk9tFRkVX"}},{"address":"AVNR0DAPNgBsCKRIvPT9wVRvDtiQBUHm8sU=","entry":{"key":"listed_GF8HGGqPLDfAjZvkLGhamioZouV6uH6vS92mZv1zA8hu_assetId","stringValue":"BCJ5nmSeoT7o7PGbqPXeFGLmTbrbhGvdYGqFSTGPLQak"}},{"address":"AVNR0DAPNgBsCKRIvPT9wVRvDtiQBUHm8sU=","entry":{"key":"listed_kq1zuYsA6epnS1KeduHLUYVfShfMdjzS88xYutzWwRR_unitPrice","intValue":"20"}},{"address":"AVNR0DAPNgBsCKRIvPT9wVRvDtiQBUHm8sU=","entry":{"key":"listed_29i7ZQAhzWzMV8Dfjqt1jyp8y3GHDBFnV4qWhqLmoZvy_unitPrice","intValue":"30"}},{"address":"AVNR0DAPNgBsCKRIvPT9wVRvDtiQBUHm8sU=","entry":{"key":"listed_2metSrd6Gn7VDVB61LF7DkZfxP3sx7Ag9Evx9JomcdTb_unitPrice","intValue":"20"}},{"address":"AVNR0DAPNgBsCKRIvPT9wVRvDtiQBUHm8sU=","entry":{"key":"listed_5ypDJF3LJAYdHBDEQLbmKcu9NzcumLHL3QZpW3DkuHJ4_unitPrice","intValue":"300"}},{"address":"AVNR0DAPNgBsCKRIvPT9wVRvDtiQBUHm8sU=","entry":{"key":"listed_7nZycAMeNvuiivEJdD1X8U6YF62P4BJb8TNS9QkSMtDS_unitPrice","intValue":"30"}},{"address":"AVNR0DAPNgBsCKRIvPT9wVRvDtiQBUHm8sU=","entry":{"key":"listed_93pNpaap3RT9bVGjGPkFHmJtyXphiUMY68VB5WCEif9G_unitPrice","intValue":"20"}},{"address":"AVNR0DAPNgBsCKRIvPT9wVRvDtiQBUHm8sU=","entry":{"key":"listed_AT3LBUYgVcf7SjNLJLXRsTvgw9Lb94wupN9YSkge3Axy_unitPrice","intValue":"20"}},{"address":"AVNR0DAPNgBsCKRIvPT9wVRvDtiQBUHm8sU=","entry":{"key":"listed_Bk5dKUfzPRCkY4ZMN3rG5xaSACueB3XvKoM5KQTJN1qQ_unitPrice","intValue":"30"}},{"address":"AVNR0DAPNgBsCKRIvPT9wVRvDtiQBUHm8sU=","entry":{"key":"listed_CPNhFYsDBJs8a4KXtGCCu7uGc45QeYNxwkFCGMoqeifW_unitPrice","intValue":"20"}},{"address":"AVNR0DAPNgBsCKRIvPT9wVRvDtiQBUHm8sU=","entry":{"key":"listed_EHuZ1jhXoXeYNY244PC5pzh2fgpDJ1oSoSntMr4yWvGW_unitPrice","intValue":"30"}},{"address":"AVNR0DAPNgBsCKRIvPT9wVRvDtiQBUHm8sU=","entry":{"key":"listed_ExF6Be3WrUyW4aeS4qBnfcH2aEDQXyScDY8u3cG87M8n_unitPrice","intValue":"300"}},{"address":"AVNR0DAPNgBsCKRIvPT9wVRvDtiQBUHm8sU=","entry":{"key":"listed_GF8HGGqPLDfAjZvkLGhamioZouV6uH6vS92mZv1zA8hu_unitPrice","intValue":"20"}},{"address":"AVNR0DAPNgBsCKRIvPT9wVRvDtiQBUHm8sU=","entry":{"key":"asset_total_amount_Qysv1EeAG3svSgY4rXeXYVd5UDWLijge5GTSMJBZWAE","intValue":"100000000"}},{"address":"AVNR0DAPNgBsCKRIvPT9wVRvDtiQBUHm8sU=","entry":{"key":"asset_total_amount_fnWceyvSknkwSvwg3a8viP4BbqZbJ9Xw4bKAuXfgpCf","intValue":"100000"}},{"address":"AVNR0DAPNgBsCKRIvPT9wVRvDtiQBUHm8sU=","entry":{"key":"listed_kq1zuYsA6epnS1KeduHLUYVfShfMdjzS88xYutzWwRR_description","stringValue":"みんな電力公式"}},{"address":"AVNR0DAPNgBsCKRIvPT9wVRvDtiQBUHm8sU=","entry":{"key":"asset_total_amount_3ZwqiyJ71v2RL9ynFfhbhrL6exVvpBXq4tMZsM8BMjS2","intValue":"100000000"}},{"address":"AVNR0DAPNgBsCKRIvPT9wVRvDtiQBUHm8sU=","entry":{"key":"asset_total_amount_5WUifJaLLAQwmZdBujmsDRRjd4j75PTqAPFNex3cD1BE","intValue":"100000000"}},{"address":"AVNR0DAPNgBsCKRIvPT9wVRvDtiQBUHm8sU=","entry":{"key":"asset_total_amount_6pooGSU35S9beXySXnfB2Pd8graz6JRvZr6pk9tFRkVX","intValue":"100000"}},{"address":"AVNR0DAPNgBsCKRIvPT9wVRvDtiQBUHm8sU=","entry":{"key":"asset_total_amount_9QbcTW1TnEG9UtMXj7Qn6QGonY2sbQnDuhADJHRUfYkR","intValue":"100000"}},{"address":"AVNR0DAPNgBsCKRIvPT9wVRvDtiQBUHm8sU=","entry":{"key":"asset_total_amount_AeRfbghRJkE9De7wpBZBSSunmgrZ1WXAqzp6HEW3thes","intValue":"100000000"}},{"address":"AVNR0DAPNgBsCKRIvPT9wVRvDtiQBUHm8sU=","entry":{"key":"asset_total_amount_BCJ5nmSeoT7o7PGbqPXeFGLmTbrbhGvdYGqFSTGPLQak","intValue":"100000000"}},{"address":"AVNR0DAPNgBsCKRIvPT9wVRvDtiQBUHm8sU=","entry":{"key":"asset_total_amount_DevmCm3b6ciwmcoGtf7amdsbobmSjEQFZdsbS7No6ye4","intValue":"100000"}},{"address":"AVNR0DAPNgBsCKRIvPT9wVRvDtiQBUHm8sU=","entry":{"key":"asset_total_amount_GHTzwH5nGskQJc6LH3Z9q2rE5dKA1UkhW44ZToKcTU6J","intValue":"100000000"}},{"address":"AVNR0DAPNgBsCKRIvPT9wVRvDtiQBUHm8sU=","entry":{"key":"listed_29i7ZQAhzWzMV8Dfjqt1jyp8y3GHDBFnV4qWhqLmoZvy_description","stringValue":"みんな電力公式"}},{"address":"AVNR0DAPNgBsCKRIvPT9wVRvDtiQBUHm8sU=","entry":{"key":"listed_2metSrd6Gn7VDVB61LF7DkZfxP3sx7Ag9Evx9JomcdTb_description","stringValue":"みんな電力公式"}},{"address":"AVNR0DAPNgBsCKRIvPT9wVRvDtiQBUHm8sU=","entry":{"key":"listed_5ypDJF3LJAYdHBDEQLbmKcu9NzcumLHL3QZpW3DkuHJ4_description","stringValue":"みんな電力公式"}},{"address":"AVNR0DAPNgBsCKRIvPT9wVRvDtiQBUHm8sU=","entry":{"key":"listed_7nZycAMeNvuiivEJdD1X8U6YF62P4BJb8TNS9QkSMtDS_description","stringValue":"みんな電力公式"}},{"address":"AVNR0DAPNgBsCKRIvPT9wVRvDtiQBUHm8sU=","entry":{"key":"listed_93pNpaap3RT9bVGjGPkFHmJtyXphiUMY68VB5WCEif9G_description","stringValue":"みんな電力公式"}},{"address":"AVNR0DAPNgBsCKRIvPT9wVRvDtiQBUHm8sU=","entry":{"key":"listed_AT3LBUYgVcf7SjNLJLXRsTvgw9Lb94wupN9YSkge3Axy_description","stringValue":"みんな電力公式"}},{"address":"AVNR0DAPNgBsCKRIvPT9wVRvDtiQBUHm8sU=","entry":{"key":"listed_Bk5dKUfzPRCkY4ZMN3rG5xaSACueB3XvKoM5KQTJN1qQ_description","stringValue":"みんな電力公式"}},{"address":"AVNR0DAPNgBsCKRIvPT9wVRvDtiQBUHm8sU=","entry":{"key":"listed_CPNhFYsDBJs8a4KXtGCCu7uGc45QeYNxwkFCGMoqeifW_description","stringValue":"みんな電力公式"}},{"address":"AVNR0DAPNgBsCKRIvPT9wVRvDtiQBUHm8sU=","entry":{"key":"listed_EHuZ1jhXoXeYNY244PC5pzh2fgpDJ1oSoSntMr4yWvGW_description","stringValue":"みんな電力公式"}},{"address":"AVNR0DAPNgBsCKRIvPT9wVRvDtiQBUHm8sU=","entry":{"key":"listed_ExF6Be3WrUyW4aeS4qBnfcH2aEDQXyScDY8u3cG87M8n_description","stringValue":"みんな電力公式"}},{"address":"AVNR0DAPNgBsCKRIvPT9wVRvDtiQBUHm8sU=","entry":{"key":"listed_GF8HGGqPLDfAjZvkLGhamioZouV6uH6vS92mZv1zA8hu_description","stringValue":"みんな電力公式"}},{"address":"AVPewZB4PhL4dXSM6B1zWwYdeqFAtf/yW7I=","entry":{"key":"dappAddress","stringValue":"3MY34vVDzBnYxE34Ug4K1Y1GyRyVSgcfnpC"}},{"address":"AVPewZB4PhL4dXSM6B1zWwYdeqFAtf/yW7I=","entry":{"key":"masterAddress","stringValue":"3MSvD3m1R8Z3v8SAztrt1afp28vRdsMwxAu"}},{"address":"AVPewZB4PhL4dXSM6B1zWwYdeqFAtf/yW7I=","entry":{"key":"asset_total_amount","intValue":"100000"}},{"address":"AVPewZB4PhL4dXSM6B1zWwYdeqFAtf/yW7I=","entry":{"key":"3MgvX2f2ExVwTMkAk6dua8yE2iRmuBV4heT","stringValue":"{\"name\":\"ママママママママっまm\",\"description\":\"retail user\"}"}},{"address":"AVPewZB4PhL4dXSM6B1zWwYdeqFAtf/yW7I=","entry":{"key":"3MktJgV2eTmcCqtyQaeqiiHkQ1eY3EH5Tdb","stringValue":"{\"name\":\"ママママママママっまm\",\"description\":\"retail user\"}"}},{"address":"AVPewZB4PhL4dXSM6B1zWwYdeqFAtf/yW7I=","entry":{"key":"3MRiqDCpFntSEud3Co8bdQygjSwB515zyS5_active","boolValue":true}},{"address":"AVPewZB4PhL4dXSM6B1zWwYdeqFAtf/yW7I=","entry":{"key":"3MSvD3m1R8Z3v8SAztrt1afp28vRdsMwxAu_active","boolValue":true}},{"address":"AVPewZB4PhL4dXSM6B1zWwYdeqFAtf/yW7I=","entry":{"key":"3MUJS7P4W3XyP2pnAJUGqkstSAiU4Ac2YdA_active","boolValue":true}},{"address":"AVPewZB4PhL4dXSM6B1zWwYdeqFAtf/yW7I=","entry":{"key":"3MY34vVDzBnYxE34Ug4K1Y1GyRyVSgcfnpC_active","boolValue":true}},{"address":"AVPewZB4PhL4dXSM6B1zWwYdeqFAtf/yW7I=","entry":{"key":"3MZyZAgAJmXmJs5gDihnMvZ7HCLxe6zVVpU_active","boolValue":true}},{"address":"AVPewZB4PhL4dXSM6B1zWwYdeqFAtf/yW7I=","entry":{"key":"3MfF8z9y9nUUuHTeKiGFGoWXnUrRPbEcNiD_active","boolValue":true}},{"address":"AVPewZB4PhL4dXSM6B1zWwYdeqFAtf/yW7I=","entry":{"key":"3MgvX2f2ExVwTMkAk6dua8yE2iRmuBV4heT_active","boolValue":true}},{"address":"AVPewZB4PhL4dXSM6B1zWwYdeqFAtf/yW7I=","entry":{"key":"3Mh5b5UttYteWjd5Mku43kajZFKX9z5WNxZ_active","boolValue":true}},{"address":"AVPewZB4PhL4dXSM6B1zWwYdeqFAtf/yW7I=","entry":{"key":"3MjBN2kiRB6JmoEVEC42ZNMX9ibx5iZ9Mih_active","boolValue":true}},{"address":"AVPewZB4PhL4dXSM6B1zWwYdeqFAtf/yW7I=","entry":{"key":"3MkT3qvGwdLrSs2Cfx3E29ffaM5GYrEZegz_active","boolValue":true}},{"address":"AVPewZB4PhL4dXSM6B1zWwYdeqFAtf/yW7I=","entry":{"key":"3MktJgV2eTmcCqtyQaeqiiHkQ1eY3EH5Tdb_active","boolValue":true}},{"address":"AVPewZB4PhL4dXSM6B1zWwYdeqFAtf/yW7I=","entry":{"key":"3Mm9VfS5424Vn4oNKv1DSh7Htk6FhQReEuP_active","boolValue":true}},{"address":"AVPewZB4PhL4dXSM6B1zWwYdeqFAtf/yW7I=","entry":{"key":"3MmNtj9n49UgGapeh1Sg8Nd8jfQGDbqRTkx_active","boolValue":true}},{"address":"AVPewZB4PhL4dXSM6B1zWwYdeqFAtf/yW7I=","entry":{"key":"3P35F9e1QdcHkBMbYtovuMUmsxxCqo9DF1d_active","boolValue":true}},{"address":"AVPewZB4PhL4dXSM6B1zWwYdeqFAtf/yW7I=","entry":{"key":"3PLXmyBua1pAH4y3aHjMqJrcJEcyrWMP1EB_active","boolValue":true}},{"address":"AVPewZB4PhL4dXSM6B1zWwYdeqFAtf/yW7I=","entry":{"key":"3PMoTnMU6U4hx8km23iZJ6Akis6JKhcxhUn_active","boolValue":true}},{"address":"AVPewZB4PhL4dXSM6B1zWwYdeqFAtf/yW7I=","entry":{"key":"3PNVubsGCrnMHLXvg1gYidcP3G7HUC5fAuZ_active","boolValue":true}}]`)
	env := &MockRideEnvironment{
		heightFunc: func() rideInt {
			return 451323
		},
		schemeFunc: func() byte {
			return proto.StageNetScheme
		},
		blockFunc: func() rideObject {
			return blockInfoToObject(blockInfo)
		},
		stateFunc: func() types.SmartState {
			return &MockSmartState{
				AddingBlockHeightFunc: func() (uint64, error) {
					return 451323, nil
				},
				NewestAssetIsSponsoredFunc: func(assetID crypto.Digest) (bool, error) {
					return false, nil
				},
				NewestFullWavesBalanceFunc: func(account proto.Recipient) (*proto.FullWavesBalance, error) {
					return &proto.FullWavesBalance{Available: 5000000000}, nil
				},
				RetrieveNewestBooleanEntryFunc: func(account proto.Recipient, key string) (*proto.BooleanDataEntry, error) {
					return dp.getBool(key)
				},
				RetrieveNewestStringEntryFunc: func(account proto.Recipient, key string) (*proto.StringDataEntry, error) {
					return dp.getString(key)
				},
				RetrieveNewestIntegerEntryFunc: func(account proto.Recipient, key string) (*proto.IntegerDataEntry, error) {
					return dp.getInt(key)
				},
				RetrieveNewestBinaryEntryFunc: func(account proto.Recipient, key string) (*proto.BinaryDataEntry, error) {
					return dp.getBinary(key)
				},
			}
		},
		thisFunc: func() rideType {
			return rideAddress(address)
		},
		transactionFunc: func() rideObject {
			obj, err := transactionToObject(proto.StageNetScheme, tx)
			require.NoError(t, err)
			return obj
		},
		invocationFunc: func() rideObject {
			obj, err := invocationToObject(4, proto.StageNetScheme, tx)
			require.NoError(t, err)
			return obj
		},
		checkMessageLengthFunc: v3check,
	}

	code := "AAIEAAAAAAAAACsIAhIGCgQIAQEIEgUKAwEICBIDCgEIEgQKAggBEgMKAQgSAwoBCBIDCgEIAAAAGwAAAAAFYWRtaW4BAAAAIAj8cpFuriBeYVtrdATBbLEGiGP0beK8x+YDq9aX3ZNqAAAAAAtkYXBwQWRkcmVzcwkAAlgAAAABCAUAAAAEdGhpcwAAAAVieXRlcwAAAAAETk9ORQIAAAALbm8gZXhpc3RpbmcAAAAABExJU1QJAQAAABFAZXh0ck5hdGl2ZSgxMDYyKQAAAAECAAAAIzNNa3RKZ1YyZVRtY0NxdHlRYWVxaWlIa1ExZVkzRUg1VGRiAQAAAAtmZXRjaFN0cmluZwAAAAIAAAAFYWxpYXMAAAADa2V5BAAAAAckbWF0Y2gwCQAEHQAAAAIFAAAABWFsaWFzBQAAAANrZXkDCQAAAQAAAAIFAAAAByRtYXRjaDACAAAABlN0cmluZwQAAAABYQUAAAAHJG1hdGNoMAUAAAABYQUAAAAETk9ORQEAAAAMZmV0Y2hJbnRlZ2VyAAAAAgAAAAVhbGlhcwAAAANrZXkEAAAAByRtYXRjaDAJAAQaAAAAAgUAAAAFYWxpYXMFAAAAA2tleQMJAAABAAAAAgUAAAAHJG1hdGNoMAIAAAADSW50BAAAAAFhBQAAAAckbWF0Y2gwBQAAAAFhAAAAAAAAAAAAAQAAAAlnZXRNYXN0ZXIAAAAACQEAAAALZmV0Y2hTdHJpbmcAAAACBQAAAARMSVNUAgAAAA1tYXN0ZXJBZGRyZXNzAQAAABBnZXRBY2NvdW50U3RhdHVzAAAAAQAAAAdhZGRyZXNzCQEAAAARQGV4dHJOYXRpdmUoMTA1MSkAAAACBQAAAARMSVNUCQABLAAAAAIFAAAAB2FkZHJlc3MCAAAAB19hY3RpdmUBAAAAFmdldEFzc2V0VG90YWxBbW91bnRLZXkAAAABAAAAB2Fzc2V0SWQJAAEsAAAAAgIAAAATYXNzZXRfdG90YWxfYW1vdW50XwUAAAAHYXNzZXRJZAEAAAAYZ2V0QXNzZXRUb3RhbEFtb3VudFZhbHVlAAAAAQAAAAdhc3NldElkCQEAAAAMZmV0Y2hJbnRlZ2VyAAAAAgUAAAAEdGhpcwkBAAAAFmdldEFzc2V0VG90YWxBbW91bnRLZXkAAAABBQAAAAdhc3NldElkAQAAAAtnZXRMaW1pdEtleQAAAAEAAAAHYXNzZXRJZAkAASwAAAACAgAAAAZsaW1pdF8FAAAAB2Fzc2V0SWQBAAAADWdldExpbWl0VmFsdWUAAAABAAAAB2Fzc2V0SWQJAQAAAAtmZXRjaFN0cmluZwAAAAIFAAAABHRoaXMJAQAAAAtnZXRMaW1pdEtleQAAAAEFAAAAB2Fzc2V0SWQBAAAACWdldElzc3VlcgAAAAEAAAAHYXNzZXRJZAQAAAAHJG1hdGNoMAkAA+wAAAABCQACWQAAAAEFAAAAB2Fzc2V0SWQDCQAAAQAAAAIFAAAAByRtYXRjaDACAAAABUFzc2V0BAAAAAFhBQAAAAckbWF0Y2gwCAUAAAABYQAAAAZpc3N1ZXIJAAACAAAAAQIAAAAPaW52YWxpZCBhc3NldElkAQAAAA5nZXRUb3RhbEFtb3VudAAAAAAJAQAAAAxmZXRjaEludGVnZXIAAAACBQAAAAR0aGlzAgAAAAx0b3RhbF9hbW91bnQBAAAACmdldExpc3RLZXkAAAACAAAAB2FkZHJlc3MAAAAHYXNzZXRJZAQAAAAKc2VlZFBocmFzZQkAASwAAAACBQAAAAdhZGRyZXNzBQAAAAdhc3NldElkCQABLAAAAAICAAAAB2xpc3RlZF8JAAJYAAAAAQkAAfcAAAABCQABmwAAAAEFAAAACnNlZWRQaHJhc2UBAAAAEGdldExpc3RBbW91bnRLZXkAAAABAAAAB2xpc3RLZXkJAAEsAAAAAgUAAAAHbGlzdEtleQIAAAAHX2Ftb3VudAEAAAAPZ2V0TGlzdEFzc2V0S2V5AAAAAQAAAAdsaXN0S2V5CQABLAAAAAIFAAAAB2xpc3RLZXkCAAAACF9hc3NldElkAQAAAA9nZXRMaXN0T3duZXJLZXkAAAABAAAAB2xpc3RLZXkJAAEsAAAAAgUAAAAHbGlzdEtleQIAAAAGX293bmVyAQAAABNnZXRMaXN0VW5pdFByaWNlS2V5AAAAAQAAAAdsaXN0S2V5CQABLAAAAAIFAAAAB2xpc3RLZXkCAAAACl91bml0UHJpY2UBAAAAFWdldExpc3REZXNjcmlwdGlvbktleQAAAAEAAAAHbGlzdEtleQkAASwAAAACBQAAAAdsaXN0S2V5AgAAAAxfZGVzY3JpcHRpb24BAAAAEmdldExpc3RBbW91bnRWYWx1ZQAAAAEAAAAHbGlzdEtleQkBAAAADGZldGNoSW50ZWdlcgAAAAIFAAAABHRoaXMJAQAAABBnZXRMaXN0QW1vdW50S2V5AAAAAQUAAAAHbGlzdEtleQEAAAARZ2V0TGlzdEFzc2V0VmFsdWUAAAABAAAAB2xpc3RLZXkJAQAAAAtmZXRjaFN0cmluZwAAAAIFAAAABHRoaXMJAQAAAA9nZXRMaXN0QXNzZXRLZXkAAAABBQAAAAdsaXN0S2V5AQAAABFnZXRMaXN0T3duZXJWYWx1ZQAAAAEAAAAHbGlzdEtleQkBAAAAC2ZldGNoU3RyaW5nAAAAAgUAAAAEdGhpcwkBAAAAD2dldExpc3RPd25lcktleQAAAAEFAAAAB2xpc3RLZXkBAAAAFWdldExpc3RVbml0UHJpY2VWYWx1ZQAAAAEAAAAHbGlzdEtleQkBAAAADGZldGNoSW50ZWdlcgAAAAIFAAAABHRoaXMJAQAAABNnZXRMaXN0VW5pdFByaWNlS2V5AAAAAQUAAAAHbGlzdEtleQEAAAAXZ2V0TGlzdERlc2NyaXB0aW9uVmFsdWUAAAABAAAAB2xpc3RLZXkJAQAAAAtmZXRjaFN0cmluZwAAAAIFAAAABHRoaXMJAQAAABVnZXRMaXN0RGVzY3JpcHRpb25LZXkAAAABBQAAAAdsaXN0S2V5AQAAAAp1cGRhdGVMaXN0AAAABQAAAAVvd25lcgAAAAZhbW91bnQAAAAHYXNzZXRJZAAAAAl1bml0UHJpY2UAAAALZGVzY3JpcHRpb24EAAAAB2xpc3RLZXkJAQAAAApnZXRMaXN0S2V5AAAAAgUAAAAFb3duZXIFAAAAB2Fzc2V0SWQJAARMAAAAAgkBAAAADEludGVnZXJFbnRyeQAAAAIJAQAAABBnZXRMaXN0QW1vdW50S2V5AAAAAQUAAAAHbGlzdEtleQkAAGQAAAACCQEAAAASZ2V0TGlzdEFtb3VudFZhbHVlAAAAAQUAAAAHbGlzdEtleQUAAAAGYW1vdW50CQAETAAAAAIJAQAAAAtTdHJpbmdFbnRyeQAAAAIJAQAAAA9nZXRMaXN0QXNzZXRLZXkAAAABBQAAAAdsaXN0S2V5BQAAAAdhc3NldElkCQAETAAAAAIJAQAAAAtTdHJpbmdFbnRyeQAAAAIJAQAAAA9nZXRMaXN0T3duZXJLZXkAAAABBQAAAAdsaXN0S2V5BQAAAAVvd25lcgkABEwAAAACCQEAAAAMSW50ZWdlckVudHJ5AAAAAgkBAAAAE2dldExpc3RVbml0UHJpY2VLZXkAAAABBQAAAAdsaXN0S2V5BQAAAAl1bml0UHJpY2UJAARMAAAAAgkBAAAAC1N0cmluZ0VudHJ5AAAAAgkBAAAAFWdldExpc3REZXNjcmlwdGlvbktleQAAAAEFAAAAB2xpc3RLZXkFAAAAC2Rlc2NyaXB0aW9uBQAAAANuaWwBAAAACmRlbGV0ZUxpc3QAAAACAAAAB2FkZHJlc3MAAAAHYXNzZXRJZAQAAAADa2V5CQEAAAAKZ2V0TGlzdEtleQAAAAIFAAAAB2FkZHJlc3MFAAAAB2Fzc2V0SWQJAARMAAAAAgkBAAAAC0RlbGV0ZUVudHJ5AAAAAQkBAAAAEGdldExpc3RBbW91bnRLZXkAAAABBQAAAANrZXkJAARMAAAAAgkBAAAAC0RlbGV0ZUVudHJ5AAAAAQkBAAAAD2dldExpc3RBc3NldEtleQAAAAEFAAAAA2tleQkABEwAAAACCQEAAAALRGVsZXRlRW50cnkAAAABCQEAAAAPZ2V0TGlzdE93bmVyS2V5AAAAAQUAAAADa2V5CQAETAAAAAIJAQAAAAtEZWxldGVFbnRyeQAAAAEJAQAAABNnZXRMaXN0VW5pdFByaWNlS2V5AAAAAQUAAAADa2V5CQAETAAAAAIJAQAAAAtEZWxldGVFbnRyeQAAAAEJAQAAABVnZXRMaXN0RGVzY3JpcHRpb25LZXkAAAABBQAAAANrZXkFAAAAA25pbAAAAAcAAAABaQEAAAAVaXNzdWVBbmRSZWdpc3RlckFzc2V0AAAABAAAAAdhc3NldElkAAAABmFtb3VudAAAAAl1bml0UHJpY2UAAAAFbGltaXQEAAAAB3Rva2VuSWQJAAJZAAAAAQUAAAAHYXNzZXRJZAQAAAAFdG9rZW4EAAAAByRtYXRjaDAJAAPsAAAAAQUAAAAHdG9rZW5JZAMJAAABAAAAAgUAAAAHJG1hdGNoMAIAAAAFQXNzZXQEAAAAAWEFAAAAByRtYXRjaDAFAAAAAWEJAAACAAAAAQIAAAAUdG9rZW4gZG9lcyBub3QgZXhpc3QDCQEAAAACIT0AAAACCQACWAAAAAEICAUAAAABaQAAAAZjYWxsZXIAAAAFYnl0ZXMJAQAAAAlnZXRNYXN0ZXIAAAAACQAAAgAAAAECAAAAH3lvdSBjYW5ub3QgaW52b2tlIHRoaXMgZnVuY3Rpb24DCQEAAAACIT0AAAACCQAEJQAAAAEIBQAAAAV0b2tlbgAAAAZpc3N1ZXIFAAAAC2RhcHBBZGRyZXNzCQAAAgAAAAECAAAAFGludmFsaWQgdG9rZW4gaXNzdWVyBAAAAAlvcGVyYXRpb24JAARMAAAAAgkBAAAAC1N0cmluZ0VudHJ5AAAAAgkBAAAAC2dldExpbWl0S2V5AAAAAQUAAAAHYXNzZXRJZAUAAAAFbGltaXQJAARMAAAAAgkBAAAADEludGVnZXJFbnRyeQAAAAIJAQAAABZnZXRBc3NldFRvdGFsQW1vdW50S2V5AAAAAQUAAAAHYXNzZXRJZAkAAGQAAAACCQEAAAAYZ2V0QXNzZXRUb3RhbEFtb3VudFZhbHVlAAAAAQUAAAAHYXNzZXRJZAUAAAAGYW1vdW50CQAETAAAAAIJAQAAAAxJbnRlZ2VyRW50cnkAAAACAgAAAAx0b3RhbF9hbW91bnQJAABkAAAAAgkBAAAADmdldFRvdGFsQW1vdW50AAAAAAUAAAAGYW1vdW50CQAETAAAAAIJAQAAAAxJbnRlZ2VyRW50cnkAAAACCQABLAAAAAICAAAACnVuaXRQcmljZV8FAAAAB2Fzc2V0SWQFAAAACXVuaXRQcmljZQUAAAADbmlsCQAETgAAAAIFAAAACW9wZXJhdGlvbgkBAAAACnVwZGF0ZUxpc3QAAAAFBQAAAAtkYXBwQWRkcmVzcwUAAAAGYW1vdW50BQAAAAdhc3NldElkBQAAAAl1bml0UHJpY2UCAAAAFeOBv+OCk+OBqumbu+WKm+WFrOW8jwAAAAFpAQAAAARsaXN0AAAAAwAAAAl1bml0UHJpY2UAAAAHYXNzZXRJZAAAAAtkZXNjcmlwdGlvbgQAAAAGYW1vdW50CAkAAZEAAAACCAUAAAABaQAAAAhwYXltZW50cwAAAAAAAAAAAAAAAAZhbW91bnQEAAAADHRva2VuQXNzZXRJZAgJAAGRAAAAAggFAAAAAWkAAAAIcGF5bWVudHMAAAAAAAAAAAAAAAAHYXNzZXRJZAQAAAAFYXNzZXQJAAJZAAAAAQUAAAAHYXNzZXRJZAQAAAAHYmFsYW5jZQkAA/AAAAACCAUAAAABaQAAAAZjYWxsZXIFAAAABWFzc2V0BAAAAAdpbnZva2VyCQACWAAAAAEICAUAAAABaQAAAAZjYWxsZXIAAAAFYnl0ZXMDCQAAAAAAAAIJAQAAABBnZXRBY2NvdW50U3RhdHVzAAAAAQUAAAAHaW52b2tlcgcJAAACAAAAAQIAAAAtcGxlYXNlIHJlZ2lzdGVyIGFzIGFuIGFjY291bnQgb2YgdGhpcyBzZXJ2aWNlAwkAAGYAAAACBQAAAAZhbW91bnQFAAAAB2JhbGFuY2UJAAACAAAAAQIAAAAceW91IGRvIG5vdCBvd24gZW5vdWdoIGFtb3VudAMJAQAAAAIhPQAAAAIFAAAADHRva2VuQXNzZXRJZAUAAAAFYXNzZXQJAAACAAAAAQIAAAAPaW5jb3JyZWN0IHRva2VuCQEAAAAKdXBkYXRlTGlzdAAAAAUFAAAAB2ludm9rZXIFAAAABmFtb3VudAUAAAAHYXNzZXRJZAUAAAAJdW5pdFByaWNlBQAAAAtkZXNjcmlwdGlvbgAAAAFpAQAAAAZkZWxpc3QAAAABAAAACWxpc3RlZEtleQQAAAAFb3duZXIJAQAAABFnZXRMaXN0T3duZXJWYWx1ZQAAAAEFAAAACWxpc3RlZEtleQQAAAAHaW52b2tlcgkAAlgAAAABCAgFAAAAAWkAAAAGY2FsbGVyAAAABWJ5dGVzBAAAAAdhc3NldElkCQEAAAARZ2V0TGlzdEFzc2V0VmFsdWUAAAABBQAAAAlsaXN0ZWRLZXkEAAAABmFtb3VudAkBAAAAEmdldExpc3RBbW91bnRWYWx1ZQAAAAEFAAAACWxpc3RlZEtleQQAAAAFYXNzZXQJAAJZAAAAAQUAAAAHYXNzZXRJZAMJAAAAAAAAAgkBAAAAEGdldEFjY291bnRTdGF0dXMAAAABBQAAAAdpbnZva2VyBwkAAAIAAAABAgAAABF5b3UgaGF2ZSBubyByaWdodAMJAAAAAAAAAgUAAAAGYW1vdW50AAAAAAAAAAAACQAAAgAAAAEJAAEsAAAAAgIAAAAlcmVxdWVzdGVkIGl0ZW0gZG9lcyBub3QgZXhpc3Q6IGtleSA9IAUAAAAJbGlzdGVkS2V5AwkBAAAAAiE9AAAAAgUAAAAFb3duZXIFAAAAB2ludm9rZXIJAAACAAAAAQIAAAAdeW91IGFyZSBub3QgdGhlIGNvcnJlY3Qgb3duZXIEAAAACm9wZXJhdGlvbnMJAARMAAAAAgkBAAAADlNjcmlwdFRyYW5zZmVyAAAAAwkBAAAAEUBleHRyTmF0aXZlKDEwNjIpAAAAAQUAAAAHaW52b2tlcgkBAAAAEmdldExpc3RBbW91bnRWYWx1ZQAAAAEFAAAACWxpc3RlZEtleQUAAAAFYXNzZXQFAAAAA25pbAkABE4AAAACBQAAAApvcGVyYXRpb25zCQEAAAAKZGVsZXRlTGlzdAAAAAIFAAAAB2ludm9rZXIFAAAAB2Fzc2V0SWQAAAABaQEAAAANcHVyY2hhc2VUb2tlbgAAAAIAAAAHbGlzdEtleQAAAAZhbW91bnQEAAAAB2ludm9rZXIJAAJYAAAAAQgIBQAAAAFpAAAABmNhbGxlcgAAAAVieXRlcwQAAAAIc3VwcGxpZXIJAQAAABFnZXRMaXN0T3duZXJWYWx1ZQAAAAEFAAAAB2xpc3RLZXkEAAAAB2Fzc2V0SWQJAQAAABFnZXRMaXN0QXNzZXRWYWx1ZQAAAAEFAAAAB2xpc3RLZXkEAAAADGxpc3RlZEFtb3VudAkBAAAAEmdldExpc3RBbW91bnRWYWx1ZQAAAAEFAAAAB2xpc3RLZXkEAAAABWFzc2V0CQACWQAAAAEFAAAAB2Fzc2V0SWQDCQAAZgAAAAIFAAAABmFtb3VudAUAAAAMbGlzdGVkQW1vdW50CQAAAgAAAAECAAAAIGNhbm5vdCBwdXJjaGFzZSBtb3JlIHRoYW4gbGlzdGVkAwkAAAAAAAACCQEAAAAQZ2V0QWNjb3VudFN0YXR1cwAAAAEFAAAAB2ludm9rZXIHCQAAAgAAAAECAAAAFnVzZXIgaXMgbm90IGF1dGhvcml6ZWQDCQAAAAAAAAIFAAAABmFtb3VudAUAAAAMbGlzdGVkQW1vdW50CQAETgAAAAIJAARMAAAAAgkBAAAADlNjcmlwdFRyYW5zZmVyAAAAAwkBAAAAEUBleHRyTmF0aXZlKDEwNjIpAAAAAQUAAAAHaW52b2tlcgUAAAAGYW1vdW50BQAAAAVhc3NldAUAAAADbmlsCQEAAAAKZGVsZXRlTGlzdAAAAAIFAAAACHN1cHBsaWVyBQAAAAdhc3NldElkCQAETAAAAAIJAQAAAA5TY3JpcHRUcmFuc2ZlcgAAAAMJAQAAABFAZXh0ck5hdGl2ZSgxMDYyKQAAAAEFAAAAB2ludm9rZXIFAAAABmFtb3VudAUAAAAFYXNzZXQJAARMAAAAAgkBAAAADEludGVnZXJFbnRyeQAAAAIJAQAAABBnZXRMaXN0QW1vdW50S2V5AAAAAQUAAAAHbGlzdEtleQkAAGUAAAACCQEAAAASZ2V0TGlzdEFtb3VudFZhbHVlAAAAAQUAAAAHbGlzdEtleQUAAAAGYW1vdW50BQAAAANuaWwAAAABaQEAAAAZcmVkZWVtTGlzdGVkVG9rZW5CeU1pbmRlbgAAAAEAAAAHYXNzZXRJZAQAAAAHaW52b2tlcgkAAlgAAAABCAgFAAAAAWkAAAAGY2FsbGVyAAAABWJ5dGVzCQEAAAAKZGVsZXRlTGlzdAAAAAIFAAAAB2ludm9rZXIFAAAAB2Fzc2V0SWQAAAABaQEAAAAEYnVybgAAAAEAAAAHYXNzZXRJZAQAAAAHYWRkcmVzcwkAAlgAAAABCAgFAAAAAWkAAAAGY2FsbGVyAAAABWJ5dGVzBAAAAAVhc3NldAkAAlkAAAABBQAAAAdhc3NldElkBAAAAAdsaXN0S2V5CQEAAAAKZ2V0TGlzdEtleQAAAAIFAAAAC2RhcHBBZGRyZXNzBQAAAAdhc3NldElkBAAAAAZhbW91bnQJAAPwAAAAAgUAAAAEdGhpcwUAAAAFYXNzZXQDCQEAAAACIT0AAAACBQAAAAdhZGRyZXNzCQEAAAAJZ2V0TWFzdGVyAAAAAAkAAAIAAAABAgAAABl5b3UgZG8gbm90IGhhdmUgdGhlIHJpZ2h0AwkBAAAAAiE9AAAAAgUAAAAGYW1vdW50CQEAAAAYZ2V0QXNzZXRUb3RhbEFtb3VudFZhbHVlAAAAAQUAAAAHYXNzZXRJZAkAAAIAAAABCQABLAAAAAICAAAAH2RhcHBzIG11c3QgcmVkZWVtIGFsbCB0b2tlbiBvZiAFAAAAB2Fzc2V0SWQJAAROAAAAAgkABEwAAAACCQEAAAAEQnVybgAAAAIFAAAABWFzc2V0BQAAAAZhbW91bnQJAARMAAAAAgkBAAAAC0RlbGV0ZUVudHJ5AAAAAQkBAAAAFmdldEFzc2V0VG90YWxBbW91bnRLZXkAAAABBQAAAAdhc3NldElkCQAETAAAAAIJAQAAAAxJbnRlZ2VyRW50cnkAAAACAgAAAAx0b3RhbF9hbW91bnQJAABlAAAAAgkBAAAADmdldFRvdGFsQW1vdW50AAAAAAUAAAAGYW1vdW50BQAAAANuaWwJAQAAAApkZWxldGVMaXN0AAAAAgUAAAALZGFwcEFkZHJlc3MFAAAAB2Fzc2V0SWQAAAABaQEAAAAMcHVyY2hhc2VFbGVjAAAAAQAAAAdhc3NldElkBAAAAAZhbW91bnQICQABkQAAAAIIBQAAAAFpAAAACHBheW1lbnRzAAAAAAAAAAAAAAAABmFtb3VudAQAAAAMcGF5bWVudEFzc2V0CAkAAZEAAAACCAUAAAABaQAAAAhwYXltZW50cwAAAAAAAAAAAAAAAAdhc3NldElkBAAAAAVvd25lcgkAAlgAAAABCAgFAAAAAWkAAAAGY2FsbGVyAAAABWJ5dGVzBAAAAAVhc3NldAkAAlkAAAABBQAAAAdhc3NldElkAwkAAAAAAAACBQAAAAxwYXltZW50QXNzZXQFAAAABWFzc2V0CQAAAgAAAAECAAAAFXlvdSBjYW4gdXNlIG9ubHkgZW5lYwkABEwAAAACCQEAAAAMSW50ZWdlckVudHJ5AAAAAgkBAAAAFmdldEFzc2V0VG90YWxBbW91bnRLZXkAAAABBQAAAAdhc3NldElkCQAAZQAAAAIJAQAAABhnZXRBc3NldFRvdGFsQW1vdW50VmFsdWUAAAABBQAAAAdhc3NldElkBQAAAAZhbW91bnQJAARMAAAAAgkBAAAADEludGVnZXJFbnRyeQAAAAICAAAADHRvdGFsX2Ftb3VudAkAAGUAAAACCQEAAAAOZ2V0VG90YWxBbW91bnQAAAAABQAAAAZhbW91bnQJAARMAAAAAgkBAAAABEJ1cm4AAAACBQAAAAVhc3NldAUAAAAGYW1vdW50BQAAAANuaWwAAAABAAAAAnR4AQAAAAZ2ZXJpZnkAAAAABAAAAAckbWF0Y2gwBQAAAAJ0eAMJAAABAAAAAgUAAAAHJG1hdGNoMAIAAAAXSW52b2tlU2NyaXB0VHJhbnNhY3Rpb24EAAAAAWEFAAAAByRtYXRjaDAGCQAB9AAAAAMIBQAAAAJ0eAAAAAlib2R5Qnl0ZXMJAAGRAAAAAggFAAAAAnR4AAAABnByb29mcwAAAAAAAAAAAAUAAAAFYWRtaW5jCSQA"
	src, err := base64.StdEncoding.DecodeString(code)
	require.NoError(t, err)
	tree, err := Parse(src)
	require.NoError(t, err)
	assert.NotNil(t, tree)
	res, err := CallFunction(env, tree, "purchaseToken", arguments)
	require.NoError(t, err)
	r, ok := res.(DAppResult)
	require.True(t, ok)
	require.True(t, r.res)

	sr, err := proto.NewScriptResult(r.actions, proto.ScriptErrorMessage{})
	require.NoError(t, err)

	expectedDataWrites := []*proto.DataEntryScriptAction{
		{Entry: &proto.IntegerDataEntry{Key: "listed_2metSrd6Gn7VDVB61LF7DkZfxP3sx7Ag9Evx9JomcdTb_amount", Value: 99500000}},
	}
	expectedTransfers := []*proto.TransferScriptAction{
		{
			Recipient: proto.NewRecipientFromAddress(proto.MustAddressFromString("3MgvX2f2ExVwTMkAk6dua8yE2iRmuBV4heT")),
			Amount:    500000,
			Asset: proto.OptionalAsset{
				Present: true,
				ID:      crypto.MustDigestFromBase58("3ZwqiyJ71v2RL9ynFfhbhrL6exVvpBXq4tMZsM8BMjS2"),
			},
		},
	}
	expectedResult := &proto.ScriptResult{
		DataEntries:  expectedDataWrites,
		Transfers:    expectedTransfers,
		Issues:       make([]*proto.IssueScriptAction, 0),
		Reissues:     make([]*proto.ReissueScriptAction, 0),
		Burns:        make([]*proto.BurnScriptAction, 0),
		Sponsorships: make([]*proto.SponsorshipScriptAction, 0),
		Leases:       make([]*proto.LeaseScriptAction, 0),
		LeaseCancels: make([]*proto.LeaseCancelScriptAction, 0),
	}
	assert.Equal(t, expectedResult, sr)
}

func TestRecipientAddressToString(t *testing.T) {
	/*
		{-# STDLIB_VERSION 4 #-}
		{-# CONTENT_TYPE EXPRESSION #-}
		{-# SCRIPT_TYPE ACCOUNT #-}
		match tx {
		    case tr: TransferTransaction =>
		        match tr.recipient {
		            case a: Address => toString(a) == "3N61Xs9cTetvoP1uZSrtuRxxJ4A4RCR7a4G"
		            case _ => false
		        }
		    case _ => false
		}
	*/
	s := "BAQAAAAHJG1hdGNoMAUAAAACdHgDCQAAAQAAAAIFAAAAByRtYXRjaDACAAAAE1RyYW5zZmVyVHJhbnNhY3Rpb24EAAAAAnRyBQAAAAckbWF0Y2gwBAAAAAckbWF0Y2gxCAUAAAACdHIAAAAJcmVjaXBpZW50AwkAAAEAAAACBQAAAAckbWF0Y2gxAgAAAAdBZGRyZXNzBAAAAAFhBQAAAAckbWF0Y2gxCQAAAAAAAAIJAAQlAAAAAQUAAAABYQIAAAAjM042MVhzOWNUZXR2b1AxdVpTcnR1Unh4SjRBNFJDUjdhNEcHBzdCrWM="
	src, err := base64.StdEncoding.DecodeString(s)
	require.NoError(t, err)

	tree, err := Parse(src)
	require.NoError(t, err)
	assert.NotNil(t, tree)

	id := crypto.MustDigestFromBase58("2RW5wedbBi9PTEM9Ao5s5Y7U25FD7PepujC2CS7Qeta1")
	tx := &proto.TransferWithProofs{
		Type:    proto.TransferTransaction,
		Version: 3,
		ID:      &id,
		Proofs:  proto.NewProofs(),
		Transfer: proto.Transfer{
			SenderPK:    crypto.PublicKey{},
			AmountAsset: proto.OptionalAsset{},
			FeeAsset:    proto.OptionalAsset{},
			Timestamp:   0,
			Amount:      0,
			Fee:         0,
			Recipient:   proto.NewRecipientFromAddress(proto.MustAddressFromString("3N61Xs9cTetvoP1uZSrtuRxxJ4A4RCR7a4G")),
			Attachment:  nil,
		},
	}

	env := &MockRideEnvironment{
		schemeFunc: func() byte {
			return proto.TestNetScheme
		},
		transactionFunc: func() rideObject {
			obj, err := transactionToObject(proto.TestNetScheme, tx)
			require.NoError(t, err)
			return obj
		},
		checkMessageLengthFunc: v3check,
	}

	res, err := CallVerifier(env, tree)
	require.NoError(t, err)
	r, ok := res.(ScriptResult)
	require.True(t, ok)
	assert.True(t, r.Result())
}

func TestScriptPaymentPublicKey(t *testing.T) {
	pk := crypto.MustPublicKeyFromBase58("7gYTeHxHZ2NRQdNpa6DHAxQY4K5LS6bezcsMQcUhYuo1")
	addr := proto.MustAddressFromPublicKey(proto.MainNetScheme, pk)
	asset, err := proto.NewOptionalAssetFromString("5F4PshPwzE8sQeesDPzjJN45CFVnAnqCUHJcmi7kZq22")
	require.NoError(t, err)
	rcp := proto.NewRecipientFromAddress(addr)
	action := &proto.TransferScriptAction{
		Recipient: rcp,
		Amount:    12345,
		Asset:     *asset,
	}
	id := crypto.MustDigestFromBase58("9vt45R9y63Xwcseat59BchUjfJGHSuN5LeTK6Pd6cFUM")
	tx := &proto.InvokeScriptWithProofs{
		Type:            proto.InvokeScriptTransaction,
		Version:         1,
		ID:              &id,
		ChainID:         proto.MainNetScheme,
		SenderPK:        pk,
		ScriptRecipient: rcp,
		Payments:        proto.ScriptPayments{},
		FeeAsset:        proto.OptionalAsset{},
		Fee:             1300000,
		Timestamp:       1599565088614,
	}

	tr, _ := proto.NewFullScriptTransfer(action, addr, pk, tx)
	env := &MockRideEnvironment{
		schemeFunc: func() byte {
			return proto.MainNetScheme
		},
		transactionFunc: func() rideObject {
			return scriptTransferToObject(tr)
		},
		checkMessageLengthFunc: v3check,
	}

	code := "AQQAAAAGc2VuZGVyCQACWAAAAAEICQEAAAAUYWRkcmVzc0Zyb21QdWJsaWNLZXkAAAABCAUAAAACdHgAAAAPc2VuZGVyUHVibGljS2V5AAAABWJ5dGVzCQAAAAAAAAICAAAAIzNQNjFiNnRlMmZ2akw3YWdLSHFOY0NrcHV0Z1lzNjV4dzVSBQAAAAZzZW5kZXJlKXM0"
	src, err := base64.StdEncoding.DecodeString(code)
	require.NoError(t, err)
	tree, err := Parse(src)
	require.NoError(t, err)
	assert.NotNil(t, tree)

	res, err := CallVerifier(env, tree)
	require.NoError(t, err)
	r, ok := res.(ScriptResult)
	require.True(t, ok)
	require.True(t, r.Result())
}

func TestInvalidAssetInTransferScriptAction(t *testing.T) {
	txID, err := crypto.NewDigestFromBase58("AUpiEr49Jo43Q9zXKkNN23rstiq87hguvhfQqV8ov9uQ")
	require.NoError(t, err)
	proofs := proto.NewProofs()
	sender, err := crypto.NewPublicKeyFromBase58("Hjd6p3ArqjnQAsejFwu7JcQciVVx9RaQhtMfGBCAi76z")
	require.NoError(t, err)
	address, err := proto.NewAddressFromString("3P8FF73N7ZvvNJ34vnJ3h9Tfmh7oQCnRz8E")
	require.NoError(t, err)
	recipient := proto.NewRecipientFromAddress(address)
	arguments := proto.Arguments{}
	call := proto.FunctionCall{
		Default:   false,
		Name:      "swapRKMTToWAVES",
		Arguments: arguments,
	}
	asset, err := proto.NewOptionalAssetFromString("2fCdmsn6maErwtLuzxoUrCBkh2vx5SvXtMKAJtN4YBgd")
	require.NoError(t, err)
	tx := &proto.InvokeScriptWithProofs{
		Type:            proto.InvokeScriptTransaction,
		Version:         1,
		ID:              &txID,
		Proofs:          proofs,
		ChainID:         proto.MainNetScheme,
		SenderPK:        sender,
		ScriptRecipient: recipient,
		FunctionCall:    call,
		Payments:        proto.ScriptPayments{proto.ScriptPayment{Amount: 1000, Asset: *asset}},
		FeeAsset:        proto.OptionalAsset{},
		Fee:             500000,
		Timestamp:       1609698441420,
	}
	env := &MockRideEnvironment{
		schemeFunc: func() byte {
			return proto.MainNetScheme
		},
		thisFunc: func() rideType {
			return rideAddress(address)
		},
		transactionFunc: func() rideObject {
			obj, err := transactionToObject(proto.MainNetScheme, tx)
			require.NoError(t, err)
			return obj
		},
		invocationFunc: func() rideObject {
			obj, err := invocationToObject(3, proto.MainNetScheme, tx)
			require.NoError(t, err)
			return obj
		},
		checkMessageLengthFunc: v3check,
	}

	code := "AAIDAAAAAAAAABIIARIAEgASABIAEgASABIAEgAAAAAAAAAACAAAAAFpAQAAAA9zd2FwUktNVFRvV0FWRVMAAAAABAAAAANwbXQJAQAAAAdleHRyYWN0AAAAAQgFAAAAAWkAAAAHcGF5bWVudAQAAAAGYXNzZXQxAQAAACAYpOmNLEFVo6RxR5F7mnPqDVa46IRz0pd5kzKLvhp6ygMJAQAAAAIhPQAAAAIIBQAAAANwbXQAAAAHYXNzZXRJZAUAAAAGYXNzZXQxCQAAAgAAAAECAAAAWkluY29ycmVjdCBhc3NldCBhdHRhY2hlZCwgcGxlYXNlIHNlbmQgMmZDZG1zbjZtYUVyd3RMdXp4b1VyQ0JraDJ2eDVTdlh0TUtBSnRONFlCZ2QgKFJLTVQpLgkBAAAADFNjcmlwdFJlc3VsdAAAAAIJAQAAAAhXcml0ZVNldAAAAAEFAAAAA25pbAkBAAAAC1RyYW5zZmVyU2V0AAAAAQkABEwAAAACCQEAAAAOU2NyaXB0VHJhbnNmZXIAAAADCAUAAAABaQAAAAZjYWxsZXIJAABpAAAAAggFAAAAA3BtdAAAAAZhbW91bnQAAAAAAAAAJxABAAAABBOr2TMFAAAAA25pbAAAAAFpAQAAAAtXQVZFU1RvUktNVAAAAAAEAAAAA3BtdAkBAAAAB2V4dHJhY3QAAAABCAUAAAABaQAAAAdwYXltZW50AwkBAAAACWlzRGVmaW5lZAAAAAEIBQAAAANwbXQAAAAHYXNzZXRJZAkAAAIAAAABAgAAADFJbmNvcnJlY3QgYXNzZXQgYXR0YWNoZWQsIHBsZWFzZSBzZW5kIFdBVkVTIG9ubHkuCQEAAAAMU2NyaXB0UmVzdWx0AAAAAgkBAAAACFdyaXRlU2V0AAAAAQUAAAADbmlsCQEAAAALVHJhbnNmZXJTZXQAAAABCQAETAAAAAIJAQAAAA5TY3JpcHRUcmFuc2ZlcgAAAAMIBQAAAAFpAAAABmNhbGxlcgkAAGgAAAACCAUAAAADcG10AAAABmFtb3VudAAAAAAAAAAnEAEAAAAgtiYpwwT1zlORpA5LdSQvZIxRsfrfr1QpvUjSHSqyqtEFAAAAA25pbAAAAAFpAQAAAA5zd2FwUktNVFRvVVNETgAAAAAEAAAAA3BtdAkBAAAAB2V4dHJhY3QAAAABCAUAAAABaQAAAAdwYXltZW50BAAAAAZhc3NldDEBAAAAIBik6Y0sQVWjpHFHkXuac+oNVrjohHPSl3mTMou+GnrKAwkBAAAAAiE9AAAAAggFAAAAA3BtdAAAAAdhc3NldElkBQAAAAZhc3NldDEJAAACAAAAAQIAAABaSW5jb3JyZWN0IGFzc2V0IGF0dGFjaGVkLCBwbGVhc2Ugc2VuZCAyZkNkbXNuNm1hRXJ3dEx1enhvVXJDQmtoMnZ4NVN2WHRNS0FKdE40WUJnZCAoUktNVCkuCQEAAAAMU2NyaXB0UmVzdWx0AAAAAgkBAAAACFdyaXRlU2V0AAAAAQUAAAADbmlsCQEAAAALVHJhbnNmZXJTZXQAAAABCQAETAAAAAIJAQAAAA5TY3JpcHRUcmFuc2ZlcgAAAAMIBQAAAAFpAAAABmNhbGxlcgkAAGkAAAACCAUAAAADcG10AAAABmFtb3VudAAAAAAAAAAAAgEAAAAgtiYpwwT1zlORpA5LdSQvZIxRsfrfr1QpvUjSHSqyqtEFAAAAA25pbAAAAAFpAQAAAA5zd2FwVVNETlRvUktNVAAAAAAEAAAAA3BtdAkBAAAAB2V4dHJhY3QAAAABCAUAAAABaQAAAAdwYXltZW50BAAAAAZhc3NldDEBAAAAILYmKcME9c5TkaQOS3UkL2SMUbH6369UKb1I0h0qsqrRAwkBAAAAAiE9AAAAAggFAAAAA3BtdAAAAAdhc3NldElkBQAAAAZhc3NldDEJAAACAAAAAQIAAABaSW5jb3JyZWN0IGFzc2V0IGF0dGFjaGVkLCBwbGVhc2Ugc2VuZCBERzJ4RmtQZER3S1VvQmt6R0FoUXRMcFNHemZYTGlDWVBFemVLSDJBZDI0cCAoVVNETikuCQEAAAAMU2NyaXB0UmVzdWx0AAAAAgkBAAAACFdyaXRlU2V0AAAAAQUAAAADbmlsCQEAAAALVHJhbnNmZXJTZXQAAAABCQAETAAAAAIJAQAAAA5TY3JpcHRUcmFuc2ZlcgAAAAMIBQAAAAFpAAAABmNhbGxlcgkAAGgAAAACCAUAAAADcG10AAAABmFtb3VudAAAAAAAAAAAAgEAAAAgGKTpjSxBVaOkcUeRe5pz6g1WuOiEc9KXeZMyi74aesoFAAAAA25pbAAAAAFpAQAAAA5zd2FwUktNVFRvVVNEVAAAAAAEAAAAA3BtdAkBAAAAB2V4dHJhY3QAAAABCAUAAAABaQAAAAdwYXltZW50BAAAAAZhc3NldDEBAAAAIBik6Y0sQVWjpHFHkXuac+oNVrjohHPSl3mTMou+GnrKAwkBAAAAAiE9AAAAAggFAAAAA3BtdAAAAAdhc3NldElkBQAAAAZhc3NldDEJAAACAAAAAQIAAABaSW5jb3JyZWN0IGFzc2V0IGF0dGFjaGVkLCBwbGVhc2Ugc2VuZCAyZkNkbXNuNm1hRXJ3dEx1enhvVXJDQmtoMnZ4NVN2WHRNS0FKdE40WUJnZCAoUktNVCkuCQEAAAAMU2NyaXB0UmVzdWx0AAAAAgkBAAAACFdyaXRlU2V0AAAAAQUAAAADbmlsCQEAAAALVHJhbnNmZXJTZXQAAAABCQAETAAAAAIJAQAAAA5TY3JpcHRUcmFuc2ZlcgAAAAMIBQAAAAFpAAAABmNhbGxlcgkAAGkAAAACCAUAAAADcG10AAAABmFtb3VudAAAAAAAAAAAAgEAAAAgHpQHE1J2oSWV/chhqIJfEH/fOk8pu/yaRj9a/TZPn5EFAAAAA25pbAAAAAFpAQAAAA5zd2FwVVNEVFRvUktNVAAAAAAEAAAAA3BtdAkBAAAAB2V4dHJhY3QAAAABCAUAAAABaQAAAAdwYXltZW50BAAAAAZhc3NldDEBAAAAIB6UBxNSdqEllf3IYaiCXxB/3zpPKbv8mkY/Wv02T5+RAwkBAAAAAiE9AAAAAggFAAAAA3BtdAAAAAdhc3NldElkBQAAAAZhc3NldDEJAAACAAAAAQIAAABaSW5jb3JyZWN0IGFzc2V0IGF0dGFjaGVkLCBwbGVhc2Ugc2VuZCAzNE45WWNFRVRMV245M3FZUTY0RXNQMXg4OXRTcnVKVTQ0UnJFTVNYWEVQSiAoVVNEVCkuCQEAAAAMU2NyaXB0UmVzdWx0AAAAAgkBAAAACFdyaXRlU2V0AAAAAQUAAAADbmlsCQEAAAALVHJhbnNmZXJTZXQAAAABCQAETAAAAAIJAQAAAA5TY3JpcHRUcmFuc2ZlcgAAAAMIBQAAAAFpAAAABmNhbGxlcgkAAGgAAAACCAUAAAADcG10AAAABmFtb3VudAAAAAAAAAAAAgEAAAAgGKTpjSxBVaOkcUeRe5pz6g1WuOiEc9KXeZMyi74aesoFAAAAA25pbAAAAAFpAQAAAA5zd2FwUktNVFRvTkdOTgAAAAAEAAAAA3BtdAkBAAAAB2V4dHJhY3QAAAABCAUAAAABaQAAAAdwYXltZW50BAAAAAZhc3NldDEBAAAAIBik6Y0sQVWjpHFHkXuac+oNVrjohHPSl3mTMou+GnrKAwkBAAAAAiE9AAAAAggFAAAAA3BtdAAAAAdhc3NldElkBQAAAAZhc3NldDEJAAACAAAAAQIAAABaSW5jb3JyZWN0IGFzc2V0IGF0dGFjaGVkLCBwbGVhc2Ugc2VuZCAyZkNkbXNuNm1hRXJ3dEx1enhvVXJDQmtoMnZ4NVN2WHRNS0FKdE40WUJnZCAoUktNVCkuCQEAAAAMU2NyaXB0UmVzdWx0AAAAAgkBAAAACFdyaXRlU2V0AAAAAQUAAAADbmlsCQEAAAALVHJhbnNmZXJTZXQAAAABCQAETAAAAAIJAQAAAA5TY3JpcHRUcmFuc2ZlcgAAAAMIBQAAAAFpAAAABmNhbGxlcgkAAGgAAAACCAUAAAADcG10AAAABmFtb3VudAAAAAAAAAAAyAEAAAAgQQI+NoHe5EsJ7o0J14wNrQAVGs8T/EKxVR7KU382s+sFAAAAA25pbAAAAAFpAQAAAA5zd2FwTkdOTlRvUktNVAAAAAAEAAAAA3BtdAkBAAAAB2V4dHJhY3QAAAABCAUAAAABaQAAAAdwYXltZW50BAAAAAZhc3NldDEBAAAAIEECPjaB3uRLCe6NCdeMDa0AFRrPE/xCsVUeylN/NrPrAwkBAAAAAiE9AAAAAggFAAAAA3BtdAAAAAdhc3NldElkBQAAAAZhc3NldDEJAAACAAAAAQIAAABaSW5jb3JyZWN0IGFzc2V0IGF0dGFjaGVkLCBwbGVhc2Ugc2VuZCA1Tm1WNVZBaGtxb3JtZHd2YVFqRTU0eVBFa053U1J0Y1h4aExrSmJWUXFrTiAoTkdOTikuCQEAAAAMU2NyaXB0UmVzdWx0AAAAAgkBAAAACFdyaXRlU2V0AAAAAQUAAAADbmlsCQEAAAALVHJhbnNmZXJTZXQAAAABCQAETAAAAAIJAQAAAA5TY3JpcHRUcmFuc2ZlcgAAAAMIBQAAAAFpAAAABmNhbGxlcgkAAGkAAAACCAUAAAADcG10AAAABmFtb3VudAAAAAAAAAAAyAEAAAAgGKTpjSxBVaOkcUeRe5pz6g1WuOiEc9KXeZMyi74aesoFAAAAA25pbAAAAAEAAAACdHgBAAAABnZlcmlmeQAAAAAEAAAAByRtYXRjaDAFAAAAAnR4CQAB9AAAAAMIBQAAAAJ0eAAAAAlib2R5Qnl0ZXMJAAGRAAAAAggFAAAAAnR4AAAABnByb29mcwAAAAAAAAAAAAgFAAAAAnR4AAAAD3NlbmRlclB1YmxpY0tleW6t/SA="
	src, err := base64.StdEncoding.DecodeString(code)
	require.NoError(t, err)
	tree, err := Parse(src)
	require.NoError(t, err)
	assert.NotNil(t, tree)
	res, err := CallFunction(env, tree, "swapRKMTToWAVES", arguments)
	require.NoError(t, err)
	r, ok := res.(DAppResult)
	require.True(t, ok)
	require.True(t, r.res)

	sr, err := proto.NewScriptResult(r.actions, proto.ScriptErrorMessage{})
	require.NoError(t, err)

	expectedTransfers := []*proto.TransferScriptAction{
		{
			Recipient: proto.NewRecipientFromAddress(proto.MustAddressFromString("3P8FF73N7ZvvNJ34vnJ3h9Tfmh7oQCnRz8E")),
			Amount:    0,
			Asset:     proto.OptionalAsset{Present: false},
		},
	}
	expectedResult := &proto.ScriptResult{
		DataEntries:  make([]*proto.DataEntryScriptAction, 0),
		Transfers:    expectedTransfers,
		Issues:       make([]*proto.IssueScriptAction, 0),
		Reissues:     make([]*proto.ReissueScriptAction, 0),
		Burns:        make([]*proto.BurnScriptAction, 0),
		Sponsorships: make([]*proto.SponsorshipScriptAction, 0),
		Leases:       make([]*proto.LeaseScriptAction, 0),
		LeaseCancels: make([]*proto.LeaseCancelScriptAction, 0),
		ErrorMsg:     proto.ScriptErrorMessage{},
	}
	assert.Equal(t, expectedResult, sr)
}<|MERGE_RESOLUTION|>--- conflicted
+++ resolved
@@ -3552,7 +3552,6 @@
 	tearDownDappFromDapp()
 }
 
-<<<<<<< HEAD
 func TestExpressionScriptFailInvoke(t *testing.T) {
 
 	/* script 1
@@ -3584,39 +3583,6 @@
 	    IntegerEntry("result", amount),
 	    ScriptTransfer(inv.caller, amount, unit)
 	], amount)
-=======
-func TestPaymentsDifferentScriptVersion4(t *testing.T) {
-	/* script 1
-		{-# STDLIB_VERSION 5 #-}
-		{-# CONTENT_TYPE DAPP #-}
-		{-# SCRIPT_TYPE ACCOUNT #-}
-
-		let exchangeRate = 5
-
-		@Callable(i)
-		func test() = if ((i.payments[0].assetId != unit))
-		    then throw("unexpected asset")
-		    else {
-				let res = invoke(Address(base58'3P8eZVKS7a4troGckytxaefLAi9w7P5aMna'), "testActions",[(i.payments[0].amount * exchangeRate)], [AttachedPayment(unit, 1)])
-				if res == res
-		 	    then
-	                nil
-		    	else
-		      		throw("Bad returned value")
-		}
-	*/
-
-	/* script 2
-	{-# STDLIB_VERSION 4 #-}
-	{-# CONTENT_TYPE DAPP #-}
-	{-# SCRIPT_TYPE ACCOUNT #-}
-
-	@Callable(i)
-	func testActions(a: Int) = {
-	  [
-	    IntegerEntry("int", 1)
-	  ]
-	}
 	*/
 
 	txID, err := crypto.NewDigestFromBase58("46R51i3ATxvYbrLJVWpAG3hZuznXtgEobRW6XSZ9MP6f")
@@ -3638,7 +3604,6 @@
 
 	addressCallable, err = proto.NewAddressFromString("3P8eZVKS7a4troGckytxaefLAi9w7P5aMna")
 	require.NoError(t, err)
-	recipientCallable := proto.NewRecipientFromAddress(addressCallable)
 	addressCallablePK, err = smartStateDappFromDapp().NewestScriptPKByAddr(addressCallable)
 	require.NoError(t, err)
 
@@ -3670,18 +3635,10 @@
 
 	inv, _ = invocationToObject(4, proto.MainNetScheme, tx)
 
-	firstScript = "AAIFAAAAAAAAAAQIAhIAAAAAAQAAAAAMZXhjaGFuZ2VSYXRlAAAAAAAAAAAFAAAAAQAAAAFpAQAAAAR0ZXN0AAAAAAMJAQAAAAIhPQAAAAIICQABkQAAAAIIBQAAAAFpAAAACHBheW1lbnRzAAAAAAAAAAAAAAAAB2Fzc2V0SWQFAAAABHVuaXQJAAACAAAAAQIAAAAQdW5leHBlY3RlZCBhc3NldAQAAAADcmVzCQAD/AAAAAQJAQAAAAdBZGRyZXNzAAAAAQEAAAAaAVdJsioL51Kb50MIIvwpqY4PL2gvI9DKCssCAAAAC3Rlc3RBY3Rpb25zCQAETAAAAAIJAABoAAAAAggJAAGRAAAAAggFAAAAAWkAAAAIcGF5bWVudHMAAAAAAAAAAAAAAAAGYW1vdW50BQAAAAxleGNoYW5nZVJhdGUFAAAAA25pbAkABEwAAAACCQEAAAAPQXR0YWNoZWRQYXltZW50AAAAAgUAAAAEdW5pdAAAAAAAAAAAAQUAAAADbmlsAwkAAAAAAAACBQAAAANyZXMFAAAAA3JlcwUAAAADbmlsCQAAAgAAAAECAAAAEkJhZCByZXR1cm5lZCB2YWx1ZQAAAAAdCpXM"
-	secondScript = "AAIEAAAAAAAAAAcIAhIDCgEBAAAAAAAAAAEAAAABaQEAAAALdGVzdEFjdGlvbnMAAAABAAAAAWEJAARMAAAAAgkBAAAADEludGVnZXJFbnRyeQAAAAICAAAAA2ludAAAAAAAAAAAAQUAAAADbmlsAAAAAM41XKE="
+	firstScript = "BQQAAAAEZGFwcAkBAAAAB0FkZHJlc3MAAAABAQAAABoBV0myKgvnUpvnQwgi/Cmpjg8vaC8j0MoKywQAAAAHJG1hdGNoMAUAAAACdHgDCQAAAQAAAAIFAAAAByRtYXRjaDACAAAAF0ludm9rZVNjcmlwdFRyYW5zYWN0aW9uBAAAAAF0BQAAAAckbWF0Y2gwBAAAAAZyZXN1bHQEAAAAByRtYXRjaDEJAAP8AAAABAUAAAAEZGFwcAIAAAADZm9vCQAETAAAAAIAAAAAAAAAAAUFAAAAA25pbAkABEwAAAACCQEAAAAPQXR0YWNoZWRQYXltZW50AAAAAgUAAAAEdW5pdAAAAAAAAAAACgUAAAADbmlsAwkAAAEAAAACBQAAAAckbWF0Y2gxAgAAAANJbnQEAAAAAWkFAAAAByRtYXRjaDEFAAAAAWkJAAACAAAAAQIAAAARV3JvbmcgcmVzdWx0IHR5cGUDCQAAAAAAAAIFAAAABnJlc3VsdAAAAAAAAAAABQYJAAACAAAAAQkAASwAAAACCQABLAAAAAICAAAADldyb25nIHJlc3VsdCAnCQABpAAAAAEFAAAABnJlc3VsdAIAAAABJwkAAAIAAAABAgAAAA1Xcm9uZyB0eCB0eXBlUP0hpw=="
+	secondScript = "AAIFAAAAAAAAAAcIAhIDCgEBAAAAAAAAAAEAAAADaW52AQAAAANmb28AAAABAAAABmFtb3VudAkABRQAAAACCQAETAAAAAIJAQAAAAxJbnRlZ2VyRW50cnkAAAACAgAAAAZyZXN1bHQFAAAABmFtb3VudAkABEwAAAACCQEAAAAOU2NyaXB0VHJhbnNmZXIAAAADCAUAAAADaW52AAAABmNhbGxlcgUAAAAGYW1vdW50BQAAAAR1bml0BQAAAANuaWwFAAAABmFtb3VudAAAAAD070Yd"
 
 	id = bytes.Repeat([]byte{0}, 32)
-
-	expectedDataEntryWrites := []*proto.DataEntryScriptAction{
-		{Entry: &proto.IntegerDataEntry{Key: "int", Value: 1}, Sender: &addressCallablePK},
-	}
-
-	expectedTransferWrites := []*proto.TransferScriptAction{
-		{Recipient: recipientCallable, Sender: &addrPK, Amount: 1, Asset: proto.OptionalAsset{}},
-	}
 
 	smartState := smartStateDappFromDapp
 
@@ -3703,48 +3660,12 @@
 	require.NoError(t, err)
 	assert.NotNil(t, tree)
 
-	res, err := CallFunction(env, tree, "test", proto.Arguments{})
-
-	require.NoError(t, err)
-	r, ok := res.(DAppResult)
-	require.True(t, ok)
-	require.True(t, r.res)
-
-	sr, err := proto.NewScriptResult(r.actions, proto.ScriptErrorMessage{})
-	require.NoError(t, err)
-
-	expectedActionsResult := &proto.ScriptResult{
-		DataEntries:  expectedDataEntryWrites,
-		Transfers:    expectedTransferWrites,
-		Issues:       make([]*proto.IssueScriptAction, 0),
-		Reissues:     make([]*proto.ReissueScriptAction, 0),
-		Burns:        make([]*proto.BurnScriptAction, 0),
-		Sponsorships: make([]*proto.SponsorshipScriptAction, 0),
-		Leases:       make([]*proto.LeaseScriptAction, 0),
-		LeaseCancels: make([]*proto.LeaseCancelScriptAction, 0),
-	}
-
-	assert.Equal(t, expectedActionsResult, sr)
-
-	expectedDiffResult := initWrappedState(smartState(), env).diff
-
-	balanceMain := diffBalance{asset: proto.OptionalAsset{}, regular: 9999}
-	balanceSender := diffBalance{asset: proto.OptionalAsset{}, regular: 0}
-	balanceCallable := diffBalance{asset: proto.OptionalAsset{}, regular: 1}
-	expectedDiffResult.balances[addr.String()+proto.OptionalAsset{}.String()] = balanceMain
-	expectedDiffResult.balances[senderAddress.String()+proto.OptionalAsset{}.String()] = balanceSender
-	expectedDiffResult.balances[addressCallable.String()+proto.OptionalAsset{}.String()] = balanceCallable
-	intEntry := proto.IntegerDataEntry{Key: "int", Value: 1}
-	expectedDiffResult.dataEntries.diffInteger["int"+addressCallable.String()] = intEntry
-
-	assert.Equal(t, expectedDiffResult.dataEntries, wrappedSt.diff.dataEntries)
-	assert.Equal(t, expectedDiffResult.balances, wrappedSt.diff.balances)
-
+	_, err = CallVerifier(env, tree)
+	require.Error(t, err)
 	tearDownDappFromDapp()
-
 }
 
-func TestPaymentsDifferentScriptVersion3(t *testing.T) {
+func TestPaymentsDifferentScriptVersion4(t *testing.T) {
 	/* script 1
 		{-# STDLIB_VERSION 5 #-}
 		{-# CONTENT_TYPE DAPP #-}
@@ -3766,19 +3687,16 @@
 	*/
 
 	/* script 2
-	{-# STDLIB_VERSION 3 #-}
+	{-# STDLIB_VERSION 4 #-}
 	{-# CONTENT_TYPE DAPP #-}
 	{-# SCRIPT_TYPE ACCOUNT #-}
 
 	@Callable(i)
 	func testActions(a: Int) = {
-
-	  WriteSet(
-	    [DataEntry("int", 1)]
-	  )
-
-	}
->>>>>>> 25555d7e
+	  [
+	    IntegerEntry("int", 1)
+	  ]
+	}
 	*/
 
 	txID, err := crypto.NewDigestFromBase58("46R51i3ATxvYbrLJVWpAG3hZuznXtgEobRW6XSZ9MP6f")
@@ -3800,10 +3718,7 @@
 
 	addressCallable, err = proto.NewAddressFromString("3P8eZVKS7a4troGckytxaefLAi9w7P5aMna")
 	require.NoError(t, err)
-<<<<<<< HEAD
-=======
 	recipientCallable := proto.NewRecipientFromAddress(addressCallable)
->>>>>>> 25555d7e
 	addressCallablePK, err = smartStateDappFromDapp().NewestScriptPKByAddr(addressCallable)
 	require.NoError(t, err)
 
@@ -3835,15 +3750,8 @@
 
 	inv, _ = invocationToObject(4, proto.MainNetScheme, tx)
 
-<<<<<<< HEAD
-	firstScript = "BQQAAAAEZGFwcAkBAAAAB0FkZHJlc3MAAAABAQAAABoBV0myKgvnUpvnQwgi/Cmpjg8vaC8j0MoKywQAAAAHJG1hdGNoMAUAAAACdHgDCQAAAQAAAAIFAAAAByRtYXRjaDACAAAAF0ludm9rZVNjcmlwdFRyYW5zYWN0aW9uBAAAAAF0BQAAAAckbWF0Y2gwBAAAAAZyZXN1bHQEAAAAByRtYXRjaDEJAAP8AAAABAUAAAAEZGFwcAIAAAADZm9vCQAETAAAAAIAAAAAAAAAAAUFAAAAA25pbAkABEwAAAACCQEAAAAPQXR0YWNoZWRQYXltZW50AAAAAgUAAAAEdW5pdAAAAAAAAAAACgUAAAADbmlsAwkAAAEAAAACBQAAAAckbWF0Y2gxAgAAAANJbnQEAAAAAWkFAAAAByRtYXRjaDEFAAAAAWkJAAACAAAAAQIAAAARV3JvbmcgcmVzdWx0IHR5cGUDCQAAAAAAAAIFAAAABnJlc3VsdAAAAAAAAAAABQYJAAACAAAAAQkAASwAAAACCQABLAAAAAICAAAADldyb25nIHJlc3VsdCAnCQABpAAAAAEFAAAABnJlc3VsdAIAAAABJwkAAAIAAAABAgAAAA1Xcm9uZyB0eCB0eXBlUP0hpw=="
-	secondScript = "AAIFAAAAAAAAAAcIAhIDCgEBAAAAAAAAAAEAAAADaW52AQAAAANmb28AAAABAAAABmFtb3VudAkABRQAAAACCQAETAAAAAIJAQAAAAxJbnRlZ2VyRW50cnkAAAACAgAAAAZyZXN1bHQFAAAABmFtb3VudAkABEwAAAACCQEAAAAOU2NyaXB0VHJhbnNmZXIAAAADCAUAAAADaW52AAAABmNhbGxlcgUAAAAGYW1vdW50BQAAAAR1bml0BQAAAANuaWwFAAAABmFtb3VudAAAAAD070Yd"
-
-	id = bytes.Repeat([]byte{0}, 32)
-
-=======
 	firstScript = "AAIFAAAAAAAAAAQIAhIAAAAAAQAAAAAMZXhjaGFuZ2VSYXRlAAAAAAAAAAAFAAAAAQAAAAFpAQAAAAR0ZXN0AAAAAAMJAQAAAAIhPQAAAAIICQABkQAAAAIIBQAAAAFpAAAACHBheW1lbnRzAAAAAAAAAAAAAAAAB2Fzc2V0SWQFAAAABHVuaXQJAAACAAAAAQIAAAAQdW5leHBlY3RlZCBhc3NldAQAAAADcmVzCQAD/AAAAAQJAQAAAAdBZGRyZXNzAAAAAQEAAAAaAVdJsioL51Kb50MIIvwpqY4PL2gvI9DKCssCAAAAC3Rlc3RBY3Rpb25zCQAETAAAAAIJAABoAAAAAggJAAGRAAAAAggFAAAAAWkAAAAIcGF5bWVudHMAAAAAAAAAAAAAAAAGYW1vdW50BQAAAAxleGNoYW5nZVJhdGUFAAAAA25pbAkABEwAAAACCQEAAAAPQXR0YWNoZWRQYXltZW50AAAAAgUAAAAEdW5pdAAAAAAAAAAAAQUAAAADbmlsAwkAAAAAAAACBQAAAANyZXMFAAAAA3JlcwUAAAADbmlsCQAAAgAAAAECAAAAEkJhZCByZXR1cm5lZCB2YWx1ZQAAAAAdCpXM"
-	secondScript = "AAIDAAAAAAAAAAcIARIDCgEBAAAAAAAAAAEAAAABaQEAAAALdGVzdEFjdGlvbnMAAAABAAAAAWEJAQAAAAhXcml0ZVNldAAAAAEJAARMAAAAAgkBAAAACURhdGFFbnRyeQAAAAICAAAAA2ludAAAAAAAAAAAAQUAAAADbmlsAAAAAJvCz7w="
+	secondScript = "AAIEAAAAAAAAAAcIAhIDCgEBAAAAAAAAAAEAAAABaQEAAAALdGVzdEFjdGlvbnMAAAABAAAAAWEJAARMAAAAAgkBAAAADEludGVnZXJFbnRyeQAAAAICAAAAA2ludAAAAAAAAAAAAQUAAAADbmlsAAAAAM41XKE="
 
 	id = bytes.Repeat([]byte{0}, 32)
 
@@ -3855,7 +3763,6 @@
 		{Recipient: recipientCallable, Sender: &addrPK, Amount: 1, Asset: proto.OptionalAsset{}},
 	}
 
->>>>>>> 25555d7e
 	smartState := smartStateDappFromDapp
 
 	thisAddress = addr
@@ -3876,11 +3783,6 @@
 	require.NoError(t, err)
 	assert.NotNil(t, tree)
 
-<<<<<<< HEAD
-	_, err = CallVerifier(env, tree)
-	require.Error(t, err)
-	tearDownDappFromDapp()
-=======
 	res, err := CallFunction(env, tree, "test", proto.Arguments{})
 
 	require.NoError(t, err)
@@ -3920,7 +3822,167 @@
 
 	tearDownDappFromDapp()
 
->>>>>>> 25555d7e
+}
+
+func TestPaymentsDifferentScriptVersion3(t *testing.T) {
+	/* script 1
+		{-# STDLIB_VERSION 5 #-}
+		{-# CONTENT_TYPE DAPP #-}
+		{-# SCRIPT_TYPE ACCOUNT #-}
+
+		let exchangeRate = 5
+
+		@Callable(i)
+		func test() = if ((i.payments[0].assetId != unit))
+		    then throw("unexpected asset")
+		    else {
+				let res = invoke(Address(base58'3P8eZVKS7a4troGckytxaefLAi9w7P5aMna'), "testActions",[(i.payments[0].amount * exchangeRate)], [AttachedPayment(unit, 1)])
+				if res == res
+		 	    then
+	                nil
+		    	else
+		      		throw("Bad returned value")
+		}
+	*/
+
+	/* script 2
+	{-# STDLIB_VERSION 3 #-}
+	{-# CONTENT_TYPE DAPP #-}
+	{-# SCRIPT_TYPE ACCOUNT #-}
+
+	@Callable(i)
+	func testActions(a: Int) = {
+
+	  WriteSet(
+	    [DataEntry("int", 1)]
+	  )
+
+	}
+	*/
+
+	txID, err := crypto.NewDigestFromBase58("46R51i3ATxvYbrLJVWpAG3hZuznXtgEobRW6XSZ9MP6f")
+	require.NoError(t, err)
+	proof, err := crypto.NewSignatureFromBase58("5MriXpPgobRfNHqYx3vSjrZkDdzDrRF6krgvJp1FRvo2qTyk1KB913Nk1H2hWyKPDzL6pV1y8AWREHdQMGStCBuF")
+	require.NoError(t, err)
+	proofs := proto.NewProofs()
+	proofs.Proofs = []proto.B58Bytes{proof[:]}
+	require.NoError(t, err)
+	sender, err := crypto.NewPublicKeyFromBase58("APg7QwJSx6naBUPnGYM2vvsJxQcpYabcbzkNJoMUXLai")
+	require.NoError(t, err)
+	senderAddress, err := proto.NewAddressFromPublicKey(proto.MainNetScheme, sender)
+	require.NoError(t, err)
+	addr, err = proto.NewAddressFromString("3PFpqr7wTCBu68sSqU7vVv9pttYRjQjGFbv")
+	require.NoError(t, err)
+	recipient := proto.NewRecipientFromAddress(addr)
+	addrPK, err = smartStateDappFromDapp().NewestScriptPKByAddr(addr)
+	require.NoError(t, err)
+
+	addressCallable, err = proto.NewAddressFromString("3P8eZVKS7a4troGckytxaefLAi9w7P5aMna")
+	require.NoError(t, err)
+	recipientCallable := proto.NewRecipientFromAddress(addressCallable)
+	addressCallablePK, err = smartStateDappFromDapp().NewestScriptPKByAddr(addressCallable)
+	require.NoError(t, err)
+
+	arguments := proto.Arguments{}
+	arguments.Append(&proto.StringArgument{Value: "B9spbWQ1rk7YqJUFjW8mLHw6cRcngyh7G9YgRuyFtLv6"})
+
+	call := proto.FunctionCall{
+		Default:   false,
+		Name:      "cancel",
+		Arguments: arguments,
+	}
+	tx = &proto.InvokeScriptWithProofs{
+		Type:            proto.InvokeScriptTransaction,
+		Version:         1,
+		ID:              &txID,
+		Proofs:          proofs,
+		ChainID:         proto.MainNetScheme,
+		SenderPK:        sender,
+		ScriptRecipient: recipient,
+		FunctionCall:    call,
+		Payments: proto.ScriptPayments{proto.ScriptPayment{
+			Amount: 10000,
+			Asset:  proto.OptionalAsset{},
+		}},
+		FeeAsset:  proto.OptionalAsset{},
+		Fee:       900000,
+		Timestamp: 1564703444249,
+	}
+
+	inv, _ = invocationToObject(4, proto.MainNetScheme, tx)
+
+	firstScript = "AAIFAAAAAAAAAAQIAhIAAAAAAQAAAAAMZXhjaGFuZ2VSYXRlAAAAAAAAAAAFAAAAAQAAAAFpAQAAAAR0ZXN0AAAAAAMJAQAAAAIhPQAAAAIICQABkQAAAAIIBQAAAAFpAAAACHBheW1lbnRzAAAAAAAAAAAAAAAAB2Fzc2V0SWQFAAAABHVuaXQJAAACAAAAAQIAAAAQdW5leHBlY3RlZCBhc3NldAQAAAADcmVzCQAD/AAAAAQJAQAAAAdBZGRyZXNzAAAAAQEAAAAaAVdJsioL51Kb50MIIvwpqY4PL2gvI9DKCssCAAAAC3Rlc3RBY3Rpb25zCQAETAAAAAIJAABoAAAAAggJAAGRAAAAAggFAAAAAWkAAAAIcGF5bWVudHMAAAAAAAAAAAAAAAAGYW1vdW50BQAAAAxleGNoYW5nZVJhdGUFAAAAA25pbAkABEwAAAACCQEAAAAPQXR0YWNoZWRQYXltZW50AAAAAgUAAAAEdW5pdAAAAAAAAAAAAQUAAAADbmlsAwkAAAAAAAACBQAAAANyZXMFAAAAA3JlcwUAAAADbmlsCQAAAgAAAAECAAAAEkJhZCByZXR1cm5lZCB2YWx1ZQAAAAAdCpXM"
+	secondScript = "AAIDAAAAAAAAAAcIARIDCgEBAAAAAAAAAAEAAAABaQEAAAALdGVzdEFjdGlvbnMAAAABAAAAAWEJAQAAAAhXcml0ZVNldAAAAAEJAARMAAAAAgkBAAAACURhdGFFbnRyeQAAAAICAAAAA2ludAAAAAAAAAAAAQUAAAADbmlsAAAAAJvCz7w="
+
+	id = bytes.Repeat([]byte{0}, 32)
+
+	expectedDataEntryWrites := []*proto.DataEntryScriptAction{
+		{Entry: &proto.IntegerDataEntry{Key: "int", Value: 1}, Sender: &addressCallablePK},
+	}
+
+	expectedTransferWrites := []*proto.TransferScriptAction{
+		{Recipient: recipientCallable, Sender: &addrPK, Amount: 1, Asset: proto.OptionalAsset{}},
+	}
+
+	smartState := smartStateDappFromDapp
+
+	thisAddress = addr
+	env := envDappFromDapp
+
+	NewWrappedSt := initWrappedState(smartState(), env)
+	wrappedSt = *NewWrappedSt
+
+	err = AddWavesToSender(senderAddress, 10000, proto.OptionalAsset{})
+	require.NoError(t, err)
+	err = AddExternalPayments(tx.Payments, tx.SenderPK)
+	require.NoError(t, err)
+
+	src, err := base64.StdEncoding.DecodeString(firstScript)
+	require.NoError(t, err)
+
+	tree, err := Parse(src)
+	require.NoError(t, err)
+	assert.NotNil(t, tree)
+
+	res, err := CallFunction(env, tree, "test", proto.Arguments{})
+
+	require.NoError(t, err)
+	r, ok := res.(DAppResult)
+	require.True(t, ok)
+	require.True(t, r.res)
+
+	sr, err := proto.NewScriptResult(r.actions, proto.ScriptErrorMessage{})
+	require.NoError(t, err)
+
+	expectedActionsResult := &proto.ScriptResult{
+		DataEntries:  expectedDataEntryWrites,
+		Transfers:    expectedTransferWrites,
+		Issues:       make([]*proto.IssueScriptAction, 0),
+		Reissues:     make([]*proto.ReissueScriptAction, 0),
+		Burns:        make([]*proto.BurnScriptAction, 0),
+		Sponsorships: make([]*proto.SponsorshipScriptAction, 0),
+		Leases:       make([]*proto.LeaseScriptAction, 0),
+		LeaseCancels: make([]*proto.LeaseCancelScriptAction, 0),
+	}
+
+	assert.Equal(t, expectedActionsResult, sr)
+
+	expectedDiffResult := initWrappedState(smartState(), env).diff
+
+	balanceMain := diffBalance{asset: proto.OptionalAsset{}, regular: 9999}
+	balanceSender := diffBalance{asset: proto.OptionalAsset{}, regular: 0}
+	balanceCallable := diffBalance{asset: proto.OptionalAsset{}, regular: 1}
+	expectedDiffResult.balances[addr.String()+proto.OptionalAsset{}.String()] = balanceMain
+	expectedDiffResult.balances[senderAddress.String()+proto.OptionalAsset{}.String()] = balanceSender
+	expectedDiffResult.balances[addressCallable.String()+proto.OptionalAsset{}.String()] = balanceCallable
+	intEntry := proto.IntegerDataEntry{Key: "int", Value: 1}
+	expectedDiffResult.dataEntries.diffInteger["int"+addressCallable.String()] = intEntry
+
+	assert.Equal(t, expectedDiffResult.dataEntries, wrappedSt.diff.dataEntries)
+	assert.Equal(t, expectedDiffResult.balances, wrappedSt.diff.balances)
+
+	tearDownDappFromDapp()
+
 }
 
 func TestHashScriptFunc(t *testing.T) {
