package ride

func selectFunctions(v int) (func(id int) rideFunction, error) {
	switch v {
	case 1, 2:
		return functionV2, nil
	case 3:
		return functionV3, nil
	case 4:
		return functionV4, nil
	case 5:
		return functionV5, nil
	case 6:
		return functionV6, nil
	default:
		return nil, EvaluationFailure.Errorf("unsupported library version '%d'", v)
	}
}

func selectFunctionChecker(v int) (func(name string) (uint16, bool), error) {
	switch v {
	case 1, 2:
		return checkFunctionV2, nil
	case 3:
		return checkFunctionV3, nil
	case 4:
		return checkFunctionV4, nil
	case 5:
		return checkFunctionV5, nil
	case 6:
		return checkFunctionV6, nil
	default:
		return nil, EvaluationFailure.Errorf("unsupported library version '%d'", v)
	}
}

func selectEvaluationCostsProvider(v int) (map[string]int, error) {
	switch v {
	case 1, 2:
		return EvaluationCatalogueV2, nil
	case 3:
		return EvaluationCatalogueV3, nil
	case 4:
		return EvaluationCatalogueV4, nil
	case 5:
<<<<<<< HEAD
		return CatalogueV5, FreeFunctionsV5, nil
	case 6:
		return CatalogueV6, FreeFunctionsV6, nil
=======
		return EvaluationCatalogueV5, nil
>>>>>>> 354ae9a5
	default:
		return nil, EvaluationFailure.Errorf("unsupported library version '%d'", v)
	}
}

func selectFunctionNameProvider(v int) (func(int) string, error) {
	switch v {
	case 1, 2:
		return functionNameV2, nil
	case 3:
		return functionNameV3, nil
	case 4:
		return functionNameV4, nil
	case 5:
		return functionNameV5, nil
	case 6:
		return functionNameV6, nil
	default:
		return nil, EvaluationFailure.Errorf("unsupported library version '%d'", v)
	}
}

func selectConstants(v int) (func(int) rideConstructor, error) {
	switch v {
	case 1:
		return constantV1, nil
	case 2:
		return constantV2, nil
	case 3:
		return constantV3, nil
	case 4:
		return constantV4, nil
	case 5:
		return constantV5, nil
	case 6:
		return constantV6, nil
	default:
		return nil, EvaluationFailure.Errorf("unsupported library version '%d'", v)
	}
}

func selectConstantsChecker(v int) (func(name string) (uint16, bool), error) {
	switch v {
	case 1:
		return checkConstantV1, nil
	case 2:
		return checkConstantV2, nil
	case 3:
		return checkConstantV3, nil
	case 4:
		return checkConstantV4, nil
	case 5:
		return checkConstantV5, nil
	case 6:
		return checkConstantV6, nil
	default:
		return nil, EvaluationFailure.Errorf("unsupported library version '%d'", v)
	}
}<|MERGE_RESOLUTION|>--- conflicted
+++ resolved
@@ -43,13 +43,9 @@
 	case 4:
 		return EvaluationCatalogueV4, nil
 	case 5:
-<<<<<<< HEAD
-		return CatalogueV5, FreeFunctionsV5, nil
+		return EvaluationCatalogueV5, nil
 	case 6:
-		return CatalogueV6, FreeFunctionsV6, nil
-=======
-		return EvaluationCatalogueV5, nil
->>>>>>> 354ae9a5
+		return EvaluationCatalogueV6, nil
 	default:
 		return nil, EvaluationFailure.Errorf("unsupported library version '%d'", v)
 	}
