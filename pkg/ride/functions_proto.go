package ride

import (
	"bytes"
	c1 "crypto"
	"crypto/rsa"
	sh256 "crypto/sha256"
	"crypto/x509"

	"github.com/mr-tron/base58"
	"github.com/pkg/errors"
	"github.com/wavesplatform/gowaves/pkg/crypto"
	"github.com/wavesplatform/gowaves/pkg/proto"
	c2 "github.com/wavesplatform/gowaves/pkg/ride/crypto"
	"github.com/wavesplatform/gowaves/pkg/util/common"
)

func isAddressInBL(dAppAddress proto.Address, blackList []proto.Address) bool {
	for _, v := range blackList {
		if v == dAppAddress {
			return true
		}
	}
	return false
}

func extractOptionalAsset(v rideType) (proto.OptionalAsset, error) {
	switch tv := v.(type) {
	case rideBytes:
		asset, err := proto.NewOptionalAssetFromBytes(tv)
		if err != nil {
			return proto.OptionalAsset{}, err
		}
		return *asset, nil
	case rideUnit:
		return proto.NewOptionalAssetWaves(), nil
	default:
		return proto.OptionalAsset{}, errors.Errorf("unexpected type '%s'", v.instanceOf())
	}
}

func convertAttachedPayments(payments rideList) (proto.ScriptPayments, error) {
	res := make([]proto.ScriptPayment, len(payments))
	for i, value := range payments {
		payment, ok := value.(rideObject)
		if !ok {
			return nil, RuntimeError.Errorf("payments list has an unexpected element %d of type '%s'",
				i, payment.instanceOf())
		}
		amount, err := payment.get("amount")
		if err != nil {
			return nil, RuntimeError.Wrap(err, "attached payment")
		}
		intAmount, ok := amount.(rideInt)
		if !ok {
			return nil, RuntimeError.Errorf("property 'amount' of attached payment %d has an invalid type '%s'",
				i, amount.instanceOf())
		}
		assetID, err := payment.get("assetId")
		if err != nil {
			return nil, RuntimeError.Wrap(err, "attached payment")
		}
		asset, err := extractOptionalAsset(assetID)
		if err != nil {
			return nil, RuntimeError.Errorf("property 'assetId' of attached payment %d has an invalid type '%s': %v",
				i, assetID.instanceOf(), err)
		}
		res[i] = proto.ScriptPayment{Asset: asset, Amount: uint64(intAmount)}
	}
	return res, nil
}

func extractFunctionName(v rideType) (rideString, error) {
	switch tv := v.(type) {
	case rideUnit:
		return "default", nil
	case rideString:
		if tv == "" {
			return "default", nil
		}
		return tv, nil
	default:
		return "", RuntimeError.Errorf("unexpected type '%s'", v.instanceOf())
	}
}

func performInvoke(invocationT invocationType, env Environment, args ...rideType) (rideType, error) {
	ws, ok := env.state().(*WrappedState)
	if !ok {
		return nil, EvaluationFailure.Errorf("%s: wrong state", invocationT.typeOf())
	}
	ws.incrementInvCount()
	if ws.invCount() > 100 {
		return rideUnit{}, nil
	}

	callerAddress, ok := env.this().(rideAddress)
	if !ok {
		return rideUnit{}, RuntimeError.Errorf("%s: this has an unexpected type '%s'", invocationT.typeOf(), env.this().instanceOf())
	}

	recipient, err := extractRecipient(args[0])
	if err != nil {
		return nil, RuntimeError.Wrapf(err, "%s: failed to extract first argument", invocationT.typeOf())
	}
	recipient, err = ensureRecipientAddress(env, recipient)
	if err != nil {
		return nil, RuntimeError.Wrap(err, invocationT.typeOf())
	}

	fn, err := extractFunctionName(args[1])
	if err != nil {
		return nil, RuntimeError.Wrapf(err, "%s: failed to extract second argument", invocationT.typeOf())
	}

	arguments, ok := args[2].(rideList)
	if !ok {
		return nil, RuntimeError.Errorf("%s: unexpected type '%s' of third argument", invocationT.typeOf(), args[2].instanceOf())
	}

	oldInvocationParam := env.invocation()
	invocationParam := oldInvocationParam.copy()
	invocationParam["caller"] = callerAddress
	callerPublicKey, err := env.state().NewestScriptPKByAddr(proto.Address(callerAddress))
	if err != nil {
		return nil, errors.Wrapf(err, "%s: failed to get caller public key by address", invocationT.typeOf())
	}
	invocationParam["callerPublicKey"] = rideBytes(common.Dup(callerPublicKey.Bytes()))
	payments, ok := args[3].(rideList)
	if !ok {
		return nil, RuntimeError.Errorf("%s: unexpected type '%s' of forth argument", invocationT.typeOf(), args[3].instanceOf())
	}
	invocationParam["payments"] = payments
	env.setInvocation(invocationParam)

	attachedPayments, err := convertAttachedPayments(payments)
	if err != nil {
		return nil, RuntimeError.Wrap(err, invocationT.typeOf())
	}
	// since RideV5 the limit of attached payments is 10
	if len(attachedPayments) > 10 {
		return nil, InternalInvocationError.Errorf("%s: no more than ten payments is allowed since RideV5 activation", invocationT.typeOf())
	}
	attachedPaymentActions := make([]proto.ScriptAction, len(attachedPayments))
	for i, payment := range attachedPayments {
		attachedPaymentActions[i] = &proto.AttachedPaymentScriptAction{
			Sender:    &callerPublicKey,
			Recipient: recipient,
			Amount:    int64(payment.Amount),
			Asset:     payment.Asset,
		}
	}
	address, err := env.state().NewestRecipientToAddress(recipient)
	if err != nil {
		return nil, RuntimeError.Errorf("%s: failed to get address from dApp, invokeFunctionFromDApp", invocationT.typeOf())
	}
	env.setNewDAppAddress(*address)
	err = ws.smartAppendActions(attachedPaymentActions, env)
	if err != nil {
		return nil, InternalInvocationError.Wrapf(err, "%s: failed to apply attached payments", invocationT.typeOf())
	}

	if invocationT.containsBlacklist() {
		// append a call to the stack to protect a user from the reentrancy attack
		ws.blacklist = append(ws.blacklist, proto.Address(callerAddress)) // push
		defer func() {
			ws.blacklist = ws.blacklist[:len(ws.blacklist)-1] // pop
		}()
	}

	if ws.invCount() > 1 {
		if isAddressInBL(*recipient.Address, ws.blacklist) && proto.Address(callerAddress) != *recipient.Address {
			return rideUnit{}, InternalInvocationError.Errorf(
				"%s: function call of %s with dApp address %s is forbidden because it had already been called once by 'invoke'",
				invocationT.typeOf(), fn, recipient.Address)
		}
	}

	res, err := invokeFunctionFromDApp(env, recipient, fn, arguments)
	if err != nil {
<<<<<<< HEAD
		if res != nil {
			ws.totalComplexity += res.Complexity()
		}
		return nil, EvaluationErrorPush(err, "%s at '%s' function '%s' with arguments %v", prefix, recipient.Address.String(), fn, arguments)
=======
		return nil, EvaluationErrorPush(err, invocationT.typeOf())
>>>>>>> 45a26005
	}

	err = ws.smartAppendActions(res.ScriptActions(), env)
	if err != nil {
		return nil, InternalInvocationError.Wrapf(err, "%s: failed to apply actions", invocationT.typeOf())
	}

	env.setNewDAppAddress(proto.Address(callerAddress))
	env.setInvocation(oldInvocationParam)

	ws.totalComplexity += res.Complexity()

	if res.userResult() == nil {
		return rideUnit{}, nil
	}
	return res.userResult(), nil
}

type invocationType interface {
	typeOf() string
	containsBlacklist() bool
}

type invokeT struct{}

func (i *invokeT) typeOf() string {
	return "invoke"
}

func (i *invokeT) containsBlacklist() bool {
	return true
}

type reentrantInvokeT struct{}

func (i *reentrantInvokeT) typeOf() string {
	return "reentrantInvoke"
}

func (i *reentrantInvokeT) containsBlacklist() bool {
	return false
}

func reentrantInvoke(env Environment, args ...rideType) (rideType, error) {
	return performInvoke(&reentrantInvokeT{}, env, args...)
}

func invoke(env Environment, args ...rideType) (rideType, error) {
	return performInvoke(&invokeT{}, env, args...)
}

func ensureRecipientAddress(env Environment, recipient proto.Recipient) (proto.Recipient, error) {
	if recipient.Address == nil {
		if recipient.Alias == nil {
			return proto.Recipient{}, errors.New("empty recipient")
		}
		address, err := env.state().NewestAddrByAlias(*recipient.Alias)
		if err != nil {
			return proto.Recipient{}, errors.Errorf("failed to get address by alias, %v", err)
		}
		recipient.Address = &address
		return recipient, nil
	}
	return recipient, nil
}

func hashScriptAtAddress(env Environment, args ...rideType) (rideType, error) {
	recipient, err := extractRecipient(args[0])
	if err != nil {
		return nil, errors.Errorf("hashScriptAtAddress: unexpected argument type '%s'", args[0].instanceOf())
	}

	script, err := env.state().GetByteTree(recipient)
	if err != nil {
		return nil, errors.Errorf("hashScriptAtAddress: failed to get script by recipient, %v", err)
	}

	if len(script) != 0 {
		hash, err := crypto.FastHash(script)
		if err != nil {
			return nil, errors.Errorf("hashScriptAtAddress: failed to get hash of script, %v", err)
		}
		return rideBytes(hash.Bytes()), nil
	}

	return rideUnit{}, nil
}

func isDataStorageUntouched(env Environment, args ...rideType) (rideType, error) {
	recipient, err := extractRecipient(args[0])
	if err != nil {
		return nil, errors.Errorf("isDataStorageUntouched: unexpected argument type '%s'", args[0].instanceOf())
	}
	isUntouched, err := env.state().IsStateUntouched(recipient)
	if err != nil {
		return nil, errors.Wrapf(err, "isDataStorageUntouched")
	}
	return rideBoolean(isUntouched), nil
}

func addressFromString(env Environment, args ...rideType) (rideType, error) {
	s, err := stringArg(args)
	if err != nil {
		return nil, errors.Wrap(err, "addressFromString")
	}
	a, err := proto.NewAddressFromString(string(s))
	if err != nil {
		return rideUnit{}, nil
	}
	if a[1] != env.scheme() {
		return rideUnit{}, nil
	}
	return rideAddress(a), nil
}

func addressValueFromString(env Environment, args ...rideType) (rideType, error) {
	r, err := addressFromString(env, args...)
	if err != nil {
		return nil, errors.Wrap(err, "addressValueFromString")
	}
	if _, ok := r.(rideUnit); ok {
		return nil, UserError.New("failed to extract from Unit value")
	}
	return r, nil
}

func transactionByID(env Environment, args ...rideType) (rideType, error) {
	b, err := bytesArg(args)
	if err != nil {
		return nil, errors.Wrap(err, "transactionByID")
	}
	tx, err := env.state().NewestTransactionByID(b)
	if err != nil {
		if env.state().IsNotFound(err) {
			return rideUnit{}, nil
		}
		return nil, errors.Wrap(err, "transactionByID")
	}
	obj, err := transactionToObject(env.scheme(), tx)
	if err != nil {
		return nil, errors.Wrap(err, "transactionByID")
	}
	return obj, nil
}

func transactionHeightByID(env Environment, args ...rideType) (rideType, error) {
	b, err := bytesArg(args)
	if err != nil {
		return nil, errors.Wrap(err, "transactionHeightByID")
	}
	h, err := env.state().NewestTransactionHeightByID(b)
	if err != nil {
		if env.state().IsNotFound(err) {
			return rideUnit{}, nil
		}
		return nil, errors.Wrap(err, "transactionHeightByID")
	}
	return rideInt(h), nil
}

func assetBalanceV3(env Environment, args ...rideType) (rideType, error) {
	if err := checkArgs(args, 2); err != nil {
		return nil, errors.Wrap(err, "assetBalanceV3")
	}
	recipient, err := extractRecipient(args[0])
	if err != nil {
		return nil, errors.Wrap(err, "assetBalanceV3")
	}
	var balance uint64
	switch asset := args[1].(type) {
	case rideUnit:
		balance, err = env.state().NewestWavesBalance(recipient)
	case rideBytes:
		if len(asset) != crypto.DigestSize {
			return rideInt(0), nil // according to the scala node implementation
		}
		balance, err = env.state().NewestAssetBalance(recipient, asset)
	default:
		return nil, errors.Errorf("assetBalanceV3: unable to extract asset ID from '%s'", asset.instanceOf())
	}
	if err != nil {
		return nil, errors.Wrap(err, "assetBalanceV3")
	}
	return rideInt(balance), nil
}

func assetBalanceV4(env Environment, args ...rideType) (rideType, error) {
	if err := checkArgs(args, 2); err != nil {
		return nil, errors.Wrap(err, "assetBalanceV4")
	}
	recipient, err := extractRecipient(args[0])
	if err != nil {
		return nil, errors.Wrap(err, "assetBalanceV4")
	}
	asset, ok := args[1].(rideBytes)
	if !ok {
		return nil, errors.Errorf("assetBalanceV4: unable to extract asset ID from '%s'", args[1].instanceOf())
	}
	if len(asset) != crypto.DigestSize {
		return rideInt(0), nil // according to the scala node implementation
	}
	balance, err := env.state().NewestAssetBalance(recipient, asset)
	if err != nil {
		return nil, errors.Wrap(err, "assetBalanceV4")
	}
	return rideInt(balance), nil
}

func intFromState(env Environment, args ...rideType) (rideType, error) {
	r, k, err := extractRecipientAndKey(args)
	if err != nil {
		return rideUnit{}, nil
	}
	entry, err := env.state().RetrieveNewestIntegerEntry(r, k)
	if err != nil {
		return rideUnit{}, nil
	}
	return rideInt(entry.Value), nil
}

func intFromSelfState(env Environment, args ...rideType) (rideType, error) {
	k, err := extractKey(args)
	if err != nil {
		return rideUnit{}, nil
	}
	a, ok := env.this().(rideAddress)
	if !ok {
		return rideUnit{}, nil
	}
	r := proto.NewRecipientFromAddress(proto.Address(a))
	entry, err := env.state().RetrieveNewestIntegerEntry(r, k)
	if err != nil {
		return rideUnit{}, nil
	}
	return rideInt(entry.Value), nil
}

func bytesFromState(env Environment, args ...rideType) (rideType, error) {
	r, k, err := extractRecipientAndKey(args)
	if err != nil {
		return rideUnit{}, nil
	}
	entry, err := env.state().RetrieveNewestBinaryEntry(r, k)
	if err != nil {
		return rideUnit{}, nil
	}
	return rideBytes(entry.Value), nil
}

func bytesFromSelfState(env Environment, args ...rideType) (rideType, error) {
	k, err := extractKey(args)
	if err != nil {
		return rideUnit{}, nil
	}
	a, ok := env.this().(rideAddress)
	if !ok {
		return rideUnit{}, nil
	}
	r := proto.NewRecipientFromAddress(proto.Address(a))
	entry, err := env.state().RetrieveNewestBinaryEntry(r, k)
	if err != nil {
		return rideUnit{}, nil
	}
	return rideBytes(entry.Value), nil
}

func stringFromState(env Environment, args ...rideType) (rideType, error) {
	r, k, err := extractRecipientAndKey(args)
	if err != nil {
		return rideUnit{}, nil
	}
	entry, err := env.state().RetrieveNewestStringEntry(r, k)
	if err != nil {
		return rideUnit{}, nil
	}
	return rideString(entry.Value), nil
}

func stringFromSelfState(env Environment, args ...rideType) (rideType, error) {
	k, err := extractKey(args)
	if err != nil {
		return rideUnit{}, nil
	}
	a, ok := env.this().(rideAddress)
	if !ok {
		return rideUnit{}, nil
	}
	r := proto.NewRecipientFromAddress(proto.Address(a))
	entry, err := env.state().RetrieveNewestStringEntry(r, k)
	if err != nil {
		return rideUnit{}, nil
	}
	return rideString(entry.Value), nil
}

func booleanFromState(env Environment, args ...rideType) (rideType, error) {
	r, k, err := extractRecipientAndKey(args)
	if err != nil {
		return rideUnit{}, nil
	}
	entry, err := env.state().RetrieveNewestBooleanEntry(r, k)
	if err != nil {
		return rideUnit{}, nil
	}
	return rideBoolean(entry.Value), nil
}

func booleanFromSelfState(env Environment, args ...rideType) (rideType, error) {
	k, err := extractKey(args)
	if err != nil {
		return rideUnit{}, nil
	}
	a, ok := env.this().(rideAddress)
	if !ok {
		return rideUnit{}, nil
	}
	r := proto.NewRecipientFromAddress(proto.Address(a))
	entry, err := env.state().RetrieveNewestBooleanEntry(r, k)
	if err != nil {
		return rideUnit{}, nil
	}
	return rideBoolean(entry.Value), nil
}

func addressFromRecipient(env Environment, args ...rideType) (rideType, error) {
	if err := checkArgs(args, 1); err != nil {
		return nil, errors.Wrap(err, "addressFromRecipient")
	}
	switch r := args[0].(type) {
	case rideRecipient:
		if r.Address != nil {
			return rideAddress(*r.Address), nil
		}
		if r.Alias != nil {
			addr, err := env.state().NewestAddrByAlias(*r.Alias)
			if err != nil {
				return nil, errors.Wrap(err, "addressFromRecipient")
			}
			return rideAddress(addr), nil
		}
		return nil, errors.Errorf("addressFromRecipient: unable to get address from recipient '%s'", r)
	case rideAddress:
		return r, nil
	default:
		return nil, errors.Errorf("addressFromRecipient: unexpected argument type '%s'", args[0].instanceOf())
	}
}

func sigVerify(env Environment, args ...rideType) (rideType, error) {
	if err := checkArgs(args, 3); err != nil {
		return nil, errors.Wrap(err, "sigVerify")
	}
	message, ok := args[0].(rideBytes)
	if !ok {
		return nil, errors.Errorf("sigVerify: unexpected argument type '%s'", args[0].instanceOf())
	}
	if l := len(message); env != nil && env.libVersion() == 3 && !env.checkMessageLength(l) {
		return nil, errors.Errorf("sigVerify: invalid message size %d", l)
	}
	signature, ok := args[1].(rideBytes)
	if !ok {
		return nil, errors.Errorf("sigVerify: unexpected argument type '%s'", args[1].instanceOf())
	}
	pkb, ok := args[2].(rideBytes)
	if !ok {
		return nil, errors.Errorf("sigVerify: unexpected argument type '%s'", args[2].instanceOf())
	}
	pk, err := crypto.NewPublicKeyFromBytes(pkb)
	if err != nil {
		return rideBoolean(false), nil
	}
	sig, err := crypto.NewSignatureFromBytes(signature)
	if err != nil {
		return rideBoolean(false), nil
	}
	ok = crypto.Verify(pk, sig, message)
	return rideBoolean(ok), nil
}

func keccak256(env Environment, args ...rideType) (rideType, error) {
	data, err := bytesOrStringArg(args)
	if err != nil {
		return nil, errors.Wrap(err, "keccak256")
	}
	if l := len(data); env != nil && !env.checkMessageLength(l) {
		return nil, errors.Errorf("keccak256: invalid data size %d", l)
	}
	d, err := crypto.Keccak256(data)
	if err != nil {
		return nil, errors.Wrap(err, "keccak256")
	}
	return rideBytes(d.Bytes()), nil
}

func blake2b256(env Environment, args ...rideType) (rideType, error) {
	data, err := bytesOrStringArg(args)
	if err != nil {
		return nil, errors.Wrap(err, "blake2b256")
	}
	if l := len(data); env != nil && !env.checkMessageLength(l) {
		return nil, errors.Errorf("blake2b256: invalid data size %d", l)
	}
	d, err := crypto.FastHash(data)
	if err != nil {
		return nil, errors.Wrap(err, "blake2b256")
	}
	return rideBytes(d.Bytes()), nil
}

func sha256(env Environment, args ...rideType) (rideType, error) {
	data, err := bytesOrStringArg(args)
	if err != nil {
		return nil, errors.Wrap(err, "sha256")
	}
	if l := len(data); env != nil && !env.checkMessageLength(l) {
		return nil, errors.Errorf("sha256: invalid data size %d", l)
	}
	h := sh256.New()
	if _, err = h.Write(data); err != nil {
		return nil, errors.Wrap(err, "sha256")
	}
	d := h.Sum(nil)
	return rideBytes(d), nil
}

func addressFromPublicKey(env Environment, args ...rideType) (rideType, error) {
	b, err := bytesArg(args)
	if err != nil {
		return nil, errors.Wrap(err, "addressFromPublicKey")
	}
	addr, err := proto.NewAddressLikeFromAnyBytes(env.scheme(), b)
	if err != nil {
		return rideUnit{}, nil
	}
	return rideAddress(addr), nil
}

func wavesBalanceV3(env Environment, args ...rideType) (rideType, error) {
	if err := checkArgs(args, 1); err != nil {
		return nil, errors.Wrap(err, "wavesBalanceV3")
	}
	recipient, err := extractRecipient(args[0])
	if err != nil {
		return nil, errors.Wrap(err, "wavesBalanceV3")
	}
	balance, err := env.state().NewestWavesBalance(recipient)
	if err != nil {
		return nil, errors.Wrap(err, "wavesBalanceV3")
	}
	return rideInt(balance), nil
}

func wavesBalanceV4(env Environment, args ...rideType) (rideType, error) {
	if err := checkArgs(args, 1); err != nil {
		return nil, errors.Wrap(err, "wavesBalanceV4")
	}
	r, err := extractRecipient(args[0])
	if err != nil {
		return nil, errors.Wrap(err, "wavesBalanceV4")
	}
	balance, err := env.state().NewestFullWavesBalance(r)
	if err != nil {
		return nil, errors.Wrapf(err, "wavesBalanceV4(%s)", r.String())
	}
	return balanceDetailsToObject(balance), nil
}

func assetInfoV3(env Environment, args ...rideType) (rideType, error) {
	b, err := bytesArg(args)
	if err != nil {
		return nil, errors.Wrap(err, "assetInfoV3")
	}
	asset, err := crypto.NewDigestFromBytes(b)
	if err != nil {
		return rideUnit{}, nil
	}
	info, err := env.state().NewestAssetInfo(asset)
	if err != nil {
		return rideUnit{}, nil
	}
	return assetInfoToObject(info), nil
}

func assetInfoV4(env Environment, args ...rideType) (rideType, error) {
	b, err := bytesArg(args)
	if err != nil {
		return nil, errors.Wrap(err, "assetInfoV4")
	}
	asset, err := crypto.NewDigestFromBytes(b)
	if err != nil {
		return rideUnit{}, nil
	}
	info, err := env.state().NewestFullAssetInfo(asset)
	if err != nil {
		return rideUnit{}, nil
	}
	return fullAssetInfoToObject(info), nil
}

func blockInfoByHeight(env Environment, args ...rideType) (rideType, error) {
	i, err := intArg(args)
	if err != nil {
		return nil, errors.Wrap(err, "blockInfoByHeight")
	}
	height := proto.Height(i)
	header, err := env.state().NewestHeaderByHeight(height)
	if err != nil {
		return nil, errors.Wrap(err, "blockInfoByHeight")
	}
	vrf, err := env.state().BlockVRF(header, height-1)
	if err != nil {
		return nil, errors.Wrap(err, "blockInfoByHeight")
	}
	obj, err := blockHeaderToObject(env.scheme(), header, vrf)
	if err != nil {
		return nil, errors.Wrap(err, "blockInfoByHeight")
	}
	return obj, nil
}

func transferByID(env Environment, args ...rideType) (rideType, error) {
	b, err := bytesArg(args)
	if err != nil {
		return nil, errors.Wrap(err, "transferByID")
	}
	tx, err := env.state().NewestTransactionByID(b)
	if err != nil {
		if env.state().IsNotFound(err) {
			return rideUnit{}, nil
		}
		return nil, errors.Wrap(err, "transferByID")
	}
	obj, err := transactionToObject(env.scheme(), tx)
	if err != nil {
		return nil, errors.Wrap(err, "transferByID")
	}
	return obj, nil
}

func addressToString(_ Environment, args ...rideType) (rideType, error) {
	if err := checkArgs(args, 1); err != nil {
		return nil, errors.Wrap(err, "addressToString")
	}
	switch a := args[0].(type) {
	case rideAddress:
		return rideString(proto.Address(a).String()), nil
	case rideRecipient:
		if a.Address == nil {
			return nil, errors.Errorf("addressToString: recipient is not an Address '%s'", args[0].instanceOf())
		}
		return rideString(a.Address.String()), nil
	case rideAddressLike:
		return rideString(base58.Encode(a)), nil
	default:
		return nil, errors.Errorf("addressToString: invalid argument type '%s'", args[0].instanceOf())
	}
}

func rsaVerify(env Environment, args ...rideType) (rideType, error) {
	if err := checkArgs(args, 4); err != nil {
		return nil, errors.Wrap(err, "rsaVerify")
	}
	digest, err := digest(args[0])
	if err != nil {
		return nil, errors.Wrap(err, "rsaVerify")
	}
	message, ok := args[1].(rideBytes)
	if !ok {
		return nil, errors.Errorf("rsaVerify: unexpected argument type '%s'", args[1].instanceOf())
	}
	if l := len(message); env != nil && env.libVersion() == 3 && !env.checkMessageLength(l) {
		return nil, errors.Errorf("sigVerify: invalid message size %d", l)
	}
	sig, ok := args[2].(rideBytes)
	if !ok {
		return nil, errors.Errorf("rsaVerify: unexpected argument type '%s'", args[2].instanceOf())
	}
	pk, ok := args[3].(rideBytes)
	if !ok {
		return nil, errors.Errorf("rsaVerify unexpected argument type '%s'", args[3].instanceOf())
	}
	key, err := x509.ParsePKIXPublicKey(pk)
	if err != nil {
		return nil, errors.Wrap(err, "rsaVerify: invalid public key")
	}
	k, ok := key.(*rsa.PublicKey)
	if !ok {
		return nil, errors.New("rsaVerify: not an RSA key")
	}
	d := message
	if digest != 0 {
		h := digest.New()
		_, _ = h.Write(message)
		d = h.Sum(nil)
	}
	ok, err = c2.VerifyPKCS1v15(k, digest, d, sig)
	if err != nil {
		return nil, errors.Wrap(err, "rsaVerify")
	}
	return rideBoolean(ok), nil
}

func checkMerkleProof(_ Environment, args ...rideType) (rideType, error) {
	if err := checkArgs(args, 3); err != nil {
		return nil, errors.Wrap(err, "checkMerkleProof")
	}
	root, ok := args[0].(rideBytes)
	if !ok {
		return nil, errors.Errorf("checkMerkleProof: unexpected argument type '%s'", args[0].instanceOf())
	}
	proof, ok := args[1].(rideBytes)
	if !ok {
		return nil, errors.Errorf("checkMerkleProof: unexpected argument type '%s'", args[1].instanceOf())
	}
	leaf, ok := args[2].(rideBytes)
	if !ok {
		return nil, errors.Errorf("checkMerkleProof: unexpected argument type '%s'", args[2].instanceOf())
	}
	r, err := c2.MerkleRootHash(leaf, proof)
	if err != nil {
		return nil, errors.Wrap(err, "checkMerkleProof")
	}
	return rideBoolean(bytes.Equal(root, r)), nil
}

func intValueFromState(env Environment, args ...rideType) (rideType, error) {
	v, err := intFromState(env, args...)
	if err != nil {
		return nil, err
	}
	return extractValue(v)
}

func intValueFromSelfState(env Environment, args ...rideType) (rideType, error) {
	v, err := intFromSelfState(env, args...)
	if err != nil {
		return nil, err
	}
	return extractValue(v)
}

func booleanValueFromState(env Environment, args ...rideType) (rideType, error) {
	v, err := booleanFromState(env, args...)
	if err != nil {
		return nil, err
	}
	return extractValue(v)
}

func booleanValueFromSelfState(env Environment, args ...rideType) (rideType, error) {
	v, err := booleanFromSelfState(env, args...)
	if err != nil {
		return nil, err
	}
	return extractValue(v)
}

func bytesValueFromState(env Environment, args ...rideType) (rideType, error) {
	v, err := bytesFromState(env, args...)
	if err != nil {
		return nil, err
	}
	return extractValue(v)
}

func bytesValueFromSelfState(env Environment, args ...rideType) (rideType, error) {
	v, err := bytesFromSelfState(env, args...)
	if err != nil {
		return nil, err
	}
	return extractValue(v)
}

func stringValueFromState(env Environment, args ...rideType) (rideType, error) {
	v, err := stringFromState(env, args...)
	if err != nil {
		return nil, err
	}
	return extractValue(v)
}

func stringValueFromSelfState(env Environment, args ...rideType) (rideType, error) {
	v, err := stringFromSelfState(env, args...)
	if err != nil {
		return nil, err
	}
	return extractValue(v)
}

func transferFromProtobuf(env Environment, args ...rideType) (rideType, error) {
	b, err := bytesArg(args)
	if err != nil {
		return nil, errors.Wrap(err, "transferFromProtobuf")
	}
	tx := new(proto.TransferWithProofs)
	err = tx.UnmarshalSignedFromProtobuf(b)
	if err != nil {
		return nil, errors.Wrap(err, "transferFromProtobuf")
	}
	//TODO: using scope's scheme is not quite correct here, because it should be possible to validate transfers from other networks
	err = tx.GenerateID(env.scheme())
	if err != nil {
		return nil, errors.Wrap(err, "transferFromProtobuf")
	}
	obj, err := transferWithProofsToObject(env.scheme(), tx)
	if err != nil {
		return nil, errors.Wrap(err, "transferFromProtobuf")
	}
	return obj, nil
}

func calcAssetID(env Environment, name, description rideString, decimals, quantity rideInt, reissuable rideBoolean, nonce rideInt) (rideBytes, error) {
	pid, ok := env.txID().(rideBytes)
	if !ok {
		return nil, errors.New("calculateAssetID: no parent transaction ID found")
	}
	d, err := crypto.NewDigestFromBytes(pid)
	if err != nil {
		return nil, errors.Wrap(err, "calculateAssetID")
	}
	id := proto.GenerateIssueScriptActionID(string(name), string(description), int64(decimals), int64(quantity), bool(reissuable), int64(nonce), d)
	return id.Bytes(), nil
}

func calculateAssetID(env Environment, args ...rideType) (rideType, error) {
	if err := checkArgs(args, 1); err != nil {
		return nil, errors.Wrap(err, "calculateAssetID")
	}
	if t := args[0].instanceOf(); t != "Issue" {
		return nil, errors.Errorf("calculateAssetID: unexpected argument type '%s'", t)
	}
	issue, ok := args[0].(rideObject)
	if !ok {
		return nil, errors.New("calculateAssetID: not an object")
	}
	name, err := stringProperty(issue, "name")
	if err != nil {
		return nil, errors.Wrap(err, "calculateAssetID")
	}
	description, err := stringProperty(issue, "description")
	if err != nil {
		return nil, errors.Wrap(err, "calculateAssetID")
	}
	decimals, err := intProperty(issue, "decimals")
	if err != nil {
		return nil, errors.Wrap(err, "calculateAssetID")
	}
	quantity, err := intProperty(issue, "quantity")
	if err != nil {
		return nil, errors.Wrap(err, "calculateAssetID")
	}
	reissuable, err := booleanProperty(issue, "isReissuable")
	if err != nil {
		return nil, errors.Wrap(err, "calculateAssetID")
	}
	nonce, err := intProperty(issue, "nonce")
	if err != nil {
		return nil, errors.Wrap(err, "calculateAssetID")
	}
	return calcAssetID(env, name, description, decimals, quantity, reissuable, nonce)
}

func simplifiedIssue(_ Environment, args ...rideType) (rideType, error) {
	if err := checkArgs(args, 5); err != nil {
		return nil, errors.Wrap(err, "simplifiedIssue")
	}
	name, ok := args[0].(rideString)
	if !ok {
		return nil, errors.Errorf("simplifiedIssue: unexpected argument type '%s'", args[0].instanceOf())
	}
	description, ok := args[1].(rideString)
	if !ok {
		return nil, errors.Errorf("simplifiedIssue: unexpected argument type '%s'", args[1].instanceOf())
	}
	quantity, ok := args[2].(rideInt)
	if !ok {
		return nil, errors.Errorf("simplifiedIssue: unexpected argument type '%s'", args[2].instanceOf())
	}
	decimals, ok := args[3].(rideInt)
	if !ok {
		return nil, errors.Errorf("simplifiedIssue: unexpected argument type '%s'", args[3].instanceOf())
	}
	reissuable, ok := args[4].(rideBoolean)
	if !ok {
		return nil, errors.Errorf("simplifiedIssue: unexpected argument type '%s'", args[4].instanceOf())
	}
	return newIssue(name, description, quantity, decimals, reissuable, rideUnit{}, 0), nil
}

func fullIssue(_ Environment, args ...rideType) (rideType, error) {
	if err := checkArgs(args, 7); err != nil {
		return nil, errors.Wrap(err, "fullIssue")
	}
	name, ok := args[0].(rideString)
	if !ok {
		return nil, errors.Errorf("fullIssue: unexpected argument type '%s'", args[0].instanceOf())
	}
	description, ok := args[1].(rideString)
	if !ok {
		return nil, errors.Errorf("fullIssue: unexpected argument type '%s'", args[1].instanceOf())
	}
	quantity, ok := args[2].(rideInt)
	if !ok {
		return nil, errors.Errorf("fullIssue: unexpected argument type '%s'", args[2].instanceOf())
	}
	decimals, ok := args[3].(rideInt)
	if !ok {
		return nil, errors.Errorf("fullIssue: unexpected argument type '%s'", args[3].instanceOf())
	}
	reissuable, ok := args[4].(rideBoolean)
	if !ok {
		return nil, errors.Errorf("fullIssue: unexpected argument type '%s'", args[4].instanceOf())
	}
	var script rideType
	switch s := args[5].(type) {
	case rideBytes:
		script = s
	case rideUnit:
		script = s
	default:
		return nil, errors.Errorf("fullIssue: unexpected argument type '%s'", args[5].instanceOf())
	}
	nonce, ok := args[6].(rideInt)
	if !ok {
		return nil, errors.Errorf("fullIssue: unexpected argument type '%s'", args[6].instanceOf())
	}
	return newIssue(name, description, quantity, decimals, reissuable, script, nonce), nil
}

func rebuildMerkleRoot(_ Environment, args ...rideType) (rideType, error) {
	if err := checkArgs(args, 3); err != nil {
		return nil, errors.Wrap(err, "rebuildMerkleRoot")
	}
	proofs, ok := args[0].(rideList)
	if !ok {
		return nil, errors.Errorf("rebuildMerkleRoot: unexpected argument type '%s'", args[0].instanceOf())
	}
	if l := len(proofs); l > 16 {
		return nil, errors.New("rebuildMerkleRoot: no more than 16 proofs is allowed")
	}
	pfs := make([]crypto.Digest, len(proofs))
	for i, x := range proofs {
		b, ok := x.(rideBytes)
		if !ok {
			return nil, errors.Errorf("rebuildMerkleRoot: unexpected proof type '%s' at position %d", x.instanceOf(), i)
		}
		d, err := crypto.NewDigestFromBytes(b)
		if err != nil {
			return nil, errors.Wrap(err, "rebuildMerkleRoot")
		}
		pfs[i] = d
	}
	leaf, ok := args[1].(rideBytes)
	if !ok {
		return nil, errors.Errorf("rebuildMerkleRoot: unexpected argument type '%s'", args[1].instanceOf())
	}
	lf, err := crypto.NewDigestFromBytes(leaf)
	if err != nil {
		return nil, errors.Wrap(err, "rebuildMerkleRoot")
	}
	index, ok := args[2].(rideInt)
	if !ok {
		return nil, errors.Errorf("rebuildMerkleRoot: unexpected argument type '%s'", args[2].instanceOf())
	}
	idx := uint64(index)
	tree, err := crypto.NewMerkleTree()
	if err != nil {
		return nil, errors.Wrap(err, "rebuildMerkleRoot")
	}
	root := tree.RebuildRoot(lf, pfs, idx)
	return rideBytes(root[:]), nil
}

func bls12Groth16Verify(_ Environment, args ...rideType) (rideType, error) {
	if err := checkArgs(args, 3); err != nil {
		return nil, errors.Wrap(err, "bls12Groth16Verify")
	}
	key, ok := args[0].(rideBytes)
	if !ok {
		return nil, errors.Errorf("bls12Groth16Verify: unexpected argument type '%s'", args[0].instanceOf())
	}
	proof, ok := args[1].(rideBytes)
	if !ok {
		return nil, errors.Errorf("bls12Groth16Verify: unexpected argument type '%s'", args[1].instanceOf())
	}
	inputs, ok := args[2].(rideBytes)
	if !ok {
		return nil, errors.Errorf("bls12Groth16Verify: unexpected argument type '%s'", args[2].instanceOf())
	}
	ok, err := crypto.Bls12381{}.Groth16Verify(key, proof, inputs)
	if err != nil {
		return nil, errors.Wrap(err, "bls12Groth16Verify")
	}
	return rideBoolean(ok), nil
}

func bn256Groth16Verify(_ Environment, args ...rideType) (rideType, error) {
	if err := checkArgs(args, 3); err != nil {
		return nil, errors.Wrap(err, "bn256Groth16Verify")
	}
	key, ok := args[0].(rideBytes)
	if !ok {
		return nil, errors.Errorf("bn256Groth16Verify: unexpected argument type '%s'", args[0].instanceOf())
	}
	proof, ok := args[1].(rideBytes)
	if !ok {
		return nil, errors.Errorf("bn256Groth16Verify: unexpected argument type '%s'", args[1].instanceOf())
	}
	inputs, ok := args[2].(rideBytes)
	if !ok {
		return nil, errors.Errorf("bn256Groth16Verify: unexpected argument type '%s'", args[2].instanceOf())
	}
	ok, err := crypto.Bn256{}.Groth16Verify(key, proof, inputs)
	if err != nil {
		return nil, errors.Wrap(err, "bn256Groth16Verify")
	}
	return rideBoolean(ok), nil
}

func ecRecover(_ Environment, args ...rideType) (rideType, error) {
	digest, signature, err := bytesArgs2(args)
	if err != nil {
		return nil, errors.Wrap(err, "ecRecover")
	}
	if l := len(digest); l != 32 {
		return nil, errors.Errorf("ecRecover: invalid message digest size %d, expected 32 bytes", l)
	}
	if l := len(signature); l != 65 {
		return nil, errors.Errorf("ecRecover: invalid signature size %d, expected 65 bytes", l)
	}
	pk, err := crypto.ECDSARecoverPublicKey(digest, signature)
	if err != nil {
		return nil, errors.Wrapf(err, "ecRecover")
	}
	pkb := pk.SerializeUncompressed()
	//We have to drop first byte because in bitcoin library where is a length.
	return rideBytes(pkb[1:]), nil
}

func checkedBytesDataEntry(_ Environment, args ...rideType) (rideType, error) {
	if err := checkArgs(args, 2); err != nil {
		return nil, errors.Wrap(err, "checkedBytesDataEntry")
	}
	key, ok := args[0].(rideString)
	if !ok {
		return nil, errors.Errorf("checkedBytesDataEntry: unexpected argument type '%s'", args[0].instanceOf())
	}
	value, ok := args[1].(rideBytes)
	if !ok {
		return nil, errors.Errorf("checkedBytesDataEntry: unexpected argument type '%s'", args[0].instanceOf())
	}
	return newDataEntry("BinaryEntry", key, value), nil
}

func checkedBooleanDataEntry(_ Environment, args ...rideType) (rideType, error) {
	if err := checkArgs(args, 2); err != nil {
		return nil, errors.Wrap(err, "checkedBooleanDataEntry")
	}
	key, ok := args[0].(rideString)
	if !ok {
		return nil, errors.Errorf("checkedBooleanDataEntry: unexpected argument type '%s'", args[0].instanceOf())
	}
	value, ok := args[1].(rideBoolean)
	if !ok {
		return nil, errors.Errorf("checkedBooleanDataEntry: unexpected argument type '%s'", args[0].instanceOf())
	}
	return newDataEntry("BooleanEntry", key, value), nil
}

func checkedDeleteEntry(_ Environment, args ...rideType) (rideType, error) {
	key, err := stringArg(args)
	if err != nil {
		return nil, errors.Wrap(err, "checkedDeleteEntry")
	}
	return newDataEntry("DeleteEntry", key, rideUnit{}), nil
}

func checkedIntDataEntry(_ Environment, args ...rideType) (rideType, error) {
	if err := checkArgs(args, 2); err != nil {
		return nil, errors.Wrap(err, "checkedIntDataEntry")
	}
	key, ok := args[0].(rideString)
	if !ok {
		return nil, errors.Errorf("checkedIntDataEntry: unexpected argument type '%s'", args[0].instanceOf())
	}
	value, ok := args[1].(rideInt)
	if !ok {
		return nil, errors.Errorf("checkedIntDataEntry: unexpected argument type '%s'", args[0].instanceOf())
	}
	return newDataEntry("IntegerEntry", key, value), nil
}

func checkedStringDataEntry(_ Environment, args ...rideType) (rideType, error) {
	if err := checkArgs(args, 2); err != nil {
		return nil, errors.Wrap(err, "checkedStringDataEntry")
	}
	key, ok := args[0].(rideString)
	if !ok {
		return nil, errors.Errorf("checkedStringDataEntry: unexpected argument type '%s'", args[0].instanceOf())
	}
	value, ok := args[1].(rideString)
	if !ok {
		return nil, errors.Errorf("checkedStringDataEntry: unexpected argument type '%s'", args[0].instanceOf())
	}
	return newDataEntry("StringEntry", key, value), nil
}

// Constructors

func address(_ Environment, args ...rideType) (rideType, error) {
	b, err := bytesArg(args)
	if err != nil {
		return nil, errors.Wrap(err, "address")
	}
	addr, err := proto.NewAddressFromBytes(b)
	if err != nil {
		return rideAddressLike(b), nil
	}
	return rideAddress(addr), nil
}

func alias(env Environment, args ...rideType) (rideType, error) {
	s, err := stringArg(args)
	if err != nil {
		return nil, errors.Wrap(err, "alias")
	}
	alias := proto.NewAlias(env.scheme(), string(s))
	return rideAlias(*alias), nil
}

func assetPair(_ Environment, args ...rideType) (rideType, error) {
	if err := checkArgs(args, 2); err != nil {
		return nil, errors.Wrap(err, "assetPair")
	}
	aa, ok := checkAsset(args[0])
	if !ok {
		return nil, errors.Errorf("assetPair: unexpected argument type '%s'", args[0].instanceOf())
	}
	pa, ok := checkAsset(args[1])
	if !ok {
		return nil, errors.Errorf("assetPair: unexpected argument type '%s'", args[1].instanceOf())
	}
	obj := make(rideObject)
	obj[instanceFieldName] = rideString("AssetPair")
	obj["amountAsset"] = aa
	obj["priceAsset"] = pa
	return obj, nil
}

func burn(_ Environment, args ...rideType) (rideType, error) {
	if err := checkArgs(args, 2); err != nil {
		return nil, errors.Wrap(err, "burn")
	}
	assetID, ok := args[0].(rideBytes)
	if !ok {
		return nil, errors.Errorf("burn: unexpected argument type '%s'", args[0].instanceOf())
	}
	quantity, ok := args[1].(rideInt)
	if !ok {
		return nil, errors.Errorf("burn: unexpected argument type '%s'", args[1].instanceOf())
	}
	obj := make(rideObject)
	obj[instanceFieldName] = rideString("Burn")
	obj["assetId"] = assetID
	obj["quantity"] = quantity
	return obj, nil
}

func dataEntry(_ Environment, args ...rideType) (rideType, error) {
	if err := checkArgs(args, 2); err != nil {
		return nil, errors.Wrap(err, "dataEntry")
	}
	key, ok := args[0].(rideString)
	if !ok {
		return nil, errors.Errorf("dataEntry: unexpected argument type '%s'", args[0].instanceOf())
	}
	var value rideType
	switch v := args[1].(type) {
	case rideInt, rideBytes, rideBoolean, rideString:
		value = v
	default:
		return nil, errors.Errorf("dataEntry: unexpected argument type '%s'", args[0].instanceOf())
	}
	return newDataEntry("DataEntry", key, value), nil
}

func dataTransaction(_ Environment, args ...rideType) (rideType, error) {
	if err := checkArgs(args, 9); err != nil {
		return nil, errors.Wrap(err, "dataTransaction")
	}
	obj := make(rideObject)
	obj[instanceFieldName] = rideString("DataTransaction")
	entries, ok := args[0].(rideList)
	if !ok {
		return nil, errors.Errorf("dataTransaction: unexpected argument type '%s'", args[0].instanceOf())
	}
	obj["data"] = entries
	id, ok := args[1].(rideBytes)
	if !ok {
		return nil, errors.Errorf("dataTransaction: unexpected argument type '%s'", args[1].instanceOf())
	}
	obj["id"] = id
	fee, ok := args[2].(rideInt)
	if !ok {
		return nil, errors.Errorf("dataTransaction: unexpected argument type '%s'", args[2].instanceOf())
	}
	obj["fee"] = fee
	timestamp, ok := args[3].(rideInt)
	if !ok {
		return nil, errors.Errorf("dataTransaction: unexpected argument type '%s'", args[3].instanceOf())
	}
	obj["timestamp"] = timestamp
	version, ok := args[4].(rideInt)
	if !ok {
		return nil, errors.Errorf("dataTransaction: unexpected argument type '%s'", args[4].instanceOf())
	}
	obj["version"] = version
	addr, ok := args[5].(rideAddress)
	if !ok {
		return nil, errors.Errorf("dataTransaction: unexpected argument type '%s'", args[5].instanceOf())
	}
	obj["sender"] = addr
	pk, ok := args[6].(rideBytes)
	if !ok {
		return nil, errors.Errorf("dataTransaction: unexpected argument type '%s'", args[6].instanceOf())
	}
	obj["senderPublicKey"] = pk
	body, ok := args[7].(rideBytes)
	if !ok {
		return nil, errors.Errorf("dataTransaction: unexpected argument type '%s'", args[7].instanceOf())
	}
	obj["bodyBytes"] = body
	proofs, ok := args[8].(rideList)
	if !ok {
		return nil, errors.Errorf("dataTransaction: unexpected argument type '%s'", args[8].instanceOf())
	}
	obj["proofs"] = proofs
	return obj, nil
}

func scriptResult(_ Environment, args ...rideType) (rideType, error) {
	if err := checkArgs(args, 2); err != nil {
		return nil, errors.Wrap(err, "scriptResult")
	}
	if args[0].instanceOf() != "WriteSet" {
		return nil, errors.Errorf("scriptResult: unexpected argument type '%s'", args[0].instanceOf())
	}
	if args[1].instanceOf() != "TransferSet" {
		return nil, errors.Errorf("scriptResult: unexpected argument type '%s'", args[1].instanceOf())
	}
	obj := make(rideObject)
	obj[instanceFieldName] = rideString("ScriptResult")
	obj["writeSet"] = args[0]
	obj["transferSet"] = args[1]
	return obj, nil
}

func writeSet(_ Environment, args ...rideType) (rideType, error) {
	if err := checkArgs(args, 1); err != nil {
		return nil, errors.Wrap(err, "writeSet")
	}
	list, ok := args[0].(rideList)
	if !ok {
		return nil, errors.Errorf("writeSet: unexpected argument type '%s'", args[0].instanceOf())
	}
	var entries rideList
	for _, item := range list {
		e, ok := item.(rideObject)
		if !ok || e.instanceOf() != "DataEntry" {
			return nil, errors.Errorf("writeSet: unexpected list item type '%s'", item.instanceOf())
		}
		entries = append(entries, e)
	}
	obj := make(rideObject)
	obj[instanceFieldName] = rideString("WriteSet")
	obj["data"] = entries
	return obj, nil
}

func scriptTransfer(_ Environment, args ...rideType) (rideType, error) {
	if err := checkArgs(args, 3); err != nil {
		return nil, errors.Wrap(err, "scriptTransfer")
	}
	var recipient rideType
	switch tr := args[0].(type) {
	case rideRecipient, rideAlias, rideAddress:
		recipient = tr
	default:
		return nil, errors.Errorf("scriptTransfer: unexpected argument type '%s'", args[0].instanceOf())
	}
	amount, ok := args[1].(rideInt)
	if !ok {
		return nil, errors.Errorf("scriptTransfer: unexpected argument type '%s'", args[1].instanceOf())
	}
	asset, ok := checkAsset(args[2])
	if !ok {
		return nil, errors.Errorf("scriptTransfer: unexpected argument type '%s'", args[2].instanceOf())
	}
	obj := make(rideObject)
	obj[instanceFieldName] = rideString("ScriptTransfer")
	obj["recipient"] = recipient
	obj["amount"] = amount
	obj["asset"] = asset
	return obj, nil
}

func transferSet(_ Environment, args ...rideType) (rideType, error) {
	if err := checkArgs(args, 1); err != nil {
		return nil, errors.Wrap(err, "transferSet")
	}
	list, ok := args[0].(rideList)
	if !ok {
		return nil, errors.Errorf("transferSet: unexpected argument type '%s'", args[0].instanceOf())
	}
	var transfers rideList
	for _, item := range list {
		t, ok := item.(rideObject)
		if !ok || t.instanceOf() != "ScriptTransfer" {
			return nil, errors.Errorf("transferSet: unexpected list item type '%s'", item.instanceOf())
		}
		transfers = append(transfers, t)
	}
	obj := make(rideObject)
	obj[instanceFieldName] = rideString("TransferSet")
	obj["transfers"] = transfers
	return obj, nil
}

func unit(_ Environment, _ ...rideType) (rideType, error) {
	return rideUnit{}, nil
}

func reissue(_ Environment, args ...rideType) (rideType, error) {
	if err := checkArgs(args, 3); err != nil {
		return nil, errors.Wrap(err, "reissue")
	}
	assetID, ok := args[0].(rideBytes)
	if !ok {
		return nil, errors.Errorf("reissue: unexpected argument type '%s'", args[0].instanceOf())
	}
	quantity, ok := args[1].(rideInt)
	if !ok {
		return nil, errors.Errorf("reissue: unexpected argument type '%s'", args[1].instanceOf())
	}
	reissuable, ok := args[2].(rideBoolean)
	if !ok {
		return nil, errors.Errorf("reissue: unexpected argument type '%s'", args[2].instanceOf())
	}
	obj := make(rideObject)
	obj[instanceFieldName] = rideString("Reissue")
	obj["assetId"] = assetID
	obj["quantity"] = quantity
	obj["isReissuable"] = reissuable
	return obj, nil
}

func sponsorship(_ Environment, args ...rideType) (rideType, error) {
	asset, fee, err := bytesAndIntArgs(args)
	if err != nil {
		return nil, errors.Wrap(err, "sponsorship")
	}
	obj := make(rideObject)
	obj[instanceFieldName] = rideString("SponsorFee")
	obj["assetId"] = rideBytes(asset)
	obj["minSponsoredAssetFee"] = rideInt(fee)
	return obj, nil
}

func attachedPayment(_ Environment, args ...rideType) (rideType, error) {
	if err := checkArgs(args, 2); err != nil {
		return nil, errors.Wrap(err, "attachedPayment")
	}

	r := make(rideObject)
	r[instanceFieldName] = rideString("AttachedPayment")

	var assetID rideType
	switch assID := args[0].(type) {
	case rideBytes, rideUnit:
		assetID = assID
	default:
		return nil, errors.Errorf("attachedPayment: unexpected argument type '%s'", args[0].instanceOf())
	}
	r["assetId"] = assetID

	amount, ok := args[1].(rideInt)
	if !ok {
		return nil, errors.Errorf("attachedPayment: unexpected argument type '%s'", args[1].instanceOf())
	}
	r["amount"] = amount
	return r, nil
}

func extractRecipient(v rideType) (proto.Recipient, error) {
	var r proto.Recipient
	switch a := v.(type) {
	case rideAddress:
		r = proto.NewRecipientFromAddress(proto.Address(a))
	case rideAlias:
		r = proto.NewRecipientFromAlias(proto.Alias(a))
	case rideRecipient:
		r = proto.Recipient(a)
	default:
		return proto.Recipient{}, errors.Errorf("unable to extract recipient from '%s'", v.instanceOf())
	}
	return r, nil
}

func extractRecipientAndKey(args []rideType) (proto.Recipient, string, error) {
	if err := checkArgs(args, 2); err != nil {
		return proto.Recipient{}, "", err
	}
	r, err := extractRecipient(args[0])
	if err != nil {
		return proto.Recipient{}, "", err
	}
	key, ok := args[1].(rideString)
	if !ok {
		return proto.Recipient{}, "", errors.Errorf("unexpected argument '%s'", args[1].instanceOf())
	}
	return r, string(key), nil
}

func extractKey(args []rideType) (string, error) {
	if err := checkArgs(args, 1); err != nil {
		return "", err
	}
	key, ok := args[0].(rideString)
	if !ok {
		return "", errors.Errorf("unexpected argument '%s'", args[0].instanceOf())
	}
	return string(key), nil
}

func bytesOrStringArg(args []rideType) (rideBytes, error) {
	if len(args) != 1 {
		return nil, errors.Errorf("%d is invalid number of arguments, expected 1", len(args))
	}
	if args[0] == nil {
		return nil, errors.Errorf("argument is empty")
	}
	switch a := args[0].(type) {
	case rideBytes:
		return a, nil
	case rideString:
		return []byte(a), nil
	default:
		return nil, errors.Errorf("unexpected argument type '%s'", args[0].instanceOf())
	}
}

func digest(v rideType) (c1.Hash, error) {
	switch v.instanceOf() {
	case "NoAlg":
		return 0, nil
	case "Md5":
		return c1.MD5, nil
	case "Sha1":
		return c1.SHA1, nil
	case "Sha224":
		return c1.SHA224, nil
	case "Sha256":
		return c1.SHA256, nil
	case "Sha384":
		return c1.SHA384, nil
	case "Sha512":
		return c1.SHA512, nil
	case "Sha3224":
		return c1.SHA3_224, nil
	case "Sha3256":
		return c1.SHA3_256, nil
	case "Sha3384":
		return c1.SHA3_384, nil
	case "Sha3512":
		return c1.SHA3_512, nil
	default:
		return 0, errors.Errorf("unexpected argument type '%s'", v.instanceOf())
	}
}

func newIssue(name, description rideString, quantity, decimals rideInt, reissuable rideBoolean, script rideType, nonce rideInt) rideObject {
	r := make(rideObject)
	r[instanceFieldName] = rideString("Issue")
	r["name"] = name
	r["description"] = description
	r["quantity"] = quantity
	r["decimals"] = decimals
	r["isReissuable"] = reissuable
	r["compiledScript"] = script
	r["nonce"] = nonce
	return r
}

func newDataEntry(name, key rideString, value rideType) rideObject {
	r := make(rideObject)
	r[instanceFieldName] = name
	r["key"] = key
	r["value"] = value
	return r
}

func checkAsset(v rideType) (rideType, bool) {
	switch v.(type) {
	case rideUnit, rideBytes:
		return v, true
	default:
		return nil, false
	}
}

func calcLeaseID(env Environment, recipient proto.Recipient, amount, nonce rideInt) (rideBytes, error) {
	pid, ok := env.txID().(rideBytes)
	if !ok {
		return nil, errors.New("calcLeaseID: no parent transaction ID found")
	}
	d, err := crypto.NewDigestFromBytes(pid)
	if err != nil {
		return nil, errors.Wrap(err, "calcLeaseID")
	}
	id := proto.GenerateLeaseScriptActionID(recipient, int64(amount), int64(nonce), d)
	return id.Bytes(), nil
}

func calculateLeaseID(env Environment, args ...rideType) (rideType, error) {
	if err := checkArgs(args, 1); err != nil {
		return nil, errors.Wrap(err, "calculateLeaseID")
	}
	if t := args[0].instanceOf(); t != "Lease" {
		return nil, errors.Errorf("calculateLeaseID: unexpected argument type '%s'", t)
	}
	lease, ok := args[0].(rideObject)
	if !ok {
		return nil, errors.New("calculateLeaseID: not an object")
	}
	if lease.instanceOf() != "Lease" {
		return nil, errors.Errorf("calculateLeaseID: unexpected object type '%s'", lease.instanceOf())
	}
	recipient, err := recipientProperty(lease, "recipient")
	if err != nil {
		return nil, errors.Wrap(err, "calculateLeaseID")
	}
	amount, err := intProperty(lease, "amount")
	if err != nil {
		return nil, errors.Wrap(err, "calculateLeaseID")
	}
	nonce, err := intProperty(lease, "nonce")
	if err != nil {
		return nil, errors.Wrap(err, "calculateLeaseID")
	}
	return calcLeaseID(env, recipient, amount, nonce)
}

func newLease(recipient rideRecipient, amount, nonce rideInt) rideObject {
	r := make(rideObject)
	r[instanceFieldName] = rideString("Lease")
	r["recipient"] = recipient
	r["amount"] = amount
	r["nonce"] = nonce
	return r
}

func simplifiedLease(_ Environment, args ...rideType) (rideType, error) {
	if err := checkArgs(args, 2); err != nil {
		return nil, errors.Wrap(err, "simplifiedLease")
	}
	recipient, err := extractRecipient(args[0])
	if err != nil {
		return nil, errors.Wrap(err, "simplifiedLease")
	}
	amount, ok := args[1].(rideInt)
	if !ok {
		return nil, errors.Errorf("simplifiedLease: unexpected argument type '%s'", args[1].instanceOf())
	}
	return newLease(rideRecipient(recipient), amount, 0), nil
}

func fullLease(_ Environment, args ...rideType) (rideType, error) {
	if err := checkArgs(args, 3); err != nil {
		return nil, errors.Wrap(err, "fullLease")
	}
	recipient, err := extractRecipient(args[0])
	if err != nil {
		return nil, errors.Wrap(err, "simplifiedLease")
	}
	amount, ok := args[1].(rideInt)
	if !ok {
		return nil, errors.Errorf("fullLease: unexpected argument type '%s'", args[1].instanceOf())
	}
	nonce, ok := args[2].(rideInt)
	if !ok {
		return nil, errors.Errorf("fullLease: unexpected argument type '%s'", args[6].instanceOf())
	}
	return newLease(rideRecipient(recipient), amount, nonce), nil
}

func leaseCancel(_ Environment, args ...rideType) (rideType, error) {
	if err := checkArgs(args, 1); err != nil {
		return nil, errors.Wrap(err, "leaseCancel")
	}
	id, ok := args[0].(rideBytes)
	if !ok {
		return nil, errors.Errorf("leaseCancel: unexpected argument type '%s'", args[0].instanceOf())
	}
	obj := make(rideObject)
	obj[instanceFieldName] = rideString("LeaseCancel")
	obj["leaseId"] = id
	return obj, nil
}<|MERGE_RESOLUTION|>--- conflicted
+++ resolved
@@ -15,9 +15,9 @@
 	"github.com/wavesplatform/gowaves/pkg/util/common"
 )
 
-func isAddressInBL(dAppAddress proto.Address, blackList []proto.Address) bool {
-	for _, v := range blackList {
-		if v == dAppAddress {
+func containsAddress(addr proto.Address, list []proto.Address) bool {
+	for _, v := range list {
+		if v == addr {
 			return true
 		}
 	}
@@ -84,10 +84,35 @@
 	}
 }
 
-func performInvoke(invocationT invocationType, env Environment, args ...rideType) (rideType, error) {
+type invocation interface {
+	name() string
+	blocklist() bool
+}
+
+type nonReentrantInvocation struct{}
+
+func (i *nonReentrantInvocation) name() string {
+	return "invoke"
+}
+
+func (i *nonReentrantInvocation) blocklist() bool {
+	return true
+}
+
+type reentrantInvocation struct{}
+
+func (i *reentrantInvocation) name() string {
+	return "reentrantInvoke"
+}
+
+func (i *reentrantInvocation) blocklist() bool {
+	return false
+}
+
+func performInvoke(invocation invocation, env Environment, args ...rideType) (rideType, error) {
 	ws, ok := env.state().(*WrappedState)
 	if !ok {
-		return nil, EvaluationFailure.Errorf("%s: wrong state", invocationT.typeOf())
+		return nil, EvaluationFailure.Errorf("%s: wrong state", invocation.name())
 	}
 	ws.incrementInvCount()
 	if ws.invCount() > 100 {
@@ -96,26 +121,26 @@
 
 	callerAddress, ok := env.this().(rideAddress)
 	if !ok {
-		return rideUnit{}, RuntimeError.Errorf("%s: this has an unexpected type '%s'", invocationT.typeOf(), env.this().instanceOf())
+		return rideUnit{}, RuntimeError.Errorf("%s: this has an unexpected type '%s'", invocation.name(), env.this().instanceOf())
 	}
 
 	recipient, err := extractRecipient(args[0])
 	if err != nil {
-		return nil, RuntimeError.Wrapf(err, "%s: failed to extract first argument", invocationT.typeOf())
+		return nil, RuntimeError.Wrapf(err, "%s: failed to extract first argument", invocation.name())
 	}
 	recipient, err = ensureRecipientAddress(env, recipient)
 	if err != nil {
-		return nil, RuntimeError.Wrap(err, invocationT.typeOf())
+		return nil, RuntimeError.Wrap(err, invocation.name())
 	}
 
 	fn, err := extractFunctionName(args[1])
 	if err != nil {
-		return nil, RuntimeError.Wrapf(err, "%s: failed to extract second argument", invocationT.typeOf())
+		return nil, RuntimeError.Wrapf(err, "%s: failed to extract second argument", invocation.name())
 	}
 
 	arguments, ok := args[2].(rideList)
 	if !ok {
-		return nil, RuntimeError.Errorf("%s: unexpected type '%s' of third argument", invocationT.typeOf(), args[2].instanceOf())
+		return nil, RuntimeError.Errorf("%s: unexpected type '%s' of third argument", invocation.name(), args[2].instanceOf())
 	}
 
 	oldInvocationParam := env.invocation()
@@ -123,23 +148,23 @@
 	invocationParam["caller"] = callerAddress
 	callerPublicKey, err := env.state().NewestScriptPKByAddr(proto.Address(callerAddress))
 	if err != nil {
-		return nil, errors.Wrapf(err, "%s: failed to get caller public key by address", invocationT.typeOf())
+		return nil, errors.Wrapf(err, "%s: failed to get caller public key by address", invocation.name())
 	}
 	invocationParam["callerPublicKey"] = rideBytes(common.Dup(callerPublicKey.Bytes()))
 	payments, ok := args[3].(rideList)
 	if !ok {
-		return nil, RuntimeError.Errorf("%s: unexpected type '%s' of forth argument", invocationT.typeOf(), args[3].instanceOf())
+		return nil, RuntimeError.Errorf("%s: unexpected type '%s' of forth argument", invocation.name(), args[3].instanceOf())
 	}
 	invocationParam["payments"] = payments
 	env.setInvocation(invocationParam)
 
 	attachedPayments, err := convertAttachedPayments(payments)
 	if err != nil {
-		return nil, RuntimeError.Wrap(err, invocationT.typeOf())
+		return nil, RuntimeError.Wrap(err, invocation.name())
 	}
 	// since RideV5 the limit of attached payments is 10
 	if len(attachedPayments) > 10 {
-		return nil, InternalInvocationError.Errorf("%s: no more than ten payments is allowed since RideV5 activation", invocationT.typeOf())
+		return nil, InternalInvocationError.Errorf("%s: no more than ten payments is allowed since RideV5 activation", invocation.name())
 	}
 	attachedPaymentActions := make([]proto.ScriptAction, len(attachedPayments))
 	for i, payment := range attachedPayments {
@@ -152,45 +177,41 @@
 	}
 	address, err := env.state().NewestRecipientToAddress(recipient)
 	if err != nil {
-		return nil, RuntimeError.Errorf("%s: failed to get address from dApp, invokeFunctionFromDApp", invocationT.typeOf())
+		return nil, RuntimeError.Errorf("%s: failed to get address from dApp, invokeFunctionFromDApp", invocation.name())
 	}
 	env.setNewDAppAddress(*address)
 	err = ws.smartAppendActions(attachedPaymentActions, env)
 	if err != nil {
-		return nil, InternalInvocationError.Wrapf(err, "%s: failed to apply attached payments", invocationT.typeOf())
-	}
-
-	if invocationT.containsBlacklist() {
+		return nil, InternalInvocationError.Wrapf(err, "%s: failed to apply attached payments", invocation.name())
+	}
+
+	if invocation.blocklist() {
 		// append a call to the stack to protect a user from the reentrancy attack
-		ws.blacklist = append(ws.blacklist, proto.Address(callerAddress)) // push
+		ws.blocklist = append(ws.blocklist, proto.Address(callerAddress)) // push
 		defer func() {
-			ws.blacklist = ws.blacklist[:len(ws.blacklist)-1] // pop
+			ws.blocklist = ws.blocklist[:len(ws.blocklist)-1] // pop
 		}()
 	}
 
 	if ws.invCount() > 1 {
-		if isAddressInBL(*recipient.Address, ws.blacklist) && proto.Address(callerAddress) != *recipient.Address {
+		if containsAddress(*recipient.Address, ws.blocklist) && proto.Address(callerAddress) != *recipient.Address {
 			return rideUnit{}, InternalInvocationError.Errorf(
 				"%s: function call of %s with dApp address %s is forbidden because it had already been called once by 'invoke'",
-				invocationT.typeOf(), fn, recipient.Address)
+				invocation.name(), fn, recipient.Address)
 		}
 	}
 
 	res, err := invokeFunctionFromDApp(env, recipient, fn, arguments)
 	if err != nil {
-<<<<<<< HEAD
 		if res != nil {
 			ws.totalComplexity += res.Complexity()
 		}
-		return nil, EvaluationErrorPush(err, "%s at '%s' function '%s' with arguments %v", prefix, recipient.Address.String(), fn, arguments)
-=======
-		return nil, EvaluationErrorPush(err, invocationT.typeOf())
->>>>>>> 45a26005
+		return nil, EvaluationErrorPush(err, "%s at '%s' function '%s' with arguments %v", invocation.name(), recipient.Address.String(), fn, arguments)
 	}
 
 	err = ws.smartAppendActions(res.ScriptActions(), env)
 	if err != nil {
-		return nil, InternalInvocationError.Wrapf(err, "%s: failed to apply actions", invocationT.typeOf())
+		return nil, InternalInvocationError.Wrapf(err, "%s: failed to apply actions", invocation.name())
 	}
 
 	env.setNewDAppAddress(proto.Address(callerAddress))
@@ -204,37 +225,12 @@
 	return res.userResult(), nil
 }
 
-type invocationType interface {
-	typeOf() string
-	containsBlacklist() bool
-}
-
-type invokeT struct{}
-
-func (i *invokeT) typeOf() string {
-	return "invoke"
-}
-
-func (i *invokeT) containsBlacklist() bool {
-	return true
-}
-
-type reentrantInvokeT struct{}
-
-func (i *reentrantInvokeT) typeOf() string {
-	return "reentrantInvoke"
-}
-
-func (i *reentrantInvokeT) containsBlacklist() bool {
-	return false
-}
-
 func reentrantInvoke(env Environment, args ...rideType) (rideType, error) {
-	return performInvoke(&reentrantInvokeT{}, env, args...)
+	return performInvoke(&reentrantInvocation{}, env, args...)
 }
 
 func invoke(env Environment, args ...rideType) (rideType, error) {
-	return performInvoke(&invokeT{}, env, args...)
+	return performInvoke(&nonReentrantInvocation{}, env, args...)
 }
 
 func ensureRecipientAddress(env Environment, recipient proto.Recipient) (proto.Recipient, error) {
