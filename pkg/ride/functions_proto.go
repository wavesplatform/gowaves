package ride

import (
	"bytes"
	c1 "crypto"
	"crypto/rsa"
	sh256 "crypto/sha256"
	"crypto/x509"
	"github.com/pkg/errors"
	"github.com/wavesplatform/gowaves/pkg/crypto"
	"github.com/wavesplatform/gowaves/pkg/proto"
	c2 "github.com/wavesplatform/gowaves/pkg/ride/crypto"
	"github.com/wavesplatform/gowaves/pkg/util/common"
)

func invoke(env RideEnvironment, args ...rideType) (rideType, error) {
	env.incrementInvCount()
	if env.invCount() > 9 {
		return rideUnit{}, nil
	}
	callerAddress, ok := env.this().(rideAddress)
	if !ok {
		return rideUnit{}, errors.Errorf("invoke: this has an unexpected type '%s'", env.this().instanceOf())
	}

	recipient, err := extractRecipient(args[0])
	if err != nil {
		return nil, errors.Errorf("invoke: unexpected argument type '%s'", args[0].instanceOf())
	}

	var fnName rideString
	switch fnN := args[1].(type) {
	case rideUnit:
		fnName = "default"
	case rideString:
		if fnN == "" {
			fnName = "default"
			break
		}
		fnName = fnN
	default:
		return nil, errors.Errorf("invoke: unexpected argument type '%s'", args[1].instanceOf())
	}

	listArg, ok := args[2].(rideList)
	if !ok {
		return nil, errors.Errorf("invoke: unexpected argument type '%s'", args[2].instanceOf())
	}

	var attachedPayments proto.ScriptPayments
	payments := args[3].(rideList)

	oldInvocationParam := env.invocation()

	invocationParam := make(rideObject)
	for key, value := range oldInvocationParam {
		invocationParam[key] = value
	}

	invocationParam["caller"] = callerAddress
	callerPublicKey, err := env.state().NewestScriptPKByAddr(proto.Address(callerAddress), false)
	if err != nil {
		return nil, errors.Wrapf(err, "failed to get caller public key by address")
	}
	invocationParam["callerPublicKey"] = rideBytes(common.Dup(callerPublicKey.Bytes()))
	invocationParam["payments"] = payments
	env.SetInvocation(invocationParam)

	for _, value := range payments {
		payment, ok := value.(rideObject)
		if !ok {
			return nil, errors.Errorf("invoke: unexpected argument type '%s'", payment.instanceOf())
		}

		assetID := payment["assetId"]
		amount := payment["amount"]

		intAmount, ok := amount.(rideInt)
		if !ok {
			return nil, errors.Errorf("invoke: unexpected argument type '%s'", amount.instanceOf())
		}
		var asset crypto.Digest

		switch asID := assetID.(type) {
		case rideBytes:
			asset, _ = crypto.NewDigestFromBytes(asID)
		case rideUnit:
			asset = crypto.Digest{}
		default:
			return nil, errors.Errorf("attachedPayment: unexpected argument type '%s'", args[0].instanceOf())
		}
		optAsset := proto.OptionalAsset{ID: asset}

		attachedPayments = append(attachedPayments, proto.ScriptPayment{Asset: optAsset, Amount: uint64(intAmount)})
	}

	var paymentActions []proto.ScriptAction
	for _, payment := range attachedPayments {
		action := &proto.TransferScriptAction{Sender: callerPublicKey, Recipient: recipient, Amount: int64(payment.Amount), Asset: payment.Asset}
		paymentActions = append(paymentActions, action)
	}

	res, err := invokeFunctionFromDApp(env, recipient, fnName, listArg)

	if err != nil {
		return nil, errors.Wrapf(err, "failed to get RideResult from invokeFunctionFromDApp")
	}

	err = env.smartAppendActions(paymentActions)
	if err != nil {
		return nil, errors.Wrapf(err, "failed to apply attachedPayments")
	}

	if res.Result() {
		if res.UserError() != "" {
			return nil, errors.Errorf(res.UserError())
		}

		err = env.smartAppendActions(res.ScriptActions())
		if err != nil {
			return nil, err
		}
		env.setNewDAppAddress(proto.Address(callerAddress))

		env.SetInvocation(oldInvocationParam)

		// validation

		/*
			actions:
			1) Sender has rights
			2) Transfer and Lease don't try to send negative amount
			3) reissue/issue
			4) the limit length of coin name (issue)
			5) script of asset ???

			diff:
			1) negative balance

		*/

		//env.validateInvokeResult(res.ScriptActions())

		if res.UserResult() == nil {
			return rideUnit{}, nil
		}
		return res.UserResult(), nil
	}

<<<<<<< HEAD
	return nil, errors.Errorf("The result of Invoke is false")
=======
	return nil, errors.Errorf("result of Invoke is false")
>>>>>>> 0e0e3ae2
}

func addressFromString(env RideEnvironment, args ...rideType) (rideType, error) {
	s, err := stringArg(args)
	if err != nil {
		return nil, errors.Wrap(err, "addressFromString")
	}
	a, err := proto.NewAddressFromString(string(s))
	if err != nil {
		return rideUnit{}, nil
	}
	if a[1] != env.scheme() {
		return rideUnit{}, nil
	}
	return rideAddress(a), nil
}

func addressValueFromString(env RideEnvironment, args ...rideType) (rideType, error) {
	r, err := addressFromString(env, args...)
	if err != nil {
		return nil, errors.Wrap(err, "addressValueFromString")
	}
	if _, ok := r.(rideUnit); ok {
		return rideThrow("failed to extract from Unit value"), nil
	}
	return r, nil
}

func transactionByID(env RideEnvironment, args ...rideType) (rideType, error) {
	b, err := bytesArg(args)
	if err != nil {
		return nil, errors.Wrap(err, "transactionByID")
	}
	tx, err := env.state().NewestTransactionByID(b)
	if err != nil {
		if env.state().IsNotFound(err) {
			return rideUnit{}, nil
		}
		return nil, errors.Wrap(err, "transactionByID")
	}
	obj, err := transactionToObject(env.scheme(), tx)
	if err != nil {
		return nil, errors.Wrap(err, "transactionByID")
	}
	return obj, nil
}

func transactionHeightByID(env RideEnvironment, args ...rideType) (rideType, error) {
	b, err := bytesArg(args)
	if err != nil {
		return nil, errors.Wrap(err, "transactionHeightByID")
	}
	h, err := env.state().NewestTransactionHeightByID(b)
	if err != nil {
		if env.state().IsNotFound(err) {
			return rideUnit{}, nil
		}
		return nil, errors.Wrap(err, "transactionHeightByID")
	}
	return rideInt(h), nil
}

func assetBalanceV3(env RideEnvironment, args ...rideType) (rideType, error) {
	if err := checkArgs(args, 2); err != nil {
		return nil, errors.Wrap(err, "assetBalanceV3")
	}
	recipient, err := extractRecipient(args[0])
	if err != nil {
		return nil, errors.Wrap(err, "assetBalanceV3")
	}
	asset, err := extractAsset(args[1])
	if err != nil {
		return nil, errors.Wrap(err, "assetBalanceV3")
	}
	balance, err := env.state().NewestAccountBalance(recipient, asset)
	if err != nil {
		return nil, errors.Wrap(err, "assetBalanceV3")
	}
	return rideInt(balance), nil
}

func assetBalanceV4(env RideEnvironment, args ...rideType) (rideType, error) {
	if err := checkArgs(args, 2); err != nil {
		return nil, errors.Wrap(err, "assetBalanceV4")
	}
	recipient, err := extractRecipient(args[0])
	if err != nil {
		return nil, errors.Wrap(err, "assetBalanceV4")
	}
	asset, err := extractAsset(args[1])
	if err != nil {
		return nil, errors.Wrap(err, "assetBalanceV4")
	}
	if len(asset) == 0 { // Additional check, empty asset's ID is not allowed any more
		return nil, errors.New("assetBalanceV4: empty asset ID")
	}
	balance, err := env.state().NewestAccountBalance(recipient, asset)
	if err != nil {
		return nil, errors.Wrap(err, "assetBalanceV4")
	}
	return rideInt(balance), nil
}

func intFromState(env RideEnvironment, args ...rideType) (rideType, error) {
	r, k, err := extractRecipientAndKey(args)
	if err != nil {
		return rideUnit{}, nil
	}
	entry, err := env.state().RetrieveNewestIntegerEntry(r, k)
	if err != nil {
		return rideUnit{}, nil
	}
	return rideInt(entry.Value), nil
}

func bytesFromState(env RideEnvironment, args ...rideType) (rideType, error) {
	r, k, err := extractRecipientAndKey(args)
	if err != nil {
		return rideUnit{}, nil
	}
	entry, err := env.state().RetrieveNewestBinaryEntry(r, k)
	if err != nil {
		return rideUnit{}, nil
	}
	return rideBytes(entry.Value), nil
}

func stringFromState(env RideEnvironment, args ...rideType) (rideType, error) {
	r, k, err := extractRecipientAndKey(args)
	if err != nil {
		return rideUnit{}, nil
	}
	entry, err := env.state().RetrieveNewestStringEntry(r, k)
	if err != nil {
		return rideUnit{}, nil
	}
	return rideString(entry.Value), nil
}

func booleanFromState(env RideEnvironment, args ...rideType) (rideType, error) {
	r, k, err := extractRecipientAndKey(args)
	if err != nil {
		return rideUnit{}, nil
	}
	entry, err := env.state().RetrieveNewestBooleanEntry(r, k)
	if err != nil {
		return rideUnit{}, nil
	}
	return rideBoolean(entry.Value), nil
}

func addressFromRecipient(env RideEnvironment, args ...rideType) (rideType, error) {
	if err := checkArgs(args, 1); err != nil {
		return nil, errors.Wrap(err, "addressFromRecipient")
	}
	switch r := args[0].(type) {
	case rideRecipient:
		if r.Address != nil {
			return rideAddress(*r.Address), nil
		}
		if r.Alias != nil {
			addr, err := env.state().NewestAddrByAlias(*r.Alias)
			if err != nil {
				return nil, errors.Wrap(err, "addressFromRecipient")
			}
			return rideAddress(addr), nil
		}
		return nil, errors.Errorf("addressFromRecipient: unable to get address from recipient '%s'", r)
	case rideAddress:
		return r, nil
	default:
		return nil, errors.Errorf("addressFromRecipient: unexpected argument type '%s'", args[0].instanceOf())
	}
}

func sigVerify(env RideEnvironment, args ...rideType) (rideType, error) {
	if err := checkArgs(args, 3); err != nil {
		return nil, errors.Wrap(err, "sigVerify")
	}
	message, ok := args[0].(rideBytes)
	if !ok {
		return nil, errors.Errorf("sigVerify: unexpected argument type '%s'", args[0].instanceOf())
	}
	if l := len(message); env != nil && !env.checkMessageLength(l) {
		return nil, errors.Errorf("sigVerify: invalid message size %d", l)
	}
	signature, ok := args[1].(rideBytes)
	if !ok {
		return nil, errors.Errorf("sigVerify: unexpected argument type '%s'", args[1].instanceOf())
	}
	pkb, ok := args[2].(rideBytes)
	if !ok {
		return nil, errors.Errorf("sigVerify: unexpected argument type '%s'", args[2].instanceOf())
	}
	pk, err := crypto.NewPublicKeyFromBytes(pkb)
	if err != nil {
		return rideBoolean(false), nil
	}
	sig, err := crypto.NewSignatureFromBytes(signature)
	if err != nil {
		return rideBoolean(false), nil
	}
	ok = crypto.Verify(pk, sig, message)
	return rideBoolean(ok), nil
}

func keccak256(env RideEnvironment, args ...rideType) (rideType, error) {
	data, err := bytesOrStringArg(args)
	if err != nil {
		return nil, errors.Wrap(err, "keccak256")
	}
	if l := len(data); env != nil && !env.checkMessageLength(l) {
		return nil, errors.Errorf("keccak256: invalid data size %d", l)
	}
	d, err := crypto.Keccak256(data)
	if err != nil {
		return nil, errors.Wrap(err, "keccak256")
	}
	return rideBytes(d.Bytes()), nil
}

func blake2b256(env RideEnvironment, args ...rideType) (rideType, error) {
	data, err := bytesOrStringArg(args)
	if err != nil {
		return nil, errors.Wrap(err, "blake2b256")
	}
	if l := len(data); env != nil && !env.checkMessageLength(l) {
		return nil, errors.Errorf("blake2b256: invalid data size %d", l)
	}
	d, err := crypto.FastHash(data)
	if err != nil {
		return nil, errors.Wrap(err, "blake2b256")
	}
	return rideBytes(d.Bytes()), nil
}

func sha256(env RideEnvironment, args ...rideType) (rideType, error) {
	data, err := bytesOrStringArg(args)
	if err != nil {
		return nil, errors.Wrap(err, "sha256")
	}
	if l := len(data); env != nil && !env.checkMessageLength(l) {
		return nil, errors.Errorf("sha256: invalid data size %d", l)
	}
	h := sh256.New()
	if _, err = h.Write(data); err != nil {
		return nil, errors.Wrap(err, "sha256")
	}
	d := h.Sum(nil)
	return rideBytes(d), nil
}

func addressFromPublicKey(env RideEnvironment, args ...rideType) (rideType, error) {
	b, err := bytesArg(args)
	if err != nil {
		return nil, errors.Wrap(err, "addressFromPublicKey")
	}
	addr, err := proto.NewAddressLikeFromAnyBytes(env.scheme(), b)
	if err != nil {
		return rideUnit{}, nil
	}
	return rideAddress(addr), nil
}

func wavesBalanceV3(env RideEnvironment, args ...rideType) (rideType, error) {
	if err := checkArgs(args, 1); err != nil {
		return nil, errors.Wrap(err, "wavesBalanceV3")
	}
	recipient, err := extractRecipient(args[0])
	if err != nil {
		return nil, errors.Wrap(err, "wavesBalanceV3")
	}
	balance, err := env.state().NewestAccountBalance(recipient, nil)
	if err != nil {
		return nil, errors.Wrap(err, "wavesBalanceV3")
	}
	return rideInt(balance), nil
}

func wavesBalanceV4(env RideEnvironment, args ...rideType) (rideType, error) {
	if err := checkArgs(args, 1); err != nil {
		return nil, errors.Wrap(err, "wavesBalanceV4")
	}
	r, err := extractRecipient(args[0])
	if err != nil {
		return nil, errors.Wrap(err, "wavesBalanceV4")
	}
	balance, err := env.state().NewestFullWavesBalance(r)
	if err != nil {
		return nil, errors.Wrapf(err, "wavesBalanceV4(%s)", r.String())
	}
	return balanceDetailsToObject(balance), nil
}

func assetInfoV3(env RideEnvironment, args ...rideType) (rideType, error) {
	b, err := bytesArg(args)
	if err != nil {
		return nil, errors.Wrap(err, "assetInfoV3")
	}
	asset, err := crypto.NewDigestFromBytes(b)
	if err != nil {
		return rideUnit{}, nil
	}
	info, err := env.state().NewestAssetInfo(asset)
	if err != nil {
		return rideUnit{}, nil
	}
	return assetInfoToObject(info), nil
}

func assetInfoV4(env RideEnvironment, args ...rideType) (rideType, error) {
	b, err := bytesArg(args)
	if err != nil {
		return nil, errors.Wrap(err, "assetInfoV4")
	}
	asset, err := crypto.NewDigestFromBytes(b)
	if err != nil {
		return rideUnit{}, nil
	}
	info, err := env.state().NewestFullAssetInfo(asset)
	if err != nil {
		return rideUnit{}, nil
	}
	return fullAssetInfoToObject(info), nil
}

func blockInfoByHeight(env RideEnvironment, args ...rideType) (rideType, error) {
	i, err := intArg(args)
	if err != nil {
		return nil, errors.Wrap(err, "blockInfoByHeight")
	}
	height := proto.Height(i)
	header, err := env.state().NewestHeaderByHeight(height)
	if err != nil {
		return nil, errors.Wrap(err, "blockInfoByHeight")
	}
	vrf, err := env.state().BlockVRF(header, height)
	if err != nil {
		return nil, errors.Wrap(err, "blockInfoByHeight")
	}
	obj, err := blockHeaderToObject(env.scheme(), header, vrf)
	if err != nil {
		return nil, errors.Wrap(err, "blockInfoByHeight")
	}
	return obj, nil
}

func transferByID(env RideEnvironment, args ...rideType) (rideType, error) {
	b, err := bytesArg(args)
	if err != nil {
		return nil, errors.Wrap(err, "transferByID")
	}
	tx, err := env.state().NewestTransactionByID(b)
	if err != nil {
		if env.state().IsNotFound(err) {
			return rideUnit{}, nil
		}
		return nil, errors.Wrap(err, "transferByID")
	}
	obj, err := transactionToObject(env.scheme(), tx)
	if err != nil {
		return nil, errors.Wrap(err, "transferByID")
	}
	return obj, nil
}

func addressToString(_ RideEnvironment, args ...rideType) (rideType, error) {
	if err := checkArgs(args, 1); err != nil {
		return nil, errors.Wrap(err, "addressToString")
	}
	switch a := args[0].(type) {
	case rideAddress:
		return rideString(proto.Address(a).String()), nil
	case rideRecipient:
		if a.Address == nil {
			return nil, errors.Errorf("addressToString: recipient is not an Address '%s'", args[0].instanceOf())
		}
		return rideString(a.Address.String()), nil
	default:
		return nil, errors.Errorf("addressToString: invalid argument type '%s'", args[0].instanceOf())
	}
}

func rsaVerify(_ RideEnvironment, args ...rideType) (rideType, error) {
	if err := checkArgs(args, 4); err != nil {
		return nil, errors.Wrap(err, "rsaVerify")
	}
	digest, err := digest(args[0])
	if err != nil {
		return nil, errors.Wrap(err, "rsaVerify")
	}
	message, ok := args[1].(rideBytes)
	if !ok {
		return nil, errors.Errorf("rsaVerify: unexpected argument type '%s'", args[1].instanceOf())
	}
	sig, ok := args[2].(rideBytes)
	if !ok {
		return nil, errors.Errorf("rsaVerify: unexpected argument type '%s'", args[2].instanceOf())
	}
	pk, ok := args[3].(rideBytes)
	if !ok {
		return nil, errors.Errorf("rsaVerify unexpected argument type '%s'", args[3].instanceOf())
	}
	key, err := x509.ParsePKIXPublicKey(pk)
	if err != nil {
		return nil, errors.Wrap(err, "rsaVerify: invalid public key")
	}
	k, ok := key.(*rsa.PublicKey)
	if !ok {
		return nil, errors.New("rsaVerify: not an RSA key")
	}
	d := message
	if digest != 0 {
		h := digest.New()
		_, _ = h.Write(message)
		d = h.Sum(nil)
	}
	ok, err = c2.VerifyPKCS1v15(k, digest, d, sig)
	if err != nil {
		return nil, errors.Wrap(err, "rsaVerify")
	}
	return rideBoolean(ok), nil
}

func checkMerkleProof(_ RideEnvironment, args ...rideType) (rideType, error) {
	if err := checkArgs(args, 3); err != nil {
		return nil, errors.Wrap(err, "checkMerkleProof")
	}
	root, ok := args[0].(rideBytes)
	if !ok {
		return nil, errors.Errorf("checkMerkleProof: unexpected argument type '%s'", args[0].instanceOf())
	}
	proof, ok := args[1].(rideBytes)
	if !ok {
		return nil, errors.Errorf("checkMerkleProof: unexpected argument type '%s'", args[1].instanceOf())
	}
	leaf, ok := args[2].(rideBytes)
	if !ok {
		return nil, errors.Errorf("checkMerkleProof: unexpected argument type '%s'", args[2].instanceOf())
	}
	r, err := c2.MerkleRootHash(leaf, proof)
	if err != nil {
		return nil, errors.Wrap(err, "checkMerkleProof")
	}
	return rideBoolean(bytes.Equal(root, r)), nil
}

func intValueFromState(env RideEnvironment, args ...rideType) (rideType, error) {
	v, err := intFromState(env, args...)
	if err != nil {
		return nil, err
	}
	return extractValue(v)
}

func booleanValueFromState(env RideEnvironment, args ...rideType) (rideType, error) {
	v, err := booleanFromState(env, args...)
	if err != nil {
		return nil, err
	}
	return extractValue(v)
}

func bytesValueFromState(env RideEnvironment, args ...rideType) (rideType, error) {
	v, err := bytesFromState(env, args...)
	if err != nil {
		return nil, err
	}
	return extractValue(v)
}

func stringValueFromState(env RideEnvironment, args ...rideType) (rideType, error) {
	v, err := stringFromState(env, args...)
	if err != nil {
		return nil, err
	}
	return extractValue(v)
}

func transferFromProtobuf(env RideEnvironment, args ...rideType) (rideType, error) {
	b, err := bytesArg(args)
	if err != nil {
		return nil, errors.Wrap(err, "transferFromProtobuf")
	}
	tx := new(proto.TransferWithProofs)
	err = tx.UnmarshalSignedFromProtobuf(b)
	if err != nil {
		return nil, errors.Wrap(err, "transferFromProtobuf")
	}
	//TODO: using scope's scheme is not quite correct here, because it should be possible to validate transfers from other networks
	err = tx.GenerateID(env.scheme())
	if err != nil {
		return nil, errors.Wrap(err, "transferFromProtobuf")
	}
	obj, err := transferWithProofsToObject(env.scheme(), tx)
	if err != nil {
		return nil, errors.Wrap(err, "transferFromProtobuf")
	}
	return obj, nil
}

func calcAssetID(env RideEnvironment, name, description rideString, decimals, quantity rideInt, reissuable rideBoolean, nonce rideInt) (rideBytes, error) {
	pid, ok := env.txID().(rideBytes)
	if !ok {
		return nil, errors.New("calculateAssetID: no parent transaction ID found")
	}
	d, err := crypto.NewDigestFromBytes(pid)
	if err != nil {
		return nil, errors.Wrap(err, "calculateAssetID")
	}
	id := proto.GenerateIssueScriptActionID(string(name), string(description), int64(decimals), int64(quantity), bool(reissuable), int64(nonce), d)
	return id.Bytes(), nil
}

func calculateAssetID(env RideEnvironment, args ...rideType) (rideType, error) {
	if err := checkArgs(args, 1); err != nil {
		return nil, errors.Wrap(err, "calculateAssetID")
	}
	if t := args[0].instanceOf(); t != "Issue" {
		return nil, errors.Errorf("calculateAssetID: unexpected argument type '%s'", t)
	}
	issue, ok := args[0].(rideObject)
	if !ok {
		return nil, errors.New("calculateAssetID: not an object")
	}
	name, err := stringProperty(issue, "name")
	if err != nil {
		return nil, errors.Wrap(err, "calculateAssetID")
	}
	description, err := stringProperty(issue, "description")
	if err != nil {
		return nil, errors.Wrap(err, "calculateAssetID")
	}
	decimals, err := intProperty(issue, "decimals")
	if err != nil {
		return nil, errors.Wrap(err, "calculateAssetID")
	}
	quantity, err := intProperty(issue, "quantity")
	if err != nil {
		return nil, errors.Wrap(err, "calculateAssetID")
	}
	reissuable, err := booleanProperty(issue, "isReissuable")
	if err != nil {
		return nil, errors.Wrap(err, "calculateAssetID")
	}
	nonce, err := intProperty(issue, "nonce")
	if err != nil {
		return nil, errors.Wrap(err, "calculateAssetID")
	}
	return calcAssetID(env, name, description, decimals, quantity, reissuable, nonce)
}

func simplifiedIssue(_ RideEnvironment, args ...rideType) (rideType, error) {
	if err := checkArgs(args, 5); err != nil {
		return nil, errors.Wrap(err, "simplifiedIssue")
	}
	name, ok := args[0].(rideString)
	if !ok {
		return nil, errors.Errorf("simplifiedIssue: unexpected argument type '%s'", args[0].instanceOf())
	}
	description, ok := args[1].(rideString)
	if !ok {
		return nil, errors.Errorf("simplifiedIssue: unexpected argument type '%s'", args[1].instanceOf())
	}
	quantity, ok := args[2].(rideInt)
	if !ok {
		return nil, errors.Errorf("simplifiedIssue: unexpected argument type '%s'", args[2].instanceOf())
	}
	decimals, ok := args[3].(rideInt)
	if !ok {
		return nil, errors.Errorf("simplifiedIssue: unexpected argument type '%s'", args[3].instanceOf())
	}
	reissuable, ok := args[4].(rideBoolean)
	if !ok {
		return nil, errors.Errorf("simplifiedIssue: unexpected argument type '%s'", args[4].instanceOf())
	}
	return newIssue(name, description, quantity, decimals, reissuable, rideUnit{}, 0), nil
}

func fullIssue(_ RideEnvironment, args ...rideType) (rideType, error) {
	if err := checkArgs(args, 7); err != nil {
		return nil, errors.Wrap(err, "fullIssue")
	}
	name, ok := args[0].(rideString)
	if !ok {
		return nil, errors.Errorf("fullIssue: unexpected argument type '%s'", args[0].instanceOf())
	}
	description, ok := args[1].(rideString)
	if !ok {
		return nil, errors.Errorf("fullIssue: unexpected argument type '%s'", args[1].instanceOf())
	}
	quantity, ok := args[2].(rideInt)
	if !ok {
		return nil, errors.Errorf("fullIssue: unexpected argument type '%s'", args[2].instanceOf())
	}
	decimals, ok := args[3].(rideInt)
	if !ok {
		return nil, errors.Errorf("fullIssue: unexpected argument type '%s'", args[3].instanceOf())
	}
	reissuable, ok := args[4].(rideBoolean)
	if !ok {
		return nil, errors.Errorf("fullIssue: unexpected argument type '%s'", args[4].instanceOf())
	}
	var script rideType
	switch s := args[5].(type) {
	case rideBytes:
		script = s
	case rideUnit:
		script = s
	default:
		return nil, errors.Errorf("fullIssue: unexpected argument type '%s'", args[5].instanceOf())
	}
	nonce, ok := args[6].(rideInt)
	if !ok {
		return nil, errors.Errorf("fullIssue: unexpected argument type '%s'", args[6].instanceOf())
	}
	return newIssue(name, description, quantity, decimals, reissuable, script, nonce), nil
}

func rebuildMerkleRoot(_ RideEnvironment, args ...rideType) (rideType, error) {
	if err := checkArgs(args, 3); err != nil {
		return nil, errors.Wrap(err, "rebuildMerkleRoot")
	}
	proofs, ok := args[0].(rideList)
	if !ok {
		return nil, errors.Errorf("rebuildMerkleRoot: unexpected argument type '%s'", args[0].instanceOf())
	}
	if l := len(proofs); l > 16 {
		return nil, errors.New("rebuildMerkleRoot: no more than 16 proofs is allowed")
	}
	pfs := make([]crypto.Digest, len(proofs))
	for i, x := range proofs {
		b, ok := x.(rideBytes)
		if !ok {
			return nil, errors.Errorf("rebuildMerkleRoot: unexpected proof type '%s' at position %d", x.instanceOf(), i)
		}
		d, err := crypto.NewDigestFromBytes(b)
		if err != nil {
			return nil, errors.Wrap(err, "rebuildMerkleRoot")
		}
		pfs[i] = d
	}
	leaf, ok := args[1].(rideBytes)
	if !ok {
		return nil, errors.Errorf("rebuildMerkleRoot: unexpected argument type '%s'", args[1].instanceOf())
	}
	lf, err := crypto.NewDigestFromBytes(leaf)
	if err != nil {
		return nil, errors.Wrap(err, "rebuildMerkleRoot")
	}
	index, ok := args[2].(rideInt)
	if !ok {
		return nil, errors.Errorf("rebuildMerkleRoot: unexpected argument type '%s'", args[2].instanceOf())
	}
	idx := uint64(index)
	tree, err := crypto.NewMerkleTree()
	if err != nil {
		return nil, errors.Wrap(err, "rebuildMerkleRoot")
	}
	root := tree.RebuildRoot(lf, pfs, idx)
	return rideBytes(root[:]), nil
}

func bls12Groth16Verify(_ RideEnvironment, args ...rideType) (rideType, error) {
	if err := checkArgs(args, 3); err != nil {
		return nil, errors.Wrap(err, "bls12Groth16Verify")
	}
	key, ok := args[0].(rideBytes)
	if !ok {
		return nil, errors.Errorf("bls12Groth16Verify: unexpected argument type '%s'", args[0].instanceOf())
	}
	proof, ok := args[1].(rideBytes)
	if !ok {
		return nil, errors.Errorf("bls12Groth16Verify: unexpected argument type '%s'", args[1].instanceOf())
	}
	inputs, ok := args[2].(rideBytes)
	if !ok {
		return nil, errors.Errorf("bls12Groth16Verify: unexpected argument type '%s'", args[2].instanceOf())
	}
	ok, err := crypto.Bls12381{}.Groth16Verify(key, proof, inputs)
	if err != nil {
		return nil, errors.Wrap(err, "bls12Groth16Verify")
	}
	return rideBoolean(ok), nil
}

func bn256Groth16Verify(_ RideEnvironment, args ...rideType) (rideType, error) {
	if err := checkArgs(args, 3); err != nil {
		return nil, errors.Wrap(err, "bn256Groth16Verify")
	}
	key, ok := args[0].(rideBytes)
	if !ok {
		return nil, errors.Errorf("bn256Groth16Verify: unexpected argument type '%s'", args[0].instanceOf())
	}
	proof, ok := args[1].(rideBytes)
	if !ok {
		return nil, errors.Errorf("bn256Groth16Verify: unexpected argument type '%s'", args[1].instanceOf())
	}
	inputs, ok := args[2].(rideBytes)
	if !ok {
		return nil, errors.Errorf("bn256Groth16Verify: unexpected argument type '%s'", args[2].instanceOf())
	}
	ok, err := crypto.Bn256{}.Groth16Verify(key, proof, inputs)
	if err != nil {
		return nil, errors.Wrap(err, "bn256Groth16Verify")
	}
	return rideBoolean(ok), nil
}

func ecRecover(_ RideEnvironment, args ...rideType) (rideType, error) {
	digest, signature, err := bytesArgs2(args)
	if err != nil {
		return nil, errors.Wrap(err, "ecRecover")
	}
	if l := len(digest); l != 32 {
		return nil, errors.Errorf("ecRecover: invalid message digest size %d, expected 32 bytes", l)
	}
	if l := len(signature); l != 65 {
		return nil, errors.Errorf("ecRecover: invalid signature size %d, expected 65 bytes", l)
	}
	pk, err := crypto.ECDSARecoverPublicKey(digest, signature)
	if err != nil {
		return nil, errors.Wrapf(err, "ecRecover")
	}
	pkb := pk.SerializeUncompressed()
	//We have to drop first byte because in bitcoin library where is a length.
	return rideBytes(pkb[1:]), nil
}

func checkedBytesDataEntry(_ RideEnvironment, args ...rideType) (rideType, error) {
	if err := checkArgs(args, 2); err != nil {
		return nil, errors.Wrap(err, "checkedBytesDataEntry")
	}
	key, ok := args[0].(rideString)
	if !ok {
		return nil, errors.Errorf("checkedBytesDataEntry: unexpected argument type '%s'", args[0].instanceOf())
	}
	value, ok := args[1].(rideBytes)
	if !ok {
		return nil, errors.Errorf("checkedBytesDataEntry: unexpected argument type '%s'", args[0].instanceOf())
	}
	return newDataEntry("BinaryEntry", key, value), nil
}

func checkedBooleanDataEntry(_ RideEnvironment, args ...rideType) (rideType, error) {
	if err := checkArgs(args, 2); err != nil {
		return nil, errors.Wrap(err, "checkedBooleanDataEntry")
	}
	key, ok := args[0].(rideString)
	if !ok {
		return nil, errors.Errorf("checkedBooleanDataEntry: unexpected argument type '%s'", args[0].instanceOf())
	}
	value, ok := args[1].(rideBoolean)
	if !ok {
		return nil, errors.Errorf("checkedBooleanDataEntry: unexpected argument type '%s'", args[0].instanceOf())
	}
	return newDataEntry("BooleanEntry", key, value), nil
}

func checkedDeleteEntry(_ RideEnvironment, args ...rideType) (rideType, error) {
	key, err := stringArg(args)
	if err != nil {
		return nil, errors.Wrap(err, "checkedDeleteEntry")
	}
	return newDataEntry("DeleteEntry", key, rideUnit{}), nil
}

func checkedIntDataEntry(_ RideEnvironment, args ...rideType) (rideType, error) {
	if err := checkArgs(args, 2); err != nil {
		return nil, errors.Wrap(err, "checkedIntDataEntry")
	}
	key, ok := args[0].(rideString)
	if !ok {
		return nil, errors.Errorf("checkedIntDataEntry: unexpected argument type '%s'", args[0].instanceOf())
	}
	value, ok := args[1].(rideInt)
	if !ok {
		return nil, errors.Errorf("checkedIntDataEntry: unexpected argument type '%s'", args[0].instanceOf())
	}
	return newDataEntry("IntegerEntry", key, value), nil
}

func checkedStringDataEntry(_ RideEnvironment, args ...rideType) (rideType, error) {
	if err := checkArgs(args, 2); err != nil {
		return nil, errors.Wrap(err, "checkedStringDataEntry")
	}
	key, ok := args[0].(rideString)
	if !ok {
		return nil, errors.Errorf("checkedStringDataEntry: unexpected argument type '%s'", args[0].instanceOf())
	}
	value, ok := args[1].(rideString)
	if !ok {
		return nil, errors.Errorf("checkedStringDataEntry: unexpected argument type '%s'", args[0].instanceOf())
	}
	return newDataEntry("StringEntry", key, value), nil
}

// Constructors

func address(_ RideEnvironment, args ...rideType) (rideType, error) {
	b, err := bytesArg(args)
	if err != nil {
		return nil, errors.Wrap(err, "address")
	}
	addr, err := proto.NewAddressFromBytes(b)
	if err != nil {
		return rideAddressLike(b), nil
	}
	return rideAddress(addr), nil
}

func alias(env RideEnvironment, args ...rideType) (rideType, error) {
	s, err := stringArg(args)
	if err != nil {
		return nil, errors.Wrap(err, "alias")
	}
	alias := proto.NewAlias(env.scheme(), string(s))
	return rideAlias(*alias), nil
}

func assetPair(_ RideEnvironment, args ...rideType) (rideType, error) {
	if err := checkArgs(args, 2); err != nil {
		return nil, errors.Wrap(err, "assetPair")
	}
	aa, ok := checkAsset(args[0])
	if !ok {
		return nil, errors.Errorf("assetPair: unexpected argument type '%s'", args[0].instanceOf())
	}
	pa, ok := checkAsset(args[1])
	if !ok {
		return nil, errors.Errorf("assetPair: unexpected argument type '%s'", args[1].instanceOf())
	}
	obj := make(rideObject)
	obj[instanceFieldName] = rideString("AssetPair")
	obj["amountAsset"] = aa
	obj["priceAsset"] = pa
	return obj, nil
}

func burn(_ RideEnvironment, args ...rideType) (rideType, error) {
	if err := checkArgs(args, 2); err != nil {
		return nil, errors.Wrap(err, "burn")
	}
	assetID, ok := args[0].(rideBytes)
	if !ok {
		return nil, errors.Errorf("burn: unexpected argument type '%s'", args[0].instanceOf())
	}
	quantity, ok := args[1].(rideInt)
	if !ok {
		return nil, errors.Errorf("burn: unexpected argument type '%s'", args[1].instanceOf())
	}
	obj := make(rideObject)
	obj[instanceFieldName] = rideString("Burn")
	obj["assetId"] = assetID
	obj["quantity"] = quantity
	return obj, nil
}

func dataEntry(_ RideEnvironment, args ...rideType) (rideType, error) {
	if err := checkArgs(args, 2); err != nil {
		return nil, errors.Wrap(err, "dataEntry")
	}
	key, ok := args[0].(rideString)
	if !ok {
		return nil, errors.Errorf("dataEntry: unexpected argument type '%s'", args[0].instanceOf())
	}
	var value rideType
	switch v := args[1].(type) {
	case rideInt, rideBytes, rideBoolean, rideString:
		value = v
	default:
		return nil, errors.Errorf("dataEntry: unexpected argument type '%s'", args[0].instanceOf())
	}
	return newDataEntry("DataEntry", key, value), nil
}

func dataTransaction(_ RideEnvironment, args ...rideType) (rideType, error) {
	if err := checkArgs(args, 9); err != nil {
		return nil, errors.Wrap(err, "dataTransaction")
	}
	obj := make(rideObject)
	obj[instanceFieldName] = rideString("DataTransaction")
	entries, ok := args[0].(rideList)
	if !ok {
		return nil, errors.Errorf("dataTransaction: unexpected argument type '%s'", args[0].instanceOf())
	}
	obj["data"] = entries
	id, ok := args[1].(rideBytes)
	if !ok {
		return nil, errors.Errorf("dataTransaction: unexpected argument type '%s'", args[1].instanceOf())
	}
	obj["id"] = id
	fee, ok := args[2].(rideInt)
	if !ok {
		return nil, errors.Errorf("dataTransaction: unexpected argument type '%s'", args[2].instanceOf())
	}
	obj["fee"] = fee
	timestamp, ok := args[3].(rideInt)
	if !ok {
		return nil, errors.Errorf("dataTransaction: unexpected argument type '%s'", args[3].instanceOf())
	}
	obj["timestamp"] = timestamp
	version, ok := args[4].(rideInt)
	if !ok {
		return nil, errors.Errorf("dataTransaction: unexpected argument type '%s'", args[4].instanceOf())
	}
	obj["version"] = version
	addr, ok := args[5].(rideAddress)
	if !ok {
		return nil, errors.Errorf("dataTransaction: unexpected argument type '%s'", args[5].instanceOf())
	}
	obj["sender"] = addr
	pk, ok := args[6].(rideBytes)
	if !ok {
		return nil, errors.Errorf("dataTransaction: unexpected argument type '%s'", args[6].instanceOf())
	}
	obj["senderPublicKey"] = pk
	body, ok := args[7].(rideBytes)
	if !ok {
		return nil, errors.Errorf("dataTransaction: unexpected argument type '%s'", args[7].instanceOf())
	}
	obj["bodyBytes"] = body
	proofs, ok := args[8].(rideList)
	if !ok {
		return nil, errors.Errorf("dataTransaction: unexpected argument type '%s'", args[8].instanceOf())
	}
	obj["proofs"] = proofs
	return obj, nil
}

func scriptResult(_ RideEnvironment, args ...rideType) (rideType, error) {
	if err := checkArgs(args, 2); err != nil {
		return nil, errors.Wrap(err, "scriptResult")
	}
	if args[0].instanceOf() != "WriteSet" {
		return nil, errors.Errorf("scriptResult: unexpected argument type '%s'", args[0].instanceOf())
	}
	if args[1].instanceOf() != "TransferSet" {
		return nil, errors.Errorf("scriptResult: unexpected argument type '%s'", args[1].instanceOf())
	}
	obj := make(rideObject)
	obj[instanceFieldName] = rideString("ScriptResult")
	obj["writeSet"] = args[0]
	obj["transferSet"] = args[1]
	return obj, nil
}

func writeSet(_ RideEnvironment, args ...rideType) (rideType, error) {
	if err := checkArgs(args, 1); err != nil {
		return nil, errors.Wrap(err, "writeSet")
	}
	list, ok := args[0].(rideList)
	if !ok {
		return nil, errors.Errorf("writeSet: unexpected argument type '%s'", args[0].instanceOf())
	}
	var entries rideList
	for _, item := range list {
		e, ok := item.(rideObject)
		if !ok || e.instanceOf() != "DataEntry" {
			return nil, errors.Errorf("writeSet: unexpected list item type '%s'", item.instanceOf())
		}
		entries = append(entries, e)
	}
	obj := make(rideObject)
	obj[instanceFieldName] = rideString("WriteSet")
	obj["data"] = entries
	return obj, nil
}

func scriptTransfer(_ RideEnvironment, args ...rideType) (rideType, error) {
	if err := checkArgs(args, 3); err != nil {
		return nil, errors.Wrap(err, "scriptTransfer")
	}
	var recipient rideType
	switch tr := args[0].(type) {
	case rideRecipient, rideAlias, rideAddress:
		recipient = tr
	default:
		return nil, errors.Errorf("scriptTransfer: unexpected argument type '%s'", args[0].instanceOf())
	}
	amount, ok := args[1].(rideInt)
	if !ok {
		return nil, errors.Errorf("scriptTransfer: unexpected argument type '%s'", args[1].instanceOf())
	}
	asset, ok := checkAsset(args[2])
	if !ok {
		return nil, errors.Errorf("scriptTransfer: unexpected argument type '%s'", args[2].instanceOf())
	}
	obj := make(rideObject)
	obj[instanceFieldName] = rideString("ScriptTransfer")
	obj["recipient"] = recipient
	obj["amount"] = amount
	obj["asset"] = asset
	return obj, nil
}

func transferSet(_ RideEnvironment, args ...rideType) (rideType, error) {
	if err := checkArgs(args, 1); err != nil {
		return nil, errors.Wrap(err, "transferSet")
	}
	list, ok := args[0].(rideList)
	if !ok {
		return nil, errors.Errorf("transferSet: unexpected argument type '%s'", args[0].instanceOf())
	}
	var transfers rideList
	for _, item := range list {
		t, ok := item.(rideObject)
		if !ok || t.instanceOf() != "ScriptTransfer" {
			return nil, errors.Errorf("transferSet: unexpected list item type '%s'", item.instanceOf())
		}
		transfers = append(transfers, t)
	}
	obj := make(rideObject)
	obj[instanceFieldName] = rideString("TransferSet")
	obj["transfers"] = transfers
	return obj, nil
}

func unit(_ RideEnvironment, _ ...rideType) (rideType, error) {
	return rideUnit{}, nil
}

func reissue(_ RideEnvironment, args ...rideType) (rideType, error) {
	if err := checkArgs(args, 3); err != nil {
		return nil, errors.Wrap(err, "reissue")
	}
	assetID, ok := args[0].(rideBytes)
	if !ok {
		return nil, errors.Errorf("reissue: unexpected argument type '%s'", args[0].instanceOf())
	}
	quantity, ok := args[1].(rideInt)
	if !ok {
		return nil, errors.Errorf("reissue: unexpected argument type '%s'", args[1].instanceOf())
	}
	reissuable, ok := args[2].(rideBoolean)
	if !ok {
		return nil, errors.Errorf("reissue: unexpected argument type '%s'", args[2].instanceOf())
	}
	obj := make(rideObject)
	obj[instanceFieldName] = rideString("Reissue")
	obj["assetId"] = assetID
	obj["quantity"] = quantity
	obj["isReissuable"] = reissuable
	return obj, nil
}

func sponsorship(_ RideEnvironment, args ...rideType) (rideType, error) {
	asset, fee, err := bytesAndIntArgs(args)
	if err != nil {
		return nil, errors.Wrap(err, "sponsorship")
	}
	obj := make(rideObject)
	obj[instanceFieldName] = rideString("SponsorFee")
	obj["assetId"] = rideBytes(asset)
	obj["minSponsoredAssetFee"] = rideInt(fee)
	return obj, nil
}

func attachedPayment(_ RideEnvironment, args ...rideType) (rideType, error) {
	if err := checkArgs(args, 2); err != nil {
		return nil, errors.Wrap(err, "attachedPayment")
	}

	r := make(rideObject)
	r[instanceFieldName] = rideString("AttachedPayment")

	var assetID rideType
	switch assID := args[0].(type) {
	case rideBytes, rideUnit:
		assetID = assID
	default:
		return nil, errors.Errorf("attachedPayment: unexpected argument type '%s'", args[0].instanceOf())
	}
	r["assetId"] = assetID

	amount, ok := args[1].(rideInt)
	if !ok {
		return nil, errors.Errorf("attachedPayment: unexpected argument type '%s'", args[1].instanceOf())
	}
	r["amount"] = amount
	return r, nil
}

func extractRecipient(v rideType) (proto.Recipient, error) {
	var r proto.Recipient
	switch a := v.(type) {
	case rideAddress:
		r = proto.NewRecipientFromAddress(proto.Address(a))
	case rideAlias:
		r = proto.NewRecipientFromAlias(proto.Alias(a))
	case rideRecipient:
		r = proto.Recipient(a)
	default:
		return proto.Recipient{}, errors.Errorf("unable to extract recipient from '%s'", v.instanceOf())
	}
	return r, nil
}

func extractAsset(v rideType) ([]byte, error) {
	switch a := v.(type) {
	case rideBytes:
		return a, nil
	case rideUnit:
		return nil, nil
	default:
		return nil, errors.Errorf("unable to extract asset ID from '%s'", v.instanceOf())
	}
}

func extractRecipientAndKey(args []rideType) (proto.Recipient, string, error) {
	if err := checkArgs(args, 2); err != nil {
		return proto.Recipient{}, "", err
	}
	r, err := extractRecipient(args[0])
	if err != nil {
		return proto.Recipient{}, "", err
	}
	key, ok := args[1].(rideString)
	if !ok {
		return proto.Recipient{}, "", errors.Errorf("unexpected argument '%s'", args[1].instanceOf())
	}
	return r, string(key), nil
}

func bytesOrStringArg(args []rideType) (rideBytes, error) {
	if len(args) != 1 {
		return nil, errors.Errorf("%d is invalid number of arguments, expected 1", len(args))
	}
	if args[0] == nil {
		return nil, errors.Errorf("argument is empty")
	}
	switch a := args[0].(type) {
	case rideBytes:
		return a, nil
	case rideString:
		return []byte(a), nil
	default:
		return nil, errors.Errorf("unexpected argument type '%s'", args[0].instanceOf())
	}
}

func digest(v rideType) (c1.Hash, error) {
	switch v.instanceOf() {
	case "NoAlg":
		return 0, nil
	case "Md5":
		return c1.MD5, nil
	case "Sha1":
		return c1.SHA1, nil
	case "Sha224":
		return c1.SHA224, nil
	case "Sha256":
		return c1.SHA256, nil
	case "Sha384":
		return c1.SHA384, nil
	case "Sha512":
		return c1.SHA512, nil
	case "Sha3224":
		return c1.SHA3_224, nil
	case "Sha3256":
		return c1.SHA3_256, nil
	case "Sha3384":
		return c1.SHA3_384, nil
	case "Sha3512":
		return c1.SHA3_512, nil
	default:
		return 0, errors.Errorf("unexpected argument type '%s'", v.instanceOf())
	}
}

func newIssue(name, description rideString, quantity, decimals rideInt, reissuable rideBoolean, script rideType, nonce rideInt) rideObject {
	r := make(rideObject)
	r[instanceFieldName] = rideString("Issue")
	r["name"] = name
	r["description"] = description
	r["quantity"] = quantity
	r["decimals"] = decimals
	r["isReissuable"] = reissuable
	r["compiledScript"] = script
	r["nonce"] = nonce
	return r
}

func newDataEntry(name, key rideString, value rideType) rideObject {
	r := make(rideObject)
	r[instanceFieldName] = name
	r["key"] = key
	r["value"] = value
	return r
}

func checkAsset(v rideType) (rideType, bool) {
	switch v.(type) {
	case rideUnit, rideBytes:
		return v, true
	default:
		return nil, false
	}
}

func calcLeaseID(env RideEnvironment, recipient proto.Recipient, amount, nonce rideInt) (rideBytes, error) {
	pid, ok := env.txID().(rideBytes)
	if !ok {
		return nil, errors.New("calcLeaseID: no parent transaction ID found")
	}
	d, err := crypto.NewDigestFromBytes(pid)
	if err != nil {
		return nil, errors.Wrap(err, "calcLeaseID")
	}
	id := proto.GenerateLeaseScriptActionID(recipient, int64(amount), int64(nonce), d)
	return id.Bytes(), nil
}

func calculateLeaseID(env RideEnvironment, args ...rideType) (rideType, error) {
	if err := checkArgs(args, 1); err != nil {
		return nil, errors.Wrap(err, "calculateLeaseID")
	}
	if t := args[0].instanceOf(); t != "Lease" {
		return nil, errors.Errorf("calculateLeaseID: unexpected argument type '%s'", t)
	}
	lease, ok := args[0].(rideObject)
	if !ok {
		return nil, errors.New("calculateLeaseID: not an object")
	}
	if lease.instanceOf() != "Lease" {
		return nil, errors.Errorf("calculateLeaseID: unexpected object type '%s'", lease.instanceOf())
	}
	recipient, err := recipientProperty(lease, "recipient")
	if err != nil {
		return nil, errors.Wrap(err, "calculateLeaseID")
	}
	amount, err := intProperty(lease, "amount")
	if err != nil {
		return nil, errors.Wrap(err, "calculateLeaseID")
	}
	nonce, err := intProperty(lease, "nonce")
	if err != nil {
		return nil, errors.Wrap(err, "calculateLeaseID")
	}
	return calcLeaseID(env, recipient, amount, nonce)
}

func newLease(recipient rideRecipient, amount, nonce rideInt) rideObject {
	r := make(rideObject)
	r[instanceFieldName] = rideString("Lease")
	r["recipient"] = recipient
	r["amount"] = amount
	r["nonce"] = nonce
	return r
}

func simplifiedLease(_ RideEnvironment, args ...rideType) (rideType, error) {
	if err := checkArgs(args, 2); err != nil {
		return nil, errors.Wrap(err, "simplifiedLease")
	}
	recipient, err := extractRecipient(args[0])
	if err != nil {
		return nil, errors.Wrap(err, "simplifiedLease")
	}
	amount, ok := args[1].(rideInt)
	if !ok {
		return nil, errors.Errorf("simplifiedLease: unexpected argument type '%s'", args[1].instanceOf())
	}
	return newLease(rideRecipient(recipient), amount, 0), nil
}

func fullLease(_ RideEnvironment, args ...rideType) (rideType, error) {
	if err := checkArgs(args, 3); err != nil {
		return nil, errors.Wrap(err, "fullLease")
	}
	recipient, err := extractRecipient(args[0])
	if err != nil {
		return nil, errors.Wrap(err, "simplifiedLease")
	}
	amount, ok := args[1].(rideInt)
	if !ok {
		return nil, errors.Errorf("fullLease: unexpected argument type '%s'", args[1].instanceOf())
	}
	nonce, ok := args[2].(rideInt)
	if !ok {
		return nil, errors.Errorf("fullLease: unexpected argument type '%s'", args[6].instanceOf())
	}
	return newLease(rideRecipient(recipient), amount, nonce), nil
}

func leaseCancel(_ RideEnvironment, args ...rideType) (rideType, error) {
	if err := checkArgs(args, 1); err != nil {
		return nil, errors.Wrap(err, "leaseCancel")
	}
	id, ok := args[0].(rideBytes)
	if !ok {
		return nil, errors.Errorf("leaseCancel: unexpected argument type '%s'", args[0].instanceOf())
	}
	obj := make(rideObject)
	obj[instanceFieldName] = rideString("LeaseCancel")
	obj["leaseId"] = id
	return obj, nil
}<|MERGE_RESOLUTION|>--- conflicted
+++ resolved
@@ -147,11 +147,7 @@
 		return res.UserResult(), nil
 	}
 
-<<<<<<< HEAD
-	return nil, errors.Errorf("The result of Invoke is false")
-=======
 	return nil, errors.Errorf("result of Invoke is false")
->>>>>>> 0e0e3ae2
 }
 
 func addressFromString(env RideEnvironment, args ...rideType) (rideType, error) {
