package ride

import (
	"bytes"
	c1 "crypto"
	"crypto/rsa"
	sh256 "crypto/sha256"
	"crypto/x509"

	"github.com/mr-tron/base58"
	"github.com/pkg/errors"
	"github.com/wavesplatform/gowaves/pkg/crypto"
	"github.com/wavesplatform/gowaves/pkg/proto"
	c2 "github.com/wavesplatform/gowaves/pkg/ride/crypto"
	"github.com/wavesplatform/gowaves/pkg/util/common"
)

<<<<<<< HEAD
func containsAddress(addr proto.Address, list []proto.Address) bool {
	for _, v := range list {
		if v == addr {
=======
func isAddressInBL(dAppAddress proto.WavesAddress, blackList []proto.WavesAddress) bool {
	for _, v := range blackList {
		if v == dAppAddress {
>>>>>>> f331a92a
			return true
		}
	}
	return false
}

<<<<<<< HEAD
func extractOptionalAsset(v rideType) (proto.OptionalAsset, error) {
	switch tv := v.(type) {
	case rideBytes:
		asset, err := proto.NewOptionalAssetFromBytes(tv)
		if err != nil {
			return proto.OptionalAsset{}, err
=======
func reentrantInvoke(env environment, args ...rideType) (rideType, error) {
	ws, ok := env.state().(*WrappedState)
	if !ok {
		return nil, errors.Wrap(errors.New("wrong state"), "reentrantInvoke")
	}
	ws.incrementInvCount()
	if ws.invCount() > 100 {
		return rideUnit{}, nil
	}

	callerAddress, ok := env.this().(rideAddress)
	if !ok {
		return rideUnit{}, errors.Errorf("reentrantInvoke: this has an unexpected type '%s'", env.this().instanceOf())
	}

	recipient, err := extractRecipient(args[0])
	if err != nil {
		return nil, errors.Errorf("reentrantInvoke: unexpected argument type '%s'", args[0].instanceOf())
	}

	recipient, err = ensureRecipientAddress(env, recipient)
	if err != nil {
		return nil, errors.Wrap(err, "reentrantInvoke")
	}

	var fnName rideString
	switch fnN := args[1].(type) {
	case rideUnit:
		fnName = "default"
	case rideString:
		if fnN == "" {
			fnName = "default"
			break
>>>>>>> f331a92a
		}
		return *asset, nil
	case rideUnit:
		return proto.NewOptionalAssetWaves(), nil
	default:
<<<<<<< HEAD
		return proto.OptionalAsset{}, errors.Errorf("unexpected type '%s'", v.instanceOf())
=======
		return nil, errors.Errorf("reentrantInvoke: unexpected argument type '%s'", args[1].instanceOf())
	}

	listArg, ok := args[2].(rideList)
	if !ok {
		return nil, errors.Errorf("reentrantInvoke: unexpected argument type '%s'", args[2].instanceOf())
	}

	var attachedPayments proto.ScriptPayments
	payments := args[3].(rideList)

	oldInvocationParam := env.invocation()

	invocationParam := oldInvocationParam.copy()
	invocationParam["caller"] = callerAddress
	callerPublicKey, err := env.state().NewestScriptPKByAddr(proto.WavesAddress(callerAddress))
	if err != nil {
		return nil, errors.Wrapf(err, "failed to get caller public key by address")
>>>>>>> f331a92a
	}
}

func convertAttachedPayments(payments rideList) (proto.ScriptPayments, error) {
	res := make([]proto.ScriptPayment, len(payments))
	for i, value := range payments {
		payment, ok := value.(rideObject)
		if !ok {
			return nil, RuntimeError.Errorf("payments list has an unexpected element %d of type '%s'",
				i, payment.instanceOf())
		}
		amount, err := payment.get("amount")
		if err != nil {
			return nil, RuntimeError.Wrap(err, "attached payment")
		}
		intAmount, ok := amount.(rideInt)
		if !ok {
			return nil, RuntimeError.Errorf("property 'amount' of attached payment %d has an invalid type '%s'",
				i, amount.instanceOf())
		}
		assetID, err := payment.get("assetId")
		if err != nil {
			return nil, RuntimeError.Wrap(err, "attached payment")
		}
		asset, err := extractOptionalAsset(assetID)
		if err != nil {
			return nil, RuntimeError.Errorf("property 'assetId' of attached payment %d has an invalid type '%s': %v",
				i, assetID.instanceOf(), err)
		}
		res[i] = proto.ScriptPayment{Asset: asset, Amount: uint64(intAmount)}
	}
	return res, nil
}

<<<<<<< HEAD
func extractFunctionName(v rideType) (rideString, error) {
	switch tv := v.(type) {
	case rideUnit:
		return "default", nil
	case rideString:
		if tv == "" {
			return "default", nil
=======
	if ws.invCount() > 1 {
		if isAddressInBL(*recipient.Address, ws.blackList) && proto.WavesAddress(callerAddress) != *recipient.Address {
			return rideUnit{}, errors.Errorf("function call of %s with dApp address %s is forbiden because it had already been called once by 'invoke'", fnName, recipient.Address)
>>>>>>> f331a92a
		}
		return tv, nil
	default:
		return "", RuntimeError.Errorf("unexpected type '%s'", v.instanceOf())
	}
}

type invocation interface {
	name() string
	blocklist() bool
}

type nonReentrantInvocation struct{}

func (i *nonReentrantInvocation) name() string {
	return "invoke"
}

<<<<<<< HEAD
func (i *nonReentrantInvocation) blocklist() bool {
	return true
}
=======
		if !env.rideV6Activated() {
			err = ws.validateBalances()
			if err != nil {
				return nil, err
			}

		}

		env.setNewDAppAddress(proto.WavesAddress(callerAddress))
		env.setInvocation(oldInvocationParam)
>>>>>>> f331a92a

type reentrantInvocation struct{}

func (i *reentrantInvocation) name() string {
	return "reentrantInvoke"
}

func (i *reentrantInvocation) blocklist() bool {
	return false
}

<<<<<<< HEAD
func performInvoke(invocation invocation, env Environment, args ...rideType) (rideType, error) {
=======
func invoke(env environment, args ...rideType) (rideType, error) {
>>>>>>> f331a92a
	ws, ok := env.state().(*WrappedState)
	if !ok {
		return nil, EvaluationFailure.Errorf("%s: wrong state", invocation.name())
	}
	ws.incrementInvCount()
	if ws.invCount() > 100 {
		return rideUnit{}, nil
	}

	callerAddress, ok := env.this().(rideAddress)
	if !ok {
		return rideUnit{}, RuntimeError.Errorf("%s: this has an unexpected type '%s'", invocation.name(), env.this().instanceOf())
	}

	recipient, err := extractRecipient(args[0])
	if err != nil {
		return nil, RuntimeError.Wrapf(err, "%s: failed to extract first argument", invocation.name())
	}
	recipient, err = ensureRecipientAddress(env, recipient)
	if err != nil {
		return nil, RuntimeError.Wrap(err, invocation.name())
	}

	fn, err := extractFunctionName(args[1])
	if err != nil {
		return nil, RuntimeError.Wrapf(err, "%s: failed to extract second argument", invocation.name())
	}

	arguments, ok := args[2].(rideList)
	if !ok {
		return nil, RuntimeError.Errorf("%s: unexpected type '%s' of third argument", invocation.name(), args[2].instanceOf())
	}

	oldInvocationParam := env.invocation()
	invocationParam := oldInvocationParam.copy()
	invocationParam["caller"] = callerAddress
	callerPublicKey, err := env.state().NewestScriptPKByAddr(proto.WavesAddress(callerAddress))
	if err != nil {
		return nil, errors.Wrapf(err, "%s: failed to get caller public key by address", invocation.name())
	}
	invocationParam["callerPublicKey"] = rideBytes(common.Dup(callerPublicKey.Bytes()))
	payments, ok := args[3].(rideList)
	if !ok {
		return nil, RuntimeError.Errorf("%s: unexpected type '%s' of forth argument", invocation.name(), args[3].instanceOf())
	}
	invocationParam["payments"] = payments
	env.setInvocation(invocationParam)

	attachedPayments, err := convertAttachedPayments(payments)
	if err != nil {
		return nil, RuntimeError.Wrap(err, invocation.name())
	}
	// since RideV5 the limit of attached payments is 10
	if len(attachedPayments) > 10 {
		return nil, InternalInvocationError.Errorf("%s: no more than ten payments is allowed since RideV5 activation", invocation.name())
	}
	attachedPaymentActions := make([]proto.ScriptAction, len(attachedPayments))
	for i, payment := range attachedPayments {
		attachedPaymentActions[i] = &proto.AttachedPaymentScriptAction{
			Sender:    &callerPublicKey,
			Recipient: recipient,
			Amount:    int64(payment.Amount),
			Asset:     payment.Asset,
		}
	}
	address, err := env.state().NewestRecipientToAddress(recipient)
	if err != nil {
		return nil, RuntimeError.Errorf("%s: failed to get address from dApp, invokeFunctionFromDApp", invocation.name())
	}
	env.setNewDAppAddress(*address)
	err = ws.smartAppendActions(attachedPaymentActions, env)
	if err != nil {
		return nil, InternalInvocationError.Wrapf(err, "%s: failed to apply attached payments", invocation.name())
	}

<<<<<<< HEAD
	if invocation.blocklist() {
		// append a call to the stack to protect a user from the reentrancy attack
		ws.blocklist = append(ws.blocklist, proto.Address(callerAddress)) // push
		defer func() {
			ws.blocklist = ws.blocklist[:len(ws.blocklist)-1] // pop
		}()
	}

	if ws.invCount() > 1 {
		if containsAddress(*recipient.Address, ws.blocklist) && proto.Address(callerAddress) != *recipient.Address {
			return rideUnit{}, InternalInvocationError.Errorf(
				"%s: function call of %s with dApp address %s is forbidden because it had already been called once by 'invoke'",
				invocation.name(), fn, recipient.Address)
=======
	// append a call to the stack to protect a user from the reentrancy attack
	ws.blackList = append(ws.blackList, proto.WavesAddress(callerAddress)) // push
	defer func() {
		ws.blackList = ws.blackList[:len(ws.blackList)-1] // pop
	}()

	if ws.invCount() > 1 {
		if isAddressInBL(*recipient.Address, ws.blackList) && proto.WavesAddress(callerAddress) != *recipient.Address {
			return rideUnit{}, errors.Errorf("function call of %s with dApp address %s is forbiden because it had already been called once by 'invoke'", fnName, recipient.Address)
>>>>>>> f331a92a
		}
	}

	res, err := invokeFunctionFromDApp(env, recipient, fn, arguments)
	if err != nil {
		if res != nil {
			ws.totalComplexity += res.Complexity()
		}
		return nil, EvaluationErrorPush(err, "%s at '%s' function '%s' with arguments %v", invocation.name(), recipient.Address.String(), fn, arguments)
	}

	err = ws.smartAppendActions(res.ScriptActions(), env)
	if err != nil {
		return nil, InternalInvocationError.Wrapf(err, "%s: failed to apply actions", invocation.name())
	}

<<<<<<< HEAD
	env.setNewDAppAddress(proto.Address(callerAddress))
	env.setInvocation(oldInvocationParam)
=======
		if !env.rideV6Activated() {
			err = ws.validateBalances()
			if err != nil {
				return nil, err
			}

		}

		env.setNewDAppAddress(proto.WavesAddress(callerAddress))
		env.setInvocation(oldInvocationParam)
>>>>>>> f331a92a

	ws.totalComplexity += res.Complexity()

	if res.userResult() == nil {
		return rideUnit{}, nil
	}
	return res.userResult(), nil
}

func reentrantInvoke(env Environment, args ...rideType) (rideType, error) {
	return performInvoke(&reentrantInvocation{}, env, args...)
}

func invoke(env Environment, args ...rideType) (rideType, error) {
	return performInvoke(&nonReentrantInvocation{}, env, args...)
}

func ensureRecipientAddress(env environment, recipient proto.Recipient) (proto.Recipient, error) {
	if recipient.Address == nil {
		if recipient.Alias == nil {
			return proto.Recipient{}, errors.New("empty recipient")
		}
		address, err := env.state().NewestAddrByAlias(*recipient.Alias)
		if err != nil {
			return proto.Recipient{}, errors.Errorf("failed to get address by alias, %v", err)
		}
		recipient.Address = &address
		return recipient, nil
	}
	return recipient, nil
}

func hashScriptAtAddress(env environment, args ...rideType) (rideType, error) {
	recipient, err := extractRecipient(args[0])
	if err != nil {
		return nil, errors.Errorf("hashScriptAtAddress: unexpected argument type '%s'", args[0].instanceOf())
	}

	script, err := env.state().GetByteTree(recipient)
	if err != nil {
		return nil, errors.Errorf("hashScriptAtAddress: failed to get script by recipient, %v", err)
	}

	if len(script) != 0 {
		hash, err := crypto.FastHash(script)
		if err != nil {
			return nil, errors.Errorf("hashScriptAtAddress: failed to get hash of script, %v", err)
		}
		return rideBytes(hash.Bytes()), nil
	}

	return rideUnit{}, nil
}

func isDataStorageUntouched(env environment, args ...rideType) (rideType, error) {
	recipient, err := extractRecipient(args[0])
	if err != nil {
		return nil, errors.Errorf("isDataStorageUntouched: unexpected argument type '%s'", args[0].instanceOf())
	}
	isUntouched, err := env.state().IsStateUntouched(recipient)
	if err != nil {
		return nil, errors.Wrapf(err, "isDataStorageUntouched")
	}
	return rideBoolean(isUntouched), nil
}

func addressFromString(env environment, args ...rideType) (rideType, error) {
	s, err := stringArg(args)
	if err != nil {
		return nil, errors.Wrap(err, "addressFromString")
	}
	a, err := proto.NewAddressFromString(string(s))
	if err != nil {
		return rideUnit{}, nil
	}
	if a[1] != env.scheme() {
		return rideUnit{}, nil
	}
	return rideAddress(a), nil
}

func addressValueFromString(env environment, args ...rideType) (rideType, error) {
	r, err := addressFromString(env, args...)
	if err != nil {
		return nil, errors.Wrap(err, "addressValueFromString")
	}
	if _, ok := r.(rideUnit); ok {
		return nil, UserError.New("failed to extract from Unit value")
	}
	return r, nil
}

func transactionByID(env environment, args ...rideType) (rideType, error) {
	b, err := bytesArg(args)
	if err != nil {
		return nil, errors.Wrap(err, "transactionByID")
	}
	tx, err := env.state().NewestTransactionByID(b)
	if err != nil {
		if env.state().IsNotFound(err) {
			return rideUnit{}, nil
		}
		return nil, errors.Wrap(err, "transactionByID")
	}
	obj, err := transactionToObject(env.scheme(), tx)
	if err != nil {
		return nil, errors.Wrap(err, "transactionByID")
	}
	return obj, nil
}

func transactionHeightByID(env environment, args ...rideType) (rideType, error) {
	b, err := bytesArg(args)
	if err != nil {
		return nil, errors.Wrap(err, "transactionHeightByID")
	}
	h, err := env.state().NewestTransactionHeightByID(b)
	if err != nil {
		if env.state().IsNotFound(err) {
			return rideUnit{}, nil
		}
		return nil, errors.Wrap(err, "transactionHeightByID")
	}
	return rideInt(h), nil
}

func assetBalanceV3(env environment, args ...rideType) (rideType, error) {
	if err := checkArgs(args, 2); err != nil {
		return nil, errors.Wrap(err, "assetBalanceV3")
	}
	recipient, err := extractRecipient(args[0])
	if err != nil {
		return nil, errors.Wrap(err, "assetBalanceV3")
	}
	var balance uint64
	switch assetBytes := args[1].(type) {
	case rideUnit:
		balance, err = env.state().NewestWavesBalance(recipient)
	case rideBytes:
		asset, digestErr := crypto.NewDigestFromBytes(assetBytes)
		if digestErr != nil {
			return rideInt(0), nil // according to the scala node implementation
		}
		balance, err = env.state().NewestAssetBalance(recipient, asset)
	default:
		return nil, errors.Errorf("assetBalanceV3: unable to extract asset ID from '%s'", assetBytes.instanceOf())
	}
	if err != nil {
		return nil, errors.Wrap(err, "assetBalanceV3")
	}
	return rideInt(balance), nil
}

func assetBalanceV4(env environment, args ...rideType) (rideType, error) {
	if err := checkArgs(args, 2); err != nil {
		return nil, errors.Wrap(err, "assetBalanceV4")
	}
	recipient, err := extractRecipient(args[0])
	if err != nil {
		return nil, errors.Wrap(err, "assetBalanceV4")
	}
	assetBytes, ok := args[1].(rideBytes)
	if !ok {
		return nil, errors.Errorf("assetBalanceV4: unable to extract asset ID from '%s'", args[1].instanceOf())
	}
	asset, digestErr := crypto.NewDigestFromBytes(assetBytes)
	if digestErr != nil {
		return rideInt(0), nil // according to the scala node implementation
	}
	balance, err := env.state().NewestAssetBalance(recipient, asset)
	if err != nil {
		return nil, errors.Wrap(err, "assetBalanceV4")
	}
	return rideInt(balance), nil
}

func intFromState(env environment, args ...rideType) (rideType, error) {
	r, k, err := extractRecipientAndKey(args)
	if err != nil {
		return rideUnit{}, nil
	}
	entry, err := env.state().RetrieveNewestIntegerEntry(r, k)
	if err != nil {
		return rideUnit{}, nil
	}
	return rideInt(entry.Value), nil
}

func intFromSelfState(env environment, args ...rideType) (rideType, error) {
	k, err := extractKey(args)
	if err != nil {
		return rideUnit{}, nil
	}
	a, ok := env.this().(rideAddress)
	if !ok {
		return rideUnit{}, nil
	}
	r := proto.NewRecipientFromAddress(proto.WavesAddress(a))
	entry, err := env.state().RetrieveNewestIntegerEntry(r, k)
	if err != nil {
		return rideUnit{}, nil
	}
	return rideInt(entry.Value), nil
}

func bytesFromState(env environment, args ...rideType) (rideType, error) {
	r, k, err := extractRecipientAndKey(args)
	if err != nil {
		return rideUnit{}, nil
	}
	entry, err := env.state().RetrieveNewestBinaryEntry(r, k)
	if err != nil {
		return rideUnit{}, nil
	}
	return rideBytes(entry.Value), nil
}

func bytesFromSelfState(env environment, args ...rideType) (rideType, error) {
	k, err := extractKey(args)
	if err != nil {
		return rideUnit{}, nil
	}
	a, ok := env.this().(rideAddress)
	if !ok {
		return rideUnit{}, nil
	}
	r := proto.NewRecipientFromAddress(proto.WavesAddress(a))
	entry, err := env.state().RetrieveNewestBinaryEntry(r, k)
	if err != nil {
		return rideUnit{}, nil
	}
	return rideBytes(entry.Value), nil
}

func stringFromState(env environment, args ...rideType) (rideType, error) {
	r, k, err := extractRecipientAndKey(args)
	if err != nil {
		return rideUnit{}, nil
	}
	entry, err := env.state().RetrieveNewestStringEntry(r, k)
	if err != nil {
		return rideUnit{}, nil
	}
	return rideString(entry.Value), nil
}

func stringFromSelfState(env environment, args ...rideType) (rideType, error) {
	k, err := extractKey(args)
	if err != nil {
		return rideUnit{}, nil
	}
	a, ok := env.this().(rideAddress)
	if !ok {
		return rideUnit{}, nil
	}
	r := proto.NewRecipientFromAddress(proto.WavesAddress(a))
	entry, err := env.state().RetrieveNewestStringEntry(r, k)
	if err != nil {
		return rideUnit{}, nil
	}
	return rideString(entry.Value), nil
}

func booleanFromState(env environment, args ...rideType) (rideType, error) {
	r, k, err := extractRecipientAndKey(args)
	if err != nil {
		return rideUnit{}, nil
	}
	entry, err := env.state().RetrieveNewestBooleanEntry(r, k)
	if err != nil {
		return rideUnit{}, nil
	}
	return rideBoolean(entry.Value), nil
}

func booleanFromSelfState(env environment, args ...rideType) (rideType, error) {
	k, err := extractKey(args)
	if err != nil {
		return rideUnit{}, nil
	}
	a, ok := env.this().(rideAddress)
	if !ok {
		return rideUnit{}, nil
	}
	r := proto.NewRecipientFromAddress(proto.WavesAddress(a))
	entry, err := env.state().RetrieveNewestBooleanEntry(r, k)
	if err != nil {
		return rideUnit{}, nil
	}
	return rideBoolean(entry.Value), nil
}

func addressFromRecipient(env environment, args ...rideType) (rideType, error) {
	if err := checkArgs(args, 1); err != nil {
		return nil, errors.Wrap(err, "addressFromRecipient")
	}
	switch r := args[0].(type) {
	case rideRecipient:
		if r.Address != nil {
			return rideAddress(*r.Address), nil
		}
		if r.Alias != nil {
			addr, err := env.state().NewestAddrByAlias(*r.Alias)
			if err != nil {
				return nil, errors.Wrap(err, "addressFromRecipient")
			}
			return rideAddress(addr), nil
		}
		return nil, errors.Errorf("addressFromRecipient: unable to get address from recipient '%s'", r)
	case rideAddress:
		return r, nil
	default:
		return nil, errors.Errorf("addressFromRecipient: unexpected argument type '%s'", args[0].instanceOf())
	}
}

func sigVerify(env environment, args ...rideType) (rideType, error) {
	if err := checkArgs(args, 3); err != nil {
		return nil, errors.Wrap(err, "sigVerify")
	}
	message, ok := args[0].(rideBytes)
	if !ok {
		return nil, errors.Errorf("sigVerify: unexpected argument type '%s'", args[0].instanceOf())
	}
	if l := len(message); env != nil && env.libVersion() == 3 && !env.checkMessageLength(l) {
		return nil, errors.Errorf("sigVerify: invalid message size %d", l)
	}
	signature, ok := args[1].(rideBytes)
	if !ok {
		return nil, errors.Errorf("sigVerify: unexpected argument type '%s'", args[1].instanceOf())
	}
	pkb, ok := args[2].(rideBytes)
	if !ok {
		return nil, errors.Errorf("sigVerify: unexpected argument type '%s'", args[2].instanceOf())
	}
	pk, err := crypto.NewPublicKeyFromBytes(pkb)
	if err != nil {
		return rideBoolean(false), nil
	}
	sig, err := crypto.NewSignatureFromBytes(signature)
	if err != nil {
		return rideBoolean(false), nil
	}
	ok = crypto.Verify(pk, sig, message)
	return rideBoolean(ok), nil
}

func keccak256(env environment, args ...rideType) (rideType, error) {
	data, err := bytesOrStringArg(args)
	if err != nil {
		return nil, errors.Wrap(err, "keccak256")
	}
	if l := len(data); env != nil && !env.checkMessageLength(l) {
		return nil, errors.Errorf("keccak256: invalid data size %d", l)
	}
	d, err := crypto.Keccak256(data)
	if err != nil {
		return nil, errors.Wrap(err, "keccak256")
	}
	return rideBytes(d.Bytes()), nil
}

func blake2b256(env environment, args ...rideType) (rideType, error) {
	data, err := bytesOrStringArg(args)
	if err != nil {
		return nil, errors.Wrap(err, "blake2b256")
	}
	if l := len(data); env != nil && !env.checkMessageLength(l) {
		return nil, errors.Errorf("blake2b256: invalid data size %d", l)
	}
	d, err := crypto.FastHash(data)
	if err != nil {
		return nil, errors.Wrap(err, "blake2b256")
	}
	return rideBytes(d.Bytes()), nil
}

func sha256(env environment, args ...rideType) (rideType, error) {
	data, err := bytesOrStringArg(args)
	if err != nil {
		return nil, errors.Wrap(err, "sha256")
	}
	if l := len(data); env != nil && !env.checkMessageLength(l) {
		return nil, errors.Errorf("sha256: invalid data size %d", l)
	}
	h := sh256.New()
	if _, err = h.Write(data); err != nil {
		return nil, errors.Wrap(err, "sha256")
	}
	d := h.Sum(nil)
	return rideBytes(d), nil
}

func addressFromPublicKey(env environment, args ...rideType) (rideType, error) {
	b, err := bytesArg(args)
	if err != nil {
		return nil, errors.Wrap(err, "addressFromPublicKey")
	}
	addr, err := proto.NewAddressLikeFromAnyBytes(env.scheme(), b)
	if err != nil {
		return rideUnit{}, nil
	}
	return rideAddress(addr), nil
}

func wavesBalanceV3(env environment, args ...rideType) (rideType, error) {
	if err := checkArgs(args, 1); err != nil {
		return nil, errors.Wrap(err, "wavesBalanceV3")
	}
	recipient, err := extractRecipient(args[0])
	if err != nil {
		return nil, errors.Wrap(err, "wavesBalanceV3")
	}
	balance, err := env.state().NewestWavesBalance(recipient)
	if err != nil {
		return nil, errors.Wrap(err, "wavesBalanceV3")
	}
	return rideInt(balance), nil
}

func wavesBalanceV4(env environment, args ...rideType) (rideType, error) {
	if err := checkArgs(args, 1); err != nil {
		return nil, errors.Wrap(err, "wavesBalanceV4")
	}
	r, err := extractRecipient(args[0])
	if err != nil {
		return nil, errors.Wrap(err, "wavesBalanceV4")
	}
	balance, err := env.state().NewestFullWavesBalance(r)
	if err != nil {
		return nil, errors.Wrapf(err, "wavesBalanceV4(%s)", r.String())
	}
	return balanceDetailsToObject(balance), nil
}

func assetInfoV3(env environment, args ...rideType) (rideType, error) {
	b, err := bytesArg(args)
	if err != nil {
		return nil, errors.Wrap(err, "assetInfoV3")
	}
	asset, err := crypto.NewDigestFromBytes(b)
	if err != nil {
		return rideUnit{}, nil
	}
	info, err := env.state().NewestAssetInfo(asset)
	if err != nil {
		return rideUnit{}, nil
	}
	return assetInfoToObject(info), nil
}

func assetInfoV4(env environment, args ...rideType) (rideType, error) {
	b, err := bytesArg(args)
	if err != nil {
		return nil, errors.Wrap(err, "assetInfoV4")
	}
	asset, err := crypto.NewDigestFromBytes(b)
	if err != nil {
		return rideUnit{}, nil
	}
	info, err := env.state().NewestFullAssetInfo(asset)
	if err != nil {
		return rideUnit{}, nil
	}
	return fullAssetInfoToObject(info), nil
}

func blockInfoByHeight(env environment, args ...rideType) (rideType, error) {
	i, err := intArg(args)
	if err != nil {
		return nil, errors.Wrap(err, "blockInfoByHeight")
	}
	height := proto.Height(i)
	header, err := env.state().NewestHeaderByHeight(height)
	if err != nil {
		return nil, errors.Wrap(err, "blockInfoByHeight")
	}
	vrf, err := env.state().BlockVRF(header, height-1)
	if err != nil {
		return nil, errors.Wrap(err, "blockInfoByHeight")
	}
	obj, err := blockHeaderToObject(env.scheme(), header, vrf)
	if err != nil {
		return nil, errors.Wrap(err, "blockInfoByHeight")
	}
	return obj, nil
}

func transferByID(env environment, args ...rideType) (rideType, error) {
	b, err := bytesArg(args)
	if err != nil {
		return nil, errors.Wrap(err, "transferByID")
	}
	tx, err := env.state().NewestTransactionByID(b)
	if err != nil {
		if env.state().IsNotFound(err) {
			return rideUnit{}, nil
		}
		return nil, errors.Wrap(err, "transferByID")
	}
	obj, err := transactionToObject(env.scheme(), tx)
	if err != nil {
		return nil, errors.Wrap(err, "transferByID")
	}
	return obj, nil
}

func addressToString(_ environment, args ...rideType) (rideType, error) {
	if err := checkArgs(args, 1); err != nil {
		return nil, errors.Wrap(err, "addressToString")
	}
	switch a := args[0].(type) {
	case rideAddress:
		return rideString(proto.WavesAddress(a).String()), nil
	case rideRecipient:
		if a.Address == nil {
			return nil, errors.Errorf("addressToString: recipient is not an WavesAddress '%s'", args[0].instanceOf())
		}
		return rideString(a.Address.String()), nil
	case rideAddressLike:
		return rideString(base58.Encode(a)), nil
	default:
		return nil, errors.Errorf("addressToString: invalid argument type '%s'", args[0].instanceOf())
	}
}

func rsaVerify(env environment, args ...rideType) (rideType, error) {
	if err := checkArgs(args, 4); err != nil {
		return nil, errors.Wrap(err, "rsaVerify")
	}
	digest, err := digest(args[0])
	if err != nil {
		return nil, errors.Wrap(err, "rsaVerify")
	}
	message, ok := args[1].(rideBytes)
	if !ok {
		return nil, errors.Errorf("rsaVerify: unexpected argument type '%s'", args[1].instanceOf())
	}
	if l := len(message); env != nil && env.libVersion() == 3 && !env.checkMessageLength(l) {
		return nil, errors.Errorf("sigVerify: invalid message size %d", l)
	}
	sig, ok := args[2].(rideBytes)
	if !ok {
		return nil, errors.Errorf("rsaVerify: unexpected argument type '%s'", args[2].instanceOf())
	}
	pk, ok := args[3].(rideBytes)
	if !ok {
		return nil, errors.Errorf("rsaVerify unexpected argument type '%s'", args[3].instanceOf())
	}
	key, err := x509.ParsePKIXPublicKey(pk)
	if err != nil {
		return nil, errors.Wrap(err, "rsaVerify: invalid public key")
	}
	k, ok := key.(*rsa.PublicKey)
	if !ok {
		return nil, errors.New("rsaVerify: not an RSA key")
	}
	d := message
	if digest != 0 {
		h := digest.New()
		_, _ = h.Write(message)
		d = h.Sum(nil)
	}
	ok, err = c2.VerifyPKCS1v15(k, digest, d, sig)
	if err != nil {
		return nil, errors.Wrap(err, "rsaVerify")
	}
	return rideBoolean(ok), nil
}

func checkMerkleProof(_ environment, args ...rideType) (rideType, error) {
	if err := checkArgs(args, 3); err != nil {
		return nil, errors.Wrap(err, "checkMerkleProof")
	}
	root, ok := args[0].(rideBytes)
	if !ok {
		return nil, errors.Errorf("checkMerkleProof: unexpected argument type '%s'", args[0].instanceOf())
	}
	proof, ok := args[1].(rideBytes)
	if !ok {
		return nil, errors.Errorf("checkMerkleProof: unexpected argument type '%s'", args[1].instanceOf())
	}
	leaf, ok := args[2].(rideBytes)
	if !ok {
		return nil, errors.Errorf("checkMerkleProof: unexpected argument type '%s'", args[2].instanceOf())
	}
	r, err := c2.MerkleRootHash(leaf, proof)
	if err != nil {
		return nil, errors.Wrap(err, "checkMerkleProof")
	}
	return rideBoolean(bytes.Equal(root, r)), nil
}

func intValueFromState(env environment, args ...rideType) (rideType, error) {
	v, err := intFromState(env, args...)
	if err != nil {
		return nil, err
	}
	return extractValue(v)
}

func intValueFromSelfState(env environment, args ...rideType) (rideType, error) {
	v, err := intFromSelfState(env, args...)
	if err != nil {
		return nil, err
	}
	return extractValue(v)
}

func booleanValueFromState(env environment, args ...rideType) (rideType, error) {
	v, err := booleanFromState(env, args...)
	if err != nil {
		return nil, err
	}
	return extractValue(v)
}

func booleanValueFromSelfState(env environment, args ...rideType) (rideType, error) {
	v, err := booleanFromSelfState(env, args...)
	if err != nil {
		return nil, err
	}
	return extractValue(v)
}

func bytesValueFromState(env environment, args ...rideType) (rideType, error) {
	v, err := bytesFromState(env, args...)
	if err != nil {
		return nil, err
	}
	return extractValue(v)
}

func bytesValueFromSelfState(env environment, args ...rideType) (rideType, error) {
	v, err := bytesFromSelfState(env, args...)
	if err != nil {
		return nil, err
	}
	return extractValue(v)
}

func stringValueFromState(env environment, args ...rideType) (rideType, error) {
	v, err := stringFromState(env, args...)
	if err != nil {
		return nil, err
	}
	return extractValue(v)
}

func stringValueFromSelfState(env environment, args ...rideType) (rideType, error) {
	v, err := stringFromSelfState(env, args...)
	if err != nil {
		return nil, err
	}
	return extractValue(v)
}

func transferFromProtobuf(env environment, args ...rideType) (rideType, error) {
	b, err := bytesArg(args)
	if err != nil {
		return nil, errors.Wrap(err, "transferFromProtobuf")
	}
	tx := new(proto.TransferWithProofs)
	err = tx.UnmarshalSignedFromProtobuf(b)
	if err != nil {
		return nil, errors.Wrap(err, "transferFromProtobuf")
	}
	//TODO: using scope's scheme is not quite correct here, because it should be possible to validate transfers from other networks
	err = tx.GenerateID(env.scheme())
	if err != nil {
		return nil, errors.Wrap(err, "transferFromProtobuf")
	}
	obj, err := transferWithProofsToObject(env.scheme(), tx)
	if err != nil {
		return nil, errors.Wrap(err, "transferFromProtobuf")
	}
	return obj, nil
}

func calcAssetID(env environment, name, description rideString, decimals, quantity rideInt, reissuable rideBoolean, nonce rideInt) (rideBytes, error) {
	pid, ok := env.txID().(rideBytes)
	if !ok {
		return nil, errors.New("calculateAssetID: no parent transaction ID found")
	}
	d, err := crypto.NewDigestFromBytes(pid)
	if err != nil {
		return nil, errors.Wrap(err, "calculateAssetID")
	}
	id := proto.GenerateIssueScriptActionID(string(name), string(description), int64(decimals), int64(quantity), bool(reissuable), int64(nonce), d)
	return id.Bytes(), nil
}

func calculateAssetID(env environment, args ...rideType) (rideType, error) {
	if err := checkArgs(args, 1); err != nil {
		return nil, errors.Wrap(err, "calculateAssetID")
	}
	if t := args[0].instanceOf(); t != "Issue" {
		return nil, errors.Errorf("calculateAssetID: unexpected argument type '%s'", t)
	}
	issue, ok := args[0].(rideObject)
	if !ok {
		return nil, errors.New("calculateAssetID: not an object")
	}
	name, err := stringProperty(issue, "name")
	if err != nil {
		return nil, errors.Wrap(err, "calculateAssetID")
	}
	description, err := stringProperty(issue, "description")
	if err != nil {
		return nil, errors.Wrap(err, "calculateAssetID")
	}
	decimals, err := intProperty(issue, "decimals")
	if err != nil {
		return nil, errors.Wrap(err, "calculateAssetID")
	}
	quantity, err := intProperty(issue, "quantity")
	if err != nil {
		return nil, errors.Wrap(err, "calculateAssetID")
	}
	reissuable, err := booleanProperty(issue, "isReissuable")
	if err != nil {
		return nil, errors.Wrap(err, "calculateAssetID")
	}
	nonce, err := intProperty(issue, "nonce")
	if err != nil {
		return nil, errors.Wrap(err, "calculateAssetID")
	}
	return calcAssetID(env, name, description, decimals, quantity, reissuable, nonce)
}

func simplifiedIssue(_ environment, args ...rideType) (rideType, error) {
	if err := checkArgs(args, 5); err != nil {
		return nil, errors.Wrap(err, "simplifiedIssue")
	}
	name, ok := args[0].(rideString)
	if !ok {
		return nil, errors.Errorf("simplifiedIssue: unexpected argument type '%s'", args[0].instanceOf())
	}
	description, ok := args[1].(rideString)
	if !ok {
		return nil, errors.Errorf("simplifiedIssue: unexpected argument type '%s'", args[1].instanceOf())
	}
	quantity, ok := args[2].(rideInt)
	if !ok {
		return nil, errors.Errorf("simplifiedIssue: unexpected argument type '%s'", args[2].instanceOf())
	}
	decimals, ok := args[3].(rideInt)
	if !ok {
		return nil, errors.Errorf("simplifiedIssue: unexpected argument type '%s'", args[3].instanceOf())
	}
	reissuable, ok := args[4].(rideBoolean)
	if !ok {
		return nil, errors.Errorf("simplifiedIssue: unexpected argument type '%s'", args[4].instanceOf())
	}
	return newIssue(name, description, quantity, decimals, reissuable, rideUnit{}, 0), nil
}

func fullIssue(_ environment, args ...rideType) (rideType, error) {
	if err := checkArgs(args, 7); err != nil {
		return nil, errors.Wrap(err, "fullIssue")
	}
	name, ok := args[0].(rideString)
	if !ok {
		return nil, errors.Errorf("fullIssue: unexpected argument type '%s'", args[0].instanceOf())
	}
	description, ok := args[1].(rideString)
	if !ok {
		return nil, errors.Errorf("fullIssue: unexpected argument type '%s'", args[1].instanceOf())
	}
	quantity, ok := args[2].(rideInt)
	if !ok {
		return nil, errors.Errorf("fullIssue: unexpected argument type '%s'", args[2].instanceOf())
	}
	decimals, ok := args[3].(rideInt)
	if !ok {
		return nil, errors.Errorf("fullIssue: unexpected argument type '%s'", args[3].instanceOf())
	}
	reissuable, ok := args[4].(rideBoolean)
	if !ok {
		return nil, errors.Errorf("fullIssue: unexpected argument type '%s'", args[4].instanceOf())
	}
	var script rideType
	switch s := args[5].(type) {
	case rideBytes:
		script = s
	case rideUnit:
		script = s
	default:
		return nil, errors.Errorf("fullIssue: unexpected argument type '%s'", args[5].instanceOf())
	}
	nonce, ok := args[6].(rideInt)
	if !ok {
		return nil, errors.Errorf("fullIssue: unexpected argument type '%s'", args[6].instanceOf())
	}
	return newIssue(name, description, quantity, decimals, reissuable, script, nonce), nil
}

func rebuildMerkleRoot(_ environment, args ...rideType) (rideType, error) {
	if err := checkArgs(args, 3); err != nil {
		return nil, errors.Wrap(err, "rebuildMerkleRoot")
	}
	proofs, ok := args[0].(rideList)
	if !ok {
		return nil, errors.Errorf("rebuildMerkleRoot: unexpected argument type '%s'", args[0].instanceOf())
	}
	if l := len(proofs); l > 16 {
		return nil, errors.New("rebuildMerkleRoot: no more than 16 proofs is allowed")
	}
	pfs := make([]crypto.Digest, len(proofs))
	for i, x := range proofs {
		b, ok := x.(rideBytes)
		if !ok {
			return nil, errors.Errorf("rebuildMerkleRoot: unexpected proof type '%s' at position %d", x.instanceOf(), i)
		}
		d, err := crypto.NewDigestFromBytes(b)
		if err != nil {
			return nil, errors.Wrap(err, "rebuildMerkleRoot")
		}
		pfs[i] = d
	}
	leaf, ok := args[1].(rideBytes)
	if !ok {
		return nil, errors.Errorf("rebuildMerkleRoot: unexpected argument type '%s'", args[1].instanceOf())
	}
	lf, err := crypto.NewDigestFromBytes(leaf)
	if err != nil {
		return nil, errors.Wrap(err, "rebuildMerkleRoot")
	}
	index, ok := args[2].(rideInt)
	if !ok {
		return nil, errors.Errorf("rebuildMerkleRoot: unexpected argument type '%s'", args[2].instanceOf())
	}
	idx := uint64(index)
	tree, err := crypto.NewMerkleTree()
	if err != nil {
		return nil, errors.Wrap(err, "rebuildMerkleRoot")
	}
	root := tree.RebuildRoot(lf, pfs, idx)
	return rideBytes(root[:]), nil
}

func bls12Groth16Verify(_ environment, args ...rideType) (rideType, error) {
	if err := checkArgs(args, 3); err != nil {
		return nil, errors.Wrap(err, "bls12Groth16Verify")
	}
	key, ok := args[0].(rideBytes)
	if !ok {
		return nil, errors.Errorf("bls12Groth16Verify: unexpected argument type '%s'", args[0].instanceOf())
	}
	proof, ok := args[1].(rideBytes)
	if !ok {
		return nil, errors.Errorf("bls12Groth16Verify: unexpected argument type '%s'", args[1].instanceOf())
	}
	inputs, ok := args[2].(rideBytes)
	if !ok {
		return nil, errors.Errorf("bls12Groth16Verify: unexpected argument type '%s'", args[2].instanceOf())
	}
	ok, err := crypto.Bls12381{}.Groth16Verify(key, proof, inputs)
	if err != nil {
		return nil, errors.Wrap(err, "bls12Groth16Verify")
	}
	return rideBoolean(ok), nil
}

func bn256Groth16Verify(_ environment, args ...rideType) (rideType, error) {
	if err := checkArgs(args, 3); err != nil {
		return nil, errors.Wrap(err, "bn256Groth16Verify")
	}
	key, ok := args[0].(rideBytes)
	if !ok {
		return nil, errors.Errorf("bn256Groth16Verify: unexpected argument type '%s'", args[0].instanceOf())
	}
	proof, ok := args[1].(rideBytes)
	if !ok {
		return nil, errors.Errorf("bn256Groth16Verify: unexpected argument type '%s'", args[1].instanceOf())
	}
	inputs, ok := args[2].(rideBytes)
	if !ok {
		return nil, errors.Errorf("bn256Groth16Verify: unexpected argument type '%s'", args[2].instanceOf())
	}
	ok, err := crypto.Bn256{}.Groth16Verify(key, proof, inputs)
	if err != nil {
		return nil, errors.Wrap(err, "bn256Groth16Verify")
	}
	return rideBoolean(ok), nil
}

func ecRecover(_ environment, args ...rideType) (rideType, error) {
	digest, signature, err := bytesArgs2(args)
	if err != nil {
		return nil, errors.Wrap(err, "ecRecover")
	}
	if l := len(digest); l != 32 {
		return nil, errors.Errorf("ecRecover: invalid message digest size %d, expected 32 bytes", l)
	}
	if l := len(signature); l != 65 {
		return nil, errors.Errorf("ecRecover: invalid signature size %d, expected 65 bytes", l)
	}
	pk, err := crypto.ECDSARecoverPublicKey(digest, signature)
	if err != nil {
		return nil, errors.Wrapf(err, "ecRecover")
	}
	pkb := pk.SerializeUncompressed()
	//We have to drop first byte because in bitcoin library where is a length.
	return rideBytes(pkb[1:]), nil
}

func checkedBytesDataEntry(_ environment, args ...rideType) (rideType, error) {
	if err := checkArgs(args, 2); err != nil {
		return nil, errors.Wrap(err, "checkedBytesDataEntry")
	}
	key, ok := args[0].(rideString)
	if !ok {
		return nil, errors.Errorf("checkedBytesDataEntry: unexpected argument type '%s'", args[0].instanceOf())
	}
	value, ok := args[1].(rideBytes)
	if !ok {
		return nil, errors.Errorf("checkedBytesDataEntry: unexpected argument type '%s'", args[0].instanceOf())
	}
	return newDataEntry("BinaryEntry", key, value), nil
}

func checkedBooleanDataEntry(_ environment, args ...rideType) (rideType, error) {
	if err := checkArgs(args, 2); err != nil {
		return nil, errors.Wrap(err, "checkedBooleanDataEntry")
	}
	key, ok := args[0].(rideString)
	if !ok {
		return nil, errors.Errorf("checkedBooleanDataEntry: unexpected argument type '%s'", args[0].instanceOf())
	}
	value, ok := args[1].(rideBoolean)
	if !ok {
		return nil, errors.Errorf("checkedBooleanDataEntry: unexpected argument type '%s'", args[0].instanceOf())
	}
	return newDataEntry("BooleanEntry", key, value), nil
}

func checkedDeleteEntry(_ environment, args ...rideType) (rideType, error) {
	key, err := stringArg(args)
	if err != nil {
		return nil, errors.Wrap(err, "checkedDeleteEntry")
	}
	return newDataEntry("DeleteEntry", key, rideUnit{}), nil
}

func checkedIntDataEntry(_ environment, args ...rideType) (rideType, error) {
	if err := checkArgs(args, 2); err != nil {
		return nil, errors.Wrap(err, "checkedIntDataEntry")
	}
	key, ok := args[0].(rideString)
	if !ok {
		return nil, errors.Errorf("checkedIntDataEntry: unexpected argument type '%s'", args[0].instanceOf())
	}
	value, ok := args[1].(rideInt)
	if !ok {
		return nil, errors.Errorf("checkedIntDataEntry: unexpected argument type '%s'", args[0].instanceOf())
	}
	return newDataEntry("IntegerEntry", key, value), nil
}

func checkedStringDataEntry(_ environment, args ...rideType) (rideType, error) {
	if err := checkArgs(args, 2); err != nil {
		return nil, errors.Wrap(err, "checkedStringDataEntry")
	}
	key, ok := args[0].(rideString)
	if !ok {
		return nil, errors.Errorf("checkedStringDataEntry: unexpected argument type '%s'", args[0].instanceOf())
	}
	value, ok := args[1].(rideString)
	if !ok {
		return nil, errors.Errorf("checkedStringDataEntry: unexpected argument type '%s'", args[0].instanceOf())
	}
	return newDataEntry("StringEntry", key, value), nil
}

// Constructors

func address(_ environment, args ...rideType) (rideType, error) {
	b, err := bytesArg(args)
	if err != nil {
		return nil, errors.Wrap(err, "address")
	}
	addr, err := proto.NewAddressFromBytes(b)
	if err != nil {
		return rideAddressLike(b), nil
	}
	return rideAddress(addr), nil
}

func alias(env environment, args ...rideType) (rideType, error) {
	s, err := stringArg(args)
	if err != nil {
		return nil, errors.Wrap(err, "alias")
	}
	alias := proto.NewAlias(env.scheme(), string(s))
	return rideAlias(*alias), nil
}

func assetPair(_ environment, args ...rideType) (rideType, error) {
	if err := checkArgs(args, 2); err != nil {
		return nil, errors.Wrap(err, "assetPair")
	}
	aa, ok := checkAsset(args[0])
	if !ok {
		return nil, errors.Errorf("assetPair: unexpected argument type '%s'", args[0].instanceOf())
	}
	pa, ok := checkAsset(args[1])
	if !ok {
		return nil, errors.Errorf("assetPair: unexpected argument type '%s'", args[1].instanceOf())
	}
	obj := make(rideObject)
	obj[instanceFieldName] = rideString("AssetPair")
	obj["amountAsset"] = aa
	obj["priceAsset"] = pa
	return obj, nil
}

func burn(_ environment, args ...rideType) (rideType, error) {
	if err := checkArgs(args, 2); err != nil {
		return nil, errors.Wrap(err, "burn")
	}
	assetID, ok := args[0].(rideBytes)
	if !ok {
		return nil, errors.Errorf("burn: unexpected argument type '%s'", args[0].instanceOf())
	}
	quantity, ok := args[1].(rideInt)
	if !ok {
		return nil, errors.Errorf("burn: unexpected argument type '%s'", args[1].instanceOf())
	}
	obj := make(rideObject)
	obj[instanceFieldName] = rideString("Burn")
	obj["assetId"] = assetID
	obj["quantity"] = quantity
	return obj, nil
}

func dataEntry(_ environment, args ...rideType) (rideType, error) {
	if err := checkArgs(args, 2); err != nil {
		return nil, errors.Wrap(err, "dataEntry")
	}
	key, ok := args[0].(rideString)
	if !ok {
		return nil, errors.Errorf("dataEntry: unexpected argument type '%s'", args[0].instanceOf())
	}
	var value rideType
	switch v := args[1].(type) {
	case rideInt, rideBytes, rideBoolean, rideString:
		value = v
	default:
		return nil, errors.Errorf("dataEntry: unexpected argument type '%s'", args[0].instanceOf())
	}
	return newDataEntry("DataEntry", key, value), nil
}

func dataTransaction(_ environment, args ...rideType) (rideType, error) {
	if err := checkArgs(args, 9); err != nil {
		return nil, errors.Wrap(err, "dataTransaction")
	}
	obj := make(rideObject)
	obj[instanceFieldName] = rideString("DataTransaction")
	entries, ok := args[0].(rideList)
	if !ok {
		return nil, errors.Errorf("dataTransaction: unexpected argument type '%s'", args[0].instanceOf())
	}
	obj["data"] = entries
	id, ok := args[1].(rideBytes)
	if !ok {
		return nil, errors.Errorf("dataTransaction: unexpected argument type '%s'", args[1].instanceOf())
	}
	obj["id"] = id
	fee, ok := args[2].(rideInt)
	if !ok {
		return nil, errors.Errorf("dataTransaction: unexpected argument type '%s'", args[2].instanceOf())
	}
	obj["fee"] = fee
	timestamp, ok := args[3].(rideInt)
	if !ok {
		return nil, errors.Errorf("dataTransaction: unexpected argument type '%s'", args[3].instanceOf())
	}
	obj["timestamp"] = timestamp
	version, ok := args[4].(rideInt)
	if !ok {
		return nil, errors.Errorf("dataTransaction: unexpected argument type '%s'", args[4].instanceOf())
	}
	obj["version"] = version
	addr, ok := args[5].(rideAddress)
	if !ok {
		return nil, errors.Errorf("dataTransaction: unexpected argument type '%s'", args[5].instanceOf())
	}
	obj["sender"] = addr
	pk, ok := args[6].(rideBytes)
	if !ok {
		return nil, errors.Errorf("dataTransaction: unexpected argument type '%s'", args[6].instanceOf())
	}
	obj["senderPublicKey"] = pk
	body, ok := args[7].(rideBytes)
	if !ok {
		return nil, errors.Errorf("dataTransaction: unexpected argument type '%s'", args[7].instanceOf())
	}
	obj["bodyBytes"] = body
	proofs, ok := args[8].(rideList)
	if !ok {
		return nil, errors.Errorf("dataTransaction: unexpected argument type '%s'", args[8].instanceOf())
	}
	obj["proofs"] = proofs
	return obj, nil
}

func scriptResult(_ environment, args ...rideType) (rideType, error) {
	if err := checkArgs(args, 2); err != nil {
		return nil, errors.Wrap(err, "scriptResult")
	}
	if args[0].instanceOf() != "WriteSet" {
		return nil, errors.Errorf("scriptResult: unexpected argument type '%s'", args[0].instanceOf())
	}
	if args[1].instanceOf() != "TransferSet" {
		return nil, errors.Errorf("scriptResult: unexpected argument type '%s'", args[1].instanceOf())
	}
	obj := make(rideObject)
	obj[instanceFieldName] = rideString("ScriptResult")
	obj["writeSet"] = args[0]
	obj["transferSet"] = args[1]
	return obj, nil
}

func writeSet(_ environment, args ...rideType) (rideType, error) {
	if err := checkArgs(args, 1); err != nil {
		return nil, errors.Wrap(err, "writeSet")
	}
	list, ok := args[0].(rideList)
	if !ok {
		return nil, errors.Errorf("writeSet: unexpected argument type '%s'", args[0].instanceOf())
	}
	var entries rideList
	for _, item := range list {
		e, ok := item.(rideObject)
		if !ok || e.instanceOf() != "DataEntry" {
			return nil, errors.Errorf("writeSet: unexpected list item type '%s'", item.instanceOf())
		}
		entries = append(entries, e)
	}
	obj := make(rideObject)
	obj[instanceFieldName] = rideString("WriteSet")
	obj["data"] = entries
	return obj, nil
}

func scriptTransfer(_ environment, args ...rideType) (rideType, error) {
	if err := checkArgs(args, 3); err != nil {
		return nil, errors.Wrap(err, "scriptTransfer")
	}
	var recipient rideType
	switch tr := args[0].(type) {
	case rideRecipient, rideAlias, rideAddress:
		recipient = tr
	default:
		return nil, errors.Errorf("scriptTransfer: unexpected argument type '%s'", args[0].instanceOf())
	}
	amount, ok := args[1].(rideInt)
	if !ok {
		return nil, errors.Errorf("scriptTransfer: unexpected argument type '%s'", args[1].instanceOf())
	}
	asset, ok := checkAsset(args[2])
	if !ok {
		return nil, errors.Errorf("scriptTransfer: unexpected argument type '%s'", args[2].instanceOf())
	}
	obj := make(rideObject)
	obj[instanceFieldName] = rideString("ScriptTransfer")
	obj["recipient"] = recipient
	obj["amount"] = amount
	obj["asset"] = asset
	return obj, nil
}

func transferSet(_ environment, args ...rideType) (rideType, error) {
	if err := checkArgs(args, 1); err != nil {
		return nil, errors.Wrap(err, "transferSet")
	}
	list, ok := args[0].(rideList)
	if !ok {
		return nil, errors.Errorf("transferSet: unexpected argument type '%s'", args[0].instanceOf())
	}
	var transfers rideList
	for _, item := range list {
		t, ok := item.(rideObject)
		if !ok || t.instanceOf() != "ScriptTransfer" {
			return nil, errors.Errorf("transferSet: unexpected list item type '%s'", item.instanceOf())
		}
		transfers = append(transfers, t)
	}
	obj := make(rideObject)
	obj[instanceFieldName] = rideString("TransferSet")
	obj["transfers"] = transfers
	return obj, nil
}

func unit(_ environment, _ ...rideType) (rideType, error) {
	return rideUnit{}, nil
}

func reissue(_ environment, args ...rideType) (rideType, error) {
	if err := checkArgs(args, 3); err != nil {
		return nil, errors.Wrap(err, "reissue")
	}
	assetID, ok := args[0].(rideBytes)
	if !ok {
		return nil, errors.Errorf("reissue: unexpected argument type '%s'", args[0].instanceOf())
	}
	quantity, ok := args[1].(rideInt)
	if !ok {
		return nil, errors.Errorf("reissue: unexpected argument type '%s'", args[1].instanceOf())
	}
	reissuable, ok := args[2].(rideBoolean)
	if !ok {
		return nil, errors.Errorf("reissue: unexpected argument type '%s'", args[2].instanceOf())
	}
	obj := make(rideObject)
	obj[instanceFieldName] = rideString("Reissue")
	obj["assetId"] = assetID
	obj["quantity"] = quantity
	obj["isReissuable"] = reissuable
	return obj, nil
}

func sponsorship(_ environment, args ...rideType) (rideType, error) {
	asset, fee, err := bytesAndIntArgs(args)
	if err != nil {
		return nil, errors.Wrap(err, "sponsorship")
	}
	obj := make(rideObject)
	obj[instanceFieldName] = rideString("SponsorFee")
	obj["assetId"] = rideBytes(asset)
	obj["minSponsoredAssetFee"] = rideInt(fee)
	return obj, nil
}

func attachedPayment(_ environment, args ...rideType) (rideType, error) {
	if err := checkArgs(args, 2); err != nil {
		return nil, errors.Wrap(err, "attachedPayment")
	}

	r := make(rideObject)
	r[instanceFieldName] = rideString("AttachedPayment")

	var assetID rideType
	switch assID := args[0].(type) {
	case rideBytes, rideUnit:
		assetID = assID
	default:
		return nil, errors.Errorf("attachedPayment: unexpected argument type '%s'", args[0].instanceOf())
	}
	r["assetId"] = assetID

	amount, ok := args[1].(rideInt)
	if !ok {
		return nil, errors.Errorf("attachedPayment: unexpected argument type '%s'", args[1].instanceOf())
	}
	r["amount"] = amount
	return r, nil
}

func extractRecipient(v rideType) (proto.Recipient, error) {
	var r proto.Recipient
	switch a := v.(type) {
	case rideAddress:
		r = proto.NewRecipientFromAddress(proto.WavesAddress(a))
	case rideAlias:
		r = proto.NewRecipientFromAlias(proto.Alias(a))
	case rideRecipient:
		r = proto.Recipient(a)
	default:
		return proto.Recipient{}, errors.Errorf("unable to extract recipient from '%s'", v.instanceOf())
	}
	return r, nil
}

func extractRecipientAndKey(args []rideType) (proto.Recipient, string, error) {
	if err := checkArgs(args, 2); err != nil {
		return proto.Recipient{}, "", err
	}
	r, err := extractRecipient(args[0])
	if err != nil {
		return proto.Recipient{}, "", err
	}
	key, ok := args[1].(rideString)
	if !ok {
		return proto.Recipient{}, "", errors.Errorf("unexpected argument '%s'", args[1].instanceOf())
	}
	return r, string(key), nil
}

func extractKey(args []rideType) (string, error) {
	if err := checkArgs(args, 1); err != nil {
		return "", err
	}
	key, ok := args[0].(rideString)
	if !ok {
		return "", errors.Errorf("unexpected argument '%s'", args[0].instanceOf())
	}
	return string(key), nil
}

func bytesOrStringArg(args []rideType) (rideBytes, error) {
	if len(args) != 1 {
		return nil, errors.Errorf("%d is invalid number of arguments, expected 1", len(args))
	}
	if args[0] == nil {
		return nil, errors.Errorf("argument is empty")
	}
	switch a := args[0].(type) {
	case rideBytes:
		return a, nil
	case rideString:
		return []byte(a), nil
	default:
		return nil, errors.Errorf("unexpected argument type '%s'", args[0].instanceOf())
	}
}

func digest(v rideType) (c1.Hash, error) {
	switch v.instanceOf() {
	case "NoAlg":
		return 0, nil
	case "Md5":
		return c1.MD5, nil
	case "Sha1":
		return c1.SHA1, nil
	case "Sha224":
		return c1.SHA224, nil
	case "Sha256":
		return c1.SHA256, nil
	case "Sha384":
		return c1.SHA384, nil
	case "Sha512":
		return c1.SHA512, nil
	case "Sha3224":
		return c1.SHA3_224, nil
	case "Sha3256":
		return c1.SHA3_256, nil
	case "Sha3384":
		return c1.SHA3_384, nil
	case "Sha3512":
		return c1.SHA3_512, nil
	default:
		return 0, errors.Errorf("unexpected argument type '%s'", v.instanceOf())
	}
}

func newIssue(name, description rideString, quantity, decimals rideInt, reissuable rideBoolean, script rideType, nonce rideInt) rideObject {
	r := make(rideObject)
	r[instanceFieldName] = rideString("Issue")
	r["name"] = name
	r["description"] = description
	r["quantity"] = quantity
	r["decimals"] = decimals
	r["isReissuable"] = reissuable
	r["compiledScript"] = script
	r["nonce"] = nonce
	return r
}

func newDataEntry(name, key rideString, value rideType) rideObject {
	r := make(rideObject)
	r[instanceFieldName] = name
	r["key"] = key
	r["value"] = value
	return r
}

func checkAsset(v rideType) (rideType, bool) {
	switch v.(type) {
	case rideUnit, rideBytes:
		return v, true
	default:
		return nil, false
	}
}

func calcLeaseID(env environment, recipient proto.Recipient, amount, nonce rideInt) (rideBytes, error) {
	pid, ok := env.txID().(rideBytes)
	if !ok {
		return nil, errors.New("calcLeaseID: no parent transaction ID found")
	}
	d, err := crypto.NewDigestFromBytes(pid)
	if err != nil {
		return nil, errors.Wrap(err, "calcLeaseID")
	}
	id := proto.GenerateLeaseScriptActionID(recipient, int64(amount), int64(nonce), d)
	return id.Bytes(), nil
}

func calculateLeaseID(env environment, args ...rideType) (rideType, error) {
	if err := checkArgs(args, 1); err != nil {
		return nil, errors.Wrap(err, "calculateLeaseID")
	}
	if t := args[0].instanceOf(); t != "Lease" {
		return nil, errors.Errorf("calculateLeaseID: unexpected argument type '%s'", t)
	}
	lease, ok := args[0].(rideObject)
	if !ok {
		return nil, errors.New("calculateLeaseID: not an object")
	}
	if lease.instanceOf() != "Lease" {
		return nil, errors.Errorf("calculateLeaseID: unexpected object type '%s'", lease.instanceOf())
	}
	recipient, err := recipientProperty(lease, "recipient")
	if err != nil {
		return nil, errors.Wrap(err, "calculateLeaseID")
	}
	amount, err := intProperty(lease, "amount")
	if err != nil {
		return nil, errors.Wrap(err, "calculateLeaseID")
	}
	nonce, err := intProperty(lease, "nonce")
	if err != nil {
		return nil, errors.Wrap(err, "calculateLeaseID")
	}
	return calcLeaseID(env, recipient, amount, nonce)
}

func newLease(recipient rideRecipient, amount, nonce rideInt) rideObject {
	r := make(rideObject)
	r[instanceFieldName] = rideString("Lease")
	r["recipient"] = recipient
	r["amount"] = amount
	r["nonce"] = nonce
	return r
}

func simplifiedLease(_ environment, args ...rideType) (rideType, error) {
	if err := checkArgs(args, 2); err != nil {
		return nil, errors.Wrap(err, "simplifiedLease")
	}
	recipient, err := extractRecipient(args[0])
	if err != nil {
		return nil, errors.Wrap(err, "simplifiedLease")
	}
	amount, ok := args[1].(rideInt)
	if !ok {
		return nil, errors.Errorf("simplifiedLease: unexpected argument type '%s'", args[1].instanceOf())
	}
	return newLease(rideRecipient(recipient), amount, 0), nil
}

func fullLease(_ environment, args ...rideType) (rideType, error) {
	if err := checkArgs(args, 3); err != nil {
		return nil, errors.Wrap(err, "fullLease")
	}
	recipient, err := extractRecipient(args[0])
	if err != nil {
		return nil, errors.Wrap(err, "simplifiedLease")
	}
	amount, ok := args[1].(rideInt)
	if !ok {
		return nil, errors.Errorf("fullLease: unexpected argument type '%s'", args[1].instanceOf())
	}
	nonce, ok := args[2].(rideInt)
	if !ok {
		return nil, errors.Errorf("fullLease: unexpected argument type '%s'", args[6].instanceOf())
	}
	return newLease(rideRecipient(recipient), amount, nonce), nil
}

func leaseCancel(_ environment, args ...rideType) (rideType, error) {
	if err := checkArgs(args, 1); err != nil {
		return nil, errors.Wrap(err, "leaseCancel")
	}
	id, ok := args[0].(rideBytes)
	if !ok {
		return nil, errors.Errorf("leaseCancel: unexpected argument type '%s'", args[0].instanceOf())
	}
	obj := make(rideObject)
	obj[instanceFieldName] = rideString("LeaseCancel")
	obj["leaseId"] = id
	return obj, nil
}<|MERGE_RESOLUTION|>--- conflicted
+++ resolved
@@ -15,90 +15,27 @@
 	"github.com/wavesplatform/gowaves/pkg/util/common"
 )
 
-<<<<<<< HEAD
-func containsAddress(addr proto.Address, list []proto.Address) bool {
+func containsAddress(addr proto.WavesAddress, list []proto.WavesAddress) bool {
 	for _, v := range list {
 		if v == addr {
-=======
-func isAddressInBL(dAppAddress proto.WavesAddress, blackList []proto.WavesAddress) bool {
-	for _, v := range blackList {
-		if v == dAppAddress {
->>>>>>> f331a92a
 			return true
 		}
 	}
 	return false
 }
 
-<<<<<<< HEAD
 func extractOptionalAsset(v rideType) (proto.OptionalAsset, error) {
 	switch tv := v.(type) {
 	case rideBytes:
 		asset, err := proto.NewOptionalAssetFromBytes(tv)
 		if err != nil {
 			return proto.OptionalAsset{}, err
-=======
-func reentrantInvoke(env environment, args ...rideType) (rideType, error) {
-	ws, ok := env.state().(*WrappedState)
-	if !ok {
-		return nil, errors.Wrap(errors.New("wrong state"), "reentrantInvoke")
-	}
-	ws.incrementInvCount()
-	if ws.invCount() > 100 {
-		return rideUnit{}, nil
-	}
-
-	callerAddress, ok := env.this().(rideAddress)
-	if !ok {
-		return rideUnit{}, errors.Errorf("reentrantInvoke: this has an unexpected type '%s'", env.this().instanceOf())
-	}
-
-	recipient, err := extractRecipient(args[0])
-	if err != nil {
-		return nil, errors.Errorf("reentrantInvoke: unexpected argument type '%s'", args[0].instanceOf())
-	}
-
-	recipient, err = ensureRecipientAddress(env, recipient)
-	if err != nil {
-		return nil, errors.Wrap(err, "reentrantInvoke")
-	}
-
-	var fnName rideString
-	switch fnN := args[1].(type) {
-	case rideUnit:
-		fnName = "default"
-	case rideString:
-		if fnN == "" {
-			fnName = "default"
-			break
->>>>>>> f331a92a
 		}
 		return *asset, nil
 	case rideUnit:
 		return proto.NewOptionalAssetWaves(), nil
 	default:
-<<<<<<< HEAD
 		return proto.OptionalAsset{}, errors.Errorf("unexpected type '%s'", v.instanceOf())
-=======
-		return nil, errors.Errorf("reentrantInvoke: unexpected argument type '%s'", args[1].instanceOf())
-	}
-
-	listArg, ok := args[2].(rideList)
-	if !ok {
-		return nil, errors.Errorf("reentrantInvoke: unexpected argument type '%s'", args[2].instanceOf())
-	}
-
-	var attachedPayments proto.ScriptPayments
-	payments := args[3].(rideList)
-
-	oldInvocationParam := env.invocation()
-
-	invocationParam := oldInvocationParam.copy()
-	invocationParam["caller"] = callerAddress
-	callerPublicKey, err := env.state().NewestScriptPKByAddr(proto.WavesAddress(callerAddress))
-	if err != nil {
-		return nil, errors.Wrapf(err, "failed to get caller public key by address")
->>>>>>> f331a92a
 	}
 }
 
@@ -133,7 +70,6 @@
 	return res, nil
 }
 
-<<<<<<< HEAD
 func extractFunctionName(v rideType) (rideString, error) {
 	switch tv := v.(type) {
 	case rideUnit:
@@ -141,11 +77,6 @@
 	case rideString:
 		if tv == "" {
 			return "default", nil
-=======
-	if ws.invCount() > 1 {
-		if isAddressInBL(*recipient.Address, ws.blackList) && proto.WavesAddress(callerAddress) != *recipient.Address {
-			return rideUnit{}, errors.Errorf("function call of %s with dApp address %s is forbiden because it had already been called once by 'invoke'", fnName, recipient.Address)
->>>>>>> f331a92a
 		}
 		return tv, nil
 	default:
@@ -164,22 +95,9 @@
 	return "invoke"
 }
 
-<<<<<<< HEAD
 func (i *nonReentrantInvocation) blocklist() bool {
 	return true
 }
-=======
-		if !env.rideV6Activated() {
-			err = ws.validateBalances()
-			if err != nil {
-				return nil, err
-			}
-
-		}
-
-		env.setNewDAppAddress(proto.WavesAddress(callerAddress))
-		env.setInvocation(oldInvocationParam)
->>>>>>> f331a92a
 
 type reentrantInvocation struct{}
 
@@ -191,11 +109,7 @@
 	return false
 }
 
-<<<<<<< HEAD
-func performInvoke(invocation invocation, env Environment, args ...rideType) (rideType, error) {
-=======
-func invoke(env environment, args ...rideType) (rideType, error) {
->>>>>>> f331a92a
+func performInvoke(invocation invocation, env environment, args ...rideType) (rideType, error) {
 	ws, ok := env.state().(*WrappedState)
 	if !ok {
 		return nil, EvaluationFailure.Errorf("%s: wrong state", invocation.name())
@@ -271,31 +185,19 @@
 		return nil, InternalInvocationError.Wrapf(err, "%s: failed to apply attached payments", invocation.name())
 	}
 
-<<<<<<< HEAD
 	if invocation.blocklist() {
 		// append a call to the stack to protect a user from the reentrancy attack
-		ws.blocklist = append(ws.blocklist, proto.Address(callerAddress)) // push
+		ws.blocklist = append(ws.blocklist, proto.WavesAddress(callerAddress)) // push
 		defer func() {
 			ws.blocklist = ws.blocklist[:len(ws.blocklist)-1] // pop
 		}()
 	}
 
 	if ws.invCount() > 1 {
-		if containsAddress(*recipient.Address, ws.blocklist) && proto.Address(callerAddress) != *recipient.Address {
+		if containsAddress(*recipient.Address, ws.blocklist) && proto.WavesAddress(callerAddress) != *recipient.Address {
 			return rideUnit{}, InternalInvocationError.Errorf(
 				"%s: function call of %s with dApp address %s is forbidden because it had already been called once by 'invoke'",
 				invocation.name(), fn, recipient.Address)
-=======
-	// append a call to the stack to protect a user from the reentrancy attack
-	ws.blackList = append(ws.blackList, proto.WavesAddress(callerAddress)) // push
-	defer func() {
-		ws.blackList = ws.blackList[:len(ws.blackList)-1] // pop
-	}()
-
-	if ws.invCount() > 1 {
-		if isAddressInBL(*recipient.Address, ws.blackList) && proto.WavesAddress(callerAddress) != *recipient.Address {
-			return rideUnit{}, errors.Errorf("function call of %s with dApp address %s is forbiden because it had already been called once by 'invoke'", fnName, recipient.Address)
->>>>>>> f331a92a
 		}
 	}
 
@@ -312,21 +214,15 @@
 		return nil, InternalInvocationError.Wrapf(err, "%s: failed to apply actions", invocation.name())
 	}
 
-<<<<<<< HEAD
-	env.setNewDAppAddress(proto.Address(callerAddress))
+	if !env.rideV6Activated() {
+		err = ws.validateBalances()
+		if err != nil {
+			return nil, err
+		}
+	}
+
+	env.setNewDAppAddress(proto.WavesAddress(callerAddress))
 	env.setInvocation(oldInvocationParam)
-=======
-		if !env.rideV6Activated() {
-			err = ws.validateBalances()
-			if err != nil {
-				return nil, err
-			}
-
-		}
-
-		env.setNewDAppAddress(proto.WavesAddress(callerAddress))
-		env.setInvocation(oldInvocationParam)
->>>>>>> f331a92a
 
 	ws.totalComplexity += res.Complexity()
 
@@ -336,11 +232,11 @@
 	return res.userResult(), nil
 }
 
-func reentrantInvoke(env Environment, args ...rideType) (rideType, error) {
+func reentrantInvoke(env environment, args ...rideType) (rideType, error) {
 	return performInvoke(&reentrantInvocation{}, env, args...)
 }
 
-func invoke(env Environment, args ...rideType) (rideType, error) {
+func invoke(env environment, args ...rideType) (rideType, error) {
 	return performInvoke(&nonReentrantInvocation{}, env, args...)
 }
 
