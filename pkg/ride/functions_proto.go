package ride

import (
	"bytes"
	c1 "crypto"
	"crypto/rsa"
	sh256 "crypto/sha256"
	"crypto/x509"

	"github.com/mr-tron/base58"
	"github.com/pkg/errors"
	"github.com/wavesplatform/gowaves/pkg/crypto"
	"github.com/wavesplatform/gowaves/pkg/proto"
	c2 "github.com/wavesplatform/gowaves/pkg/ride/crypto"
	"github.com/wavesplatform/gowaves/pkg/util/common"
)

func isAddressInBL(dAppAddress proto.WavesAddress, blackList []proto.WavesAddress) bool {
	for _, v := range blackList {
		if v == dAppAddress {
			return true
		}
	}
	return false
}

func reentrantInvoke(env Environment, args ...rideType) (rideType, error) {
	ws, ok := env.state().(*WrappedState)
	if !ok {
		return nil, errors.Wrap(errors.New("wrong state"), "reentrantInvoke")
	}
	ws.incrementInvCount()
	if ws.invCount() > 100 {
		return rideUnit{}, nil
	}

	callerAddress, ok := env.this().(rideAddress)
	if !ok {
		return rideUnit{}, errors.Errorf("reentrantInvoke: this has an unexpected type '%s'", env.this().instanceOf())
	}

	recipient, err := extractRecipient(args[0])
	if err != nil {
		return nil, errors.Errorf("reentrantInvoke: unexpected argument type '%s'", args[0].instanceOf())
	}

	recipient, err = ensureRecipientAddress(env, recipient)
	if err != nil {
		return nil, errors.Wrap(err, "reentrantInvoke")
	}

	var fnName rideString
	switch fnN := args[1].(type) {
	case rideUnit:
		fnName = "default"
	case rideString:
		if fnN == "" {
			fnName = "default"
			break
		}
		fnName = fnN
	default:
		return nil, errors.Errorf("reentrantInvoke: unexpected argument type '%s'", args[1].instanceOf())
	}

	listArg, ok := args[2].(rideList)
	if !ok {
		return nil, errors.Errorf("reentrantInvoke: unexpected argument type '%s'", args[2].instanceOf())
	}

	var attachedPayments proto.ScriptPayments
	payments := args[3].(rideList)

	oldInvocationParam := env.invocation()

	invocationParam := oldInvocationParam.copy()
	invocationParam["caller"] = callerAddress
	callerPublicKey, err := env.state().NewestScriptPKByAddr(proto.WavesAddress(callerAddress))
	if err != nil {
		return nil, errors.Wrapf(err, "failed to get caller public key by address")
	}
	invocationParam["callerPublicKey"] = rideBytes(common.Dup(callerPublicKey.Bytes()))
	invocationParam["payments"] = payments
	env.setInvocation(invocationParam)

	for _, value := range payments {
		payment, ok := value.(rideObject)
		if !ok {
			return nil, errors.Errorf("reentrantInvoke: unexpected argument type '%s'", payment.instanceOf())
		}

		assetID, err := payment.get("assetId")
		if err != nil {
			return nil, errors.Wrap(err, "reentrantInvoke")
		}
		amount, err := payment.get("amount")
		if err != nil {
			return nil, errors.Wrap(err, "reentrantInvoke")
		}

		intAmount, ok := amount.(rideInt)
		if !ok {
			return nil, errors.Errorf("reentrantInvoke: unexpected argument type '%s'", amount.instanceOf())
		}
		var asset *proto.OptionalAsset

		switch asID := assetID.(type) {
		case rideBytes:
			asset, err = proto.NewOptionalAssetFromBytes(asID)
			if err != nil {
				return nil, errors.Errorf("reentrantInvoke: failed to get optional asset from ride bytes")
			}
		case rideUnit:
			waves := proto.NewOptionalAssetWaves()
			asset = &waves
		default:
			return nil, errors.Errorf("reentrantInvoke: unexpected argument type '%s'", args[0].instanceOf())
		}

		attachedPayments = append(attachedPayments, proto.ScriptPayment{Asset: *asset, Amount: uint64(intAmount)})
	}
	// since RideV5 the limit of attached payments is 10
	if len(attachedPayments) > 10 {
		return nil, errors.New("reentrantInvoke: no more than ten payments is allowed since RideV5 activation")
	}

	var attachedPaymentActions []proto.ScriptAction
	for _, payment := range attachedPayments {
		payment := &proto.AttachedPaymentScriptAction{Sender: &callerPublicKey, Recipient: recipient, Amount: int64(payment.Amount), Asset: payment.Asset}
		attachedPaymentActions = append(attachedPaymentActions, payment)
	}

	address, err := env.state().NewestRecipientToAddress(recipient)
	if err != nil {
		return nil, errors.Errorf("reentrantInvoke: failed to get address from dApp, invokeFunctionFromDApp")
	}
	env.setNewDAppAddress(*address)
	err = ws.smartAppendActions(attachedPaymentActions, env)
	if err != nil {
		return nil, errors.Wrapf(err, "reentrantInvoke: failed to apply attached payments")
	}

	if ws.invCount() > 1 {
		if isAddressInBL(*recipient.Address, ws.blackList) && proto.WavesAddress(callerAddress) != *recipient.Address {
			return rideUnit{}, errors.Errorf("function call of %s with dApp address %s is forbiden because it had already been called once by 'invoke'", fnName, recipient.Address)
		}
	}

	res, err := invokeFunctionFromDApp(env, recipient, fnName, listArg)
	if err != nil {
		return nil, errors.Wrapf(err, "reentrantInvoke")
	}

	if res.Result() {
		if res.UserError() != "" {
			return nil, errors.Errorf(res.UserError())
		}

		err = ws.smartAppendActions(res.ScriptActions(), env)
		if err != nil {
			return nil, err
		}

		env.setNewDAppAddress(proto.WavesAddress(callerAddress))
		env.setInvocation(oldInvocationParam)

		ws.totalComplexity += res.Complexity()

		if res.userResult() == nil {
			return rideUnit{}, nil
		}
		return res.userResult(), nil
	}

	return rideThrow("result of reentrantInvoke function is false"), nil
}

func invoke(env Environment, args ...rideType) (rideType, error) {
	ws, ok := env.state().(*WrappedState)
	if !ok {
		return nil, errors.Wrapf(errors.New("wrong state"), "invoke")
	}
	ws.incrementInvCount()
	if ws.invCount() > 100 {
		return rideUnit{}, nil
	}

	callerAddress, ok := env.this().(rideAddress)
	if !ok {
		return rideUnit{}, errors.Errorf("invoke: this has an unexpected type '%s'", env.this().instanceOf())
	}

	recipient, err := extractRecipient(args[0])
	if err != nil {
		return nil, errors.Errorf("invoke: unexpected argument type '%s'", args[0].instanceOf())
	}

	recipient, err = ensureRecipientAddress(env, recipient)
	if err != nil {
		return nil, errors.Wrap(err, "invoke")
	}

	var fnName rideString
	switch fnN := args[1].(type) {
	case rideUnit:
		fnName = "default"
	case rideString:
		if fnN == "" {
			fnName = "default"
			break
		}
		fnName = fnN
	default:
		return nil, errors.Errorf("invoke: unexpected argument type '%s'", args[1].instanceOf())
	}

	listArg, ok := args[2].(rideList)
	if !ok {
		return nil, errors.Errorf("invoke: unexpected argument type '%s'", args[2].instanceOf())
	}

	var attachedPayments proto.ScriptPayments
	payments := args[3].(rideList)

	oldInvocationParam := env.invocation()

	invocationParam := oldInvocationParam.copy()
	invocationParam["caller"] = callerAddress
	callerPublicKey, err := env.state().NewestScriptPKByAddr(proto.WavesAddress(callerAddress))
	if err != nil {
		return nil, errors.Wrapf(err, "failed to get caller public key by address")
	}
	invocationParam["callerPublicKey"] = rideBytes(common.Dup(callerPublicKey.Bytes()))
	invocationParam["payments"] = payments
	env.setInvocation(invocationParam)

	for _, value := range payments {
		payment, ok := value.(rideObject)
		if !ok {
			return nil, errors.Errorf("invoke: unexpected argument type '%s'", payment.instanceOf())
		}

		assetID, err := payment.get("assetId")
		if err != nil {
			return nil, errors.Wrap(err, "invoke")
		}
		amount, err := payment.get("amount")
		if err != nil {
			return nil, errors.Wrap(err, "invoke")
		}

		intAmount, ok := amount.(rideInt)
		if !ok {
			return nil, errors.Errorf("invoke: unexpected argument type '%s'", amount.instanceOf())
		}
		var asset *proto.OptionalAsset

		switch asID := assetID.(type) {
		case rideBytes:
			asset, err = proto.NewOptionalAssetFromBytes(asID)
			if err != nil {
				return nil, errors.Errorf("invoke: failed to get optional asset from ride bytes")
			}
		case rideUnit:
			waves := proto.NewOptionalAssetWaves()
			asset = &waves
		default:
			return nil, errors.Errorf("invoke: unexpected argument type '%s'", args[0].instanceOf())
		}

		attachedPayments = append(attachedPayments, proto.ScriptPayment{Asset: *asset, Amount: uint64(intAmount)})
	}

	// since RideV5 the limit of attached payments is 10
	if len(attachedPayments) > 10 {
		return nil, errors.New("invoke: no more than ten payments is allowed since RideV5 activation")
	}

	var attachedPaymentActions []proto.ScriptAction
	for _, payment := range attachedPayments {
		payment := &proto.AttachedPaymentScriptAction{Sender: &callerPublicKey, Recipient: recipient, Amount: int64(payment.Amount), Asset: payment.Asset}
		attachedPaymentActions = append(attachedPaymentActions, payment)
	}

	address, err := env.state().NewestRecipientToAddress(recipient)
	if err != nil {
		return nil, errors.Errorf("invoke: failed get address from dApp, invokeFunctionFromDApp")
	}
	env.setNewDAppAddress(*address)
	err = ws.smartAppendActions(attachedPaymentActions, env)
	if err != nil {
		return nil, errors.Wrapf(err, "invoke: failed to apply attached payments")
	}

	// append a call to the stack to protect a user from the reentrancy attack
<<<<<<< HEAD
	ws.blackList = append(ws.blackList, proto.WavesAddress(callerAddress)) // push
=======
	ws.blackList = append(ws.blackList, proto.Address(callerAddress)) // push
>>>>>>> 473c4d95
	defer func() {
		ws.blackList = ws.blackList[:len(ws.blackList)-1] // pop
	}()

	if ws.invCount() > 1 {
		if isAddressInBL(*recipient.Address, ws.blackList) && proto.WavesAddress(callerAddress) != *recipient.Address {
			return rideUnit{}, errors.Errorf("function call of %s with dApp address %s is forbiden because it had already been called once by 'invoke'", fnName, recipient.Address)
		}
	}

	res, err := invokeFunctionFromDApp(env, recipient, fnName, listArg)
	if err != nil {
		return nil, errors.Wrapf(err, "invoke")
	}

	if res.Result() {
		if res.UserError() != "" {
			return nil, errors.Errorf(res.UserError())
		}

		err = ws.smartAppendActions(res.ScriptActions(), env)
		if err != nil {
			return nil, err
		}

		env.setNewDAppAddress(proto.WavesAddress(callerAddress))
		env.setInvocation(oldInvocationParam)

		ws.totalComplexity += res.Complexity()

		if res.userResult() == nil {
			return rideUnit{}, nil
		}
		return res.userResult(), nil
	}

	return rideThrow("result of invoke function is false"), nil
}

func ensureRecipientAddress(env Environment, recipient proto.Recipient) (proto.Recipient, error) {
	if recipient.Address == nil {
		if recipient.Alias == nil {
			return proto.Recipient{}, errors.New("empty recipient")
		}
		address, err := env.state().NewestAddrByAlias(*recipient.Alias)
		if err != nil {
			return proto.Recipient{}, errors.Errorf("failed to get address by alias, %v", err)
		}
		recipient.Address = &address
		return recipient, nil
	}
	return recipient, nil
}

func hashScriptAtAddress(env Environment, args ...rideType) (rideType, error) {
	recipient, err := extractRecipient(args[0])
	if err != nil {
		return nil, errors.Errorf("hashScriptAtAddress: unexpected argument type '%s'", args[0].instanceOf())
	}

	script, err := env.state().GetByteTree(recipient)
	if err != nil {
		return nil, errors.Errorf("hashScriptAtAddress: failed to get script by recipient, %v", err)
	}

	if len(script) != 0 {
		hash, err := crypto.FastHash(script)
		if err != nil {
			return nil, errors.Errorf("hashScriptAtAddress: failed to get hash of script, %v", err)
		}
		return rideBytes(hash.Bytes()), nil
	}

	return rideUnit{}, nil
}

func isDataStorageUntouched(env Environment, args ...rideType) (rideType, error) {
	recipient, err := extractRecipient(args[0])
	if err != nil {
		return nil, errors.Errorf("isDataStorageUntouched: unexpected argument type '%s'", args[0].instanceOf())
	}
	isUntouched, err := env.state().IsStateUntouched(recipient)
	if err != nil {
		return nil, errors.Wrapf(err, "isDataStorageUntouched")
	}
	return rideBoolean(isUntouched), nil
}

func addressFromString(env Environment, args ...rideType) (rideType, error) {
	s, err := stringArg(args)
	if err != nil {
		return nil, errors.Wrap(err, "addressFromString")
	}
	a, err := proto.NewAddressFromString(string(s))
	if err != nil {
		return rideUnit{}, nil
	}
	if a[1] != env.scheme() {
		return rideUnit{}, nil
	}
	return rideAddress(a), nil
}

func addressValueFromString(env Environment, args ...rideType) (rideType, error) {
	r, err := addressFromString(env, args...)
	if err != nil {
		return nil, errors.Wrap(err, "addressValueFromString")
	}
	if _, ok := r.(rideUnit); ok {
		return rideThrow("failed to extract from Unit value"), nil
	}
	return r, nil
}

func transactionByID(env Environment, args ...rideType) (rideType, error) {
	b, err := bytesArg(args)
	if err != nil {
		return nil, errors.Wrap(err, "transactionByID")
	}
	tx, err := env.state().NewestTransactionByID(b)
	if err != nil {
		if env.state().IsNotFound(err) {
			return rideUnit{}, nil
		}
		return nil, errors.Wrap(err, "transactionByID")
	}
	obj, err := transactionToObject(env.scheme(), tx)
	if err != nil {
		return nil, errors.Wrap(err, "transactionByID")
	}
	return obj, nil
}

func transactionHeightByID(env Environment, args ...rideType) (rideType, error) {
	b, err := bytesArg(args)
	if err != nil {
		return nil, errors.Wrap(err, "transactionHeightByID")
	}
	h, err := env.state().NewestTransactionHeightByID(b)
	if err != nil {
		if env.state().IsNotFound(err) {
			return rideUnit{}, nil
		}
		return nil, errors.Wrap(err, "transactionHeightByID")
	}
	return rideInt(h), nil
}

func assetBalanceV3(env Environment, args ...rideType) (rideType, error) {
	if err := checkArgs(args, 2); err != nil {
		return nil, errors.Wrap(err, "assetBalanceV3")
	}
	recipient, err := extractRecipient(args[0])
	if err != nil {
		return nil, errors.Wrap(err, "assetBalanceV3")
	}
	var balance uint64
	switch asset := args[1].(type) {
	case rideUnit:
		balance, err = env.state().NewestWavesBalance(recipient)
	case rideBytes:
		if len(asset) != crypto.DigestSize {
			return rideInt(0), nil // according to the scala node implementation
		}
		balance, err = env.state().NewestAssetBalance(recipient, asset)
	default:
		return nil, errors.Errorf("assetBalanceV3: unable to extract asset ID from '%s'", asset.instanceOf())
	}
	if err != nil {
		return nil, errors.Wrap(err, "assetBalanceV3")
	}
	return rideInt(balance), nil
}

func assetBalanceV4(env Environment, args ...rideType) (rideType, error) {
	if err := checkArgs(args, 2); err != nil {
		return nil, errors.Wrap(err, "assetBalanceV4")
	}
	recipient, err := extractRecipient(args[0])
	if err != nil {
		return nil, errors.Wrap(err, "assetBalanceV4")
	}
	asset, ok := args[1].(rideBytes)
	if !ok {
		return nil, errors.Errorf("assetBalanceV4: unable to extract asset ID from '%s'", args[1].instanceOf())
	}
	if len(asset) != crypto.DigestSize {
		return rideInt(0), nil // according to the scala node implementation
	}
	balance, err := env.state().NewestAssetBalance(recipient, asset)
	if err != nil {
		return nil, errors.Wrap(err, "assetBalanceV4")
	}
	return rideInt(balance), nil
}

func intFromState(env Environment, args ...rideType) (rideType, error) {
	r, k, err := extractRecipientAndKey(args)
	if err != nil {
		return rideUnit{}, nil
	}
	entry, err := env.state().RetrieveNewestIntegerEntry(r, k)
	if err != nil {
		return rideUnit{}, nil
	}
	return rideInt(entry.Value), nil
}

func intFromSelfState(env Environment, args ...rideType) (rideType, error) {
	k, err := extractKey(args)
	if err != nil {
		return rideUnit{}, nil
	}
	a, ok := env.this().(rideAddress)
	if !ok {
		return rideUnit{}, nil
	}
	r := proto.NewRecipientFromAddress(proto.WavesAddress(a))
	entry, err := env.state().RetrieveNewestIntegerEntry(r, k)
	if err != nil {
		return rideUnit{}, nil
	}
	return rideInt(entry.Value), nil
}

func bytesFromState(env Environment, args ...rideType) (rideType, error) {
	r, k, err := extractRecipientAndKey(args)
	if err != nil {
		return rideUnit{}, nil
	}
	entry, err := env.state().RetrieveNewestBinaryEntry(r, k)
	if err != nil {
		return rideUnit{}, nil
	}
	return rideBytes(entry.Value), nil
}

func bytesFromSelfState(env Environment, args ...rideType) (rideType, error) {
	k, err := extractKey(args)
	if err != nil {
		return rideUnit{}, nil
	}
	a, ok := env.this().(rideAddress)
	if !ok {
		return rideUnit{}, nil
	}
	r := proto.NewRecipientFromAddress(proto.WavesAddress(a))
	entry, err := env.state().RetrieveNewestBinaryEntry(r, k)
	if err != nil {
		return rideUnit{}, nil
	}
	return rideBytes(entry.Value), nil
}

func stringFromState(env Environment, args ...rideType) (rideType, error) {
	r, k, err := extractRecipientAndKey(args)
	if err != nil {
		return rideUnit{}, nil
	}
	entry, err := env.state().RetrieveNewestStringEntry(r, k)
	if err != nil {
		return rideUnit{}, nil
	}
	return rideString(entry.Value), nil
}

func stringFromSelfState(env Environment, args ...rideType) (rideType, error) {
	k, err := extractKey(args)
	if err != nil {
		return rideUnit{}, nil
	}
	a, ok := env.this().(rideAddress)
	if !ok {
		return rideUnit{}, nil
	}
	r := proto.NewRecipientFromAddress(proto.WavesAddress(a))
	entry, err := env.state().RetrieveNewestStringEntry(r, k)
	if err != nil {
		return rideUnit{}, nil
	}
	return rideString(entry.Value), nil
}

func booleanFromState(env Environment, args ...rideType) (rideType, error) {
	r, k, err := extractRecipientAndKey(args)
	if err != nil {
		return rideUnit{}, nil
	}
	entry, err := env.state().RetrieveNewestBooleanEntry(r, k)
	if err != nil {
		return rideUnit{}, nil
	}
	return rideBoolean(entry.Value), nil
}

func booleanFromSelfState(env Environment, args ...rideType) (rideType, error) {
	k, err := extractKey(args)
	if err != nil {
		return rideUnit{}, nil
	}
	a, ok := env.this().(rideAddress)
	if !ok {
		return rideUnit{}, nil
	}
	r := proto.NewRecipientFromAddress(proto.WavesAddress(a))
	entry, err := env.state().RetrieveNewestBooleanEntry(r, k)
	if err != nil {
		return rideUnit{}, nil
	}
	return rideBoolean(entry.Value), nil
}

func addressFromRecipient(env Environment, args ...rideType) (rideType, error) {
	if err := checkArgs(args, 1); err != nil {
		return nil, errors.Wrap(err, "addressFromRecipient")
	}
	switch r := args[0].(type) {
	case rideRecipient:
		if r.Address != nil {
			return rideAddress(*r.Address), nil
		}
		if r.Alias != nil {
			addr, err := env.state().NewestAddrByAlias(*r.Alias)
			if err != nil {
				return nil, errors.Wrap(err, "addressFromRecipient")
			}
			return rideAddress(addr), nil
		}
		return nil, errors.Errorf("addressFromRecipient: unable to get address from recipient '%s'", r)
	case rideAddress:
		return r, nil
	default:
		return nil, errors.Errorf("addressFromRecipient: unexpected argument type '%s'", args[0].instanceOf())
	}
}

func sigVerify(env Environment, args ...rideType) (rideType, error) {
	if err := checkArgs(args, 3); err != nil {
		return nil, errors.Wrap(err, "sigVerify")
	}
	message, ok := args[0].(rideBytes)
	if !ok {
		return nil, errors.Errorf("sigVerify: unexpected argument type '%s'", args[0].instanceOf())
	}
	if l := len(message); env != nil && env.libVersion() == 3 && !env.checkMessageLength(l) {
		return nil, errors.Errorf("sigVerify: invalid message size %d", l)
	}
	signature, ok := args[1].(rideBytes)
	if !ok {
		return nil, errors.Errorf("sigVerify: unexpected argument type '%s'", args[1].instanceOf())
	}
	pkb, ok := args[2].(rideBytes)
	if !ok {
		return nil, errors.Errorf("sigVerify: unexpected argument type '%s'", args[2].instanceOf())
	}
	pk, err := crypto.NewPublicKeyFromBytes(pkb)
	if err != nil {
		return rideBoolean(false), nil
	}
	sig, err := crypto.NewSignatureFromBytes(signature)
	if err != nil {
		return rideBoolean(false), nil
	}
	ok = crypto.Verify(pk, sig, message)
	return rideBoolean(ok), nil
}

func keccak256(env Environment, args ...rideType) (rideType, error) {
	data, err := bytesOrStringArg(args)
	if err != nil {
		return nil, errors.Wrap(err, "keccak256")
	}
	if l := len(data); env != nil && !env.checkMessageLength(l) {
		return nil, errors.Errorf("keccak256: invalid data size %d", l)
	}
	d, err := crypto.Keccak256(data)
	if err != nil {
		return nil, errors.Wrap(err, "keccak256")
	}
	return rideBytes(d.Bytes()), nil
}

func blake2b256(env Environment, args ...rideType) (rideType, error) {
	data, err := bytesOrStringArg(args)
	if err != nil {
		return nil, errors.Wrap(err, "blake2b256")
	}
	if l := len(data); env != nil && !env.checkMessageLength(l) {
		return nil, errors.Errorf("blake2b256: invalid data size %d", l)
	}
	d, err := crypto.FastHash(data)
	if err != nil {
		return nil, errors.Wrap(err, "blake2b256")
	}
	return rideBytes(d.Bytes()), nil
}

func sha256(env Environment, args ...rideType) (rideType, error) {
	data, err := bytesOrStringArg(args)
	if err != nil {
		return nil, errors.Wrap(err, "sha256")
	}
	if l := len(data); env != nil && !env.checkMessageLength(l) {
		return nil, errors.Errorf("sha256: invalid data size %d", l)
	}
	h := sh256.New()
	if _, err = h.Write(data); err != nil {
		return nil, errors.Wrap(err, "sha256")
	}
	d := h.Sum(nil)
	return rideBytes(d), nil
}

func addressFromPublicKey(env Environment, args ...rideType) (rideType, error) {
	b, err := bytesArg(args)
	if err != nil {
		return nil, errors.Wrap(err, "addressFromPublicKey")
	}
	addr, err := proto.NewAddressLikeFromAnyBytes(env.scheme(), b)
	if err != nil {
		return rideUnit{}, nil
	}
	return rideAddress(addr), nil
}

func wavesBalanceV3(env Environment, args ...rideType) (rideType, error) {
	if err := checkArgs(args, 1); err != nil {
		return nil, errors.Wrap(err, "wavesBalanceV3")
	}
	recipient, err := extractRecipient(args[0])
	if err != nil {
		return nil, errors.Wrap(err, "wavesBalanceV3")
	}
	balance, err := env.state().NewestWavesBalance(recipient)
	if err != nil {
		return nil, errors.Wrap(err, "wavesBalanceV3")
	}
	return rideInt(balance), nil
}

func wavesBalanceV4(env Environment, args ...rideType) (rideType, error) {
	if err := checkArgs(args, 1); err != nil {
		return nil, errors.Wrap(err, "wavesBalanceV4")
	}
	r, err := extractRecipient(args[0])
	if err != nil {
		return nil, errors.Wrap(err, "wavesBalanceV4")
	}
	balance, err := env.state().NewestFullWavesBalance(r)
	if err != nil {
		return nil, errors.Wrapf(err, "wavesBalanceV4(%s)", r.String())
	}
	return balanceDetailsToObject(balance), nil
}

func assetInfoV3(env Environment, args ...rideType) (rideType, error) {
	b, err := bytesArg(args)
	if err != nil {
		return nil, errors.Wrap(err, "assetInfoV3")
	}
	asset, err := crypto.NewDigestFromBytes(b)
	if err != nil {
		return rideUnit{}, nil
	}
	info, err := env.state().NewestAssetInfo(asset)
	if err != nil {
		return rideUnit{}, nil
	}
	return assetInfoToObject(info), nil
}

func assetInfoV4(env Environment, args ...rideType) (rideType, error) {
	b, err := bytesArg(args)
	if err != nil {
		return nil, errors.Wrap(err, "assetInfoV4")
	}
	asset, err := crypto.NewDigestFromBytes(b)
	if err != nil {
		return rideUnit{}, nil
	}
	info, err := env.state().NewestFullAssetInfo(asset)
	if err != nil {
		return rideUnit{}, nil
	}
	return fullAssetInfoToObject(info), nil
}

func blockInfoByHeight(env Environment, args ...rideType) (rideType, error) {
	i, err := intArg(args)
	if err != nil {
		return nil, errors.Wrap(err, "blockInfoByHeight")
	}
	height := proto.Height(i)
	header, err := env.state().NewestHeaderByHeight(height)
	if err != nil {
		return nil, errors.Wrap(err, "blockInfoByHeight")
	}
	vrf, err := env.state().BlockVRF(header, height-1)
	if err != nil {
		return nil, errors.Wrap(err, "blockInfoByHeight")
	}
	obj, err := blockHeaderToObject(env.scheme(), header, vrf)
	if err != nil {
		return nil, errors.Wrap(err, "blockInfoByHeight")
	}
	return obj, nil
}

func transferByID(env Environment, args ...rideType) (rideType, error) {
	b, err := bytesArg(args)
	if err != nil {
		return nil, errors.Wrap(err, "transferByID")
	}
	tx, err := env.state().NewestTransactionByID(b)
	if err != nil {
		if env.state().IsNotFound(err) {
			return rideUnit{}, nil
		}
		return nil, errors.Wrap(err, "transferByID")
	}
	obj, err := transactionToObject(env.scheme(), tx)
	if err != nil {
		return nil, errors.Wrap(err, "transferByID")
	}
	return obj, nil
}

func addressToString(_ Environment, args ...rideType) (rideType, error) {
	if err := checkArgs(args, 1); err != nil {
		return nil, errors.Wrap(err, "addressToString")
	}
	switch a := args[0].(type) {
	case rideAddress:
		return rideString(proto.WavesAddress(a).String()), nil
	case rideRecipient:
		if a.Address == nil {
			return nil, errors.Errorf("addressToString: recipient is not an WavesAddress '%s'", args[0].instanceOf())
		}
		return rideString(a.Address.String()), nil
	case rideAddressLike:
		return rideString(base58.Encode(a)), nil
	default:
		return nil, errors.Errorf("addressToString: invalid argument type '%s'", args[0].instanceOf())
	}
}

func rsaVerify(env Environment, args ...rideType) (rideType, error) {
	if err := checkArgs(args, 4); err != nil {
		return nil, errors.Wrap(err, "rsaVerify")
	}
	digest, err := digest(args[0])
	if err != nil {
		return nil, errors.Wrap(err, "rsaVerify")
	}
	message, ok := args[1].(rideBytes)
	if !ok {
		return nil, errors.Errorf("rsaVerify: unexpected argument type '%s'", args[1].instanceOf())
	}
	if l := len(message); env != nil && env.libVersion() == 3 && !env.checkMessageLength(l) {
		return nil, errors.Errorf("sigVerify: invalid message size %d", l)
	}
	sig, ok := args[2].(rideBytes)
	if !ok {
		return nil, errors.Errorf("rsaVerify: unexpected argument type '%s'", args[2].instanceOf())
	}
	pk, ok := args[3].(rideBytes)
	if !ok {
		return nil, errors.Errorf("rsaVerify unexpected argument type '%s'", args[3].instanceOf())
	}
	key, err := x509.ParsePKIXPublicKey(pk)
	if err != nil {
		return nil, errors.Wrap(err, "rsaVerify: invalid public key")
	}
	k, ok := key.(*rsa.PublicKey)
	if !ok {
		return nil, errors.New("rsaVerify: not an RSA key")
	}
	d := message
	if digest != 0 {
		h := digest.New()
		_, _ = h.Write(message)
		d = h.Sum(nil)
	}
	ok, err = c2.VerifyPKCS1v15(k, digest, d, sig)
	if err != nil {
		return nil, errors.Wrap(err, "rsaVerify")
	}
	return rideBoolean(ok), nil
}

func checkMerkleProof(_ Environment, args ...rideType) (rideType, error) {
	if err := checkArgs(args, 3); err != nil {
		return nil, errors.Wrap(err, "checkMerkleProof")
	}
	root, ok := args[0].(rideBytes)
	if !ok {
		return nil, errors.Errorf("checkMerkleProof: unexpected argument type '%s'", args[0].instanceOf())
	}
	proof, ok := args[1].(rideBytes)
	if !ok {
		return nil, errors.Errorf("checkMerkleProof: unexpected argument type '%s'", args[1].instanceOf())
	}
	leaf, ok := args[2].(rideBytes)
	if !ok {
		return nil, errors.Errorf("checkMerkleProof: unexpected argument type '%s'", args[2].instanceOf())
	}
	r, err := c2.MerkleRootHash(leaf, proof)
	if err != nil {
		return nil, errors.Wrap(err, "checkMerkleProof")
	}
	return rideBoolean(bytes.Equal(root, r)), nil
}

func intValueFromState(env Environment, args ...rideType) (rideType, error) {
	v, err := intFromState(env, args...)
	if err != nil {
		return nil, err
	}
	return extractValue(v)
}

func intValueFromSelfState(env Environment, args ...rideType) (rideType, error) {
	v, err := intFromSelfState(env, args...)
	if err != nil {
		return nil, err
	}
	return extractValue(v)
}

func booleanValueFromState(env Environment, args ...rideType) (rideType, error) {
	v, err := booleanFromState(env, args...)
	if err != nil {
		return nil, err
	}
	return extractValue(v)
}

func booleanValueFromSelfState(env Environment, args ...rideType) (rideType, error) {
	v, err := booleanFromSelfState(env, args...)
	if err != nil {
		return nil, err
	}
	return extractValue(v)
}

func bytesValueFromState(env Environment, args ...rideType) (rideType, error) {
	v, err := bytesFromState(env, args...)
	if err != nil {
		return nil, err
	}
	return extractValue(v)
}

func bytesValueFromSelfState(env Environment, args ...rideType) (rideType, error) {
	v, err := bytesFromSelfState(env, args...)
	if err != nil {
		return nil, err
	}
	return extractValue(v)
}

func stringValueFromState(env Environment, args ...rideType) (rideType, error) {
	v, err := stringFromState(env, args...)
	if err != nil {
		return nil, err
	}
	return extractValue(v)
}

func stringValueFromSelfState(env Environment, args ...rideType) (rideType, error) {
	v, err := stringFromSelfState(env, args...)
	if err != nil {
		return nil, err
	}
	return extractValue(v)
}

func transferFromProtobuf(env Environment, args ...rideType) (rideType, error) {
	b, err := bytesArg(args)
	if err != nil {
		return nil, errors.Wrap(err, "transferFromProtobuf")
	}
	tx := new(proto.TransferWithProofs)
	err = tx.UnmarshalSignedFromProtobuf(b)
	if err != nil {
		return nil, errors.Wrap(err, "transferFromProtobuf")
	}
	//TODO: using scope's scheme is not quite correct here, because it should be possible to validate transfers from other networks
	err = tx.GenerateID(env.scheme())
	if err != nil {
		return nil, errors.Wrap(err, "transferFromProtobuf")
	}
	obj, err := transferWithProofsToObject(env.scheme(), tx)
	if err != nil {
		return nil, errors.Wrap(err, "transferFromProtobuf")
	}
	return obj, nil
}

func calcAssetID(env Environment, name, description rideString, decimals, quantity rideInt, reissuable rideBoolean, nonce rideInt) (rideBytes, error) {
	pid, ok := env.txID().(rideBytes)
	if !ok {
		return nil, errors.New("calculateAssetID: no parent transaction ID found")
	}
	d, err := crypto.NewDigestFromBytes(pid)
	if err != nil {
		return nil, errors.Wrap(err, "calculateAssetID")
	}
	id := proto.GenerateIssueScriptActionID(string(name), string(description), int64(decimals), int64(quantity), bool(reissuable), int64(nonce), d)
	return id.Bytes(), nil
}

func calculateAssetID(env Environment, args ...rideType) (rideType, error) {
	if err := checkArgs(args, 1); err != nil {
		return nil, errors.Wrap(err, "calculateAssetID")
	}
	if t := args[0].instanceOf(); t != "Issue" {
		return nil, errors.Errorf("calculateAssetID: unexpected argument type '%s'", t)
	}
	issue, ok := args[0].(rideObject)
	if !ok {
		return nil, errors.New("calculateAssetID: not an object")
	}
	name, err := stringProperty(issue, "name")
	if err != nil {
		return nil, errors.Wrap(err, "calculateAssetID")
	}
	description, err := stringProperty(issue, "description")
	if err != nil {
		return nil, errors.Wrap(err, "calculateAssetID")
	}
	decimals, err := intProperty(issue, "decimals")
	if err != nil {
		return nil, errors.Wrap(err, "calculateAssetID")
	}
	quantity, err := intProperty(issue, "quantity")
	if err != nil {
		return nil, errors.Wrap(err, "calculateAssetID")
	}
	reissuable, err := booleanProperty(issue, "isReissuable")
	if err != nil {
		return nil, errors.Wrap(err, "calculateAssetID")
	}
	nonce, err := intProperty(issue, "nonce")
	if err != nil {
		return nil, errors.Wrap(err, "calculateAssetID")
	}
	return calcAssetID(env, name, description, decimals, quantity, reissuable, nonce)
}

func simplifiedIssue(_ Environment, args ...rideType) (rideType, error) {
	if err := checkArgs(args, 5); err != nil {
		return nil, errors.Wrap(err, "simplifiedIssue")
	}
	name, ok := args[0].(rideString)
	if !ok {
		return nil, errors.Errorf("simplifiedIssue: unexpected argument type '%s'", args[0].instanceOf())
	}
	description, ok := args[1].(rideString)
	if !ok {
		return nil, errors.Errorf("simplifiedIssue: unexpected argument type '%s'", args[1].instanceOf())
	}
	quantity, ok := args[2].(rideInt)
	if !ok {
		return nil, errors.Errorf("simplifiedIssue: unexpected argument type '%s'", args[2].instanceOf())
	}
	decimals, ok := args[3].(rideInt)
	if !ok {
		return nil, errors.Errorf("simplifiedIssue: unexpected argument type '%s'", args[3].instanceOf())
	}
	reissuable, ok := args[4].(rideBoolean)
	if !ok {
		return nil, errors.Errorf("simplifiedIssue: unexpected argument type '%s'", args[4].instanceOf())
	}
	return newIssue(name, description, quantity, decimals, reissuable, rideUnit{}, 0), nil
}

func fullIssue(_ Environment, args ...rideType) (rideType, error) {
	if err := checkArgs(args, 7); err != nil {
		return nil, errors.Wrap(err, "fullIssue")
	}
	name, ok := args[0].(rideString)
	if !ok {
		return nil, errors.Errorf("fullIssue: unexpected argument type '%s'", args[0].instanceOf())
	}
	description, ok := args[1].(rideString)
	if !ok {
		return nil, errors.Errorf("fullIssue: unexpected argument type '%s'", args[1].instanceOf())
	}
	quantity, ok := args[2].(rideInt)
	if !ok {
		return nil, errors.Errorf("fullIssue: unexpected argument type '%s'", args[2].instanceOf())
	}
	decimals, ok := args[3].(rideInt)
	if !ok {
		return nil, errors.Errorf("fullIssue: unexpected argument type '%s'", args[3].instanceOf())
	}
	reissuable, ok := args[4].(rideBoolean)
	if !ok {
		return nil, errors.Errorf("fullIssue: unexpected argument type '%s'", args[4].instanceOf())
	}
	var script rideType
	switch s := args[5].(type) {
	case rideBytes:
		script = s
	case rideUnit:
		script = s
	default:
		return nil, errors.Errorf("fullIssue: unexpected argument type '%s'", args[5].instanceOf())
	}
	nonce, ok := args[6].(rideInt)
	if !ok {
		return nil, errors.Errorf("fullIssue: unexpected argument type '%s'", args[6].instanceOf())
	}
	return newIssue(name, description, quantity, decimals, reissuable, script, nonce), nil
}

func rebuildMerkleRoot(_ Environment, args ...rideType) (rideType, error) {
	if err := checkArgs(args, 3); err != nil {
		return nil, errors.Wrap(err, "rebuildMerkleRoot")
	}
	proofs, ok := args[0].(rideList)
	if !ok {
		return nil, errors.Errorf("rebuildMerkleRoot: unexpected argument type '%s'", args[0].instanceOf())
	}
	if l := len(proofs); l > 16 {
		return nil, errors.New("rebuildMerkleRoot: no more than 16 proofs is allowed")
	}
	pfs := make([]crypto.Digest, len(proofs))
	for i, x := range proofs {
		b, ok := x.(rideBytes)
		if !ok {
			return nil, errors.Errorf("rebuildMerkleRoot: unexpected proof type '%s' at position %d", x.instanceOf(), i)
		}
		d, err := crypto.NewDigestFromBytes(b)
		if err != nil {
			return nil, errors.Wrap(err, "rebuildMerkleRoot")
		}
		pfs[i] = d
	}
	leaf, ok := args[1].(rideBytes)
	if !ok {
		return nil, errors.Errorf("rebuildMerkleRoot: unexpected argument type '%s'", args[1].instanceOf())
	}
	lf, err := crypto.NewDigestFromBytes(leaf)
	if err != nil {
		return nil, errors.Wrap(err, "rebuildMerkleRoot")
	}
	index, ok := args[2].(rideInt)
	if !ok {
		return nil, errors.Errorf("rebuildMerkleRoot: unexpected argument type '%s'", args[2].instanceOf())
	}
	idx := uint64(index)
	tree, err := crypto.NewMerkleTree()
	if err != nil {
		return nil, errors.Wrap(err, "rebuildMerkleRoot")
	}
	root := tree.RebuildRoot(lf, pfs, idx)
	return rideBytes(root[:]), nil
}

func bls12Groth16Verify(_ Environment, args ...rideType) (rideType, error) {
	if err := checkArgs(args, 3); err != nil {
		return nil, errors.Wrap(err, "bls12Groth16Verify")
	}
	key, ok := args[0].(rideBytes)
	if !ok {
		return nil, errors.Errorf("bls12Groth16Verify: unexpected argument type '%s'", args[0].instanceOf())
	}
	proof, ok := args[1].(rideBytes)
	if !ok {
		return nil, errors.Errorf("bls12Groth16Verify: unexpected argument type '%s'", args[1].instanceOf())
	}
	inputs, ok := args[2].(rideBytes)
	if !ok {
		return nil, errors.Errorf("bls12Groth16Verify: unexpected argument type '%s'", args[2].instanceOf())
	}
	ok, err := crypto.Bls12381{}.Groth16Verify(key, proof, inputs)
	if err != nil {
		return nil, errors.Wrap(err, "bls12Groth16Verify")
	}
	return rideBoolean(ok), nil
}

func bn256Groth16Verify(_ Environment, args ...rideType) (rideType, error) {
	if err := checkArgs(args, 3); err != nil {
		return nil, errors.Wrap(err, "bn256Groth16Verify")
	}
	key, ok := args[0].(rideBytes)
	if !ok {
		return nil, errors.Errorf("bn256Groth16Verify: unexpected argument type '%s'", args[0].instanceOf())
	}
	proof, ok := args[1].(rideBytes)
	if !ok {
		return nil, errors.Errorf("bn256Groth16Verify: unexpected argument type '%s'", args[1].instanceOf())
	}
	inputs, ok := args[2].(rideBytes)
	if !ok {
		return nil, errors.Errorf("bn256Groth16Verify: unexpected argument type '%s'", args[2].instanceOf())
	}
	ok, err := crypto.Bn256{}.Groth16Verify(key, proof, inputs)
	if err != nil {
		return nil, errors.Wrap(err, "bn256Groth16Verify")
	}
	return rideBoolean(ok), nil
}

func ecRecover(_ Environment, args ...rideType) (rideType, error) {
	digest, signature, err := bytesArgs2(args)
	if err != nil {
		return nil, errors.Wrap(err, "ecRecover")
	}
	if l := len(digest); l != 32 {
		return nil, errors.Errorf("ecRecover: invalid message digest size %d, expected 32 bytes", l)
	}
	if l := len(signature); l != 65 {
		return nil, errors.Errorf("ecRecover: invalid signature size %d, expected 65 bytes", l)
	}
	pk, err := crypto.ECDSARecoverPublicKey(digest, signature)
	if err != nil {
		return nil, errors.Wrapf(err, "ecRecover")
	}
	pkb := pk.SerializeUncompressed()
	//We have to drop first byte because in bitcoin library where is a length.
	return rideBytes(pkb[1:]), nil
}

func checkedBytesDataEntry(_ Environment, args ...rideType) (rideType, error) {
	if err := checkArgs(args, 2); err != nil {
		return nil, errors.Wrap(err, "checkedBytesDataEntry")
	}
	key, ok := args[0].(rideString)
	if !ok {
		return nil, errors.Errorf("checkedBytesDataEntry: unexpected argument type '%s'", args[0].instanceOf())
	}
	value, ok := args[1].(rideBytes)
	if !ok {
		return nil, errors.Errorf("checkedBytesDataEntry: unexpected argument type '%s'", args[0].instanceOf())
	}
	return newDataEntry("BinaryEntry", key, value), nil
}

func checkedBooleanDataEntry(_ Environment, args ...rideType) (rideType, error) {
	if err := checkArgs(args, 2); err != nil {
		return nil, errors.Wrap(err, "checkedBooleanDataEntry")
	}
	key, ok := args[0].(rideString)
	if !ok {
		return nil, errors.Errorf("checkedBooleanDataEntry: unexpected argument type '%s'", args[0].instanceOf())
	}
	value, ok := args[1].(rideBoolean)
	if !ok {
		return nil, errors.Errorf("checkedBooleanDataEntry: unexpected argument type '%s'", args[0].instanceOf())
	}
	return newDataEntry("BooleanEntry", key, value), nil
}

func checkedDeleteEntry(_ Environment, args ...rideType) (rideType, error) {
	key, err := stringArg(args)
	if err != nil {
		return nil, errors.Wrap(err, "checkedDeleteEntry")
	}
	return newDataEntry("DeleteEntry", key, rideUnit{}), nil
}

func checkedIntDataEntry(_ Environment, args ...rideType) (rideType, error) {
	if err := checkArgs(args, 2); err != nil {
		return nil, errors.Wrap(err, "checkedIntDataEntry")
	}
	key, ok := args[0].(rideString)
	if !ok {
		return nil, errors.Errorf("checkedIntDataEntry: unexpected argument type '%s'", args[0].instanceOf())
	}
	value, ok := args[1].(rideInt)
	if !ok {
		return nil, errors.Errorf("checkedIntDataEntry: unexpected argument type '%s'", args[0].instanceOf())
	}
	return newDataEntry("IntegerEntry", key, value), nil
}

func checkedStringDataEntry(_ Environment, args ...rideType) (rideType, error) {
	if err := checkArgs(args, 2); err != nil {
		return nil, errors.Wrap(err, "checkedStringDataEntry")
	}
	key, ok := args[0].(rideString)
	if !ok {
		return nil, errors.Errorf("checkedStringDataEntry: unexpected argument type '%s'", args[0].instanceOf())
	}
	value, ok := args[1].(rideString)
	if !ok {
		return nil, errors.Errorf("checkedStringDataEntry: unexpected argument type '%s'", args[0].instanceOf())
	}
	return newDataEntry("StringEntry", key, value), nil
}

// Constructors

func address(_ Environment, args ...rideType) (rideType, error) {
	b, err := bytesArg(args)
	if err != nil {
		return nil, errors.Wrap(err, "address")
	}
	addr, err := proto.NewAddressFromBytes(b)
	if err != nil {
		return rideAddressLike(b), nil
	}
	return rideAddress(addr), nil
}

func alias(env Environment, args ...rideType) (rideType, error) {
	s, err := stringArg(args)
	if err != nil {
		return nil, errors.Wrap(err, "alias")
	}
	alias := proto.NewAlias(env.scheme(), string(s))
	return rideAlias(*alias), nil
}

func assetPair(_ Environment, args ...rideType) (rideType, error) {
	if err := checkArgs(args, 2); err != nil {
		return nil, errors.Wrap(err, "assetPair")
	}
	aa, ok := checkAsset(args[0])
	if !ok {
		return nil, errors.Errorf("assetPair: unexpected argument type '%s'", args[0].instanceOf())
	}
	pa, ok := checkAsset(args[1])
	if !ok {
		return nil, errors.Errorf("assetPair: unexpected argument type '%s'", args[1].instanceOf())
	}
	obj := make(rideObject)
	obj[instanceFieldName] = rideString("AssetPair")
	obj["amountAsset"] = aa
	obj["priceAsset"] = pa
	return obj, nil
}

func burn(_ Environment, args ...rideType) (rideType, error) {
	if err := checkArgs(args, 2); err != nil {
		return nil, errors.Wrap(err, "burn")
	}
	assetID, ok := args[0].(rideBytes)
	if !ok {
		return nil, errors.Errorf("burn: unexpected argument type '%s'", args[0].instanceOf())
	}
	quantity, ok := args[1].(rideInt)
	if !ok {
		return nil, errors.Errorf("burn: unexpected argument type '%s'", args[1].instanceOf())
	}
	obj := make(rideObject)
	obj[instanceFieldName] = rideString("Burn")
	obj["assetId"] = assetID
	obj["quantity"] = quantity
	return obj, nil
}

func dataEntry(_ Environment, args ...rideType) (rideType, error) {
	if err := checkArgs(args, 2); err != nil {
		return nil, errors.Wrap(err, "dataEntry")
	}
	key, ok := args[0].(rideString)
	if !ok {
		return nil, errors.Errorf("dataEntry: unexpected argument type '%s'", args[0].instanceOf())
	}
	var value rideType
	switch v := args[1].(type) {
	case rideInt, rideBytes, rideBoolean, rideString:
		value = v
	default:
		return nil, errors.Errorf("dataEntry: unexpected argument type '%s'", args[0].instanceOf())
	}
	return newDataEntry("DataEntry", key, value), nil
}

func dataTransaction(_ Environment, args ...rideType) (rideType, error) {
	if err := checkArgs(args, 9); err != nil {
		return nil, errors.Wrap(err, "dataTransaction")
	}
	obj := make(rideObject)
	obj[instanceFieldName] = rideString("DataTransaction")
	entries, ok := args[0].(rideList)
	if !ok {
		return nil, errors.Errorf("dataTransaction: unexpected argument type '%s'", args[0].instanceOf())
	}
	obj["data"] = entries
	id, ok := args[1].(rideBytes)
	if !ok {
		return nil, errors.Errorf("dataTransaction: unexpected argument type '%s'", args[1].instanceOf())
	}
	obj["id"] = id
	fee, ok := args[2].(rideInt)
	if !ok {
		return nil, errors.Errorf("dataTransaction: unexpected argument type '%s'", args[2].instanceOf())
	}
	obj["fee"] = fee
	timestamp, ok := args[3].(rideInt)
	if !ok {
		return nil, errors.Errorf("dataTransaction: unexpected argument type '%s'", args[3].instanceOf())
	}
	obj["timestamp"] = timestamp
	version, ok := args[4].(rideInt)
	if !ok {
		return nil, errors.Errorf("dataTransaction: unexpected argument type '%s'", args[4].instanceOf())
	}
	obj["version"] = version
	addr, ok := args[5].(rideAddress)
	if !ok {
		return nil, errors.Errorf("dataTransaction: unexpected argument type '%s'", args[5].instanceOf())
	}
	obj["sender"] = addr
	pk, ok := args[6].(rideBytes)
	if !ok {
		return nil, errors.Errorf("dataTransaction: unexpected argument type '%s'", args[6].instanceOf())
	}
	obj["senderPublicKey"] = pk
	body, ok := args[7].(rideBytes)
	if !ok {
		return nil, errors.Errorf("dataTransaction: unexpected argument type '%s'", args[7].instanceOf())
	}
	obj["bodyBytes"] = body
	proofs, ok := args[8].(rideList)
	if !ok {
		return nil, errors.Errorf("dataTransaction: unexpected argument type '%s'", args[8].instanceOf())
	}
	obj["proofs"] = proofs
	return obj, nil
}

func scriptResult(_ Environment, args ...rideType) (rideType, error) {
	if err := checkArgs(args, 2); err != nil {
		return nil, errors.Wrap(err, "scriptResult")
	}
	if args[0].instanceOf() != "WriteSet" {
		return nil, errors.Errorf("scriptResult: unexpected argument type '%s'", args[0].instanceOf())
	}
	if args[1].instanceOf() != "TransferSet" {
		return nil, errors.Errorf("scriptResult: unexpected argument type '%s'", args[1].instanceOf())
	}
	obj := make(rideObject)
	obj[instanceFieldName] = rideString("ScriptResult")
	obj["writeSet"] = args[0]
	obj["transferSet"] = args[1]
	return obj, nil
}

func writeSet(_ Environment, args ...rideType) (rideType, error) {
	if err := checkArgs(args, 1); err != nil {
		return nil, errors.Wrap(err, "writeSet")
	}
	list, ok := args[0].(rideList)
	if !ok {
		return nil, errors.Errorf("writeSet: unexpected argument type '%s'", args[0].instanceOf())
	}
	var entries rideList
	for _, item := range list {
		e, ok := item.(rideObject)
		if !ok || e.instanceOf() != "DataEntry" {
			return nil, errors.Errorf("writeSet: unexpected list item type '%s'", item.instanceOf())
		}
		entries = append(entries, e)
	}
	obj := make(rideObject)
	obj[instanceFieldName] = rideString("WriteSet")
	obj["data"] = entries
	return obj, nil
}

func scriptTransfer(_ Environment, args ...rideType) (rideType, error) {
	if err := checkArgs(args, 3); err != nil {
		return nil, errors.Wrap(err, "scriptTransfer")
	}
	var recipient rideType
	switch tr := args[0].(type) {
	case rideRecipient, rideAlias, rideAddress:
		recipient = tr
	default:
		return nil, errors.Errorf("scriptTransfer: unexpected argument type '%s'", args[0].instanceOf())
	}
	amount, ok := args[1].(rideInt)
	if !ok {
		return nil, errors.Errorf("scriptTransfer: unexpected argument type '%s'", args[1].instanceOf())
	}
	asset, ok := checkAsset(args[2])
	if !ok {
		return nil, errors.Errorf("scriptTransfer: unexpected argument type '%s'", args[2].instanceOf())
	}
	obj := make(rideObject)
	obj[instanceFieldName] = rideString("ScriptTransfer")
	obj["recipient"] = recipient
	obj["amount"] = amount
	obj["asset"] = asset
	return obj, nil
}

func transferSet(_ Environment, args ...rideType) (rideType, error) {
	if err := checkArgs(args, 1); err != nil {
		return nil, errors.Wrap(err, "transferSet")
	}
	list, ok := args[0].(rideList)
	if !ok {
		return nil, errors.Errorf("transferSet: unexpected argument type '%s'", args[0].instanceOf())
	}
	var transfers rideList
	for _, item := range list {
		t, ok := item.(rideObject)
		if !ok || t.instanceOf() != "ScriptTransfer" {
			return nil, errors.Errorf("transferSet: unexpected list item type '%s'", item.instanceOf())
		}
		transfers = append(transfers, t)
	}
	obj := make(rideObject)
	obj[instanceFieldName] = rideString("TransferSet")
	obj["transfers"] = transfers
	return obj, nil
}

func unit(_ Environment, _ ...rideType) (rideType, error) {
	return rideUnit{}, nil
}

func reissue(_ Environment, args ...rideType) (rideType, error) {
	if err := checkArgs(args, 3); err != nil {
		return nil, errors.Wrap(err, "reissue")
	}
	assetID, ok := args[0].(rideBytes)
	if !ok {
		return nil, errors.Errorf("reissue: unexpected argument type '%s'", args[0].instanceOf())
	}
	quantity, ok := args[1].(rideInt)
	if !ok {
		return nil, errors.Errorf("reissue: unexpected argument type '%s'", args[1].instanceOf())
	}
	reissuable, ok := args[2].(rideBoolean)
	if !ok {
		return nil, errors.Errorf("reissue: unexpected argument type '%s'", args[2].instanceOf())
	}
	obj := make(rideObject)
	obj[instanceFieldName] = rideString("Reissue")
	obj["assetId"] = assetID
	obj["quantity"] = quantity
	obj["isReissuable"] = reissuable
	return obj, nil
}

func sponsorship(_ Environment, args ...rideType) (rideType, error) {
	asset, fee, err := bytesAndIntArgs(args)
	if err != nil {
		return nil, errors.Wrap(err, "sponsorship")
	}
	obj := make(rideObject)
	obj[instanceFieldName] = rideString("SponsorFee")
	obj["assetId"] = rideBytes(asset)
	obj["minSponsoredAssetFee"] = rideInt(fee)
	return obj, nil
}

func attachedPayment(_ Environment, args ...rideType) (rideType, error) {
	if err := checkArgs(args, 2); err != nil {
		return nil, errors.Wrap(err, "attachedPayment")
	}

	r := make(rideObject)
	r[instanceFieldName] = rideString("AttachedPayment")

	var assetID rideType
	switch assID := args[0].(type) {
	case rideBytes, rideUnit:
		assetID = assID
	default:
		return nil, errors.Errorf("attachedPayment: unexpected argument type '%s'", args[0].instanceOf())
	}
	r["assetId"] = assetID

	amount, ok := args[1].(rideInt)
	if !ok {
		return nil, errors.Errorf("attachedPayment: unexpected argument type '%s'", args[1].instanceOf())
	}
	r["amount"] = amount
	return r, nil
}

func extractRecipient(v rideType) (proto.Recipient, error) {
	var r proto.Recipient
	switch a := v.(type) {
	case rideAddress:
		r = proto.NewRecipientFromAddress(proto.WavesAddress(a))
	case rideAlias:
		r = proto.NewRecipientFromAlias(proto.Alias(a))
	case rideRecipient:
		r = proto.Recipient(a)
	default:
		return proto.Recipient{}, errors.Errorf("unable to extract recipient from '%s'", v.instanceOf())
	}
	return r, nil
}

<<<<<<< HEAD
func extractAsset(v rideType) (*crypto.Digest, error) {
	switch a := v.(type) {
	case rideBytes:
		// we shouldn't check the length of asset bytes
		var uncheckedAssetID crypto.Digest
		copy(uncheckedAssetID[:], a)
		return &uncheckedAssetID, nil
	case rideUnit:
		return nil, nil
	default:
		return nil, errors.Errorf("unable to extract asset ID from '%s'", v.instanceOf())
	}
}

=======
>>>>>>> 473c4d95
func extractRecipientAndKey(args []rideType) (proto.Recipient, string, error) {
	if err := checkArgs(args, 2); err != nil {
		return proto.Recipient{}, "", err
	}
	r, err := extractRecipient(args[0])
	if err != nil {
		return proto.Recipient{}, "", err
	}
	key, ok := args[1].(rideString)
	if !ok {
		return proto.Recipient{}, "", errors.Errorf("unexpected argument '%s'", args[1].instanceOf())
	}
	return r, string(key), nil
}

func extractKey(args []rideType) (string, error) {
	if err := checkArgs(args, 1); err != nil {
		return "", err
	}
	key, ok := args[0].(rideString)
	if !ok {
		return "", errors.Errorf("unexpected argument '%s'", args[0].instanceOf())
	}
	return string(key), nil
}

func bytesOrStringArg(args []rideType) (rideBytes, error) {
	if len(args) != 1 {
		return nil, errors.Errorf("%d is invalid number of arguments, expected 1", len(args))
	}
	if args[0] == nil {
		return nil, errors.Errorf("argument is empty")
	}
	switch a := args[0].(type) {
	case rideBytes:
		return a, nil
	case rideString:
		return []byte(a), nil
	default:
		return nil, errors.Errorf("unexpected argument type '%s'", args[0].instanceOf())
	}
}

func digest(v rideType) (c1.Hash, error) {
	switch v.instanceOf() {
	case "NoAlg":
		return 0, nil
	case "Md5":
		return c1.MD5, nil
	case "Sha1":
		return c1.SHA1, nil
	case "Sha224":
		return c1.SHA224, nil
	case "Sha256":
		return c1.SHA256, nil
	case "Sha384":
		return c1.SHA384, nil
	case "Sha512":
		return c1.SHA512, nil
	case "Sha3224":
		return c1.SHA3_224, nil
	case "Sha3256":
		return c1.SHA3_256, nil
	case "Sha3384":
		return c1.SHA3_384, nil
	case "Sha3512":
		return c1.SHA3_512, nil
	default:
		return 0, errors.Errorf("unexpected argument type '%s'", v.instanceOf())
	}
}

func newIssue(name, description rideString, quantity, decimals rideInt, reissuable rideBoolean, script rideType, nonce rideInt) rideObject {
	r := make(rideObject)
	r[instanceFieldName] = rideString("Issue")
	r["name"] = name
	r["description"] = description
	r["quantity"] = quantity
	r["decimals"] = decimals
	r["isReissuable"] = reissuable
	r["compiledScript"] = script
	r["nonce"] = nonce
	return r
}

func newDataEntry(name, key rideString, value rideType) rideObject {
	r := make(rideObject)
	r[instanceFieldName] = name
	r["key"] = key
	r["value"] = value
	return r
}

func checkAsset(v rideType) (rideType, bool) {
	switch v.(type) {
	case rideUnit, rideBytes:
		return v, true
	default:
		return nil, false
	}
}

func calcLeaseID(env Environment, recipient proto.Recipient, amount, nonce rideInt) (rideBytes, error) {
	pid, ok := env.txID().(rideBytes)
	if !ok {
		return nil, errors.New("calcLeaseID: no parent transaction ID found")
	}
	d, err := crypto.NewDigestFromBytes(pid)
	if err != nil {
		return nil, errors.Wrap(err, "calcLeaseID")
	}
	id := proto.GenerateLeaseScriptActionID(recipient, int64(amount), int64(nonce), d)
	return id.Bytes(), nil
}

func calculateLeaseID(env Environment, args ...rideType) (rideType, error) {
	if err := checkArgs(args, 1); err != nil {
		return nil, errors.Wrap(err, "calculateLeaseID")
	}
	if t := args[0].instanceOf(); t != "Lease" {
		return nil, errors.Errorf("calculateLeaseID: unexpected argument type '%s'", t)
	}
	lease, ok := args[0].(rideObject)
	if !ok {
		return nil, errors.New("calculateLeaseID: not an object")
	}
	if lease.instanceOf() != "Lease" {
		return nil, errors.Errorf("calculateLeaseID: unexpected object type '%s'", lease.instanceOf())
	}
	recipient, err := recipientProperty(lease, "recipient")
	if err != nil {
		return nil, errors.Wrap(err, "calculateLeaseID")
	}
	amount, err := intProperty(lease, "amount")
	if err != nil {
		return nil, errors.Wrap(err, "calculateLeaseID")
	}
	nonce, err := intProperty(lease, "nonce")
	if err != nil {
		return nil, errors.Wrap(err, "calculateLeaseID")
	}
	return calcLeaseID(env, recipient, amount, nonce)
}

func newLease(recipient rideRecipient, amount, nonce rideInt) rideObject {
	r := make(rideObject)
	r[instanceFieldName] = rideString("Lease")
	r["recipient"] = recipient
	r["amount"] = amount
	r["nonce"] = nonce
	return r
}

func simplifiedLease(_ Environment, args ...rideType) (rideType, error) {
	if err := checkArgs(args, 2); err != nil {
		return nil, errors.Wrap(err, "simplifiedLease")
	}
	recipient, err := extractRecipient(args[0])
	if err != nil {
		return nil, errors.Wrap(err, "simplifiedLease")
	}
	amount, ok := args[1].(rideInt)
	if !ok {
		return nil, errors.Errorf("simplifiedLease: unexpected argument type '%s'", args[1].instanceOf())
	}
	return newLease(rideRecipient(recipient), amount, 0), nil
}

func fullLease(_ Environment, args ...rideType) (rideType, error) {
	if err := checkArgs(args, 3); err != nil {
		return nil, errors.Wrap(err, "fullLease")
	}
	recipient, err := extractRecipient(args[0])
	if err != nil {
		return nil, errors.Wrap(err, "simplifiedLease")
	}
	amount, ok := args[1].(rideInt)
	if !ok {
		return nil, errors.Errorf("fullLease: unexpected argument type '%s'", args[1].instanceOf())
	}
	nonce, ok := args[2].(rideInt)
	if !ok {
		return nil, errors.Errorf("fullLease: unexpected argument type '%s'", args[6].instanceOf())
	}
	return newLease(rideRecipient(recipient), amount, nonce), nil
}

func leaseCancel(_ Environment, args ...rideType) (rideType, error) {
	if err := checkArgs(args, 1); err != nil {
		return nil, errors.Wrap(err, "leaseCancel")
	}
	id, ok := args[0].(rideBytes)
	if !ok {
		return nil, errors.Errorf("leaseCancel: unexpected argument type '%s'", args[0].instanceOf())
	}
	obj := make(rideObject)
	obj[instanceFieldName] = rideString("LeaseCancel")
	obj["leaseId"] = id
	return obj, nil
}<|MERGE_RESOLUTION|>--- conflicted
+++ resolved
@@ -293,11 +293,7 @@
 	}
 
 	// append a call to the stack to protect a user from the reentrancy attack
-<<<<<<< HEAD
 	ws.blackList = append(ws.blackList, proto.WavesAddress(callerAddress)) // push
-=======
-	ws.blackList = append(ws.blackList, proto.Address(callerAddress)) // push
->>>>>>> 473c4d95
 	defer func() {
 		ws.blackList = ws.blackList[:len(ws.blackList)-1] // pop
 	}()
@@ -455,16 +451,17 @@
 		return nil, errors.Wrap(err, "assetBalanceV3")
 	}
 	var balance uint64
-	switch asset := args[1].(type) {
+	switch assetBytes := args[1].(type) {
 	case rideUnit:
 		balance, err = env.state().NewestWavesBalance(recipient)
 	case rideBytes:
-		if len(asset) != crypto.DigestSize {
+		asset, digestErr := crypto.NewDigestFromBytes(assetBytes)
+		if digestErr != nil {
 			return rideInt(0), nil // according to the scala node implementation
 		}
 		balance, err = env.state().NewestAssetBalance(recipient, asset)
 	default:
-		return nil, errors.Errorf("assetBalanceV3: unable to extract asset ID from '%s'", asset.instanceOf())
+		return nil, errors.Errorf("assetBalanceV3: unable to extract asset ID from '%s'", assetBytes.instanceOf())
 	}
 	if err != nil {
 		return nil, errors.Wrap(err, "assetBalanceV3")
@@ -480,11 +477,12 @@
 	if err != nil {
 		return nil, errors.Wrap(err, "assetBalanceV4")
 	}
-	asset, ok := args[1].(rideBytes)
+	assetBytes, ok := args[1].(rideBytes)
 	if !ok {
 		return nil, errors.Errorf("assetBalanceV4: unable to extract asset ID from '%s'", args[1].instanceOf())
 	}
-	if len(asset) != crypto.DigestSize {
+	asset, digestErr := crypto.NewDigestFromBytes(assetBytes)
+	if digestErr != nil {
 		return rideInt(0), nil // according to the scala node implementation
 	}
 	balance, err := env.state().NewestAssetBalance(recipient, asset)
@@ -1594,23 +1592,6 @@
 	return r, nil
 }
 
-<<<<<<< HEAD
-func extractAsset(v rideType) (*crypto.Digest, error) {
-	switch a := v.(type) {
-	case rideBytes:
-		// we shouldn't check the length of asset bytes
-		var uncheckedAssetID crypto.Digest
-		copy(uncheckedAssetID[:], a)
-		return &uncheckedAssetID, nil
-	case rideUnit:
-		return nil, nil
-	default:
-		return nil, errors.Errorf("unable to extract asset ID from '%s'", v.instanceOf())
-	}
-}
-
-=======
->>>>>>> 473c4d95
 func extractRecipientAndKey(args []rideType) (proto.Recipient, string, error) {
 	if err := checkArgs(args, 2); err != nil {
 		return proto.Recipient{}, "", err
