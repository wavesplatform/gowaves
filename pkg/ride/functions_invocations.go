--- conflicted
+++ resolved
@@ -1,21 +1,10 @@
 package ride
 
 import (
-<<<<<<< HEAD
-	"github.com/wavesplatform/gowaves/pkg/proto"
-)
-
-func invokeFunctionFromDApp(env environment, recipient proto.Recipient, fnName rideString, listArgs rideList) (Result, error) {
-	tree, err := env.state().NewestScriptByAccount(recipient)
-	if err != nil {
-		return nil, EvaluationFailure.Wrap(err, "failed to get script by recipient")
-	}
-=======
 	"github.com/wavesplatform/gowaves/pkg/ride/ast"
 )
 
 func invokeFunctionFromDApp(env environment, tree *ast.Tree, fnName rideString, listArgs rideList) (Result, error) {
->>>>>>> 51b24c56
 	args, err := convertListArguments(listArgs, env.rideV6Activated())
 	if err != nil {
 		return nil, EvaluationFailure.Wrapf(err, "failed to invoke function '%s'", fnName)
