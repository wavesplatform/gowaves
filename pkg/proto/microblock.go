--- conflicted
+++ resolved
@@ -188,17 +188,13 @@
 	return s.N(), nil
 }
 
-<<<<<<< HEAD
 func (a *MicroBlock) MarshalBinary() ([]byte, error) {
 	buf := &bytes.Buffer{}
 	_, err := a.WriteTo(buf)
 	return buf.Bytes(), err
 }
 
-// MicroBlockMessage represents a MicroBlock message
-=======
 // MicroBlockMessage represents a MicroBlock message.
->>>>>>> 851351e9
 type MicroBlockMessage struct {
 	Body []byte
 }
@@ -208,7 +204,6 @@
 }
 
 func (a *MicroBlockMessage) WriteTo(w io.Writer) (int64, error) {
-	//panic("implement me")
 	buf := bytebufferpool.Get()
 	defer bytebufferpool.Put(buf)
 
