package ethabi

import (
	"encoding"
	"encoding/hex"
	"fmt"
	"strings"

	"github.com/pkg/errors"
	"github.com/wavesplatform/gowaves/pkg/crypto"
	"github.com/wavesplatform/gowaves/pkg/ride/meta"
)

type Signature string

func NewSignatureFromRideFunctionMeta(fn meta.Function, addPayments bool) (Signature, error) {
	builder := functionTextBuilder{
		addPayments:  addPayments,
		functionMeta: fn,
	}
	signature, err := builder.MarshalText()
	if err != nil {
		return "", errors.Errorf("failed to build signature for function %s with %d arguments",
			fn.Name,
			len(fn.Arguments),
		)
	}
	return Signature(signature), nil
}

func (s Signature) String() string {
	return string(s)
}

func (s Signature) Selector() Selector {
	return NewSelector(s)
}

const SelectorSize = 4

type Selector [SelectorSize]byte

func NewSelector(sig Signature) Selector {
	var selector Selector
<<<<<<< HEAD
	hash := proto.NewKeccak256EthereumHash([]byte(sig))
=======
	hash := crypto.MustKeccak256([]byte(sig))
>>>>>>> a92d49b2
	copy(selector[:], hash[:])
	return selector
}

func (s Selector) String() string {
	return s.Hex()
}

func (s Selector) Hex() string {
	return fmt.Sprintf("0x%s", hex.EncodeToString(s[:]))
}

func (s *Selector) FromHex(hexSelector string) error {
	bts, err := hex.DecodeString(strings.TrimPrefix(hexSelector, "0x"))
	if err != nil {
		return errors.Wrap(err, "failed to decode hex string for selector")
	}
	if len(bts) != SelectorSize {
		return errors.Errorf("invalid hex selector bytes, expected %d, received %d", SelectorSize, len(bts))
	}
	copy(s[:], bts)
	return nil
}

func rideMetaTypeToTextMarshaler(metaT meta.Type) (encoding.TextMarshaler, error) {
	switch t := metaT.(type) {
	case meta.SimpleType:
		switch t {
		case meta.Int:
			// nickeskov: it's RideInt type
			marshaler := intTextBuilder{
				size:     64,
				unsigned: false,
			}
			return marshaler, nil
		case meta.Bytes:
			return bytesTextBuilder{}, nil
		case meta.Boolean:
			return booleanTextBuilder{}, nil
		case meta.String:
			return stringTextBuilder{}, nil
		default:
			return nil, errors.Errorf("invalid ride simple type (%d)", t)
		}
	case meta.ListType:
		inner, err := rideMetaTypeToTextMarshaler(t.Inner)
		if err != nil {
			return nil, errors.Wrapf(err,
				"failed to create text marshaler for list type, inner type %T", t.Inner,
			)
		}
		return sliceTextBuilder{t: inner}, nil
	case meta.UnionType:
		marshalers := make([]encoding.TextMarshaler, 0, len(t))
		for _, unionUnitT := range t {
			unionUnitMarshaler, err := rideMetaTypeToTextMarshaler(unionUnitT)
			if err != nil {
				return nil, errors.Wrapf(err,
					"failed to create text marshaler for union type, inner type %T", unionUnitT,
				)
			}
			marshalers = append(marshalers, unionUnitMarshaler)
		}
		return unionTextBuilder(marshalers), nil
	default:
		return nil, errors.Errorf("unsupported ride metadata type, type %T", t)
	}
}

type intTextBuilder struct {
	size     int
	unsigned bool
}

func (itb intTextBuilder) MarshalText() (text []byte, err error) {
	if itb.size%8 != 0 || itb.size <= 0 || itb.size > 256 {
		return nil, errors.Errorf("invalid int type size (%d)", itb.size)
	}
	unsignedPrefix := ""
	if itb.unsigned {
		unsignedPrefix = "u"
	}
	return []byte(fmt.Sprintf("%sint%d", unsignedPrefix, itb.size)), nil
}

type fixedBytesTextBuilder struct {
	size int
}

func (fbtb fixedBytesTextBuilder) MarshalText() (text []byte, err error) {
	if fbtb.size < 1 || fbtb.size > 32 {
		return nil, errors.Errorf("invalid fixed bytes type size (%d)", fbtb.size)
	}
	return []byte(fmt.Sprintf("bytes%d", fbtb.size)), nil
}

type bytesTextBuilder struct{}

func (btb bytesTextBuilder) MarshalText() (text []byte, err error) {
	return []byte("bytes"), nil
}

type booleanTextBuilder struct{}

func (btb booleanTextBuilder) MarshalText() (text []byte, err error) {
	return []byte("bool"), nil
}

type stringTextBuilder struct{}

func (stb stringTextBuilder) MarshalText() (text []byte, err error) {
	return []byte("string"), nil
}

type sliceTextBuilder struct {
	t encoding.TextMarshaler
}

func (stb sliceTextBuilder) MarshalText() (text []byte, err error) {
	marshaled, err := stb.t.MarshalText()
	if err != nil {
		return nil, errors.Wrapf(err, "failed to marshal %T", stb.t)
	}
	return []byte(fmt.Sprintf("%s[]", marshaled)), nil
}

type tupleTextBuilder []encoding.TextMarshaler

func (ttb tupleTextBuilder) MarshalText() (text []byte, err error) {
	elements := make([]string, 0, len(ttb))
	for _, elem := range ttb {
		marshaled, err := elem.MarshalText()
		if err != nil {
			return nil, errors.Wrapf(err, "failed to marshal tuple element, type %T", elem)
		}
		elements = append(elements, string(marshaled))
	}
	return []byte(fmt.Sprintf("(%s)", strings.Join(elements, ","))), nil
}

type unionTextBuilder []encoding.TextMarshaler

func (utb unionTextBuilder) MarshalText() (text []byte, err error) {
	if len(utb) == 0 {
		return nil, errors.Errorf("can't marshal union with no elements")
	}
	unionElements := make([]encoding.TextMarshaler, len(utb)+1)
	// nickeskov: create index element to represent ride tuple in ethereum abi
	unionElements[0] = intTextBuilder{
		size:     8,
		unsigned: true,
	}
	copy(unionElements[1:], utb)
	text, err = tupleTextBuilder(unionElements).MarshalText()
	if err != nil {
		return nil, errors.Wrap(err, "failed to marshal union")
	}
	return text, nil
}

type paymentTextBuilder struct{}

func (ptb paymentTextBuilder) MarshalText() (text []byte, err error) {
	tupleBuilder := tupleTextBuilder{
		// full asset ID
		fixedBytesTextBuilder{
			size: 32,
		},
		// asset amount field in payment
		intTextBuilder{
			size:     64,
			unsigned: false,
		},
	}
	text, err = tupleBuilder.MarshalText()
	if err != nil {
		return nil, errors.Wrap(err, "failed to marshal payment")
	}
	return text, nil
}

type functionTextBuilder struct {
	addPayments  bool
	functionMeta meta.Function
}

func (ftb functionTextBuilder) MarshalText() (text []byte, err error) {
	sliceLen := len(ftb.functionMeta.Arguments)
	if ftb.addPayments {
		sliceLen += 1
	}
	elements := make([]string, 0, sliceLen)
	for _, arg := range ftb.functionMeta.Arguments {
		marshaler, err := rideMetaTypeToTextMarshaler(arg)
		if err != nil {
			return nil, errors.Errorf("failed to create function argument text marshaler, type %T", arg)
		}
		marshaled, err := marshaler.MarshalText()
		if err != nil {
			return nil, errors.Wrapf(err, "failed to marshal function argument, type %T", arg)
		}
		elements = append(elements, string(marshaled))
	}
	if ftb.addPayments {
		payments, err := sliceTextBuilder{t: paymentTextBuilder{}}.MarshalText()
		if err != nil {
			return nil, errors.Wrap(err, "failed to marshal payments")
		}
		elements = append(elements, string(payments))
	}
	return []byte(fmt.Sprintf("%s(%s)", ftb.functionMeta.Name, strings.Join(elements, ","))), nil
}<|MERGE_RESOLUTION|>--- conflicted
+++ resolved
@@ -42,11 +42,7 @@
 
 func NewSelector(sig Signature) Selector {
 	var selector Selector
-<<<<<<< HEAD
-	hash := proto.NewKeccak256EthereumHash([]byte(sig))
-=======
 	hash := crypto.MustKeccak256([]byte(sig))
->>>>>>> a92d49b2
 	copy(selector[:], hash[:])
 	return selector
 }
