package proto

import (
	"bytes"
	"encoding/base64"
	"encoding/json"
	"fmt"
	"math"
	"strconv"
	"strings"
	"testing"
	"time"

	"github.com/mr-tron/base58/base58"
	"github.com/pkg/errors"
	"github.com/stretchr/testify/assert"
	"github.com/stretchr/testify/require"
	"github.com/wavesplatform/gowaves/pkg/crypto"
	"github.com/wavesplatform/gowaves/pkg/libs/serializer"
)

func TestGuessTransaction_Genesis(t *testing.T) {
	genesisJson := `    {
      "type": 1,
      "id": "2DVtfgXjpMeFf2PQCqvwxAiaGbiDsxDjSdNQkc5JQ74eWxjWFYgwvqzC4dn7iB1AhuM32WxEiVi1SGijsBtYQwn8",
      "fee": 0,
      "timestamp": 1465742577614,
      "signature": "2DVtfgXjpMeFf2PQCqvwxAiaGbiDsxDjSdNQkc5JQ74eWxjWFYgwvqzC4dn7iB1AhuM32WxEiVi1SGijsBtYQwn8",
      "recipient": "3PAWwWa6GbwcJaFzwqXQN5KQm7H96Y7SHTQ",
      "amount": 9999999500000000
    }`

	buf := bytes.NewBufferString(genesisJson)
	genesis := &Genesis{}
	rs, err := GuessTransactionType(&TransactionTypeVersion{Type: TransactionType(1), Version: 1})
	require.Nil(t, err)
	err = json.NewDecoder(buf).Decode(genesis)
	require.Nil(t, err)
	require.IsType(t, &Genesis{}, rs)
	assert.Equal(t, uint64(9999999500000000), genesis.Amount)
}

func TestGenesisBinarySize(t *testing.T) {
	s, _ := base58.Decode("3TUPTbbpiM5UmZDhMmzdsKKNgMvyHwZQncKWfJrxk3bc")
	sk, _, err := crypto.GenerateKeyPair(s)
	require.NoError(t, err)

	tests := []struct {
		timestamp uint64
		recipient string
		amount    uint64
	}{
		{1465742577614, "3PAWwWa6GbwcJaFzwqXQN5KQm7H96Y7SHTQ", 9999999500000000},
		{1465742577614, "3P8JdJGYc7vaLu4UXUZc1iRLdzrkGtdCyJM", 100000000},
		{1465742577614, "3PAGPDPqnGkyhcihyjMHe9v36Y4hkAh9yDy", 100000000},
		{1465742577614, "3P9o3ZYwtHkaU1KxsKkFjJqJKS3dLHLC9oF", 100000000},
		{1465742577614, "3PJaDyprvekvPXPuAtxrapacuDJopgJRaU3", 100000000},
		{1465742577614, "3PBWXDFUc86N2EQxKJmW8eFco65xTyMZx6J", 100000000},
	}
	for _, tc := range tests {
		if rcp, err := NewAddressFromString(tc.recipient); assert.NoError(t, err) {
			tx := NewUnsignedGenesis(rcp, tc.amount, tc.timestamp)
			err = tx.Sign(MainNetScheme, sk)
			assert.Nil(t, err)
			_, err := tx.Validate(MainNetScheme)
			assert.Nil(t, err)
			txBytes, err := tx.MarshalBinary()
			assert.Nil(t, err)
			assert.Equal(t, len(txBytes), tx.BinarySize())
		}
	}
}

func TestGenesisFromMainNet(t *testing.T) {
	tests := []struct {
		sig       string
		timestamp uint64
		recipient string
		amount    uint64
	}{
		{"2DVtfgXjpMeFf2PQCqvwxAiaGbiDsxDjSdNQkc5JQ74eWxjWFYgwvqzC4dn7iB1AhuM32WxEiVi1SGijsBtYQwn8", 1465742577614, "3PAWwWa6GbwcJaFzwqXQN5KQm7H96Y7SHTQ", 9999999500000000},
		{"2TsxPS216SsZJAiep7HrjZ3stHERVkeZWjMPFcvMotrdGpFa6UCCmoFiBGNizx83Ks8DnP3qdwtJ8WFcN9J4exa3", 1465742577614, "3P8JdJGYc7vaLu4UXUZc1iRLdzrkGtdCyJM", 100000000},
		{"3gF8LFjhnZdgEVjP7P6o1rvwapqdgxn7GCykCo8boEQRwxCufhrgqXwdYKEg29jyPWthLF5cFyYcKbAeFvhtRNTc", 1465742577614, "3PAGPDPqnGkyhcihyjMHe9v36Y4hkAh9yDy", 100000000},
		{"5hjSPLDyqic7otvtTJgVv73H3o6GxgTBqFMTY2PqAFzw2GHAnoQddC4EgWWFrAiYrtPadMBUkoepnwFHV1yR6u6g", 1465742577614, "3P9o3ZYwtHkaU1KxsKkFjJqJKS3dLHLC9oF", 100000000},
		{"ivP1MzTd28yuhJPkJsiurn2rH2hovXqxr7ybHZWoRGUYKazkfaL9MYoTUym4sFgwW7WB5V252QfeFTsM6Uiz3DM", 1465742577614, "3PJaDyprvekvPXPuAtxrapacuDJopgJRaU3", 100000000},
		{"29gnRjk8urzqc9kvqaxAfr6niQTuTZnq7LXDAbd77nydHkvrTA4oepoMLsiPkJ8wj2SeFB5KXASSPmbScvBbfLiV", 1465742577614, "3PBWXDFUc86N2EQxKJmW8eFco65xTyMZx6J", 100000000},
	}
	for _, tc := range tests {
		id, _ := base58.Decode(tc.sig)
		if rcp, err := NewAddressFromString(tc.recipient); assert.NoError(t, err) {
			tx := NewUnsignedGenesis(rcp, tc.amount, tc.timestamp)
			_, err := tx.Validate(MainNetScheme)
			assert.Nil(t, err)
			if err := tx.GenerateSigID(MainNetScheme); assert.NoError(t, err) {
				assert.Equal(t, id, tx.ID[:])
				assert.Equal(t, tc.amount, tx.Amount)
				assert.Equal(t, tc.recipient, tx.Recipient.String())
				assert.Equal(t, tc.timestamp, tx.Timestamp)
				b, err := tx.MarshalBinary()
				assert.NoError(t, err)
				var at Genesis
				err = at.UnmarshalBinary(b, MainNetScheme)
				assert.NoError(t, err)
				err = at.GenerateID(MainNetScheme)
				assert.NoError(t, err)
				assert.Equal(t, *tx, at)
			}
		}
	}
}

func TestGenesisProtobufRoundTrip(t *testing.T) {
	tests := []struct {
		sig       string
		timestamp uint64
		recipient string
		amount    uint64
	}{
		{"2DVtfgXjpMeFf2PQCqvwxAiaGbiDsxDjSdNQkc5JQ74eWxjWFYgwvqzC4dn7iB1AhuM32WxEiVi1SGijsBtYQwn8", 1465742577614, "3PAWwWa6GbwcJaFzwqXQN5KQm7H96Y7SHTQ", 9999999500000000},
		{"2TsxPS216SsZJAiep7HrjZ3stHERVkeZWjMPFcvMotrdGpFa6UCCmoFiBGNizx83Ks8DnP3qdwtJ8WFcN9J4exa3", 1465742577614, "3P8JdJGYc7vaLu4UXUZc1iRLdzrkGtdCyJM", 100000000},
		{"3gF8LFjhnZdgEVjP7P6o1rvwapqdgxn7GCykCo8boEQRwxCufhrgqXwdYKEg29jyPWthLF5cFyYcKbAeFvhtRNTc", 1465742577614, "3PAGPDPqnGkyhcihyjMHe9v36Y4hkAh9yDy", 100000000},
		{"5hjSPLDyqic7otvtTJgVv73H3o6GxgTBqFMTY2PqAFzw2GHAnoQddC4EgWWFrAiYrtPadMBUkoepnwFHV1yR6u6g", 1465742577614, "3P9o3ZYwtHkaU1KxsKkFjJqJKS3dLHLC9oF", 100000000},
		{"ivP1MzTd28yuhJPkJsiurn2rH2hovXqxr7ybHZWoRGUYKazkfaL9MYoTUym4sFgwW7WB5V252QfeFTsM6Uiz3DM", 1465742577614, "3PJaDyprvekvPXPuAtxrapacuDJopgJRaU3", 100000000},
		{"29gnRjk8urzqc9kvqaxAfr6niQTuTZnq7LXDAbd77nydHkvrTA4oepoMLsiPkJ8wj2SeFB5KXASSPmbScvBbfLiV", 1465742577614, "3PBWXDFUc86N2EQxKJmW8eFco65xTyMZx6J", 100000000},
	}
	for _, tc := range tests {
		if rcp, err := NewAddressFromString(tc.recipient); assert.NoError(t, err) {
			tx := NewUnsignedGenesis(rcp, tc.amount, tc.timestamp)
			_, err := tx.Validate(MainNetScheme)
			assert.Nil(t, err)
			err = tx.GenerateID(MainNetScheme)
			assert.Nil(t, err)
			b, err := tx.MarshalToProtobuf(MainNetScheme)
			assert.Nil(t, err)
			var at Genesis
			err = at.UnmarshalFromProtobuf(b)
			assert.Nil(t, err)
			err = at.GenerateID(MainNetScheme)
			assert.NoError(t, err)
			assert.Equal(t, *tx, at)
			if err := tx.GenerateSigID(MainNetScheme); assert.NoError(t, err) {
				b, err := tx.MarshalSignedToProtobuf(MainNetScheme)
				assert.NoError(t, err)
				var at2 Genesis
				err = at2.UnmarshalSignedFromProtobuf(b)
				assert.NoError(t, err)
				err = at2.GenerateID(MainNetScheme)
				assert.NoError(t, err)
				assert.Equal(t, *tx, at2)
			}
		}
	}
}

func TestGenesisValidations(t *testing.T) {
	tests := []struct {
		address string
		amount  uint64
		err     string
	}{
		{"3PLrCnhKyX5iFbGDxbqqMvea5VAqxMcinPW", 0, "amount should be positive"},
		{"3PLrCnhKyX5iFbGDxbqqMvea5VAqxMcinPV", 1000, "invalid recipient address '3PLrCnhKyX5iFbGDxbqqMvea5VAqxMcinPV': invalid WavesAddress checksum"},
		{"3PLrCnhKyX5iFbGDxbqqMvea5VAqxMcinPW", maxLongValue + 100, "amount is too big"},
	}
	for _, tc := range tests {
		addr, err := addressFromString(tc.address)
		require.NoError(t, err)
		tx := NewUnsignedGenesis(addr, tc.amount, 0)
		assert.NotNil(t, tx)
		_, err = tx.Validate(MainNetScheme)
		assert.EqualError(t, err, tc.err)
	}
}

func TestGenesisToJSON(t *testing.T) {
	const addr = "3PAWwWa6GbwcJaFzwqXQN5KQm7H96Y7SHTQ"
	if rcp, err := NewAddressFromString(addr); assert.NoError(t, err) {
		ts := uint64(time.Now().Unix() * 1000)
		tx := NewUnsignedGenesis(rcp, 1000, ts)
		err := tx.GenerateSigID(MainNetScheme)
		require.NoError(t, err)
		if j, err := json.Marshal(tx); assert.NoError(t, err) {
			ej := fmt.Sprintf("{\"type\":1,\"version\":1,\"id\":\"%s\",\"signature\":\"%s\",\"timestamp\":%d,\"recipient\":\"%s\",\"amount\":1000}", base58.Encode(tx.ID[:]), base58.Encode(tx.Signature[:]), ts, tx.Recipient.String())
			assert.Equal(t, ej, string(j))
		}
	}
}

func TestPaymentBinarySize(t *testing.T) {
	s, _ := base58.Decode("3TUPTbbpiM5UmZDhMmzdsKKNgMvyHwZQncKWfJrxk3bc")
	sk, pk, err := crypto.GenerateKeyPair(s)
	require.NoError(t, err)
	tests := []struct {
		address string
		amount  uint64
		fee     uint64
	}{
		{"3PAWwWa6GbwcJaFzwqXQN5KQm7H96Y7SHTQ", 1, 10},
	}
	for _, tc := range tests {
		addr, err := addressFromString(tc.address)
		require.NoError(t, err)
		tx := NewUnsignedPayment(pk, addr, tc.amount, tc.fee, 1)
		err = tx.Sign(MainNetScheme, sk)
		require.NoError(t, err)
		txBytes, err := tx.MarshalBinary()
		require.NoError(t, err)
		require.Equal(t, len(txBytes), tx.BinarySize())
	}
}

func TestPaymentMarshalUnmarshal(t *testing.T) {
	s, _ := base58.Decode("3TUPTbbpiM5UmZDhMmzdsKKNgMvyHwZQncKWfJrxk3bc")
	sk, pk, err := crypto.GenerateKeyPair(s)
	require.NoError(t, err)
	tests := []struct {
		address string
		amount  uint64
		fee     uint64
	}{
		{"3PAWwWa6GbwcJaFzwqXQN5KQm7H96Y7SHTQ", 1, 10},
	}
	for _, tc := range tests {
		addr, err := addressFromString(tc.address)
		require.NoError(t, err)
		tx := NewUnsignedPayment(pk, addr, tc.amount, tc.fee, 1)
		err = tx.Sign(MainNetScheme, sk)
		require.NoError(t, err)
		txBytes, err := tx.MarshalBinary()
		assert.NoError(t, err)
		var tx1 Payment
		err = tx1.UnmarshalBinary(txBytes, MainNetScheme)
		require.NoError(t, err)
		err = tx1.GenerateID(MainNetScheme)
		assert.NoError(t, err)
		assert.Equal(t, *tx, tx1)
	}
}

func TestPaymentProtobufRoundTrip(t *testing.T) {
	s, _ := base58.Decode("3TUPTbbpiM5UmZDhMmzdsKKNgMvyHwZQncKWfJrxk3bc")
	sk, pk, err := crypto.GenerateKeyPair(s)
	require.NoError(t, err)
	tests := []struct {
		address string
		amount  uint64
		fee     uint64
	}{
		{"3PAWwWa6GbwcJaFzwqXQN5KQm7H96Y7SHTQ", 1, 10},
	}
	for _, tc := range tests {
		addr, err := addressFromString(tc.address)
		require.NoError(t, err)
		tx := NewUnsignedPayment(pk, addr, tc.amount, tc.fee, 1)
		err = tx.GenerateID(MainNetScheme)
		require.NoError(t, err)
		txBytes, err := tx.MarshalToProtobuf(MainNetScheme)
		assert.NoError(t, err)
		var tx1 Payment
		err = tx1.UnmarshalFromProtobuf(txBytes)
		require.NoError(t, err)
		err = tx1.GenerateID(MainNetScheme)
		assert.NoError(t, err)
		assert.Equal(t, *tx, tx1)
		err = tx.Sign(MainNetScheme, sk)
		require.NoError(t, err)
		txBytes, err = tx.MarshalSignedToProtobuf(MainNetScheme)
		assert.NoError(t, err)
		var tx2 Payment
		err = tx2.UnmarshalSignedFromProtobuf(txBytes)
		require.NoError(t, err)
		err = tx2.GenerateID(MainNetScheme)
		assert.NoError(t, err)
		assert.Equal(t, *tx, tx2)
	}
}

func TestPaymentFromMainNet(t *testing.T) {
	tests := []struct {
		sig       string
		timestamp uint64
		spk       string
		recipient string
		amount    uint64
		fee       uint64
	}{
		{"2ZojhAw3r8DhiHD6gRJ2dXNpuErAd4iaoj5NSWpfYrqppxpYkcXBHzSAWTkAGX5d3EeuAUS8rZ4vnxnDSbJU8MkM", 1465754870341, "AfZtLRQxLNYH5iradMkTeuXGe71uAiATVbr8DpXEEQa7", "3P7NaMWCosRTbVwTfiiU6M6tHpQ6DuNFtYp", 20999990, 1},
		{"5cQLvZVUZqYcC75u5vXydpPoxKeazyiNtKgtz4DSyQboDSyefxcQEihwN9er772DbFDuaBRDLQHbT9CJiezk8sba", 1465825839722, "vAyFRfGG225MjUXo2VXhLfh2F6utsGkG782HuKi5fRp", "3P9v6SjRKUZPZMG1aL2oTznGZHBvNr21EQS", 99999999, 1},
		{"396pxC3YjVMjYQF7S9Xk3ntCjEJz4ip91ckux6ni4qpNEHbkyzqhSeYzyiVaUUM94uc21nGe8qwurGFDdzynrCHZ", 1466531340683, "2DAbbF2XuQPc3ePzKdxncsdMUzjSjEGC4nHx7kA3s1jm", "3PFrwqFZpoTzwKYq8NUALrtALP1oDvixt8z", 49310900000000, 1},
	}
	for _, tc := range tests {
		sig, _ := crypto.NewSignatureFromBase58(tc.sig)
		spk, _ := crypto.NewPublicKeyFromBase58(tc.spk)
		if rcp, err := NewAddressFromString(tc.recipient); assert.NoError(t, err) {
			tx := NewUnsignedPayment(spk, rcp, tc.amount, tc.fee, tc.timestamp)
			assert.Equal(t, tc.spk, base58.Encode(tx.SenderPK[:]))
			assert.Equal(t, tc.amount, tx.Amount)
			assert.Equal(t, tc.recipient, tx.Recipient.String())
			assert.Equal(t, tc.timestamp, tx.Timestamp)
			assert.Equal(t, tc.fee, tx.Fee)
			b := tx.bodyMarshalBinaryBuffer()
			err = tx.bodyMarshalBinary(b)
			assert.NoError(t, err)
			var at Payment
			err = at.bodyUnmarshalBinary(b)
			assert.NoError(t, err)
			assert.Equal(t, *tx, at)
			tx.Signature = &sig
			tx.ID = &sig
			vr, err := tx.Verify(MainNetScheme, spk)
			require.NoError(t, err)
			assert.True(t, vr)
			b, _ = tx.MarshalBinary()
			err = at.UnmarshalBinary(b, MainNetScheme)
			assert.NoError(t, err)
			err = at.GenerateID(MainNetScheme)
			assert.NoError(t, err)
			assert.Equal(t, *tx, at)

			signable, err := tx.BodyMarshalBinary()
			require.NoError(t, err)
			require.True(t, crypto.Verify(spk, *tx.Signature, signable))
		}
	}
}

func BenchmarkPaymentFromMainNet(t *testing.B) {
	t.ReportAllocs()
	tc := struct {
		sig       string
		timestamp uint64
		spk       string
		recipient string
		amount    uint64
		fee       uint64
	}{"2ZojhAw3r8DhiHD6gRJ2dXNpuErAd4iaoj5NSWpfYrqppxpYkcXBHzSAWTkAGX5d3EeuAUS8rZ4vnxnDSbJU8MkM", 1465754870341, "AfZtLRQxLNYH5iradMkTeuXGe71uAiATVbr8DpXEEQa7", "3P7NaMWCosRTbVwTfiiU6M6tHpQ6DuNFtYp", 20999990, 1}
	t.ResetTimer()
	t.StopTimer()
	for i := 0; i < t.N; i++ {
		sig, _ := crypto.NewSignatureFromBase58(tc.sig)
		spk, _ := crypto.NewPublicKeyFromBase58(tc.spk)
		if rcp, err := NewAddressFromString(tc.recipient); assert.NoError(t, err) {
			tx := NewUnsignedPayment(spk, rcp, tc.amount, tc.fee, tc.timestamp)
			tx.Signature = &sig
			tx.ID = &sig
			t.StartTimer()
			_, _ = tx.MarshalBinary()
			t.StopTimer()
		}
	}
}

func TestPaymentValidations(t *testing.T) {
	tests := []struct {
		spk     string
		address string
		amount  uint64
		fee     uint64
		err     string
	}{
		{"AfZtLRQxLNYH5iradMkTeuXGe71uAiATVbr8DpXEEQa7", "3PAWwWa6GbwcJaFzwqXQN5KQm7H96Y7SHTQ", 0, 10, "amount should be positive"},
		{"AfZtLRQxLNYH5iradMkTeuXGe71uAiATVbr8DpXEEQa7", "3PAWwWa6GbwcJaFzwqXQN5KQm7H96Y7SHTQ", 10, 0, "fee should be positive"},
		{"AfZtLRQxLNYH5iradMkTeuXGe71uAiATVbr8DpXEEQa7", "3PAWwWa6GbwcJaFzwqXQN5KQm7H86Y7SHTQ", 10, 10, "invalid recipient address '3PAWwWa6GbwcJaFzwqXQN5KQm7H86Y7SHTQ': invalid WavesAddress checksum"},
		{"AfZtLRQxLNYH5iradMkTeuXGe71uAiATVbr8DpXEEQa7", "3PAWwWa6GbwcJaFzwqXQN5KQm7H96Y7SHTQ", math.MaxInt64 + 100, 10, "amount is too big"},
		{"AfZtLRQxLNYH5iradMkTeuXGe71uAiATVbr8DpXEEQa7", "3PAWwWa6GbwcJaFzwqXQN5KQm7H96Y7SHTQ", 10, math.MaxInt64 + 100, "fee is too big"},
		{"AfZtLRQxLNYH5iradMkTeuXGe71uAiATVbr8DpXEEQa7", "3PAWwWa6GbwcJaFzwqXQN5KQm7H96Y7SHTQ", math.MaxInt64, math.MaxInt64, "sum of amount and fee overflows JVM long"},
	}
	for _, tc := range tests {
		spk, err := crypto.NewPublicKeyFromBase58(tc.spk)
		require.NoError(t, err)
		addr, err := addressFromString(tc.address)
		require.NoError(t, err)
		tx := NewUnsignedPayment(spk, addr, tc.amount, tc.fee, 0)
		_, err = tx.Validate(MainNetScheme)
		assert.EqualError(t, err, tc.err)
	}
}

func TestPaymentToJSON(t *testing.T) {
	s, _ := base58.Decode("3TUPTbbpiM5UmZDhMmzdsKKNgMvyHwZQncKWfJrxk3bc")
	sk, pk, err := crypto.GenerateKeyPair(s)
	require.NoError(t, err)
	rcp, _ := NewAddressFromString("3PAWwWa6GbwcJaFzwqXQN5KQm7H96Y7SHTQ")
	ts := uint64(time.Now().Unix() * 1000)
	tx := NewUnsignedPayment(pk, rcp, 1000, 10, ts)
	err = tx.Sign(MainNetScheme, sk)
	require.NoError(t, err)
	if j, err := json.Marshal(tx); assert.NoError(t, err) {
		ej := fmt.Sprintf("{\"type\":2,\"version\":1,\"id\":\"%s\",\"signature\":\"%s\",\"senderPublicKey\":\"%s\",\"recipient\":\"%s\",\"amount\":1000,\"fee\":10,\"timestamp\":%d}", base58.Encode(tx.ID[:]), base58.Encode(tx.Signature[:]), base58.Encode(tx.SenderPK[:]), tx.Recipient.String(), ts)
		assert.Equal(t, ej, string(j))
	}
}

func TestIssueWithSigFromMainNet(t *testing.T) {
	tests := []struct {
		pk  string
		sig string
		id  string
	}{
		{"BJ3Q8kNPByCWHwJ3RLn55UPzUDVgnh64EwYAU5iCj6z6", "6JAr35fMADxhhK5jEXCKBzZAMCBoXBPcW4D9iaBDnhATxQ7Dk5EgJKBSWCeauqftSUVWgY79bMjdxqomCRxafFd", "8LQW8f7P5d5PZM7GtZEBgaqRPGSzS3DfPuiXrURJ4AJS"},
	}
	for _, tc := range tests {
		spk, err := crypto.NewPublicKeyFromBase58(tc.pk)
		if assert.NoError(t, err) {
			tx := NewUnsignedIssueWithSig(spk, "WBTC", "Bitcoin Token", 2100000000000000, 8, false, 1480690876160, 100000000)
			if b, err := tx.BodyMarshalBinary(); assert.NoError(t, err) {
				h, err := crypto.FastHash(b)
				if assert.NoError(t, err) {
					assert.Equal(t, tc.id, base58.Encode(h[:]))
				}
				s, err := crypto.NewSignatureFromBase58(tc.sig)
				if assert.NoError(t, err) {
					assert.True(t, crypto.Verify(spk, s, b))

				}
			}
		}
	}
}

func TestIssueWithSigValidations(t *testing.T) {
	tests := []struct {
		name     string
		desc     string
		quantity uint64
		decimals byte
		fee      uint64
		err      string
	}{
		{"TKN", "This is a valid description for the token", 1000000, 2, 100000, "incorrect number of bytes in the asset's name"},
		{"VERY_LONG_TOKEN_NAME", "This is a valid description for the token", 1000000, 2, 100000, "incorrect number of bytes in the asset's name"},
		{"TOKEN", strings.Repeat("x", 1010), 1000000, 2, 100000, "incorrect number of bytes in the asset's description"},
		{"TOKEN", "This is a valid description for the token", 0, 2, 100000, "quantity should be positive"},
		{"TOKEN", "This is a valid description for the token", math.MaxInt64 + 100, 2, 100000, "quantity is too big"},
		{"TOKEN", "This is a valid description for the token", 100000, 12, 100000, fmt.Sprintf("incorrect decimals, should be no more then %d", MaxDecimals)},
		{"TOKEN", "This is a valid description for the token", 100000, 2, 0, "fee should be positive"},
		{"TOKEN", "This is a valid description for the token", 100000, 2, math.MaxInt64 + 100, "fee is too big"},
	}
	for _, tc := range tests {
		spk, err := crypto.NewPublicKeyFromBase58("BJ3Q8kNPByCWHwJ3RLn55UPzUDVgnh64EwYAU5iCj6z6")
		if assert.NoError(t, err) {
			tx := NewUnsignedIssueWithSig(spk, tc.name, tc.desc, tc.quantity, tc.decimals, false, 0, tc.fee)
			_, err := tx.Validate(MainNetScheme)
			assert.EqualError(t, err, tc.err)
		}
	}
}

func TestIssueWithSigBinarySize(t *testing.T) {
	const seed = "3TUPTbbpiM5UmZDhMmzdsKKNgMvyHwZQncKWfJrxk3bc"
	s, err := base58.Decode(seed)
	if assert.NoError(t, err) {
		sk, pk, err := crypto.GenerateKeyPair(s)
		assert.NoError(t, err)
		ts := uint64(time.Now().Unix() * 1000)
		tx := NewUnsignedIssueWithSig(pk, "TOKEN", "description", 1000, 10, false, ts, 100000)
		err = tx.Sign(MainNetScheme, sk)
		assert.NoError(t, err)
		txBytes, err := tx.MarshalBinary()
		assert.NoError(t, err)
		assert.Equal(t, len(txBytes), tx.BinarySize())
	}
}

func TestIssueWithSigSigningRoundTrip(t *testing.T) {
	const seed = "3TUPTbbpiM5UmZDhMmzdsKKNgMvyHwZQncKWfJrxk3bc"
	s, err := base58.Decode(seed)
	if assert.NoError(t, err) {
		sk, pk, err := crypto.GenerateKeyPair(s)
		assert.NoError(t, err)
		ts := uint64(time.Now().Unix() * 1000)
		tx := NewUnsignedIssueWithSig(pk, "TOKEN", "", 1000, 0, false, ts, 100000)
		err = tx.Sign(MainNetScheme, sk)
		if assert.NoError(t, err) {
			if r, err := tx.Verify(MainNetScheme, pk); assert.NoError(t, err) {
				assert.True(t, r)
			}
		}
	}
}

func TestIssueWithSigToJSON(t *testing.T) {
	if s, err := base58.Decode("3TUPTbbpiM5UmZDhMmzdsKKNgMvyHwZQncKWfJrxk3bc"); assert.NoError(t, err) {
		sk, pk, err := crypto.GenerateKeyPair(s)
		assert.NoError(t, err)
		ts := uint64(time.Now().Unix() * 1000)
		tx := NewUnsignedIssueWithSig(pk, "TOKEN", "", 1000, 0, false, ts, 100000)
		if j, err := json.Marshal(tx); assert.NoError(t, err) {
			ej := fmt.Sprintf("{\"type\":3,\"version\":1,\"senderPublicKey\":\"%s\",\"name\":\"TOKEN\",\"description\":\"\",\"quantity\":1000,\"decimals\":0,\"reissuable\":false,\"timestamp\":%d,\"fee\":100000}", base58.Encode(pk[:]), ts)
			assert.Equal(t, ej, string(j))
			if err := tx.Sign(MainNetScheme, sk); assert.NoError(t, err) {
				if sj, err := json.Marshal(tx); assert.NoError(t, err) {
					esj := fmt.Sprintf("{\"type\":3,\"version\":1,\"id\":\"%s\",\"signature\":\"%s\",\"senderPublicKey\":\"%s\",\"name\":\"TOKEN\",\"description\":\"\",\"quantity\":1000,\"decimals\":0,\"reissuable\":false,\"timestamp\":%d,\"fee\":100000}", base58.Encode(tx.ID[:]), base58.Encode(tx.Signature[:]), base58.Encode(pk[:]), ts)
					assert.Equal(t, esj, string(sj))
				}
			}
		}
	}
}

func TestIssueWithSigBinaryRoundTrip(t *testing.T) {
	seed, err := base58.Decode("3TUPTbbpiM5UmZDhMmzdsKKNgMvyHwZQncKWfJrxk3bc")
	assert.NoError(t, err)
	sk, pk, err := crypto.GenerateKeyPair(seed)
	assert.NoError(t, err)
	tests := []struct {
		name       string
		desc       string
		quantity   uint64
		decimals   byte
		reissuable bool
		ts         uint64
		fee        uint64
	}{
		{"TOKEN", "", 1000000000, 2, false, uint64(time.Now().UnixNano() / 1000000), 100000},
		{"TOKN", "Some long description of TOKN", 1000000000, 8, true, uint64(time.Now().UnixNano() / 1000000), 100000000},
		{"abcd", "Some long description of TOKN", 123456789012345, 8, true, uint64(time.Now().UnixNano() / 1000000), 100000000},
	}
	for _, tc := range tests {
		tx := NewUnsignedIssueWithSig(pk, tc.name, tc.desc, tc.quantity, tc.decimals, tc.reissuable, tc.ts, tc.fee)
		b, err := tx.BodyMarshalBinary()
		assert.NoError(t, err)
		var at IssueWithSig
		if err := at.bodyUnmarshalBinary(b); assert.NoError(t, err) {
			assert.Equal(t, *tx, at)
			assert.Equal(t, pk, at.SenderPK)
			assert.Equal(t, tc.name, at.Name)
			assert.Equal(t, tc.desc, at.Description)
			assert.Equal(t, tc.quantity, at.Quantity)
			assert.Equal(t, tc.decimals, at.Decimals)
			assert.Equal(t, tc.reissuable, at.Reissuable)
			assert.Equal(t, tc.ts, at.Timestamp)
			assert.Equal(t, tc.fee, at.Fee)
		}
		if err := tx.Sign(MainNetScheme, sk); assert.NoError(t, err) {
			if b, err := tx.MarshalBinary(); assert.NoError(t, err) {
				var at IssueWithSig
				if err = at.UnmarshalBinary(b, MainNetScheme); assert.NoError(t, err) {
					err = at.GenerateID(MainNetScheme)
					assert.NoError(t, err)
					err = at.GenerateID(MainNetScheme)
					assert.NoError(t, err)
					assert.Equal(t, *tx, at)
					assert.Equal(t, pk, at.SenderPK)
					assert.Equal(t, tc.name, at.Name)
					assert.Equal(t, tc.desc, at.Description)
					assert.Equal(t, tc.quantity, at.Quantity)
					assert.Equal(t, tc.decimals, at.Decimals)
					assert.Equal(t, tc.reissuable, at.Reissuable)
					assert.Equal(t, tc.ts, at.Timestamp)
					assert.Equal(t, tc.fee, at.Fee)
				}
			}
		}
	}
}

func TestIssueWithSigProtobufRoundTrip(t *testing.T) {
	seed, err := base58.Decode("3TUPTbbpiM5UmZDhMmzdsKKNgMvyHwZQncKWfJrxk3bc")
	assert.NoError(t, err)
	sk, pk, err := crypto.GenerateKeyPair(seed)
	assert.NoError(t, err)
	tests := []struct {
		name       string
		desc       string
		quantity   uint64
		decimals   byte
		reissuable bool
		ts         uint64
		fee        uint64
	}{
		{"TOKEN", "", 1000000000, 2, false, uint64(time.Now().UnixNano() / 1000000), 100000},
		{"TOKN", "Some long description of TOKN", 1000000000, 8, true, uint64(time.Now().UnixNano() / 1000000), 100000000},
		{"abcd", "Some long description of TOKN", 123456789012345, 8, true, uint64(time.Now().UnixNano() / 1000000), 100000000},
	}
	for _, tc := range tests {
		tx := NewUnsignedIssueWithSig(pk, tc.name, tc.desc, tc.quantity, tc.decimals, tc.reissuable, tc.ts, tc.fee)
		err = tx.GenerateID(MainNetScheme)
		assert.NoError(t, err)
		b, err := tx.MarshalToProtobuf(MainNetScheme)
		assert.NoError(t, err)
		var at IssueWithSig
		if err := at.UnmarshalFromProtobuf(b); assert.NoError(t, err) {
			assert.Equal(t, *tx, at)
		}
		if err := tx.Sign(MainNetScheme, sk); assert.NoError(t, err) {
			if b, err := tx.MarshalSignedToProtobuf(MainNetScheme); assert.NoError(t, err) {
				var at IssueWithSig
				if err = at.UnmarshalSignedFromProtobuf(b); assert.NoError(t, err) {
					err = at.GenerateID(MainNetScheme)
					assert.NoError(t, err)
					assert.Equal(t, *tx, at)
				}
			}
		}
	}
}

func TestIssueWithProofsValidations(t *testing.T) {
	tests := []struct {
		name     string
		desc     string
		quantity uint64
		decimals byte
		fee      uint64
		err      string
	}{
		{"TKN", "This is a valid description for the token", 1000000, 2, 100000, "incorrect number of bytes in the asset's name"},
		{"VERY_LONG_TOKEN_NAME", "This is a valid description for the token", 1000000, 2, 100000, "incorrect number of bytes in the asset's name"},
		{"TOKEN", strings.Repeat("x", 1010), 1000000, 2, 100000, "incorrect number of bytes in the asset's description"},
		{"TOKEN", "This is a valid description for the token", 0, 2, 100000, "quantity should be positive"},
		{"TOKEN", "This is a valid description for the token", math.MaxInt64 + 1, 2, 100000, "quantity is too big"},
		{"TOKEN", "This is a valid description for the token", 100000, 12, 100000, fmt.Sprintf("incorrect decimals, should be no more then %d", MaxDecimals)},
		{"TOKEN", "This is a valid description for the token", 100000, 2, 0, "fee should be positive"},
		{"TOKEN", "This is a valid description for the token", 100000, 2, math.MaxInt64 + 1, "fee is too big"},
		//TODO: add tests on script validation
	}
	for _, tc := range tests {
		spk, _ := crypto.NewPublicKeyFromBase58("BJ3Q8kNPByCWHwJ3RLn55UPzUDVgnh64EwYAU5iCj6z6")
		tx := NewUnsignedIssueWithProofs(2, 'T', spk, tc.name, tc.desc, tc.quantity, tc.decimals, false, []byte{}, 0, tc.fee)
		_, err := tx.Validate(MainNetScheme)
		assert.EqualError(t, err, tc.err)
	}
}

func TestIssueWithProofsFromMainNet(t *testing.T) {
	tests := []struct {
		pk         string
		sig        string
		id         string
		name       string
		desc       string
		quantity   uint64
		reissuable bool
		decimals   byte
		fee        uint64
		timestamp  uint64
	}{
		{"H2WC7vaqRYfTgqQjFj9MgN2GK4VdLDqGX3pzwVmstt2S", "42aGhLG57MBVK1fmGyzw1Hpr9d5Ms9oHTqyWJJPkXVYfZNoXzZYK72EdqzdFV6UVVhDcktbMLjzMeHbG8sTK9ZG8", "5VNzokhFHssa1JeiyvHcyt7ndUSLc9NseSAwXTse6iSj", "Holacoin", "shhshs", 4555555500000000, true, 8, 100000000, 1541463569575},
		{"E24KEJzmRZSBXUAMs3WSZvA5MwYYTYhuYU19N2iMQKMb", "43Qt3QP2ssFVTG9u9urq27AinaTrD5SyYquGV141Va2cS3cYJFqHB2WZqy3h4b4UEu6Q2zvcAVcnSoegm6awi8iQ", "4G6tscsy4MWaCV4AS8FG1R44wSQdJjzPspxrTV89TvAF", "watriom", "Purchase of goods and services in the Internet network by making a transaction in the shortest time possible and the lowest fee.", 100000000000000000, true, 8, 100000000, 1541495473339},
		{"CLrzCSLyUkwQRvEJLGUx6eqHeXMabjsN3h9b2hYy4bSV", "3EWzu49xP7d36kTbceE1p9qZivaQK53nWAX5nnbq4ZPzLTZRmAuXEdNe3RDAWg7tLvFv317pjQHStpfwn99Aua4E", "2kpvCwZoNp93YyDBYAeY8YvzgqUG8U8jT1UjEKnUZoEY", "HitlerCoin", "國家社會主義國際所發行之貨幣\n由國家社會主義學會發行，營運\n\nThe digital currency of National Socialism International will be distributed and serviced \nby the National Socialism lnstitut", 1000000000000000000, false, 4, 100000000, 1541522692952},
	}
	for _, tc := range tests {
		spk, _ := crypto.NewPublicKeyFromBase58(tc.pk)
		id, _ := crypto.NewDigestFromBase58(tc.id)
		sig, _ := crypto.NewSignatureFromBase58(tc.sig)
		tx := NewUnsignedIssueWithProofs(2, 'W', spk, tc.name, tc.desc, tc.quantity, tc.decimals, tc.reissuable, []byte{}, tc.timestamp, tc.fee)
		if b, err := tx.BodyMarshalBinary(); assert.NoError(t, err) {
			if h, err := crypto.FastHash(b); assert.NoError(t, err) {
				assert.Equal(t, id, h)
			}
			assert.True(t, crypto.Verify(spk, sig, b))
		}
	}
}

func TestIssueWithProofsBinarySize(t *testing.T) {
	tests := []struct {
		chain      byte
		name       string
		desc       string
		quantity   uint64
		decimals   byte
		reissuable bool
		script     string
		fee        uint64
	}{
		{'T', "TOKEN", "This is a valid description for the token", 12345, 4, true, "AQQAAAAEaW5hbAIAAAAESW5hbAQAAAAFZWxlbmECAAAAB0xlbnVza2EEAAAABGxvdmUCAAAAC0luYWxMZW51c2thCQAAAAAAAAIJAAEsAAAAAgUAAAAEaW5hbAUAAAAFZWxlbmEFAAAABGxvdmV4ZFt5", 100000},
		{'W', "TOKEN", "This is a valid description for the token", 100000, 8, false, "", 100000},
		{'X', "TOKEN", "This is a valid description for the token", 9876543210, 2, true, "AQQAAAAEaW5hbAIAAAAESW5hbAQAAAAFZWxlbmECAAAAB0xlbnVza2EEAAAABGxvdmUCAAAAC0luYWxMZW51c2thCQAAAAAAAAIJAAEsAAAAAgUAAAAEaW5hbAUAAAAFZWxlbmEFAAAABGxvdmV4ZFt5", 123456},
	}
	seed, _ := base58.Decode("3TUPTbbpiM5UmZDhMmzdsKKNgMvyHwZQncKWfJrxk3bc")
	sk, pk, err := crypto.GenerateKeyPair(seed)
	assert.NoError(t, err)
	for _, tc := range tests {
		ts := uint64(time.Now().UnixNano() / 1000000)
		s, _ := base64.StdEncoding.DecodeString(tc.script)
		tx := NewUnsignedIssueWithProofs(2, tc.chain, pk, tc.name, tc.desc, tc.quantity, tc.decimals, tc.reissuable, s, ts, tc.fee)
		err := tx.Sign(tc.chain, sk)
		assert.NoError(t, err)
		txBytes, err := tx.MarshalBinary()
		assert.NoError(t, err)
		assert.Equal(t, len(txBytes), tx.BinarySize())
	}
}

func TestIssueWithProofsBinaryRoundTrip(t *testing.T) {
	tests := []struct {
		chain      byte
		name       string
		desc       string
		quantity   uint64
		decimals   byte
		reissuable bool
		script     string
		fee        uint64
	}{
		{'T', "TOKEN", "This is a valid description for the token", 12345, 4, true, "AQQAAAAEaW5hbAIAAAAESW5hbAQAAAAFZWxlbmECAAAAB0xlbnVza2EEAAAABGxvdmUCAAAAC0luYWxMZW51c2thCQAAAAAAAAIJAAEsAAAAAgUAAAAEaW5hbAUAAAAFZWxlbmEFAAAABGxvdmV4ZFt5", 100000},
		{'W', "TOKEN", "This is a valid description for the token", 100000, 8, false, "", 100000},
		{'X', "TOKEN", "This is a valid description for the token", 9876543210, 2, true, "AQQAAAAEaW5hbAIAAAAESW5hbAQAAAAFZWxlbmECAAAAB0xlbnVza2EEAAAABGxvdmUCAAAAC0luYWxMZW51c2thCQAAAAAAAAIJAAEsAAAAAgUAAAAEaW5hbAUAAAAFZWxlbmEFAAAABGxvdmV4ZFt5", 123456},
	}
	seed, _ := base58.Decode("3TUPTbbpiM5UmZDhMmzdsKKNgMvyHwZQncKWfJrxk3bc")
	sk, pk, err := crypto.GenerateKeyPair(seed)
	assert.NoError(t, err)
	for _, tc := range tests {
		ts := uint64(time.Now().UnixNano() / 1000000)
		s, _ := base64.StdEncoding.DecodeString(tc.script)
		tx := NewUnsignedIssueWithProofs(2, tc.chain, pk, tc.name, tc.desc, tc.quantity, tc.decimals, tc.reissuable, s, ts, tc.fee)
		if bb, err := tx.BodyMarshalBinary(); assert.NoError(t, err) {
			var atx IssueWithProofs
			if err := atx.bodyUnmarshalBinary(bb); assert.NoError(t, err) {
				assert.Equal(t, tx.Type, atx.Type)
				assert.Equal(t, tx.Version, atx.Version)
				assert.Equal(t, tx.ChainID, atx.ChainID)
				assert.Equal(t, tx.SenderPK, atx.SenderPK)
				assert.Equal(t, tx.Name, atx.Name)
				assert.Equal(t, tx.Description, atx.Description)
				assert.Equal(t, tx.Quantity, atx.Quantity)
				assert.Equal(t, tx.Decimals, atx.Decimals)
				assert.Equal(t, tx.Reissuable, atx.Reissuable)
				assert.ElementsMatch(t, tx.Script, atx.Script)
				assert.Equal(t, tx.Fee, atx.Fee)
				assert.Equal(t, tx.Timestamp, atx.Timestamp)
			}
		}
		if err := tx.Sign(tc.chain, sk); assert.NoError(t, err) {
			if r, err := tx.Verify(tc.chain, pk); assert.NoError(t, err) {
				assert.True(t, r)
			}
		}
		if b, err := tx.MarshalBinary(); assert.NoError(t, err) {
			var atx IssueWithProofs
			if err := atx.UnmarshalBinary(b, tc.chain); assert.NoError(t, err) {
				assert.ElementsMatch(t, tx.Proofs.Proofs, atx.Proofs.Proofs)
				assert.Equal(t, tc.chain, atx.ChainID)
				assert.Equal(t, tc.name, atx.Name)
				assert.Equal(t, tc.desc, atx.Description)
				assert.Equal(t, tc.quantity, atx.Quantity)
				assert.Equal(t, tc.decimals, atx.Decimals)
				assert.Equal(t, tc.reissuable, atx.Reissuable)
				assert.Equal(t, tc.script, base64.StdEncoding.EncodeToString(atx.Script))
				assert.Equal(t, tc.fee, atx.Fee)
				assert.Equal(t, ts, atx.Timestamp)
			}
		}
	}
}

func TestIssueWithProofsProtobufRoundTrip(t *testing.T) {
	seed, err := base58.Decode("3TUPTbbpiM5UmZDhMmzdsKKNgMvyHwZQncKWfJrxk3bc")
	assert.NoError(t, err)
	sk, pk, err := crypto.GenerateKeyPair(seed)
	assert.NoError(t, err)
	tests := []struct {
		chain      byte
		name       string
		desc       string
		quantity   uint64
		decimals   byte
		reissuable bool
		script     string
		fee        uint64
	}{
		{'T', "TOKEN", "This is a valid description for the token", 12345, 4, true, "AQQAAAAEaW5hbAIAAAAESW5hbAQAAAAFZWxlbmECAAAAB0xlbnVza2EEAAAABGxvdmUCAAAAC0luYWxMZW51c2thCQAAAAAAAAIJAAEsAAAAAgUAAAAEaW5hbAUAAAAFZWxlbmEFAAAABGxvdmV4ZFt5", 100000},
		{'W', "TOKEN", "This is a valid description for the token", 100000, 8, false, "", 100000},
		{'X', "TOKEN", "This is a valid description for the token", 9876543210, 2, true, "AQQAAAAEaW5hbAIAAAAESW5hbAQAAAAFZWxlbmECAAAAB0xlbnVza2EEAAAABGxvdmUCAAAAC0luYWxMZW51c2thCQAAAAAAAAIJAAEsAAAAAgUAAAAEaW5hbAUAAAAFZWxlbmEFAAAABGxvdmV4ZFt5", 123456},
	}
	for _, tc := range tests {
		ts := uint64(time.Now().UnixNano() / 1000000)
		s, _ := base64.StdEncoding.DecodeString(tc.script)
		tx := NewUnsignedIssueWithProofs(2, tc.chain, pk, tc.name, tc.desc, tc.quantity, tc.decimals, tc.reissuable, s, ts, tc.fee)
		err = tx.GenerateID(tc.chain)
		assert.NoError(t, err)
		b, err := tx.MarshalToProtobuf(tc.chain)
		assert.NoError(t, err)
		var atx IssueWithProofs
		if err := atx.UnmarshalFromProtobuf(b); assert.NoError(t, err) {
			assert.Equal(t, *tx, atx)
		}
		if err := tx.Sign(tc.chain, sk); assert.NoError(t, err) {
			if b, err := tx.MarshalSignedToProtobuf(tc.chain); assert.NoError(t, err) {
				var atx IssueWithProofs
				if err = atx.UnmarshalSignedFromProtobuf(b); assert.NoError(t, err) {
					err = atx.GenerateID(tc.chain)
					assert.NoError(t, err)
					assert.Equal(t, *tx, atx)
				}
			}
		}
	}
}

func TestIssueWithProofsToJSON(t *testing.T) {
	tests := []struct {
		chain      byte
		name       string
		desc       string
		quantity   uint64
		decimals   byte
		reissuable bool
		script     string
		fee        uint64
	}{
		{'T', "TOKEN", "This is a valid description for the token", 12345, 4, true, "base64:AQQAAAAEaW5hbAIAAAAESW5hbAQAAAAFZWxlbmECAAAAB0xlbnVza2EEAAAABGxvdmUCAAAAC0luYWxMZW51c2thCQAAAAAAAAIJAAEsAAAAAgUAAAAEaW5hbAUAAAAFZWxlbmEFAAAABGxvdmV4ZFt5", 100000},
		{'W', "SHMOKEN", "This is a valid description for the token", 100000, 8, false, "base64:", 100000},
		{'X', "POKEN", "This is a valid description for the token", 9876543210, 2, true, "base64:AQQAAAAEaW5hbAIAAAAESW5hbAQAAAAFZWxlbmECAAAAB0xlbnVza2EEAAAABGxvdmUCAAAAC0luYWxMZW51c2thCQAAAAAAAAIJAAEsAAAAAgUAAAAEaW5hbAUAAAAFZWxlbmEFAAAABGxvdmV4ZFt5", 123456},
	}
	seed, _ := base58.Decode("3TUPTbbpiM5UmZDhMmzdsKKNgMvyHwZQncKWfJrxk3bc")
	sk, pk, err := crypto.GenerateKeyPair(seed)
	assert.NoError(t, err)
	for _, tc := range tests {
		ts := uint64(time.Now().UnixNano() / 1000000)
		s, err := base64.StdEncoding.DecodeString(tc.script[7:])
		require.NoError(t, err)
		tx := NewUnsignedIssueWithProofs(2, tc.chain, pk, tc.name, tc.desc, tc.quantity, tc.decimals, tc.reissuable, s, ts, tc.fee)
		if j, err := json.Marshal(tx); assert.NoError(t, err) {
			ej := fmt.Sprintf("{\"type\":3,\"version\":2,\"script\":\"%s\",\"senderPublicKey\":\"%s\",\"name\":\"%s\",\"description\":\"%s\",\"quantity\":%d,\"decimals\":%d,\"reissuable\":%v,\"timestamp\":%d,\"fee\":%d}",
				tc.script, base58.Encode(pk[:]), tc.name, tc.desc, tc.quantity, tc.decimals, tc.reissuable, ts, tc.fee)
			assert.Equal(t, ej, string(j))
			if err := tx.Sign(tc.chain, sk); assert.NoError(t, err) {
				if sj, err := json.Marshal(tx); assert.NoError(t, err) {
					esj := fmt.Sprintf("{\"type\":3,\"version\":2,\"id\":\"%s\",\"proofs\":[\"%s\"],\"script\":\"%s\",\"senderPublicKey\":\"%s\",\"name\":\"%s\",\"description\":\"%s\",\"quantity\":%d,\"decimals\":%d,\"reissuable\":%v,\"timestamp\":%d,\"fee\":%d}",
						base58.Encode(tx.ID[:]), base58.Encode(tx.Proofs.Proofs[0]), tc.script, base58.Encode(pk[:]), tc.name, tc.desc, tc.quantity, tc.decimals, tc.reissuable, ts, tc.fee)
					assert.Equal(t, esj, string(sj))
				}
			}
		}
	}
}

func TestTransferWithSigValidations(t *testing.T) {
	tests := []struct {
		recipient string
		amount    uint64
		fee       uint64
		att       string
		err       string
	}{
		{"3PAWwWa6GbwcJaFzwqXQN5KQm7H96Y7SHTQ", 0, 10, "The attachment", "amount should be positive"},
		{"alias:W:nickname", 1000, 0, "The attachment", "fee should be positive"},
		{"3PAWwWa6GbwcJaFzwqXQN5KQm7H96Y7SHTQ", math.MaxInt64 + 10, 1, "The attachment", "amount is too big"},
		{"alias:W:nickname", 1000, math.MaxInt64 + 100, "The attachment", "fee is too big"},
		{"3PAWwWa6GbwcJaFzwqXQN5KQm7H96Y7SHTQ", math.MaxInt64, math.MaxInt64, "The attachment", "sum of amount and fee overflows JVM long"},
		{"alias:W:nickname", 1000, 10, strings.Repeat("The attachment", 100), "attachment is too long"},
		{"3PAWwWa6GbwcJaFzwqXQN5KQm7H86Y7SHTQ", 1000, 10, "The attachment", "invalid recipient '3PAWwWa6GbwcJaFzwqXQN5KQm7H86Y7SHTQ': invalid WavesAddress checksum"},
		{"alias:W:прозвище", 1000, 10, "The attachment", "invalid recipient 'alias:W:прозвище': Alias should contain only following characters: -.0123456789@_abcdefghijklmnopqrstuvwxyz"},
	}
	spk, _ := crypto.NewPublicKeyFromBase58("BJ3Q8kNPByCWHwJ3RLn55UPzUDVgnh64EwYAU5iCj6z6")
	for _, tc := range tests {
		rcp, err := recipientFromString(tc.recipient)
		require.NoError(t, err)
		a, err := NewOptionalAssetFromString("WAVES")
		require.NoError(t, err)
		att := []byte(tc.att)
		tx := NewUnsignedTransferWithSig(spk, *a, *a, 0, tc.amount, tc.fee, rcp, att)
		_, err = tx.Validate(MainNetScheme)
		assert.EqualError(t, err, tc.err, "No expected error '%s'", tc.err)
	}
}

func TestTransferWithSigProtobufRoundTrip(t *testing.T) {
	tests := []struct {
		scheme              byte
		amountAsset         string
		expectedAmountAsset string
		feeAsset            string
		expectedFeeAsset    string
		amount              uint64
		fee                 uint64
		attachment          string
	}{
		{'T', "WAVES", "WAVES", "WAVES", "WAVES", 1234, 56789, "test attachment"},
		{'W', "", "WAVES", "", "WAVES", 1234567890, 9876543210, ""},
		{'T', "WAVES", "WAVES", "B1u2TBpTYHWCuMuKLnbQfLvdLJ3zjgPiy3iMS2TSYugZ", "B1u2TBpTYHWCuMuKLnbQfLvdLJ3zjgPiy3iMS2TSYugZ", 121212121, 343434, "B1u2TBpTYHWCuMuKLnbQfLvdLJ3zjgPiy3iMS2TSYugZ"},
		{'C', "B1u2TBpTYHWCuMuKLnbQfLvdLJ3zjgPiy3iMS2TSYugZ", "B1u2TBpTYHWCuMuKLnbQfLvdLJ3zjgPiy3iMS2TSYugZ", "B1u2TBpTYHWCuMuKLnbQfLvdLJ3zjgPiy3iMS2TSYugZ", "B1u2TBpTYHWCuMuKLnbQfLvdLJ3zjgPiy3iMS2TSYugZ", 12345, 67890, ""},
		{'D', "B1u2TBpTYHWCuMuKLnbQfLvdLJ3zjgPiy3iMS2TSYugZ", "B1u2TBpTYHWCuMuKLnbQfLvdLJ3zjgPiy3iMS2TSYugZ", "WAVES", "WAVES", 567890, 1234, "xxx"},
		{'W', "B1u2TBpTYHWCuMuKLnbQfLvdLJ3zjgPiy3iMS2TSYugZ", "B1u2TBpTYHWCuMuKLnbQfLvdLJ3zjgPiy3iMS2TSYugZ", "", "WAVES", 10, 20, ""},
	}
	seed, _ := base58.Decode("3TUPTbbpiM5UmZDhMmzdsKKNgMvyHwZQncKWfJrxk3bc")
	sk, pk, err := crypto.GenerateKeyPair(seed)
	assert.NoError(t, err)
	for _, tc := range tests {
		ts := uint64(time.Now().UnixNano() / 1000000)
		addr, err := NewAddressFromPublicKey(tc.scheme, pk)
		require.NoError(t, err)
		rcp := NewRecipientFromAddress(addr)
		aa, err := NewOptionalAssetFromString(tc.amountAsset)
		require.NoError(t, err)
		fa, err := NewOptionalAssetFromString(tc.feeAsset)
		require.NoError(t, err)
		att := []byte(tc.attachment)
		tx := NewUnsignedTransferWithSig(pk, *aa, *fa, ts, tc.amount, tc.fee, rcp, att)
		err = tx.GenerateID(tc.scheme)
		require.NoError(t, err)
		if bb, err := tx.MarshalToProtobuf(tc.scheme); assert.NoError(t, err) {
			var atx TransferWithSig
			if err := atx.UnmarshalFromProtobuf(bb); assert.NoError(t, err) {
				assert.Equal(t, *tx, atx)
			}
		}
		if err := tx.Sign(tc.scheme, sk); assert.NoError(t, err) {
			if r, err := tx.Verify(tc.scheme, pk); assert.NoError(t, err) {
				assert.True(t, r)
			}
		}
		if b, err := tx.MarshalSignedToProtobuf(tc.scheme); assert.NoError(t, err) {
			var atx TransferWithSig
			if err := atx.UnmarshalSignedFromProtobuf(b); assert.NoError(t, err) {
				err = atx.GenerateID(tc.scheme)
				assert.NoError(t, err)
				assert.Equal(t, *tx, atx)
			}
		}
	}
}

func TestTransferWithSigBinarySize(t *testing.T) {
	tests := []struct {
		scheme              byte
		amountAsset         string
		expectedAmountAsset string
		feeAsset            string
		expectedFeeAsset    string
		amount              uint64
		fee                 uint64
		attachment          string
	}{
		{'T', "WAVES", "WAVES", "WAVES", "WAVES", 1234, 56789, "test attachment"},
		{'W', "", "WAVES", "", "WAVES", 1234567890, 9876543210, ""},
		{'T', "WAVES", "WAVES", "B1u2TBpTYHWCuMuKLnbQfLvdLJ3zjgPiy3iMS2TSYugZ", "B1u2TBpTYHWCuMuKLnbQfLvdLJ3zjgPiy3iMS2TSYugZ", 121212121, 343434, "B1u2TBpTYHWCuMuKLnbQfLvdLJ3zjgPiy3iMS2TSYugZ"},
		{'C', "B1u2TBpTYHWCuMuKLnbQfLvdLJ3zjgPiy3iMS2TSYugZ", "B1u2TBpTYHWCuMuKLnbQfLvdLJ3zjgPiy3iMS2TSYugZ", "B1u2TBpTYHWCuMuKLnbQfLvdLJ3zjgPiy3iMS2TSYugZ", "B1u2TBpTYHWCuMuKLnbQfLvdLJ3zjgPiy3iMS2TSYugZ", 12345, 67890, ""},
		{'D', "B1u2TBpTYHWCuMuKLnbQfLvdLJ3zjgPiy3iMS2TSYugZ", "B1u2TBpTYHWCuMuKLnbQfLvdLJ3zjgPiy3iMS2TSYugZ", "WAVES", "WAVES", 567890, 1234, "xxx"},
		{'W', "B1u2TBpTYHWCuMuKLnbQfLvdLJ3zjgPiy3iMS2TSYugZ", "B1u2TBpTYHWCuMuKLnbQfLvdLJ3zjgPiy3iMS2TSYugZ", "", "WAVES", 10, 20, ""},
	}
	seed, _ := base58.Decode("3TUPTbbpiM5UmZDhMmzdsKKNgMvyHwZQncKWfJrxk3bc")
	sk, pk, err := crypto.GenerateKeyPair(seed)
	assert.NoError(t, err)
	for _, tc := range tests {
		ts := uint64(time.Now().UnixNano() / 1000000)
		addr, err := NewAddressFromPublicKey(tc.scheme, pk)
		require.NoError(t, err)
		rcp := NewRecipientFromAddress(addr)
		aa, err := NewOptionalAssetFromString(tc.amountAsset)
		require.NoError(t, err)
		fa, err := NewOptionalAssetFromString(tc.feeAsset)
		require.NoError(t, err)
		att := []byte(tc.attachment)
		tx := NewUnsignedTransferWithSig(pk, *aa, *fa, ts, tc.amount, tc.fee, rcp, att)
		err = tx.Sign(tc.scheme, sk)
		assert.NoError(t, err)
		txBytes, err := tx.MarshalBinary()
		assert.NoError(t, err)
		assert.Equal(t, len(txBytes), tx.BinarySize())
	}
}

func TestTransferWithSigBinaryRoundTrip(t *testing.T) {
	tests := []struct {
		scheme              byte
		amountAsset         string
		expectedAmountAsset string
		feeAsset            string
		expectedFeeAsset    string
		amount              uint64
		fee                 uint64
		attachment          string
	}{
		{'T', "WAVES", "WAVES", "WAVES", "WAVES", 1234, 56789, "test attachment"},
		{'W', "", "WAVES", "", "WAVES", 1234567890, 9876543210, ""},
		{'T', "WAVES", "WAVES", "B1u2TBpTYHWCuMuKLnbQfLvdLJ3zjgPiy3iMS2TSYugZ", "B1u2TBpTYHWCuMuKLnbQfLvdLJ3zjgPiy3iMS2TSYugZ", 121212121, 343434, "B1u2TBpTYHWCuMuKLnbQfLvdLJ3zjgPiy3iMS2TSYugZ"},
		{'C', "B1u2TBpTYHWCuMuKLnbQfLvdLJ3zjgPiy3iMS2TSYugZ", "B1u2TBpTYHWCuMuKLnbQfLvdLJ3zjgPiy3iMS2TSYugZ", "B1u2TBpTYHWCuMuKLnbQfLvdLJ3zjgPiy3iMS2TSYugZ", "B1u2TBpTYHWCuMuKLnbQfLvdLJ3zjgPiy3iMS2TSYugZ", 12345, 67890, ""},
		{'D', "B1u2TBpTYHWCuMuKLnbQfLvdLJ3zjgPiy3iMS2TSYugZ", "B1u2TBpTYHWCuMuKLnbQfLvdLJ3zjgPiy3iMS2TSYugZ", "WAVES", "WAVES", 567890, 1234, "xxx"},
		{'W', "B1u2TBpTYHWCuMuKLnbQfLvdLJ3zjgPiy3iMS2TSYugZ", "B1u2TBpTYHWCuMuKLnbQfLvdLJ3zjgPiy3iMS2TSYugZ", "", "WAVES", 10, 20, ""},
	}
	seed, _ := base58.Decode("3TUPTbbpiM5UmZDhMmzdsKKNgMvyHwZQncKWfJrxk3bc")
	sk, pk, err := crypto.GenerateKeyPair(seed)
	assert.NoError(t, err)
	for _, tc := range tests {
		ts := uint64(time.Now().UnixNano() / 1000000)
		addr, err := NewAddressFromPublicKey(tc.scheme, pk)
		require.NoError(t, err)
		rcp := NewRecipientFromAddress(addr)
		aa, err := NewOptionalAssetFromString(tc.amountAsset)
		require.NoError(t, err)
		fa, err := NewOptionalAssetFromString(tc.feeAsset)
		require.NoError(t, err)
		att := Attachment(tc.attachment)
		tx := NewUnsignedTransferWithSig(pk, *aa, *fa, ts, tc.amount, tc.fee, rcp, att)
		if bb, err := tx.BodyMarshalBinary(); assert.NoError(t, err) {
			var atx TransferWithSig
			if err := atx.bodyUnmarshalBinary(bb); assert.NoError(t, err) {
				assert.Equal(t, tx.Type, atx.Type)
				assert.Equal(t, tx.Version, atx.Version)
				assert.Equal(t, tx.SenderPK, atx.SenderPK)
				assert.Equal(t, tx.AmountAsset.Present, atx.AmountAsset.Present)
				assert.ElementsMatch(t, tx.AmountAsset.ID, atx.AmountAsset.ID)
				assert.Equal(t, tx.FeeAsset.Present, atx.FeeAsset.Present)
				assert.ElementsMatch(t, tx.FeeAsset.ID, atx.FeeAsset.ID)
				assert.Equal(t, tx.Amount, atx.Amount)
				assert.Equal(t, tx.Fee, atx.Fee)
				assert.Equal(t, tx.Timestamp, atx.Timestamp)
				assert.Equal(t, tx.Attachment, atx.Attachment)
			}
		}
		if err := tx.Sign(tc.scheme, sk); assert.NoError(t, err) {
			if r, err := tx.Verify(tc.scheme, pk); assert.NoError(t, err) {
				assert.True(t, r)
			}
		}
		if b, err := tx.MarshalBinary(); assert.NoError(t, err) {
			var atx TransferWithSig
			if err := atx.UnmarshalBinary(b, tc.scheme); assert.NoError(t, err) {
				assert.ElementsMatch(t, *tx.Signature, *atx.Signature)
				assert.ElementsMatch(t, pk, atx.SenderPK)
				assert.Equal(t, tc.expectedAmountAsset, atx.AmountAsset.String())
				assert.Equal(t, tc.expectedFeeAsset, atx.FeeAsset.String())
				assert.Equal(t, tc.amount, atx.Amount)
				assert.Equal(t, tc.fee, atx.Fee)
				assert.Equal(t, ts, atx.Timestamp)
				att := Attachment(tc.attachment)
				assert.Equal(t, att, atx.Attachment)
			}
		}
		buf := &bytes.Buffer{}
		_, err = tx.WriteTo(buf)
		require.NoError(t, err)
		var atx TransferWithSig
		if err := atx.UnmarshalBinary(buf.Bytes(), tc.scheme); assert.NoError(t, err) {
			assert.ElementsMatch(t, *tx.Signature, *atx.Signature)
			assert.ElementsMatch(t, pk, atx.SenderPK)
			assert.Equal(t, tc.expectedAmountAsset, atx.AmountAsset.String())
			assert.Equal(t, tc.expectedFeeAsset, atx.FeeAsset.String())
			assert.Equal(t, tc.amount, atx.Amount)
			assert.Equal(t, tc.fee, atx.Fee)
			assert.Equal(t, ts, atx.Timestamp)
			att := Attachment(tc.attachment)
			assert.Equal(t, att, atx.Attachment)
		}
	}
}

func TestTransferWithSigFromMainNet(t *testing.T) {
	tests := []struct {
		id          string
		sig         string
		pk          string
		rcp         string
		amountAsset string
		amount      uint64
		feeAsset    string
		fee         uint64
		timestamp   uint64
		attachment  string
	}{
		{"4YQm1esnp8kXpcqLnknN3Exwfv4m8is3y4Cq1LJA8tVu", "F1s3jXWjVDX4kddHKQXHGHP6CR7Ej3b2RAWGeDimGF1i98uZR9iDbBM5VNZtGwwWJUxDitf58agLVKz6TUwhz7c", "14UoRJcmaMWPsiFjd9EzvKfvAJqAmuT7WVuVuC5PhpCH", "3PDgLyMzNLkHF2cV1y7NhpmyS2HQjd57SWu", "B1u2TBpTYHWCuMuKLnbQfLvdLJ3zjgPiy3iMS2TSYugZ", 23000000, "", 100000, 1535033341000, ""},
		{"7RVF6fzmHSFj196bXnXvp3sbp9f7QGYiQynZh4yadkSm", "4h8SwGVTtPjKQLUMZ8wYhcdUBxXRRFtysdobDjE2sQSbJoQ7md9fcCvNSQd3Z4vDT2hgaz4PPdUaN4MHGhRvFfHL", "4ejFC3eqyGEtSVZXdx8ZKqr7m8n795qouxybBJEnVuAt", "3PKV21HqNWG2HbVSExVq7fedoA9utnW6Xbz", "4UY7UjzhRxKYyLh6mtiPkZpC73HFLE9DFNGKs7ju6Ai3", 1800000000, "", 100000, 1526522805052, "Doado para Filomena"},
		{"BiW2UdYVhJd1TzBAVShrBWRF1jgELwzjMF38MX2S1JeF", "4fEduvpD4fSWjJxCorwnYnyBK5o1ubdkGmZM927AeT9q1AjiPhDzXARhavNXh8Szbs8fsqwgGxduXFcU6xinTDhA", "C7hkUaAT2R1f1WUNxgR2xqpuKsNtKabJH7WSRn9dY8Pp", "3PEXG4bHcvFs2F3o99N3REuVVxjzEYTPXU8", "", 200000000, "", 100000, 1526522806022, ""},
	}
	for _, tc := range tests {
		id, err := crypto.NewDigestFromBase58(tc.id)
		require.NoError(t, err)
		sig, err := crypto.NewSignatureFromBase58(tc.sig)
		require.NoError(t, err)
		pk, err := crypto.NewPublicKeyFromBase58(tc.pk)
		require.NoError(t, err)
		addr, err := NewAddressFromString(tc.rcp)
		require.NoError(t, err)
		rcp := NewRecipientFromAddress(addr)
		aa, err := NewOptionalAssetFromString(tc.amountAsset)
		require.NoError(t, err)
		fa, err := NewOptionalAssetFromString(tc.feeAsset)
		require.NoError(t, err)
		att := []byte(tc.attachment)
		tx := NewUnsignedTransferWithSig(pk, *aa, *fa, tc.timestamp, tc.amount, tc.fee, rcp, att)
		tx.Signature = &sig
		tx.ID = &id
		b, err := tx.BodyMarshalBinary()
		require.NoError(t, err)
		h, _ := crypto.FastHash(b)
		assert.Equal(t, *tx.ID, h)
		if r, err := tx.Verify(MainNetScheme, pk); assert.NoError(t, err) {
			assert.True(t, r)
		}
	}
}

func TestTransferWithSigToJSON(t *testing.T) {
	tests := []struct {
		amountAsset         string
		expectedAmountAsset string
		feeAsset            string
		expectedFeeAsset    string
		attachment          string
		expectedAttachment  string
	}{
		{"", "null", "", "null", "", ``},
		{"", "null", "", "null", "blah-blah-blah", ",\"attachment\":\"dBfDSWhwLmZQy4zr2S3\""},
		{"", "null", "B1u2TBpTYHWCuMuKLnbQfLvdLJ3zjgPiy3iMS2TSYugZ", "\"B1u2TBpTYHWCuMuKLnbQfLvdLJ3zjgPiy3iMS2TSYugZ\"", "blah-blah-blah", ",\"attachment\":\"dBfDSWhwLmZQy4zr2S3\""},
		{"B1u2TBpTYHWCuMuKLnbQfLvdLJ3zjgPiy3iMS2TSYugZ", "\"B1u2TBpTYHWCuMuKLnbQfLvdLJ3zjgPiy3iMS2TSYugZ\"", "B1u2TBpTYHWCuMuKLnbQfLvdLJ3zjgPiy3iMS2TSYugZ", "\"B1u2TBpTYHWCuMuKLnbQfLvdLJ3zjgPiy3iMS2TSYugZ\"", "blah-blah-blah", ",\"attachment\":\"dBfDSWhwLmZQy4zr2S3\""},
	}
	seed, err := base58.Decode("3TUPTbbpiM5UmZDhMmzdsKKNgMvyHwZQncKWfJrxk3bc")
	require.NoError(t, err)
	sk, pk, err := crypto.GenerateKeyPair(seed)
	require.NoError(t, err)
	adr, err := NewAddressFromString("3PDgLyMzNLkHF2cV1y7NhpmyS2HQjd57SWu")
	require.NoError(t, err)
	rcp := NewRecipientFromAddress(adr)
	ts := uint64(time.Now().Unix() * 1000)
	for _, tc := range tests {
		aa, _ := NewOptionalAssetFromString(tc.amountAsset)
		fa, _ := NewOptionalAssetFromString(tc.feeAsset)
		att := Attachment(tc.attachment)
		tx := NewUnsignedTransferWithSig(pk, *aa, *fa, ts, 100000000, 100000, rcp, att)
		if j, err := json.Marshal(tx); assert.NoError(t, err) {
			ej := fmt.Sprintf("{\"type\":4,\"version\":1,\"senderPublicKey\":\"%s\",\"assetId\":%s,\"feeAssetId\":%s,\"timestamp\":%d,\"amount\":100000000,\"fee\":100000,\"recipient\":\"3PDgLyMzNLkHF2cV1y7NhpmyS2HQjd57SWu\"%s}", base58.Encode(pk[:]), tc.expectedAmountAsset, tc.expectedFeeAsset, ts, tc.expectedAttachment)
			assert.Equal(t, ej, string(j))
		}
		if err := tx.Sign(MainNetScheme, sk); assert.NoError(t, err) {
			if j, err := json.Marshal(tx); assert.NoError(t, err) {
				ej := fmt.Sprintf("{\"type\":4,\"version\":1,\"id\":\"%s\",\"signature\":\"%s\",\"senderPublicKey\":\"%s\",\"assetId\":%s,\"feeAssetId\":%s,\"timestamp\":%d,\"amount\":100000000,\"fee\":100000,\"recipient\":\"3PDgLyMzNLkHF2cV1y7NhpmyS2HQjd57SWu\"%s}", base58.Encode(tx.ID[:]), base58.Encode(tx.Signature[:]), base58.Encode(pk[:]), tc.expectedAmountAsset, tc.expectedFeeAsset, ts, tc.expectedAttachment)
				assert.Equal(t, ej, string(j))
			}
		}
	}
}

func TestTransferWithProofsValidations(t *testing.T) {
	tests := []struct {
		recipient string
		amount    uint64
		fee       uint64
		att       string
		err       string
	}{
		{"3PAWwWa6GbwcJaFzwqXQN5KQm7H96Y7SHTQ", 0, 10, "The attachment", "amount should be positive"},
		{"3PAWwWa6GbwcJaFzwqXQN5KQm7H96Y7SHTQ", 1000, 0, "The attachment", "fee should be positive"},
		{"alias:W:nickname", math.MaxInt64 + 1, 10, "The attachment", "amount is too big"},
		{"alias:W:nickname", 1000, math.MaxInt64 + 1, "The attachment", "fee is too big"},
		{"alias:W:nickname", 1000, math.MaxInt64, "The attachment", "sum of amount and fee overflows JVM long"},
		{"3PAWwWa6GbwcJaFzwqXQN5KQm7H96Y7SHTQ", 1000, 10, strings.Repeat("The attachment", 100), "attachment is too long"},
		{"3PAWwWa6GbwcJaFzwqXQN5KQm7H86Y7SHTQ", 1000, 10, "The attachment", "invalid recipient '3PAWwWa6GbwcJaFzwqXQN5KQm7H86Y7SHTQ': invalid WavesAddress checksum"},
		{"alias:W:прозвище", 1000, 10, "The attachment", "invalid recipient 'alias:W:прозвище': Alias should contain only following characters: -.0123456789@_abcdefghijklmnopqrstuvwxyz"},
	}
	spk, _ := crypto.NewPublicKeyFromBase58("BJ3Q8kNPByCWHwJ3RLn55UPzUDVgnh64EwYAU5iCj6z6")
	for _, tc := range tests {
		rcp, err := recipientFromString(tc.recipient)
		require.NoError(t, err)
		a, err := NewOptionalAssetFromString("WAVES")
		require.NoError(t, err)
		att := []byte(tc.att)
		tx := NewUnsignedTransferWithProofs(2, spk, *a, *a, 0, tc.amount, tc.fee, rcp, att)
		_, err = tx.Validate(MainNetScheme)
		assert.EqualError(t, err, tc.err, "No expected error '%s'", tc.err)
	}
}

func TestTransferWithProofsFromMainNet(t *testing.T) {
	tests := []struct {
		id          string
		sig         string
		spk         string
		rcp         string
		amountAsset string
		amount      uint64
		feeAsset    string
		fee         uint64
		timestamp   uint64
		attachment  string
	}{
		{"93H1i2jgP21Eh4Q5uzwmCYCVfGHZcAMzpC6PPbwvCSTs", "4jbfvXGiqsaKkZso6ykNMQZDARewvBjKxgaz55jF4g6tBVPgxv5qChSvBYdHRGHjUdXbG3CZ3PUNBBK3eoiuRfVt", "6tbTkJukCZ4qX13ucXVeUV2aN88t9ypi1MADZb9PfFQD", "3P5mTiUpUnb1eM19udtM8QyNLBGf6VjS19j", "GryqKQBmTZGZnbZ4efrQvNGNpeLM83djWSNJBWuhZg5H", 566, "9PVyxDPUjauYafvq83JTXvHQ8nPnxwKA7siUFcqthCDJ", 1000000000, 1541593367281, ""},
		{"HE7jA4xjRiqdNVEP4jSXAY8FEy412MGKTD1hqWtpnYrZ", "33VU7yYd6bLrHf5VBCtR5iMpxDhMwWWdfJMSzBUw38WsSjCsKhfjerBiatDtJNpPPx8FK8cqX4kKeb5XiUhSv7ev", "6cDEgFTH9mZwuJjRubE4ZzSjrCvofzn24M7jmw5oTu5p", "3PKi8kvBCMUZnPFVRDBMzYaY49wLf7TurEe", "FGJQGTG13wKXSaYB4JJ6But7Ui3iRq5ZA9DTFsNTYJvt", 9788200000000, "", 100000, 1541593585115, "0x09F7f8d4f0e4BCC89073318759179EB1e5cFC500"},
		{"ERhAQmKArX6Yy2iC5N9S9aV9xPhnabyhwMBXufSZkgEw", "36u5TudkkRDE6V67jydUCAE3Vh8xf7Yv5FM8M53DJHtyhjdEPJtFqLBAnEFaXUEyyV2s7qPV8DyL3nyhDJ7YBCcH", "9zMXKmq3tWJJmezrkaYjmpiD3LZkFbhiwy9AP2r4CBnC", "3PGxhF7LtybhRdZfErxBTN4ZDDJjLUQW8Rb", "", 6500000, "", 100000, 1541593775634, "Send"},
	}
	for _, tc := range tests {
		id, err := crypto.NewDigestFromBase58(tc.id)
		require.NoError(t, err)
		sig, err := crypto.NewSignatureFromBase58(tc.sig)
		require.NoError(t, err)
		spk, err := crypto.NewPublicKeyFromBase58(tc.spk)
		require.NoError(t, err)
		addr, err := NewAddressFromString(tc.rcp)
		require.NoError(t, err)
		rcp := NewRecipientFromAddress(addr)
		aa, err := NewOptionalAssetFromString(tc.amountAsset)
		require.NoError(t, err)
		fa, err := NewOptionalAssetFromString(tc.feeAsset)
		require.NoError(t, err)
		att := []byte(tc.attachment)
		tx := NewUnsignedTransferWithProofs(2, spk, *aa, *fa, tc.timestamp, tc.amount, tc.fee, rcp, att)
		if b, err := tx.BodyMarshalBinary(); assert.NoError(t, err) {
			if h, err := crypto.FastHash(b); assert.NoError(t, err) {
				assert.Equal(t, id, h)
			}
			assert.True(t, crypto.Verify(spk, sig, b))
		}
	}
}

func TestTransferWithProofsJSONRoundTrip(t *testing.T) {
	tests := []struct {
		scheme              byte
		amountAsset         string
		expectedAmountAsset string
		feeAsset            string
		expectedFeeAsset    string
		amount              uint64
		fee                 uint64
		attachment          string
	}{
		{'T', "WAVES", "WAVES", "WAVES", "WAVES", 1234, 56789, "test attachment"},
		{'W', "", "WAVES", "", "WAVES", 1234567890, 9876543210, ""},
		{'T', "WAVES", "WAVES", "B1u2TBpTYHWCuMuKLnbQfLvdLJ3zjgPiy3iMS2TSYugZ", "B1u2TBpTYHWCuMuKLnbQfLvdLJ3zjgPiy3iMS2TSYugZ", 121212121, 343434, "B1u2TBpTYHWCuMuKLnbQfLvdLJ3zjgPiy3iMS2TSYugZ"},
		{'C', "B1u2TBpTYHWCuMuKLnbQfLvdLJ3zjgPiy3iMS2TSYugZ", "B1u2TBpTYHWCuMuKLnbQfLvdLJ3zjgPiy3iMS2TSYugZ", "B1u2TBpTYHWCuMuKLnbQfLvdLJ3zjgPiy3iMS2TSYugZ", "B1u2TBpTYHWCuMuKLnbQfLvdLJ3zjgPiy3iMS2TSYugZ", 12345, 67890, ""},
		{'D', "B1u2TBpTYHWCuMuKLnbQfLvdLJ3zjgPiy3iMS2TSYugZ", "B1u2TBpTYHWCuMuKLnbQfLvdLJ3zjgPiy3iMS2TSYugZ", "WAVES", "WAVES", 567890, 1234, "xxx"},
		{'W', "B1u2TBpTYHWCuMuKLnbQfLvdLJ3zjgPiy3iMS2TSYugZ", "B1u2TBpTYHWCuMuKLnbQfLvdLJ3zjgPiy3iMS2TSYugZ", "", "WAVES", 10, 20, ""},
	}
	seed, _ := base58.Decode("3TUPTbbpiM5UmZDhMmzdsKKNgMvyHwZQncKWfJrxk3bc")
	sk, pk, err := crypto.GenerateKeyPair(seed)
	require.NoError(t, err)
	for _, tc := range tests {
		ts := uint64(time.Now().UnixNano() / 1000000)
		addr, err := NewAddressFromPublicKey(tc.scheme, pk)
		require.NoError(t, err)
		rcp := NewRecipientFromAddress(addr)
		aa, err := NewOptionalAssetFromString(tc.amountAsset)
		require.NoError(t, err)
		fa, err := NewOptionalAssetFromString(tc.feeAsset)
		require.NoError(t, err)
		att := Attachment(tc.attachment)
		tx := NewUnsignedTransferWithProofs(2, pk, *aa, *fa, ts, tc.amount, tc.fee, rcp, att)
		if err := tx.Sign(tc.scheme, sk); assert.NoError(t, err) {
			if js, err := json.Marshal(tx); assert.NoError(t, err) {
				tx2 := &TransferWithProofs{}
				if err := json.Unmarshal(js, tx2); assert.NoError(t, err) {
					assert.Equal(t, tx.Type, tx2.Type)
					assert.Equal(t, tx.Version, tx2.Version)
					assert.Equal(t, tx.SenderPK, tx2.SenderPK)
					assert.Equal(t, tx.Recipient, tx2.Recipient)
					assert.Equal(t, tx.AmountAsset.Present, tx2.AmountAsset.Present)
					assert.ElementsMatch(t, tx.AmountAsset.ID, tx2.AmountAsset.ID)
					assert.Equal(t, tx.FeeAsset.Present, tx2.FeeAsset.Present)
					assert.ElementsMatch(t, tx.FeeAsset.ID, tx2.FeeAsset.ID)
					assert.Equal(t, tx.Amount, tx2.Amount)
					assert.Equal(t, tx.Fee, tx2.Fee)
					assert.Equal(t, tx.Timestamp, tx2.Timestamp)
					assert.True(t, bytes.Equal(tx.Attachment, tx2.Attachment))
					_, err := tx2.MarshalBinary()
					require.NoError(t, err)
				}
			}
		}
	}
}

func TestTransferWithProofsProtobufRoundTrip(t *testing.T) {
	tests := []struct {
		scheme              byte
		amountAsset         string
		expectedAmountAsset string
		feeAsset            string
		expectedFeeAsset    string
		amount              uint64
		fee                 uint64
		attachment          string
	}{
		{'T', "WAVES", "WAVES", "WAVES", "WAVES", 1234, 56789, "test attachment"},
		{'W', "", "WAVES", "", "WAVES", 1234567890, 9876543210, ""},
		{'T', "WAVES", "WAVES", "B1u2TBpTYHWCuMuKLnbQfLvdLJ3zjgPiy3iMS2TSYugZ", "B1u2TBpTYHWCuMuKLnbQfLvdLJ3zjgPiy3iMS2TSYugZ", 121212121, 343434, "B1u2TBpTYHWCuMuKLnbQfLvdLJ3zjgPiy3iMS2TSYugZ"},
		{'C', "B1u2TBpTYHWCuMuKLnbQfLvdLJ3zjgPiy3iMS2TSYugZ", "B1u2TBpTYHWCuMuKLnbQfLvdLJ3zjgPiy3iMS2TSYugZ", "B1u2TBpTYHWCuMuKLnbQfLvdLJ3zjgPiy3iMS2TSYugZ", "B1u2TBpTYHWCuMuKLnbQfLvdLJ3zjgPiy3iMS2TSYugZ", 12345, 67890, ""},
		{'D', "B1u2TBpTYHWCuMuKLnbQfLvdLJ3zjgPiy3iMS2TSYugZ", "B1u2TBpTYHWCuMuKLnbQfLvdLJ3zjgPiy3iMS2TSYugZ", "WAVES", "WAVES", 567890, 1234, "xxx"},
		{'W', "B1u2TBpTYHWCuMuKLnbQfLvdLJ3zjgPiy3iMS2TSYugZ", "B1u2TBpTYHWCuMuKLnbQfLvdLJ3zjgPiy3iMS2TSYugZ", "", "WAVES", 10, 20, ""},
	}
	seed, _ := base58.Decode("3TUPTbbpiM5UmZDhMmzdsKKNgMvyHwZQncKWfJrxk3bc")
	sk, pk, err := crypto.GenerateKeyPair(seed)
	require.NoError(t, err)
	for _, tc := range tests {
		ts := uint64(time.Now().UnixNano() / 1000000)
		addr, err := NewAddressFromPublicKey(tc.scheme, pk)
		require.NoError(t, err)
		rcp := NewRecipientFromAddress(addr)
		aa, err := NewOptionalAssetFromString(tc.amountAsset)
		require.NoError(t, err)
		fa, err := NewOptionalAssetFromString(tc.feeAsset)
		require.NoError(t, err)
		att := []byte(tc.attachment)
		tx := NewUnsignedTransferWithProofs(2, pk, *aa, *fa, ts, tc.amount, tc.fee, rcp, att)
		err = tx.GenerateID(tc.scheme)
		require.NoError(t, err)
		if bb, err := tx.MarshalToProtobuf(tc.scheme); assert.NoError(t, err) {
			var atx TransferWithProofs
			if err := atx.UnmarshalFromProtobuf(bb); assert.NoError(t, err) {
				assert.Equal(t, *tx, atx)
			}
		}
		if err := tx.Sign(tc.scheme, sk); assert.NoError(t, err) {
			if r, err := tx.Verify(tc.scheme, pk); assert.NoError(t, err) {
				assert.True(t, r)
			}
		}
		if b, err := tx.MarshalSignedToProtobuf(tc.scheme); assert.NoError(t, err) {
			var atx TransferWithProofs
			if err := atx.UnmarshalSignedFromProtobuf(b); assert.NoError(t, err) {
				err = atx.GenerateID(tc.scheme)
				assert.NoError(t, err)
				assert.Equal(t, *tx, atx)
			}
		}
	}
}

func TestTransferWithProofsBinarySize(t *testing.T) {
	tests := []struct {
		scheme              byte
		amountAsset         string
		expectedAmountAsset string
		feeAsset            string
		expectedFeeAsset    string
		amount              uint64
		fee                 uint64
		attachment          string
	}{
		{'T', "WAVES", "WAVES", "WAVES", "WAVES", 1234, 56789, "test attachment"},
		{'W', "", "WAVES", "", "WAVES", 1234567890, 9876543210, ""},
		{'T', "WAVES", "WAVES", "B1u2TBpTYHWCuMuKLnbQfLvdLJ3zjgPiy3iMS2TSYugZ", "B1u2TBpTYHWCuMuKLnbQfLvdLJ3zjgPiy3iMS2TSYugZ", 121212121, 343434, "B1u2TBpTYHWCuMuKLnbQfLvdLJ3zjgPiy3iMS2TSYugZ"},
		{'C', "B1u2TBpTYHWCuMuKLnbQfLvdLJ3zjgPiy3iMS2TSYugZ", "B1u2TBpTYHWCuMuKLnbQfLvdLJ3zjgPiy3iMS2TSYugZ", "B1u2TBpTYHWCuMuKLnbQfLvdLJ3zjgPiy3iMS2TSYugZ", "B1u2TBpTYHWCuMuKLnbQfLvdLJ3zjgPiy3iMS2TSYugZ", 12345, 67890, ""},
		{'D', "B1u2TBpTYHWCuMuKLnbQfLvdLJ3zjgPiy3iMS2TSYugZ", "B1u2TBpTYHWCuMuKLnbQfLvdLJ3zjgPiy3iMS2TSYugZ", "WAVES", "WAVES", 567890, 1234, "xxx"},
		{'W', "B1u2TBpTYHWCuMuKLnbQfLvdLJ3zjgPiy3iMS2TSYugZ", "B1u2TBpTYHWCuMuKLnbQfLvdLJ3zjgPiy3iMS2TSYugZ", "", "WAVES", 10, 20, ""},
	}
	seed, _ := base58.Decode("3TUPTbbpiM5UmZDhMmzdsKKNgMvyHwZQncKWfJrxk3bc")
	sk, pk, err := crypto.GenerateKeyPair(seed)
	require.NoError(t, err)
	for _, tc := range tests {
		ts := uint64(time.Now().UnixNano() / 1000000)
		addr, err := NewAddressFromPublicKey(tc.scheme, pk)
		require.NoError(t, err)
		rcp := NewRecipientFromAddress(addr)
		aa, err := NewOptionalAssetFromString(tc.amountAsset)
		require.NoError(t, err)
		fa, err := NewOptionalAssetFromString(tc.feeAsset)
		require.NoError(t, err)
		att := []byte(tc.attachment)
		tx := NewUnsignedTransferWithProofs(2, pk, *aa, *fa, ts, tc.amount, tc.fee, rcp, att)
		err = tx.Sign(tc.scheme, sk)
		assert.NoError(t, err)
		txBytes, err := tx.MarshalBinary()
		assert.NoError(t, err)
		assert.Equal(t, len(txBytes), tx.BinarySize())
	}
}

func TestTransferWithProofsBinaryRoundTrip(t *testing.T) {
	tests := []struct {
		scheme              byte
		amountAsset         string
		expectedAmountAsset string
		feeAsset            string
		expectedFeeAsset    string
		amount              uint64
		fee                 uint64
		attachment          string
	}{
		{'T', "WAVES", "WAVES", "WAVES", "WAVES", 1234, 56789, "test attachment"},
		{'W', "", "WAVES", "", "WAVES", 1234567890, 9876543210, ""},
		{'T', "WAVES", "WAVES", "B1u2TBpTYHWCuMuKLnbQfLvdLJ3zjgPiy3iMS2TSYugZ", "B1u2TBpTYHWCuMuKLnbQfLvdLJ3zjgPiy3iMS2TSYugZ", 121212121, 343434, "B1u2TBpTYHWCuMuKLnbQfLvdLJ3zjgPiy3iMS2TSYugZ"},
		{'C', "B1u2TBpTYHWCuMuKLnbQfLvdLJ3zjgPiy3iMS2TSYugZ", "B1u2TBpTYHWCuMuKLnbQfLvdLJ3zjgPiy3iMS2TSYugZ", "B1u2TBpTYHWCuMuKLnbQfLvdLJ3zjgPiy3iMS2TSYugZ", "B1u2TBpTYHWCuMuKLnbQfLvdLJ3zjgPiy3iMS2TSYugZ", 12345, 67890, ""},
		{'D', "B1u2TBpTYHWCuMuKLnbQfLvdLJ3zjgPiy3iMS2TSYugZ", "B1u2TBpTYHWCuMuKLnbQfLvdLJ3zjgPiy3iMS2TSYugZ", "WAVES", "WAVES", 567890, 1234, "xxx"},
		{'W', "B1u2TBpTYHWCuMuKLnbQfLvdLJ3zjgPiy3iMS2TSYugZ", "B1u2TBpTYHWCuMuKLnbQfLvdLJ3zjgPiy3iMS2TSYugZ", "", "WAVES", 10, 20, ""},
	}
	seed, _ := base58.Decode("3TUPTbbpiM5UmZDhMmzdsKKNgMvyHwZQncKWfJrxk3bc")
	sk, pk, err := crypto.GenerateKeyPair(seed)
	require.NoError(t, err)
	for _, tc := range tests {
		ts := uint64(time.Now().UnixNano() / 1000000)
		addr, err := NewAddressFromPublicKey(tc.scheme, pk)
		require.NoError(t, err)
		rcp := NewRecipientFromAddress(addr)
		aa, err := NewOptionalAssetFromString(tc.amountAsset)
		require.NoError(t, err)
		fa, err := NewOptionalAssetFromString(tc.feeAsset)
		require.NoError(t, err)
		att := []byte(tc.attachment)
		tx := NewUnsignedTransferWithProofs(2, pk, *aa, *fa, ts, tc.amount, tc.fee, rcp, att)
		if bb, err := tx.BodyMarshalBinary(); assert.NoError(t, err) {
			var atx TransferWithProofs
			if err := atx.BodyUnmarshalBinary(bb); assert.NoError(t, err) {
				assert.Equal(t, tx.Type, atx.Type)
				assert.Equal(t, tx.Version, atx.Version)
				assert.Equal(t, tx.SenderPK, atx.SenderPK)
				assert.Equal(t, tx.Recipient, atx.Recipient)
				assert.Equal(t, tx.AmountAsset.Present, atx.AmountAsset.Present)
				assert.ElementsMatch(t, tx.AmountAsset.ID, atx.AmountAsset.ID)
				assert.Equal(t, tx.FeeAsset.Present, atx.FeeAsset.Present)
				assert.ElementsMatch(t, tx.FeeAsset.ID, atx.FeeAsset.ID)
				assert.Equal(t, tx.Amount, atx.Amount)
				assert.Equal(t, tx.Fee, atx.Fee)
				assert.Equal(t, tx.Timestamp, atx.Timestamp)
				assert.Equal(t, tx.Attachment, atx.Attachment)
			}
		}
		if err := tx.Sign(tc.scheme, sk); assert.NoError(t, err) {
			if r, err := tx.Verify(tc.scheme, pk); assert.NoError(t, err) {
				assert.True(t, r)
			}
		}
		if b, err := tx.MarshalBinary(); assert.NoError(t, err) {
			var atx TransferWithProofs
			if err := atx.UnmarshalBinary(b, tc.scheme); assert.NoError(t, err) {
				assert.ElementsMatch(t, tx.Proofs.Proofs, atx.Proofs.Proofs)
				assert.Equal(t, pk, atx.SenderPK)
				assert.Equal(t, tc.expectedAmountAsset, atx.AmountAsset.String())
				assert.Equal(t, tc.expectedFeeAsset, atx.FeeAsset.String())
				assert.Equal(t, tc.amount, atx.Amount)
				assert.Equal(t, tc.fee, atx.Fee)
				assert.Equal(t, ts, atx.Timestamp)
				att := Attachment(tc.attachment)
				assert.Equal(t, att, atx.Attachment)
			}
		}
	}
}

func BenchmarkTransferWithProofsBinary(t *testing.B) {
	t.ResetTimer()
	t.StopTimer()
	t.ReportAllocs()

	buf := bytes.NewBuffer(make([]byte, 1024*1024))

	tc := struct {
		scheme              byte
		amountAsset         string
		expectedAmountAsset string
		feeAsset            string
		expectedFeeAsset    string
		amount              uint64
		fee                 uint64
		attachment          string
	}{'W', "B1u2TBpTYHWCuMuKLnbQfLvdLJ3zjgPiy3iMS2TSYugZ", "B1u2TBpTYHWCuMuKLnbQfLvdLJ3zjgPiy3iMS2TSYugZ", "", "WAVES", 10, 20, ""}

	seed, _ := base58.Decode("3TUPTbbpiM5UmZDhMmzdsKKNgMvyHwZQncKWfJrxk3bc")
	sk, pk, err := crypto.GenerateKeyPair(seed)
	require.NoError(t, err)
	for i := 0; i < t.N; i++ {
		ts := uint64(time.Now().UnixNano() / 1000000)
		addr, err := NewAddressFromPublicKey(tc.scheme, pk)
		require.NoError(t, err)
		rcp := NewRecipientFromAddress(addr)
		aa, err := NewOptionalAssetFromString(tc.amountAsset)
		require.NoError(t, err)
		fa, err := NewOptionalAssetFromString(tc.feeAsset)
		require.NoError(t, err)
		att := []byte(tc.attachment)
		tx := NewUnsignedTransferWithProofs(2, pk, *aa, *fa, ts, tc.amount, tc.fee, rcp, att)
		if err := tx.Sign(tc.scheme, sk); assert.NoError(t, err) {
			if r, err := tx.Verify(tc.scheme, pk); assert.NoError(t, err) {
				assert.True(t, r)
			}
		}
		buf.Reset()
		s := serializer.New(buf)
		t.StartTimer()
		_ = tx.Serialize(s)
		t.StopTimer()
	}
}

func TestTransferWithProofsToJSON(t *testing.T) {
	tests := []struct {
		amountAsset         string
		expectedAmountAsset string
		feeAsset            string
		expectedFeeAsset    string
		attachment          string
		expectedAttachment  string
	}{
		{"", "null", "", "null", "", ""},
		{"", "null", "", "null", "blah-blah-blah", ",\"attachment\":\"dBfDSWhwLmZQy4zr2S3\""},
		{"", "null", "B1u2TBpTYHWCuMuKLnbQfLvdLJ3zjgPiy3iMS2TSYugZ", "\"B1u2TBpTYHWCuMuKLnbQfLvdLJ3zjgPiy3iMS2TSYugZ\"", "blah-blah-blah", ",\"attachment\":\"dBfDSWhwLmZQy4zr2S3\""},
		{"B1u2TBpTYHWCuMuKLnbQfLvdLJ3zjgPiy3iMS2TSYugZ", "\"B1u2TBpTYHWCuMuKLnbQfLvdLJ3zjgPiy3iMS2TSYugZ\"", "B1u2TBpTYHWCuMuKLnbQfLvdLJ3zjgPiy3iMS2TSYugZ", "\"B1u2TBpTYHWCuMuKLnbQfLvdLJ3zjgPiy3iMS2TSYugZ\"", "blah-blah-blah", ",\"attachment\":\"dBfDSWhwLmZQy4zr2S3\""},
	}
	seed, err := base58.Decode("3TUPTbbpiM5UmZDhMmzdsKKNgMvyHwZQncKWfJrxk3bc")
	require.NoError(t, err)
	sk, pk, err := crypto.GenerateKeyPair(seed)
	require.NoError(t, err)
	addr, err := NewAddressFromString("3PDgLyMzNLkHF2cV1y7NhpmyS2HQjd57SWu")
	require.NoError(t, err)
	rcp := NewRecipientFromAddress(addr)
	ts := uint64(time.Now().UnixNano() / 1000000)
	for _, tc := range tests {
		aa, err := NewOptionalAssetFromString(tc.amountAsset)
		require.NoError(t, err)
		fa, err := NewOptionalAssetFromString(tc.feeAsset)
		require.NoError(t, err)
		att := []byte(tc.attachment)
		tx := NewUnsignedTransferWithProofs(2, pk, *aa, *fa, ts, 100000000, 100000, rcp, att)
		if j, err := json.Marshal(tx); assert.NoError(t, err) {
			ej := fmt.Sprintf("{\"type\":4,\"version\":2,\"senderPublicKey\":\"%s\",\"assetId\":%s,\"feeAssetId\":%s,\"timestamp\":%d,\"amount\":100000000,\"fee\":100000,\"recipient\":\"3PDgLyMzNLkHF2cV1y7NhpmyS2HQjd57SWu\"%s}", base58.Encode(pk[:]), tc.expectedAmountAsset, tc.expectedFeeAsset, ts, tc.expectedAttachment)
			assert.Equal(t, ej, string(j))
		}
		if err := tx.Sign(MainNetScheme, sk); assert.NoError(t, err) {
			if j, err := json.Marshal(tx); assert.NoError(t, err) {
				ej := fmt.Sprintf("{\"type\":4,\"version\":2,\"id\":\"%s\",\"proofs\":[\"%s\"],\"senderPublicKey\":\"%s\",\"assetId\":%s,\"feeAssetId\":%s,\"timestamp\":%d,\"amount\":100000000,\"fee\":100000,\"recipient\":\"3PDgLyMzNLkHF2cV1y7NhpmyS2HQjd57SWu\"%s}",
					base58.Encode(tx.ID[:]), base58.Encode(tx.Proofs.Proofs[0]), base58.Encode(pk[:]), tc.expectedAmountAsset, tc.expectedFeeAsset, ts, tc.expectedAttachment)
				assert.Equal(t, ej, string(j))
			}
		}
	}
}

func TestTransferWithProofsFromJSON(t *testing.T) {
	var js = `{"senderPublicKey":"9uVCXj92oiUdtMWkwSLyKXRnHju81m3aGRzU2ZhJ91nF","recipient":"3FcSgww3tKZ7feQVmcnPFmRxsjqBodYz63x","amount":1,"assetId":null,"fee":100000,"feeAssetId":null,"attachment":"bQbp","timestamp":1549972745180,"proofs":["45yF4TTn9CtyJbH7BPVZYK92DFhuHCCDCn9fuEuFrcDhG7Fa4SbsmHi2ouQKw8u1AxkqsrPbeEPqiNHZfFw35Z3M"],"version":2,"type":4}`
	spk, err := crypto.NewPublicKeyFromBase58("9uVCXj92oiUdtMWkwSLyKXRnHju81m3aGRzU2ZhJ91nF")
	require.NoError(t, err)
	addr, err := NewAddressFromString("3FcSgww3tKZ7feQVmcnPFmRxsjqBodYz63x")
	require.NoError(t, err)
	var tx TransferWithProofs
	err = json.Unmarshal([]byte(js), &tx)
	require.NoError(t, err)
	assert.Equal(t, TransferTransaction, tx.Type)
	assert.Equal(t, 2, int(tx.Version))
	assert.Equal(t, uint64(1549972745180), tx.Timestamp)
	assert.Equal(t, 100000, int(tx.Fee))
	assert.Equal(t, 1, int(tx.Amount))
	assert.False(t, tx.AmountAsset.Present)
	assert.False(t, tx.FeeAsset.Present)
	assert.Equal(t, 1, len(tx.Proofs.Proofs))
	assert.ElementsMatch(t, spk[:], tx.SenderPK[:])
	assert.ElementsMatch(t, addr[:], tx.Recipient.Address[:])
}

func TestReissueWithSigValidations(t *testing.T) {
	tests := []struct {
		quantity uint64
		fee      uint64
		err      string
	}{
		{0, 100000, "quantity should be positive"},
		{math.MaxInt64 + 1, 100000, "quantity is too big"},
		{100000, 0, "fee should be positive"},
		{100000, math.MaxInt64 + 1, "fee is too big"},
	}
	for _, tc := range tests {
		spk, err := crypto.NewPublicKeyFromBase58("BJ3Q8kNPByCWHwJ3RLn55UPzUDVgnh64EwYAU5iCj6z6")
		require.NoError(t, err)
		aid, err := crypto.NewDigestFromBase58("BJ3Q8kNPByCWHwJ3RLn55UPzUDVgnh64EwYAU5iCj6z6")
		require.NoError(t, err)
		tx := NewUnsignedReissueWithSig(spk, aid, tc.quantity, false, 0, tc.fee)
		_, err = tx.Validate(MainNetScheme)
		assert.EqualError(t, err, tc.err)
	}
}

func TestReissueWithSigFromMainNet(t *testing.T) {
	tests := []struct {
		pk         string
		sig        string
		id         string
		asset      string
		quantity   uint64
		reissuable bool
		fee        uint64
		timestamp  uint64
	}{
		{"6zf9mSeHUKRzWR6rCBWPmFPTkhg22qvwUZjTBCfxBkGJ", "5pgvcwYtkEhHzc7dEqCgxWk26z6diBgTdM5PBdFKD9e4mtYHyZSaRmWsn9j9HtQRDUaF3NzQXiVbfU4QLu4QLQY1", "9njXqFMRo7M3gvNWnHSjV3gpKd39Ex2sWgbCTPHJXvds", "2bkjzFqTMM3cQpbgGYKE8r7J73SrXFH8YfxFBRBterLt", 1000000000000000, false, 100000000, 1537436430564},
		{"3fnpXfr9dmMBCrbKuTX7T8LAjkhDuVv4TYDeJ8GjR6Ci", "5pBKr5qALAdUxctEmBNsgMQNYH2zJXqvYQmUfsaEF5vV4SjbKczJSxmy8gRgTrfFiiMT6FcRazTuBB95rW2MiUYo", "6SGeUizNdhLx8jEVcAtEsE7MGPHGYyvL2chdmPxDh51K", "Embs5w5pnVn9fdrieq8pYTMSjc72tagDKWT2Tytkn6KN", 100000000000000000, false, 100000000, 1529031382299},
		{"E6hZnnfqkLXFiqu7wGkMCJHDVyyftRQsdsdoBnD8qhJT", "5xz6MRgQegYQAxvjZJzw1rgkbt752ZvMUcQcSPUyzhXLGJM9UWNUGRXgtxvq1zysC6jFWv64rFZ5wCKnMyDz3odE", "ASj5Z2NBRGHqhfN2SRELaZpw3WW7tXcb3NGWR4TCDgS1", "5WLqNPkA3oDp1hTFCeUukTL1qvFnk9Ew7DXTtCzvoCxi", 10000000, true, 100000000, 1529051550982},
		{"3fnpXfr9dmMBCrbKuTX7T8LAjkhDuVv4TYDeJ8GjR6Ci", "2vQKaDfaLJ8uJDWux7JDDNzmpVmmoPNk1hLfUzbeFNpTfeNseBVio33TMiV96iA9GMDjBBSFFrGTKUsYEoJby7y2", "3DhpxLxUrotfXHcWKr4ivvLNVQUueJTSJL5AG4qB2E7U", "E5s6bxcRGMidPDW3QnyctDtRtxAdf5RzJE7DHvJrorCj", 99999999993000000, false, 100000000, 1529054217679},
		{"EUpjLEaJoaM2wR6QEP5FcSfCT59EUDGVsVsRgirsvUDs", "4EuP371DiBgMSwCC5VNQdQUawy8pL85UBUd4y92QjkWhbWsKcccMaJdjdZGk9HNUctnYzgNpU5ziHUibj8Z5XAmR", "8GhZFK3kZ7N7XHwJHRgxmdyLs57TrQQP8eyWPR5Bv8g1", "ANdLVFpTmpxPsCwMZq7hHMfikSVz8LBZNykziPgnZ7sn", 7000000000000, true, 100000000, 1529071786238},
	}
	for _, tc := range tests {
		spk, _ := crypto.NewPublicKeyFromBase58(tc.pk)
		id, _ := crypto.NewDigestFromBase58(tc.id)
		sig, _ := crypto.NewSignatureFromBase58(tc.sig)
		aid, _ := crypto.NewDigestFromBase58(tc.asset)
		tx := NewUnsignedReissueWithSig(spk, aid, tc.quantity, tc.reissuable, tc.timestamp, tc.fee)
		if b, err := tx.BodyMarshalBinary(); assert.NoError(t, err) {
			if h, err := crypto.FastHash(b); assert.NoError(t, err) {
				assert.Equal(t, id, h)
			}
			assert.True(t, crypto.Verify(spk, sig, b))
		}
	}
}

func TestReissueWithSigProtobufRoundTrip(t *testing.T) {
	tests := []struct {
		asset      string
		quantity   uint64
		reissuable bool
		fee        uint64
	}{
		{"8LQW8f7P5d5PZM7GtZEBgaqRPGSzS3DfPuiXrURJ4AJS", 1234567890, false, 1234567890},
		{"6zf9mSeHUKRzWR6rCBWPmFPTkhg22qvwUZjTBCfxBkGJ", 9876543210, true, 9876543210},
	}
	seed, _ := base58.Decode("3TUPTbbpiM5UmZDhMmzdsKKNgMvyHwZQncKWfJrxk3bc")
	sk, pk, err := crypto.GenerateKeyPair(seed)
	require.NoError(t, err)
	for _, tc := range tests {
		aid, _ := crypto.NewDigestFromBase58(tc.asset)
		ts := uint64(time.Now().UnixNano() / 1000000)
		tx := NewUnsignedReissueWithSig(pk, aid, tc.quantity, tc.reissuable, ts, tc.fee)
		err = tx.GenerateID(MainNetScheme)
		require.NoError(t, err)
		if bb, err := tx.MarshalToProtobuf(MainNetScheme); assert.NoError(t, err) {
			var atx ReissueWithSig
			if err := atx.UnmarshalFromProtobuf(bb); assert.NoError(t, err) {
				assert.Equal(t, *tx, atx)
			}
		}
		if err := tx.Sign(MainNetScheme, sk); assert.NoError(t, err) {
			if r, err := tx.Verify(MainNetScheme, pk); assert.NoError(t, err) {
				assert.True(t, r)
			}
		}
		if b, err := tx.MarshalSignedToProtobuf(MainNetScheme); assert.NoError(t, err) {
			var atx ReissueWithSig
			if err := atx.UnmarshalSignedFromProtobuf(b); assert.NoError(t, err) {
				err = atx.GenerateID(MainNetScheme)
				assert.NoError(t, err)
				assert.Equal(t, *tx, atx)
			}
		}
	}
}

func TestReissueWithSigBinarySize(t *testing.T) {
	tests := []struct {
		asset      string
		quantity   uint64
		reissuable bool
		fee        uint64
	}{
		{"8LQW8f7P5d5PZM7GtZEBgaqRPGSzS3DfPuiXrURJ4AJS", 1234567890, false, 1234567890},
		{"6zf9mSeHUKRzWR6rCBWPmFPTkhg22qvwUZjTBCfxBkGJ", 9876543210, true, 9876543210},
	}
	seed, _ := base58.Decode("3TUPTbbpiM5UmZDhMmzdsKKNgMvyHwZQncKWfJrxk3bc")
	sk, pk, err := crypto.GenerateKeyPair(seed)
	require.NoError(t, err)
	for _, tc := range tests {
		aid, _ := crypto.NewDigestFromBase58(tc.asset)
		ts := uint64(time.Now().UnixNano() / 1000000)
		tx := NewUnsignedReissueWithSig(pk, aid, tc.quantity, tc.reissuable, ts, tc.fee)
		err = tx.Sign(MainNetScheme, sk)
		assert.NoError(t, err)
		txBytes, err := tx.MarshalBinary()
		assert.NoError(t, err)
		assert.Equal(t, len(txBytes), tx.BinarySize())
	}
}

func TestReissueWithSigBinaryRoundTrip(t *testing.T) {
	tests := []struct {
		asset      string
		quantity   uint64
		reissuable bool
		fee        uint64
	}{
		{"8LQW8f7P5d5PZM7GtZEBgaqRPGSzS3DfPuiXrURJ4AJS", 1234567890, false, 1234567890},
		{"6zf9mSeHUKRzWR6rCBWPmFPTkhg22qvwUZjTBCfxBkGJ", 9876543210, true, 9876543210},
	}
	seed, _ := base58.Decode("3TUPTbbpiM5UmZDhMmzdsKKNgMvyHwZQncKWfJrxk3bc")
	sk, pk, err := crypto.GenerateKeyPair(seed)
	require.NoError(t, err)
	for _, tc := range tests {
		aid, _ := crypto.NewDigestFromBase58(tc.asset)
		ts := uint64(time.Now().UnixNano() / 1000000)
		tx := NewUnsignedReissueWithSig(pk, aid, tc.quantity, tc.reissuable, ts, tc.fee)
		if bb, err := tx.BodyMarshalBinary(); assert.NoError(t, err) {
			var atx ReissueWithSig
			if err := atx.bodyUnmarshalBinary(bb); assert.NoError(t, err) {
				assert.Equal(t, tx.Type, atx.Type)
				assert.Equal(t, tx.Version, atx.Version)
				assert.ElementsMatch(t, tx.SenderPK, atx.SenderPK)
				assert.ElementsMatch(t, tx.AssetID, atx.AssetID)
				assert.Equal(t, tx.Reissuable, atx.Reissuable)
				assert.Equal(t, tx.Quantity, atx.Quantity)
				assert.Equal(t, tx.Fee, atx.Fee)
				assert.Equal(t, tx.Timestamp, atx.Timestamp)
			}
		}
		if err := tx.Sign(MainNetScheme, sk); assert.NoError(t, err) {
			if r, err := tx.Verify(MainNetScheme, pk); assert.NoError(t, err) {
				assert.True(t, r)
			}
		}
		if b, err := tx.MarshalBinary(); assert.NoError(t, err) {
			var atx ReissueWithSig
			if err := atx.UnmarshalBinary(b, MainNetScheme); assert.NoError(t, err) {
				assert.ElementsMatch(t, *tx.Signature, *atx.Signature)
				assert.ElementsMatch(t, pk, atx.SenderPK)
				assert.ElementsMatch(t, aid, atx.AssetID)
				assert.Equal(t, tc.quantity, atx.Quantity)
				assert.Equal(t, tc.reissuable, atx.Reissuable)
				assert.Equal(t, tc.fee, atx.Fee)
				assert.Equal(t, ts, atx.Timestamp)
			}
		}
	}
}

func TestReissueWithSigToJSON(t *testing.T) {
	tests := []struct {
		asset      string
		quantity   uint64
		reissuable bool
		fee        uint64
	}{
		{"8LQW8f7P5d5PZM7GtZEBgaqRPGSzS3DfPuiXrURJ4AJS", 1234567890, false, 1234567890},
		{"6zf9mSeHUKRzWR6rCBWPmFPTkhg22qvwUZjTBCfxBkGJ", 9876543210, true, 9876543210},
	}
	seed, _ := base58.Decode("3TUPTbbpiM5UmZDhMmzdsKKNgMvyHwZQncKWfJrxk3bc")
	sk, pk, err := crypto.GenerateKeyPair(seed)
	require.NoError(t, err)
	for _, tc := range tests {
		aid, err := crypto.NewDigestFromBase58(tc.asset)
		require.NoError(t, err)
		ts := uint64(time.Now().Unix() * 1000)
		tx := NewUnsignedReissueWithSig(pk, aid, tc.quantity, tc.reissuable, ts, tc.fee)
		if j, err := json.Marshal(tx); assert.NoError(t, err) {
			ej := fmt.Sprintf("{\"type\":5,\"version\":1,\"senderPublicKey\":\"%s\",\"assetId\":\"%s\",\"quantity\":%d,\"reissuable\":%v,\"timestamp\":%d,\"fee\":%d}", base58.Encode(pk[:]), tc.asset, tc.quantity, tc.reissuable, ts, tc.fee)
			assert.Equal(t, ej, string(j))
			if err := tx.Sign(MainNetScheme, sk); assert.NoError(t, err) {
				if sj, err := json.Marshal(tx); assert.NoError(t, err) {
					esj := fmt.Sprintf("{\"type\":5,\"version\":1,\"id\":\"%s\",\"signature\":\"%s\",\"senderPublicKey\":\"%s\",\"assetId\":\"%s\",\"quantity\":%d,\"reissuable\":%v,\"timestamp\":%d,\"fee\":%d}", base58.Encode(tx.ID[:]), base58.Encode(tx.Signature[:]), base58.Encode(pk[:]), tc.asset, tc.quantity, tc.reissuable, ts, tc.fee)
					assert.Equal(t, esj, string(sj))
				}
			}
		}
	}
}

func TestReissueWithProofsValidations(t *testing.T) {
	tests := []struct {
		quantity uint64
		fee      uint64
		err      string
	}{
		{0, 100000, "quantity should be positive"},
		{math.MaxInt64 + 1, 100000, "quantity is too big"},
		{100000, 0, "fee should be positive"},
		{100000, math.MaxInt64 + 1, "fee is too big"},
		//TODO: add blockchain scheme validation
	}
	for _, tc := range tests {
		spk, _ := crypto.NewPublicKeyFromBase58("BJ3Q8kNPByCWHwJ3RLn55UPzUDVgnh64EwYAU5iCj6z6")
		aid, _ := crypto.NewDigestFromBase58("BJ3Q8kNPByCWHwJ3RLn55UPzUDVgnh64EwYAU5iCj6z6")
		tx := NewUnsignedReissueWithProofs(2, 'T', spk, aid, tc.quantity, false, 0, tc.fee)
		_, err := tx.Validate(MainNetScheme)
		assert.EqualError(t, err, tc.err)
	}
}

func TestReissueWithProofsFromMainNetAndTestNet(t *testing.T) {
	tests := []struct {
		chain      byte
		pk         string
		sig        string
		id         string
		asset      string
		quantity   uint64
		reissuable bool
		fee        uint64
		timestamp  uint64
	}{
		{'T', "FB5ErjREo817duEBBQUqUdkgoPctQJEYuG3mU7w3AYjc", "QMWAKh61ZecMLZoEFGCd3PsdnEyQLARtyArHqb6tWu9GURBdR7X7QYt7t1EK7kgUKEkt3mqAZEgke4xDcW7Quyt", "Jrj5KTbHCpiViTaJJDcPuCqAxnporJMbmPCz9qTXm5e", "HGY85s7fygwNJLfpbXC97YL4uVAsMc5U6B6WuQTdJ7TQ", 2, true, 100000000, 1541508749585},
		{'T', "FB5ErjREo817duEBBQUqUdkgoPctQJEYuG3mU7w3AYjc", "5ZfqE2LCom6CHqG1RQP1ftkQvt68gipVfs74itnCbWxwidWPeRz6QCcppVKSXcrELqMBNjPtXnHKyZtWzhMCiG99", "BFdx9xUxXaaV3Uk31xibaCMdX9Ygh8aHC2QtZZWf2QEA", "B7REqjQshrX3n9aGQnAJtQ5NCtVZVc7KXXU4tTZGahJV", 20, true, 100000000, 1541509020176},
		{'T', "FB5ErjREo817duEBBQUqUdkgoPctQJEYuG3mU7w3AYjc", "5rqyi1s8duEtfJebiNFcKCHWVWF4Mc8dGcC8aNDqHRBh1TrDeuwtCr2hHFGvZpE79hLFmeZdLtkvszCkaF393xrT", "UEED7c4F7rfkxtYKev5hHkRbfn4eoCuy7u5stB8WmAa", "74mTmy8ugd21bmQTd56KGT3nJHUrHyy1C4en3RGgyiuC", 10000, true, 100400000, 1541598574945},
		{'T', "FB5ErjREo817duEBBQUqUdkgoPctQJEYuG3mU7w3AYjc", "5ZqseZWDgHsTwTBP61WT66GhSPBwQc8vSdi6KUFsMECEMAuAad3ZC8cSbcpo8qRzFcBsHcypcEuDTmg1g4ZanUbn", "42DgLrFq9Pnvaw3dwH5gym1Sn3i7FkpKHWZVaZH9YwGC", "AKd2QRLsaSFzq3JJnDo6iedUtp4CianMDJucf5M3M1Jx", 10000, true, 100400000, 1541584022814},
		{'T', "FB5ErjREo817duEBBQUqUdkgoPctQJEYuG3mU7w3AYjc", "2dE15W7CqQJa8SLx7kFskM6JZrzYhLXv1hz6mDTU7StYB9JsTAcPdDe3VQtKtjyoURPXpqrwemBbJzqYPzf3eyQG", "7SugP79gdR2q3G2Lw4eXtuAjAxy1bDzHXhN4tJUqu8Y4", "VE6fUNmTYwkr9FABhsXvETtcejgQAEVAVcMGvp2V5Kv", 100, true, 100000000, 1541516491149},
		{'T', "PYLg2tgZFWvcDNA9xnroZWxSwjNbc1TM6Bik8Mq2qjw", "h5snYP7ppP3xogBvaAq4a1tC6i9A5Jaf7rRYDjF8iSyrZej52E3DBhvpaP1qqAsAX36hgtMuqHRGSgyYx32YfyW", "GMkDMTujtKFz72JZLmWqwkWrhFX8AH6tuCxnLvwzDcFj", "FvzAYgre224geHwECqCk7EmiQckaSNVLiCzkKAvNtwLV", 100, true, 100400000, 1541575029371},
		{'W', "F8ZGP4Xf5cjfHpPJHznt9BtXCrVYRcdjKHrfsu6psUGe", "5jWNY19Zc4Db1sb9oMBt6VR9xcu4U6pKJgT2c8iMPzuheDk9nJ4VrSXaKQgqhAp8vi4cEBFKopvc65JMKq65ctEH", "9wKSt9ij2YYiWgCYd84UcQiVuL6r9YurhVJ8Nikp2URy", "edgxQYrr8usWtBXKQ1Q4Nv712F5fcx6fWRqmuW3eEKz", 95000, true, 100000000, 1541512609669},
		{'W', "7kGS1HeJ2gkfWz8FhxwAEjdTRzkJJiFGgAeNVxq1K7TZ", "AqcuR4MzuTVeKwMVxbymAeWUryGByZfxDFFGfp8GnXxoqo5h5VdbdL2Zv4R92py8T1jeCpgHqErKF938iVmhnsf", "UFVrNKhFQnZDGKLrbu6S1oPsYMhgU6fZVXSxCRyUfgY", "5siW5tqvYLnfgeXttU7F9dZ3xrE8UHVtpqT9Ye71GBuJ", 20000, true, 100000000, 1541522867378},
		{'W', "GshF9vnYfAm2fYCTJj9rRGc2VyC1579Kq91xL2Rr8KDU", "GzTJgnicvCkJ2UHuE1h2upgiwU2FU2JfHpRJKwPNLLthsxyF3Xvv7ZAbGgXgBGMp2vcNkMrPGea7K2zERiRacKy", "HCBy6qMfDLgnbMokyDGYezttp9zdgBC8SjUjtqtuBnXv", "65UMyqN6yBmnSg8xjb3RBDsxoW5iYYc7rJeyL5rKQJ5i", 9000000000000, false, 100000000, 1541613498199},
	}
	for _, tc := range tests {
		spk, _ := crypto.NewPublicKeyFromBase58(tc.pk)
		id, _ := crypto.NewDigestFromBase58(tc.id)
		sig, _ := crypto.NewSignatureFromBase58(tc.sig)
		aid, _ := crypto.NewDigestFromBase58(tc.asset)
		tx := NewUnsignedReissueWithProofs(2, tc.chain, spk, aid, tc.quantity, tc.reissuable, tc.timestamp, tc.fee)
		if b, err := tx.BodyMarshalBinary(); assert.NoError(t, err) {
			if h, err := crypto.FastHash(b); assert.NoError(t, err) {
				assert.Equal(t, id, h)
			}
			assert.True(t, crypto.Verify(spk, sig, b))
		}
	}
}

func TestReissueWithProofsProtobufRoundTrip(t *testing.T) {
	tests := []struct {
		chain      byte
		asset      string
		quantity   uint64
		reissuable bool
		fee        uint64
	}{
		{'T', "8LQW8f7P5d5PZM7GtZEBgaqRPGSzS3DfPuiXrURJ4AJS", 1234567890, false, 1234567890},
		{'W', "6zf9mSeHUKRzWR6rCBWPmFPTkhg22qvwUZjTBCfxBkGJ", 9876543210, true, 9876543210},
	}
	seed, _ := base58.Decode("3TUPTbbpiM5UmZDhMmzdsKKNgMvyHwZQncKWfJrxk3bc")
	sk, pk, err := crypto.GenerateKeyPair(seed)
	require.NoError(t, err)
	for _, tc := range tests {
		aid, _ := crypto.NewDigestFromBase58(tc.asset)
		ts := uint64(time.Now().UnixNano() / 1000000)
		tx := NewUnsignedReissueWithProofs(2, tc.chain, pk, aid, tc.quantity, tc.reissuable, ts, tc.fee)
		err = tx.GenerateID(tc.chain)
		require.NoError(t, err)
		if bb, err := tx.MarshalToProtobuf(tc.chain); assert.NoError(t, err) {
			var atx ReissueWithProofs
			if err := atx.UnmarshalFromProtobuf(bb); assert.NoError(t, err) {
				assert.Equal(t, *tx, atx)
			}
		}
		if err := tx.Sign(tc.chain, sk); assert.NoError(t, err) {
			if r, err := tx.Verify(tc.chain, pk); assert.NoError(t, err) {
				assert.True(t, r)
			}
		}
		if b, err := tx.MarshalSignedToProtobuf(tc.chain); assert.NoError(t, err) {
			var atx ReissueWithProofs
			if err := atx.UnmarshalSignedFromProtobuf(b); assert.NoError(t, err) {
				err = atx.GenerateID(tc.chain)
				assert.NoError(t, err)
				assert.Equal(t, *tx, atx)
			}
		}
	}
}

func TestReissueWithProofsBinarySize(t *testing.T) {
	tests := []struct {
		chain      byte
		asset      string
		quantity   uint64
		reissuable bool
		fee        uint64
	}{
		{'T', "8LQW8f7P5d5PZM7GtZEBgaqRPGSzS3DfPuiXrURJ4AJS", 1234567890, false, 1234567890},
		{'W', "6zf9mSeHUKRzWR6rCBWPmFPTkhg22qvwUZjTBCfxBkGJ", 9876543210, true, 9876543210},
	}
	seed, _ := base58.Decode("3TUPTbbpiM5UmZDhMmzdsKKNgMvyHwZQncKWfJrxk3bc")
	sk, pk, err := crypto.GenerateKeyPair(seed)
	require.NoError(t, err)
	for _, tc := range tests {
		aid, _ := crypto.NewDigestFromBase58(tc.asset)
		ts := uint64(time.Now().UnixNano() / 1000000)
		tx := NewUnsignedReissueWithProofs(2, tc.chain, pk, aid, tc.quantity, tc.reissuable, ts, tc.fee)
		err := tx.Sign(tc.chain, sk)
		assert.NoError(t, err)
		txBytes, err := tx.MarshalBinary()
		assert.NoError(t, err)
		assert.Equal(t, len(txBytes), tx.BinarySize())
	}
}

func TestReissueWithProofsBinaryRoundTrip(t *testing.T) {
	tests := []struct {
		chain      byte
		asset      string
		quantity   uint64
		reissuable bool
		fee        uint64
	}{
		{'T', "8LQW8f7P5d5PZM7GtZEBgaqRPGSzS3DfPuiXrURJ4AJS", 1234567890, false, 1234567890},
		{'W', "6zf9mSeHUKRzWR6rCBWPmFPTkhg22qvwUZjTBCfxBkGJ", 9876543210, true, 9876543210},
	}
	seed, _ := base58.Decode("3TUPTbbpiM5UmZDhMmzdsKKNgMvyHwZQncKWfJrxk3bc")
	sk, pk, err := crypto.GenerateKeyPair(seed)
	require.NoError(t, err)
	for _, tc := range tests {
		aid, _ := crypto.NewDigestFromBase58(tc.asset)
		ts := uint64(time.Now().UnixNano() / 1000000)
		tx := NewUnsignedReissueWithProofs(2, tc.chain, pk, aid, tc.quantity, tc.reissuable, ts, tc.fee)
		if bb, err := tx.BodyMarshalBinary(); assert.NoError(t, err) {
			var atx ReissueWithProofs
			if err := atx.bodyUnmarshalBinary(bb); assert.NoError(t, err) {
				assert.Equal(t, tx.Type, atx.Type)
				assert.Equal(t, tx.Version, atx.Version)
				assert.Equal(t, tx.ChainID, atx.ChainID)
				assert.ElementsMatch(t, tx.SenderPK, atx.SenderPK)
				assert.ElementsMatch(t, tx.AssetID, atx.AssetID)
				assert.Equal(t, tx.Reissuable, atx.Reissuable)
				assert.Equal(t, tx.Quantity, atx.Quantity)
				assert.Equal(t, tx.Fee, atx.Fee)
				assert.Equal(t, tx.Timestamp, atx.Timestamp)
			}
		}
		if err := tx.Sign(tc.chain, sk); assert.NoError(t, err) {
			if r, err := tx.Verify(tc.chain, pk); assert.NoError(t, err) {
				assert.True(t, r)
			}
		}
		if b, err := tx.MarshalBinary(); assert.NoError(t, err) {
			var atx ReissueWithProofs
			if err := atx.UnmarshalBinary(b, tc.chain); assert.NoError(t, err) {
				assert.ElementsMatch(t, tx.Proofs.Proofs[0], atx.Proofs.Proofs[0])
				assert.ElementsMatch(t, pk, atx.SenderPK)
				assert.ElementsMatch(t, aid, atx.AssetID)
				assert.Equal(t, tc.quantity, atx.Quantity)
				assert.Equal(t, tc.reissuable, atx.Reissuable)
				assert.Equal(t, tc.fee, atx.Fee)
				assert.Equal(t, ts, atx.Timestamp)
			}
		}
	}
}

func TestReissueWithProofsToJSON(t *testing.T) {
	tests := []struct {
		chain      byte
		asset      string
		quantity   uint64
		reissuable bool
		fee        uint64
	}{
		{'T', "8LQW8f7P5d5PZM7GtZEBgaqRPGSzS3DfPuiXrURJ4AJS", 1234567890, false, 1234567890},
		{'W', "6zf9mSeHUKRzWR6rCBWPmFPTkhg22qvwUZjTBCfxBkGJ", 9876543210, true, 9876543210},
	}
	seed, _ := base58.Decode("3TUPTbbpiM5UmZDhMmzdsKKNgMvyHwZQncKWfJrxk3bc")
	sk, pk, err := crypto.GenerateKeyPair(seed)
	require.NoError(t, err)
	for _, tc := range tests {
		aid, _ := crypto.NewDigestFromBase58(tc.asset)
		ts := uint64(time.Now().Unix() * 1000)
		tx := NewUnsignedReissueWithProofs(2, tc.chain, pk, aid, tc.quantity, tc.reissuable, ts, tc.fee)
		if j, err := json.Marshal(tx); assert.NoError(t, err) {
			ej := fmt.Sprintf("{\"type\":5,\"version\":2,\"senderPublicKey\":\"%s\",\"assetId\":\"%s\",\"quantity\":%d,\"reissuable\":%v,\"timestamp\":%d,\"fee\":%d}", base58.Encode(pk[:]), tc.asset, tc.quantity, tc.reissuable, ts, tc.fee)
			assert.Equal(t, ej, string(j))
			if err := tx.Sign(tc.chain, sk); assert.NoError(t, err) {
				if sj, err := json.Marshal(tx); assert.NoError(t, err) {
					esj := fmt.Sprintf("{\"type\":5,\"version\":2,\"id\":\"%s\",\"proofs\":[\"%s\"],\"senderPublicKey\":\"%s\",\"assetId\":\"%s\",\"quantity\":%d,\"reissuable\":%v,\"timestamp\":%d,\"fee\":%d}",
						base58.Encode(tx.ID[:]), base58.Encode(tx.Proofs.Proofs[0]), base58.Encode(pk[:]), tc.asset, tc.quantity, tc.reissuable, ts, tc.fee)
					assert.Equal(t, esj, string(sj))
				}
			}
		}
	}
}

func TestBurnWithSigValidations(t *testing.T) {
	tests := []struct {
		amount uint64
		fee    uint64
		err    string
	}{
		{math.MaxInt64 + 1, 100000, "amount is too big"},
		{100000, 0, "fee should be positive"},
		{100000, math.MaxInt64 + 1, "fee is too big"},
	}
	for _, tc := range tests {
		spk, _ := crypto.NewPublicKeyFromBase58("BJ3Q8kNPByCWHwJ3RLn55UPzUDVgnh64EwYAU5iCj6z6")
		aid, _ := crypto.NewDigestFromBase58("BJ3Q8kNPByCWHwJ3RLn55UPzUDVgnh64EwYAU5iCj6z6")
		tx := NewUnsignedBurnWithSig(spk, aid, tc.amount, 0, tc.fee)
		_, err := tx.Validate(MainNetScheme)
		assert.EqualError(t, err, tc.err)
	}
}

func TestBurnWithSigFromMainNet(t *testing.T) {
	tests := []struct {
		pk        string
		sig       string
		id        string
		asset     string
		amount    uint64
		fee       uint64
		timestamp uint64
	}{
		{"DNZgzeNN1FPaaNfbshPkQSPMpHUayBuFfpYRT7j4TyeL", "5SffFVQrUrzXjAi95C3zpW4kQiTssRShXLrAaSke1u84ud2Zf61aExUN8XUFVncBm3NB7ofDCyZ6JZ8zs2mjXTdo", "r4yYamJFy4SemyMRUHqp1B7ofXL5sqmpLTrHmLaGKt2", "8gbB78vBCcgRbtw4vE1kU9fPRMG8agYKQAMPN5DJATqa", 10037433739, 100000, 1537476952020},
		{"7SSfeSCderQcfk1p6FrGnpJxrc8JbWpe4fmcNFwA9VE8", "4gDNKM8e4ibdzhnSXXdoFEgJ1ErPV5d1yofAoB6cgEFVnNBHFQbccsNXii5WvAnWKKCG8VvEaU9SxruUBXx516Px", "3LBdgPHtT6wmATiVN5qVy6B4cUSC1UoXeh4N39B3Aawe", "J9BFrBzftppntpaXcM1XvXVZAh57KYv9hJkDh5cu1Cwi", 196498, 100000, 1537852476185},
		{"7SSfeSCderQcfk1p6FrGnpJxrc8JbWpe4fmcNFwA9VE8", "3UUrHKJP49AkBYg5D7AppGoduMWymkPWZQeKJ3MStzTfSiFdwvzZPeYkopeGFSra7UpsvYj8FBAJUTpCZVrd5RrK", "6yDvzJkZcFef7n5iVdnM5wCKeLiKLRBDNw8QWbdN1oHk", "AgEYFYvkwmQTgu7YZ7SsYiQFjAZNE1hWTbQdpveydQq1", 15570205360672, 100000, 1537852548440},
		{"DEiZqRdX3aYM6NX3B5YXBFGMZZoqw24BdAQgnTD84C2E", "2LKrYg9jaXHm9YArWeuanfpecVQfKdmkazfzqzx4jSYkturKiTDxrF2ZeSyQTeMkxj9gbokac9ZdAd7xPTKBAv2S", "5tfJxcra5cG7G2EMoBhuSHVhWUE9jf1bQaDZ1qUHAfHP", "FqhrCrn3nR6ggbnMa8HqVjPEpuAUrBkAqt3ZJa7QcvEG", 199997300000000000, 100000, 1537896381539},
		{"adbKWqVb8Sez8Fm9NqCkPiBv955rEpyDSaXP8hVJB3R", "4dnZQKJTEwDFYXStq6ja5DJEiD26DayYSXFtpx2kpSeeAaDjH1W9xx3pAXLLd9xs5AmzczeJMuEt1RccqTzvWKaH", "3fSRG7KZw2P26qbBRsEwrTQj3J3kVCbPNgmjn3GMZnmm", "9GGTr8sRMbyb8wWi6dcJGDQR5qChdJxJqgzreMTAf716", 200100000000, 100000, 1537909994643},
	}
	for _, tc := range tests {
		spk, _ := crypto.NewPublicKeyFromBase58(tc.pk)
		id, _ := crypto.NewDigestFromBase58(tc.id)
		sig, _ := crypto.NewSignatureFromBase58(tc.sig)
		aid, _ := crypto.NewDigestFromBase58(tc.asset)
		tx := NewUnsignedBurnWithSig(spk, aid, tc.amount, tc.timestamp, tc.fee)
		if b, err := tx.BodyMarshalBinary(); assert.NoError(t, err) {
			if h, err := crypto.FastHash(b); assert.NoError(t, err) {
				assert.Equal(t, id, h)
			}
			assert.True(t, crypto.Verify(spk, sig, b))
		}
	}
}

func TestBurnWithSigProtobufRoundTrip(t *testing.T) {
	tests := []struct {
		asset  string
		amount uint64
		fee    uint64
	}{
		{"8LQW8f7P5d5PZM7GtZEBgaqRPGSzS3DfPuiXrURJ4AJS", 1234567890, 1234567890},
		{"6zf9mSeHUKRzWR6rCBWPmFPTkhg22qvwUZjTBCfxBkGJ", 9876543210, 9876543210},
	}
	seed, _ := base58.Decode("3TUPTbbpiM5UmZDhMmzdsKKNgMvyHwZQncKWfJrxk3bc")
	sk, pk, err := crypto.GenerateKeyPair(seed)
	require.NoError(t, err)
	for _, tc := range tests {
		aid, _ := crypto.NewDigestFromBase58(tc.asset)
		ts := uint64(time.Now().UnixNano() / 1000000)
		tx := NewUnsignedBurnWithSig(pk, aid, tc.amount, ts, tc.fee)
		err = tx.GenerateID(MainNetScheme)
		require.NoError(t, err)
		if bb, err := tx.MarshalToProtobuf(MainNetScheme); assert.NoError(t, err) {
			var atx BurnWithSig
			if err := atx.UnmarshalFromProtobuf(bb); assert.NoError(t, err) {
				assert.Equal(t, *tx, atx)
			}
		}
		if err := tx.Sign(MainNetScheme, sk); assert.NoError(t, err) {
			if r, err := tx.Verify(MainNetScheme, pk); assert.NoError(t, err) {
				assert.True(t, r)
			}
		}
		if b, err := tx.MarshalSignedToProtobuf(MainNetScheme); assert.NoError(t, err) {
			var atx BurnWithSig
			if err := atx.UnmarshalSignedFromProtobuf(b); assert.NoError(t, err) {
				err = atx.GenerateID(MainNetScheme)
				assert.NoError(t, err)
				assert.Equal(t, *tx, atx)
			}
		}
	}
}

func TestBurnWithSigBinarySize(t *testing.T) {
	tests := []struct {
		asset  string
		amount uint64
		fee    uint64
	}{
		{"8LQW8f7P5d5PZM7GtZEBgaqRPGSzS3DfPuiXrURJ4AJS", 1234567890, 1234567890},
		{"6zf9mSeHUKRzWR6rCBWPmFPTkhg22qvwUZjTBCfxBkGJ", 9876543210, 9876543210},
	}
	seed, _ := base58.Decode("3TUPTbbpiM5UmZDhMmzdsKKNgMvyHwZQncKWfJrxk3bc")
	sk, pk, err := crypto.GenerateKeyPair(seed)
	require.NoError(t, err)
	for _, tc := range tests {
		aid, _ := crypto.NewDigestFromBase58(tc.asset)
		ts := uint64(time.Now().UnixNano() / 1000000)
		tx := NewUnsignedBurnWithSig(pk, aid, tc.amount, ts, tc.fee)
		err := tx.Sign(MainNetScheme, sk)
		assert.NoError(t, err)
		txBytes, err := tx.MarshalBinary()
		assert.NoError(t, err)
		assert.Equal(t, len(txBytes), tx.BinarySize())
	}
}

func TestBurnWithSigBinaryRoundTrip(t *testing.T) {
	tests := []struct {
		asset  string
		amount uint64
		fee    uint64
	}{
		{"8LQW8f7P5d5PZM7GtZEBgaqRPGSzS3DfPuiXrURJ4AJS", 1234567890, 1234567890},
		{"6zf9mSeHUKRzWR6rCBWPmFPTkhg22qvwUZjTBCfxBkGJ", 9876543210, 9876543210},
	}
	seed, _ := base58.Decode("3TUPTbbpiM5UmZDhMmzdsKKNgMvyHwZQncKWfJrxk3bc")
	sk, pk, err := crypto.GenerateKeyPair(seed)
	require.NoError(t, err)
	for _, tc := range tests {
		aid, _ := crypto.NewDigestFromBase58(tc.asset)
		ts := uint64(time.Now().UnixNano() / 1000000)
		tx := NewUnsignedBurnWithSig(pk, aid, tc.amount, ts, tc.fee)
		if err := tx.Sign(MainNetScheme, sk); assert.NoError(t, err) {
			if r, err := tx.Verify(MainNetScheme, pk); assert.NoError(t, err) {
				assert.True(t, r)
			}
		}
		if b, err := tx.MarshalBinary(); assert.NoError(t, err) {
			var atx BurnWithSig
			if err := atx.UnmarshalBinary(b, MainNetScheme); assert.NoError(t, err) {
				assert.Equal(t, tx.Signature, atx.Signature)
				assert.Equal(t, pk, atx.SenderPK)
				assert.Equal(t, aid, atx.AssetID)
				assert.Equal(t, tc.amount, atx.Amount)
				assert.Equal(t, tc.fee, atx.Fee)
				assert.Equal(t, ts, atx.Timestamp)
			}
		}
	}
}

func TestBurnWithSigToJSON(t *testing.T) {
	tests := []struct {
		asset  string
		amount uint64
		fee    uint64
	}{
		{"8LQW8f7P5d5PZM7GtZEBgaqRPGSzS3DfPuiXrURJ4AJS", 1234567890, 1234567890},
		{"6zf9mSeHUKRzWR6rCBWPmFPTkhg22qvwUZjTBCfxBkGJ", 9876543210, 9876543210},
	}
	seed, _ := base58.Decode("3TUPTbbpiM5UmZDhMmzdsKKNgMvyHwZQncKWfJrxk3bc")
	sk, pk, err := crypto.GenerateKeyPair(seed)
	require.NoError(t, err)
	for _, tc := range tests {
		aid, _ := crypto.NewDigestFromBase58(tc.asset)
		ts := uint64(time.Now().Unix() * 1000)
		tx := NewUnsignedBurnWithSig(pk, aid, tc.amount, ts, tc.fee)
		if j, err := json.Marshal(tx); assert.NoError(t, err) {
			ej := fmt.Sprintf("{\"type\":6,\"version\":1,\"senderPublicKey\":\"%s\",\"assetId\":\"%s\",\"amount\":%d,\"timestamp\":%d,\"fee\":%d}", base58.Encode(pk[:]), tc.asset, tc.amount, ts, tc.fee)
			assert.Equal(t, ej, string(j))
			if err := tx.Sign(MainNetScheme, sk); assert.NoError(t, err) {
				if sj, err := json.Marshal(tx); assert.NoError(t, err) {
					esj := fmt.Sprintf("{\"type\":6,\"version\":1,\"id\":\"%s\",\"signature\":\"%s\",\"senderPublicKey\":\"%s\",\"assetId\":\"%s\",\"amount\":%d,\"timestamp\":%d,\"fee\":%d}", base58.Encode(tx.ID[:]), base58.Encode(tx.Signature[:]), base58.Encode(pk[:]), tc.asset, tc.amount, ts, tc.fee)
					assert.Equal(t, esj, string(sj))
				}
			}
		}
	}
}

func TestBurnWithProofsValidations(t *testing.T) {
	tests := []struct {
		chain  byte
		amount uint64
		fee    uint64
		err    string
	}{
		{'T', math.MaxInt64 + 10, 100000, "amount is too big"},
		{'T', 100000, 0, "fee should be positive"},
		{'T', 100000, math.MaxInt64 + 1, "fee is too big"},
		//TODO: add blockchain scheme validation tests
	}
	for _, tc := range tests {
		spk, _ := crypto.NewPublicKeyFromBase58("BJ3Q8kNPByCWHwJ3RLn55UPzUDVgnh64EwYAU5iCj6z6")
		aid, _ := crypto.NewDigestFromBase58("BJ3Q8kNPByCWHwJ3RLn55UPzUDVgnh64EwYAU5iCj6z6")
		tx := NewUnsignedBurnWithProofs(2, tc.chain, spk, aid, tc.amount, 0, tc.fee)
		_, err := tx.Validate(tc.chain)
		assert.EqualError(t, err, tc.err)
	}
}

func TestBurnWithProofsFromMainNet(t *testing.T) {
	tests := []struct {
		pk        string
		sig       string
		id        string
		asset     string
		amount    uint64
		fee       uint64
		timestamp uint64
	}{
		{"GkBGp7A4PAwixahc8Uo7oiapAZuqZURhfs6HHRBr4wfC", "4qxJSzjffE5Bqhff69ZkNHFHwbh3spgrRQhzAprGmFGSUmR74PrUSrvVkkqvDAEncbgGb2wwMDZr57cVuH4jvxei", "Huikmb3ZL25RZWua427RLo2Sqq7u18nu8gpgbkDvpqBV", "BETU9FPZL4yYL7rgTL8ZjXV6QHoFrSELkhdetiykC1Wc", 935066866613, 100000, 1541550501417},
		{"GkBGp7A4PAwixahc8Uo7oiapAZuqZURhfs6HHRBr4wfC", "3gavc4q9VoeRdu7xxM42PsTG9kurh2BJtMBtYyb1ndhFHBbzhRFnSSkRhEQyPvomb5fKAN4YH2t1rMqvBr5fH1ie", "EHeGW2T3bYnv6kvWEE4BH4zg51FYk4PJbvHiTSTQtM33", "7q8DjdQw2tpc27mos3LZJNpmCcNbXDsrqLdSpZgdq1tA", 1600363277644, 100000, 1541551098417},
		{"B3f8VFh6T2NGT26U7rHk2grAxn5zi9iLkg4V9uxG6C8q", "2Y9T9E4xZjPZGZnEfVWPeQdTR7L9pxebuif9NmVf6q6Tc5hiByTT9PuPHDGVLZWtMiCrmih5RfUxLQ71dUY4PF4g", "Bm3QwrxZau51JSuYa8ckVSv26biAYwfeEMfwVqtnMjmH", "XjgUdDr36kHFYBCi4J3Eh3f4v4zXwquYnUGNYgRjLVX", 1, 100000, 1541675830387},
		{"HCDzebMWj8cmKyEq4BhD6TgTnEqMbdiSwh76zrAx7j7D", "3dGMKjDiJAWUp3KG87tdnTGJAdgs99dWwhdKUyV3dq4xdsBDh9Rf1gwA64rfPyA2UVBdARRKP9bcSQv9vixzfRTe", "FsBLfdkCCGz9wDY9WmAmu1HP244Nhc1QtnzwBjCJj2bN", "A7t6CtfSLbqhgM93oz2gbUzE8MxGEqCFDYVHEMxvN17i", 47038, 100000, 1541669733714},
	}
	for _, tc := range tests {
		spk, _ := crypto.NewPublicKeyFromBase58(tc.pk)
		id, _ := crypto.NewDigestFromBase58(tc.id)
		sig, _ := crypto.NewSignatureFromBase58(tc.sig)
		aid, _ := crypto.NewDigestFromBase58(tc.asset)
		tx := NewUnsignedBurnWithProofs(2, 'W', spk, aid, tc.amount, tc.timestamp, tc.fee)
		if b, err := tx.BodyMarshalBinary(); assert.NoError(t, err) {
			if h, err := crypto.FastHash(b); assert.NoError(t, err) {
				assert.Equal(t, id, h)
			}
			assert.True(t, crypto.Verify(spk, sig, b))
		}
	}
}

func TestBurnWithProofsProtobufRoundTrip(t *testing.T) {
	tests := []struct {
		asset  string
		amount uint64
		fee    uint64
	}{
		{"8LQW8f7P5d5PZM7GtZEBgaqRPGSzS3DfPuiXrURJ4AJS", 1234567890, 1234567890},
		{"6zf9mSeHUKRzWR6rCBWPmFPTkhg22qvwUZjTBCfxBkGJ", 9876543210, 9876543210},
	}
	seed, _ := base58.Decode("3TUPTbbpiM5UmZDhMmzdsKKNgMvyHwZQncKWfJrxk3bc")
	sk, pk, err := crypto.GenerateKeyPair(seed)
	require.NoError(t, err)
	for _, tc := range tests {
		aid, _ := crypto.NewDigestFromBase58(tc.asset)
		ts := uint64(time.Now().UnixNano() / 1000000)
		tx := NewUnsignedBurnWithProofs(2, 'T', pk, aid, tc.amount, ts, tc.fee)
		err = tx.GenerateID(TestNetScheme)
		require.NoError(t, err)
		if bb, err := tx.MarshalToProtobuf(TestNetScheme); assert.NoError(t, err) {
			var atx BurnWithProofs
			if err := atx.UnmarshalFromProtobuf(bb); assert.NoError(t, err) {
				assert.Equal(t, *tx, atx)
			}
		}
		if err := tx.Sign(TestNetScheme, sk); assert.NoError(t, err) {
			if r, err := tx.Verify(TestNetScheme, pk); assert.NoError(t, err) {
				assert.True(t, r)
			}
		}
		if b, err := tx.MarshalSignedToProtobuf(TestNetScheme); assert.NoError(t, err) {
			var atx BurnWithProofs
			if err := atx.UnmarshalSignedFromProtobuf(b); assert.NoError(t, err) {
				err = atx.GenerateID(TestNetScheme)
				assert.NoError(t, err)
				assert.Equal(t, *tx, atx)
			}
		}
	}
}

func TestBurnWithProofsBinarySize(t *testing.T) {
	tests := []struct {
		asset  string
		amount uint64
		fee    uint64
	}{
		{"8LQW8f7P5d5PZM7GtZEBgaqRPGSzS3DfPuiXrURJ4AJS", 1234567890, 1234567890},
		{"6zf9mSeHUKRzWR6rCBWPmFPTkhg22qvwUZjTBCfxBkGJ", 9876543210, 9876543210},
	}
	seed, _ := base58.Decode("3TUPTbbpiM5UmZDhMmzdsKKNgMvyHwZQncKWfJrxk3bc")
	sk, pk, err := crypto.GenerateKeyPair(seed)
	require.NoError(t, err)
	for _, tc := range tests {
		aid, _ := crypto.NewDigestFromBase58(tc.asset)
		ts := uint64(time.Now().UnixNano() / 1000000)
		tx := NewUnsignedBurnWithProofs(2, 'T', pk, aid, tc.amount, ts, tc.fee)
		err := tx.Sign(MainNetScheme, sk)
		assert.NoError(t, err)
		txBytes, err := tx.MarshalBinary()
		require.NoError(t, err)
		require.Equal(t, len(txBytes), tx.BinarySize())
	}
}

func TestBurnWithProofsBinaryRoundTrip(t *testing.T) {
	tests := []struct {
		asset  string
		amount uint64
		fee    uint64
	}{
		{"8LQW8f7P5d5PZM7GtZEBgaqRPGSzS3DfPuiXrURJ4AJS", 1234567890, 1234567890},
		{"6zf9mSeHUKRzWR6rCBWPmFPTkhg22qvwUZjTBCfxBkGJ", 9876543210, 9876543210},
	}
	seed, _ := base58.Decode("3TUPTbbpiM5UmZDhMmzdsKKNgMvyHwZQncKWfJrxk3bc")
	sk, pk, err := crypto.GenerateKeyPair(seed)
	require.NoError(t, err)
	for _, tc := range tests {
		aid, _ := crypto.NewDigestFromBase58(tc.asset)
		ts := uint64(time.Now().UnixNano() / 1000000)
		tx := NewUnsignedBurnWithProofs(2, 'T', pk, aid, tc.amount, ts, tc.fee)
		if bb, err := tx.BodyMarshalBinary(); assert.NoError(t, err) {
			var atx BurnWithProofs
			if err := atx.bodyUnmarshalBinary(bb); assert.NoError(t, err) {
				assert.Equal(t, tx.Type, atx.Type)
				assert.Equal(t, tx.Version, atx.Version)
				assert.Equal(t, tx.ChainID, atx.ChainID)
				assert.ElementsMatch(t, tx.SenderPK, atx.SenderPK)
				assert.ElementsMatch(t, tx.AssetID, atx.AssetID)
				assert.Equal(t, tx.Amount, atx.Amount)
				assert.Equal(t, tx.Fee, atx.Fee)
				assert.Equal(t, tx.Timestamp, atx.Timestamp)
			}
		}
		if err := tx.Sign(TestNetScheme, sk); assert.NoError(t, err) {
			if r, err := tx.Verify(TestNetScheme, pk); assert.NoError(t, err) {
				assert.True(t, r)
			}
		}
		if b, err := tx.MarshalBinary(); assert.NoError(t, err) {
			var atx BurnWithProofs
			if err := atx.UnmarshalBinary(b, TestNetScheme); assert.NoError(t, err) {
				assert.ElementsMatch(t, tx.Proofs.Proofs[0], atx.Proofs.Proofs[0])
				assert.ElementsMatch(t, pk, atx.SenderPK)
				assert.ElementsMatch(t, aid, atx.AssetID)
				assert.Equal(t, tc.amount, atx.Amount)
				assert.Equal(t, tc.fee, atx.Fee)
				assert.Equal(t, ts, atx.Timestamp)
			}
		}
	}
}

func TestBurnWithProofsToJSON(t *testing.T) {
	tests := []struct {
		asset  string
		amount uint64
		fee    uint64
	}{
		{"8LQW8f7P5d5PZM7GtZEBgaqRPGSzS3DfPuiXrURJ4AJS", 1234567890, 1234567890},
		{"6zf9mSeHUKRzWR6rCBWPmFPTkhg22qvwUZjTBCfxBkGJ", 9876543210, 9876543210},
	}
	seed, _ := base58.Decode("3TUPTbbpiM5UmZDhMmzdsKKNgMvyHwZQncKWfJrxk3bc")
	sk, pk, err := crypto.GenerateKeyPair(seed)
	require.NoError(t, err)
	for _, tc := range tests {
		aid, _ := crypto.NewDigestFromBase58(tc.asset)
		ts := uint64(time.Now().Unix() * 1000)
		tx := NewUnsignedBurnWithProofs(2, 'T', pk, aid, tc.amount, ts, tc.fee)
		if j, err := json.Marshal(tx); assert.NoError(t, err) {
			ej := fmt.Sprintf("{\"type\":6,\"version\":2,\"senderPublicKey\":\"%s\",\"assetId\":\"%s\",\"amount\":%d,\"timestamp\":%d,\"fee\":%d}", base58.Encode(pk[:]), tc.asset, tc.amount, ts, tc.fee)
			assert.Equal(t, ej, string(j))
			if err := tx.Sign(TestNetScheme, sk); assert.NoError(t, err) {
				if sj, err := json.Marshal(tx); assert.NoError(t, err) {
					esj := fmt.Sprintf("{\"type\":6,\"version\":2,\"id\":\"%s\",\"proofs\":[\"%s\"],\"senderPublicKey\":\"%s\",\"assetId\":\"%s\",\"amount\":%d,\"timestamp\":%d,\"fee\":%d}", base58.Encode(tx.ID[:]), base58.Encode(tx.Proofs.Proofs[0]), base58.Encode(pk[:]), tc.asset, tc.amount, ts, tc.fee)
					assert.Equal(t, esj, string(sj))
				}
			}
		}
	}
}

func TestExchangeWithSigValidations(t *testing.T) {
	buySender, _ := crypto.NewPublicKeyFromBase58("BJ3Q8kNPByCWHwJ3RLn55UPzUDVgnh64EwYAU5iCj6z6")
	sellSender, _ := crypto.NewPublicKeyFromBase58("BJ3Q8kNPByCWHwJ3RLn55UPzUDVgnh64EwYAU5iCj6z6")
	mpk, _ := crypto.NewPublicKeyFromBase58("E7zJzWVn6kwsc6zwDpxZrEFjUu3xszPZ7XcStYNprbSJ")
	mpk2, _ := crypto.NewPublicKeyFromBase58("3gRJoK6f7XUV7fx5jUzHoPwdb9ZdTFjtTPy2HgDinr1N")
	aa, _ := NewOptionalAssetFromString("3gRJoK6f7XUV7fx5jUzHoPwdb9ZdTFjtTPy2HgDinr1N")
	aa2, _ := NewOptionalAssetFromString("E7zJzWVn6kwsc6zwDpxZrEFjUu3xszPZ7XcStYNprbSJ")
	pa, _ := NewOptionalAssetFromString("FftTzae2t8r6zZJ2VzEq2pS2Le4Vx9gYGXuDsEFBTYE2")
	sbo0 := newSignedOrderV1(t, buySender, mpk, *aa, *pa, Buy, 1000000000, 100, 10, 10+MaxOrderTTL, 3)
	sbo1 := newSignedOrderV1(t, buySender, mpk, *aa, *pa, Buy, math.MaxInt64+1, 100, 10, 10+MaxOrderTTL, 3)
	sbo2 := newSignedOrderV1(t, buySender, mpk, *aa2, *pa, Buy, 1000000000, 100, 10, 10+MaxOrderTTL, 3)
	sso0 := newSignedOrderV1(t, sellSender, mpk, *aa, *pa, Sell, 900000000, 50, 20, 20+MaxOrderTTL, 3)
	sso1 := newSignedOrderV1(t, sellSender, mpk, *aa, *pa, Sell, math.MaxInt64+1, 50, 20, 20+MaxOrderTTL, 3)
	sso2 := newSignedOrderV1(t, sellSender, mpk2, *aa, *pa, Sell, 900000000, 50, 10, 10+MaxOrderTTL, 3)
	sso3 := newSignedOrderV1(t, sellSender, mpk, *aa, *pa, Sell, 900000000, 50, 20, 5+MaxOrderTTL, 3)
	tests := []struct {
		buy     OrderV1
		sell    OrderV1
		price   uint64
		amount  uint64
		buyFee  uint64
		sellFee uint64
		fee     uint64
		ts      uint64
		err     string
	}{
		{sbo1, sso0, 123, 456, 789, 987, 654, 111, "invalid buy order: price is too big"},
		{sbo0, sso1, 123, 456, 789, 987, 654, 111, "invalid sell order: price is too big"},
		{sbo0, sso0, 0, 456, 789, 987, 654, 111, "price should be positive"},
		{sbo0, sso0, math.MaxInt64 + 1, 456, 789, 987, 654, 111, "price is too big"},
		{sbo0, sso0, 950000000, 0, 789, 987, 654, 111, "amount should be positive"},
		{sbo0, sso0, 950000000, math.MaxInt64 + 1, 789, 987, 654, 111, "amount is too big"},
		{sbo0, sso0, 950000000, 456, math.MaxInt64 + 1, 987, 654, 111, "buy matcher's fee is too big"},
		{sbo0, sso0, 950000000, 456, 789, math.MaxInt64 + 1, 654, 111, "sell matcher's fee is too big"},
		{sbo0, sso0, 950000000, 456, 789, 987, 0, 111, "fee should be positive"},
		{sbo0, sso0, 950000000, 456, 789, 987, math.MaxInt64 + 1, 111, "fee is too big"},
		{sso0, sso0, 950000000, 456, 789, 987, 654, 111, "incorrect order type of buy order"},
		{sbo0, sbo0, 950000000, 456, 789, 987, 654, 111, "incorrect order type of sell order"},
		{sbo0, sso2, 950000000, 456, 789, 987, 654, 111, "unmatched matcher's public keys"},
		{sbo2, sso0, 950000000, 456, 789, 987, 654, 111, "different asset pairs"},
		{sbo0, sso0, 890000000, 456, 789, 987, 654, 111, "invalid price"},
		{sbo0, sso0, 1010000000, 456, 789, 987, 654, 111, "invalid price"},
		{sbo0, sso0, 950000000, 456, 789, 987, 654, 1, "buy order expiration should be earlier than 30 days"},
		{sbo0, sso0, 950000000, 456, 789, 987, 654, 11, "sell order expiration should be earlier than 30 days"},
		{sbo0, sso0, 950000000, 456, 789, 987, 654, MaxOrderTTL + 15, "invalid buy order expiration"},
		{sbo0, sso3, 950000000, 456, 789, 987, 654, MaxOrderTTL + 10, "invalid sell order expiration"},
		{sso0, sbo0, 123, 456, 789, 987, 654, 111, "incorrect order type of buy order"},
		{sbo0, sbo0, 123, 456, 789, 987, 654, 111, "incorrect order type of sell order"},
	}
	for _, tc := range tests {
		tx := NewUnsignedExchangeWithSig(&tc.buy, &tc.sell, tc.price, tc.amount, tc.buyFee, tc.sellFee, tc.fee, tc.ts)
		_, err := tx.Validate(MainNetScheme)
		assert.Error(t, err)
		assert.Regexp(t, tc.err, err.Error(), fmt.Sprintf("expected: %s", tc.err))
	}
}

func newSignedOrderV1(t *testing.T, sender, matcher crypto.PublicKey, amountAsset, priceAsset OptionalAsset, ot OrderType, price, amount, ts, exp, fee uint64) OrderV1 {
	id, err := crypto.NewDigestFromBase58("AkYY8M2iEts8xc21JEzwkMSmuJtH9ABGzEYeau4xWC5R")
	require.NoError(t, err)
	sig, err := crypto.NewSignatureFromBase58("5pzyUowLi31yP4AEh5qzg7gRrvmsfeypiUkW84CKzc4H6UTzEF2RgGPLckBEqNbJGn5ofQXzuDmUnxwuP3utYp9L")
	require.NoError(t, err)
	o := NewUnsignedOrderV1(sender, matcher, amountAsset, priceAsset, ot, price, amount, ts, exp, fee)
	o.ID = &id
	o.Signature = &sig
	return *o
}

func newSignedOrderV4(t *testing.T, sender, matcher crypto.PublicKey, amountAsset, priceAsset OptionalAsset, ot OrderType, price, amount, ts, exp, fee uint64, sID, sSig string) OrderV4 {
	id, err := crypto.NewDigestFromBase58(sID)
	require.NoError(t, err)
	sig, err := crypto.NewSignatureFromBase58(sSig)
	require.NoError(t, err)
	o := NewUnsignedOrderV4(sender, matcher, amountAsset, priceAsset, ot, price, amount, ts, exp, fee, OptionalAsset{})
	o.ID = &id
	o.Proofs = NewProofsFromSignature(&sig)
	return *o
}

func TestExchangeWithSigFromMainNet(t *testing.T) {
	tests := []struct {
		matcher        string
		sig            string
		id             string
		amountAsset    string
		priceAsset     string
		buyID          string
		buySender      string
		buySig         string
		buyPrice       uint64
		buyAmount      uint64
		buyTs          uint64
		buyExp         uint64
		buyFee         uint64
		sellID         string
		sellSender     string
		sellSig        string
		sellPrice      uint64
		sellAmount     uint64
		sellTs         uint64
		sellExp        uint64
		sellFee        uint64
		price          uint64
		amount         uint64
		buyMatcherFee  uint64
		sellMatcherFee uint64
		fee            uint64
		timestamp      uint64
	}{
		{"7kPFrHDiGw1rCm7LPszuECwWYL3dMf6iMifLRDJQZMzy", "YT5y1vAdvjcKaznbnNNH2Ep9hZwWrtHP7ue4vzDksbo3sp6A2STvy4fTBMutRkBwcBPgm78WQ6rFbGRG3NFWNW2", "3gRJoK6f7XUV7fx5jUzHoPwdb9ZdTFjtTPy2HgDinr1N", "FftTzae2t8r6zZJ2VzEq2pS2Le4Vx9gYGXuDsEFBTYE2", "WAVES",
			"AkYY8M2iEts8xc21JEzwkMSmuJtH9ABGzEYeau4xWC5R", "E7zJzWVn6kwsc6zwDpxZrEFjUu3xszPZ7XcStYNprbSJ", "5pzyUowLi31yP4AEh5qzg7gRrvmsfeypiUkW84CKzc4H6UTzEF2RgGPLckBEqNbJGn5ofQXzuDmUnxwuP3utYp9L", 6278200, 6700000000, 1537776540542, 1540368240542, 300000,
			"DXnD6PaRWSpTKpd4PTBU5UyWX6hfJA24EguDsNpgJJ8a", "E7zJzWVn6kwsc6zwDpxZrEFjUu3xszPZ7XcStYNprbSJ", "5WfFq2jZ65dFmdmCRwkgze5h1MwisPyYY8u2KRs7Go3M4cZTajhFfAwNaLFzScWr846SajLiZsx1i7FJTMYcFjXE", 6278200, 150000000000, 1537776523784, 1540368223784, 300000,
			6278200, 6700000000, 300000, 13400, 300000, 1537776540342},
		{"7kPFrHDiGw1rCm7LPszuECwWYL3dMf6iMifLRDJQZMzy", "28h3szGRoGNsMAyhbPMBmnYLUUNXUssvzHnEgFUyDkY3JR8FFo4rWJe1kXzQpmCHCqeguzJbjNZRECQ9E1jS3G2G", "AafRqbsudHeeDHMPLfsk49ZioHwmFhEguQt71XXGsnQt", "8ewyQ64YgpaXdqXyfQbp2FGFJVGdGuGgc9qvrKUrCuGV", "WAVES",
			"5NyBm1CfcuuhbyQhknawhkm6u1bjNv6Avry7GFe3KQdf", "8cLFt3NHL13H5JCBBgbJDkjjcPseZ1YNtqMWnZS1B2n9", "3Dhf4jJz2SsmwkHfQyvgYRNfo2KViSSJM7DbVBprssxCYC1cpvUpSQr8nk7WQk56xCohLMfJcvDgk5bG8tW5TbVz", 7229657, 18245044292, 1539773859527, 1539774159527, 300000,
			"D1Sbzhit6F7KaMuHKwXpKiU7eGnF5NkzkdLKaSUjVzHp", "8cLFt3NHL13H5JCBBgbJDkjjcPseZ1YNtqMWnZS1B2n9", "2GS9aRvuwiKLQgKFYUup4zfXkhkKwuiLwTKV4XDCFidP96wwFiXiva51q1YqG6dNFNGtSJ2h5gHEhPPATuSGMgbb", 7229657, 5417386295, 1539773858626, 1539774158626, 300000,
			7229657, 5417386289, 89077, 299999, 300000, 1539773859535},
	}
	for _, tc := range tests {
		buySender, _ := crypto.NewPublicKeyFromBase58(tc.buySender)
		sellSender, _ := crypto.NewPublicKeyFromBase58(tc.sellSender)
		mpk, _ := crypto.NewPublicKeyFromBase58(tc.matcher)
		id, _ := crypto.NewDigestFromBase58(tc.id)
		sig, _ := crypto.NewSignatureFromBase58(tc.sig)
		aa, _ := NewOptionalAssetFromString(tc.amountAsset)
		pa, _ := NewOptionalAssetFromString(tc.priceAsset)
		bo := NewUnsignedOrderV1(buySender, mpk, *aa, *pa, Buy, tc.buyPrice, tc.buyAmount, tc.buyTs, tc.buyExp, tc.buyFee)
		bID, _ := crypto.NewDigestFromBase58(tc.buyID)
		bSig, _ := crypto.NewSignatureFromBase58(tc.buySig)
		bo.ID = &bID
		bo.Signature = &bSig
		so := NewUnsignedOrderV1(sellSender, mpk, *aa, *pa, Sell, tc.sellPrice, tc.sellAmount, tc.sellTs, tc.sellExp, tc.sellFee)
		sID, _ := crypto.NewDigestFromBase58(tc.sellID)
		sSig, _ := crypto.NewSignatureFromBase58(tc.sellSig)
		so.ID = &sID
		so.Signature = &sSig
		tx := NewUnsignedExchangeWithSig(bo, so, tc.price, tc.amount, tc.buyMatcherFee, tc.sellMatcherFee, tc.fee, tc.timestamp)
		if b, err := tx.BodyMarshalBinary(); assert.NoError(t, err) {
			if h, err := crypto.FastHash(b); assert.NoError(t, err) {
				assert.Equal(t, id, h)
			}
			assert.True(t, crypto.Verify(mpk, sig, b))
		}
	}
}

func TestExchangeWithSigProtobufRoundTrip(t *testing.T) {
	seedA, _ := base58.Decode("3TUPTbbpiM5UmZDhMmzdsKKNgMvyHwZQncKWfJrxk3bc")
	sk, pk, err := crypto.GenerateKeyPair(seedA)
	require.NoError(t, err)
	seedB, _ := base58.Decode("8cLFt3NHL13H5JCBBgbJDkjjcPseZ1YNtqMWnZS1B2n9")
	msk, mpk, err := crypto.GenerateKeyPair(seedB)
	require.NoError(t, err)
	aa, _ := NewOptionalAssetFromString("3gRJoK6f7XUV7fx5jUzHoPwdb9ZdTFjtTPy2HgDinr1N")
	pa, _ := NewOptionalAssetFromString("FftTzae2t8r6zZJ2VzEq2pS2Le4Vx9gYGXuDsEFBTYE2")
	ts := NewTimestampFromTime(time.Now())
	exp := ts + 100*1000
	bo := NewUnsignedOrderV1(pk, mpk, *aa, *pa, Buy, 98765, 67890, ts, exp, 3)
	err = bo.Sign(MainNetScheme, sk)
	require.NoError(t, err)
	so := NewUnsignedOrderV1(pk, mpk, *aa, *pa, Sell, 98765, 54321, ts, exp, 3)
	err = so.Sign(MainNetScheme, sk)
	require.NoError(t, err)
	tests := []struct {
		buy     OrderV1
		sell    OrderV1
		price   uint64
		amount  uint64
		buyFee  uint64
		sellFee uint64
		fee     uint64
	}{
		{*bo, *so, 98765, 456, 789, 987, 654},
	}
	for _, tc := range tests {
		ts := uint64(time.Now().UnixNano() / 1000000)
		tx := NewUnsignedExchangeWithSig(&tc.buy, &tc.sell, tc.price, tc.amount, tc.buyFee, tc.sellFee, tc.fee, ts)
		err = tx.GenerateID(MainNetScheme)
		require.NoError(t, err)
		if bb, err := tx.MarshalToProtobuf(MainNetScheme); assert.NoError(t, err) {
			var atx ExchangeWithSig
			if err := atx.UnmarshalFromProtobuf(bb); assert.NoError(t, err) {
				assert.Equal(t, *tx, atx)
			}
		}
		if err := tx.Sign(MainNetScheme, msk); assert.NoError(t, err) {
			if r, err := tx.Verify(MainNetScheme, mpk); assert.NoError(t, err) {
				assert.True(t, r)
			}
		}
		if b, err := tx.MarshalSignedToProtobuf(MainNetScheme); assert.NoError(t, err) {
			var atx ExchangeWithSig
			if err := atx.UnmarshalSignedFromProtobuf(b); assert.NoError(t, err) {
				err = atx.GenerateID(MainNetScheme)
				assert.NoError(t, err)
				assert.Equal(t, *tx, atx)
			}
		}
	}
}

func TestExchangeWithSigBinarySize(t *testing.T) {
	seedA, _ := base58.Decode("3TUPTbbpiM5UmZDhMmzdsKKNgMvyHwZQncKWfJrxk3bc")
	sk, pk, err := crypto.GenerateKeyPair(seedA)
	require.NoError(t, err)
	seedB, _ := base58.Decode("8cLFt3NHL13H5JCBBgbJDkjjcPseZ1YNtqMWnZS1B2n9")
	msk, mpk, err := crypto.GenerateKeyPair(seedB)
	require.NoError(t, err)
	aa, _ := NewOptionalAssetFromString("3gRJoK6f7XUV7fx5jUzHoPwdb9ZdTFjtTPy2HgDinr1N")
	pa, _ := NewOptionalAssetFromString("FftTzae2t8r6zZJ2VzEq2pS2Le4Vx9gYGXuDsEFBTYE2")
	ts := uint64(time.Now().UnixNano() / 1000000)
	exp := ts + 100*1000
	bo := NewUnsignedOrderV1(pk, mpk, *aa, *pa, Buy, 12345, 67890, ts, exp, 3)
	err = bo.Sign(MainNetScheme, sk)
	require.NoError(t, err)
	so := NewUnsignedOrderV1(pk, mpk, *aa, *pa, Sell, 98765, 54321, ts, exp, 3)
	err = so.Sign(MainNetScheme, sk)
	require.NoError(t, err)
	tests := []struct {
		buy     OrderV1
		sell    OrderV1
		price   uint64
		amount  uint64
		buyFee  uint64
		sellFee uint64
		fee     uint64
	}{
		{*bo, *so, 123, 456, 789, 987, 654},
		{*bo, *so, 987654321, 544321, 9876, 8765, 13245},
	}
	for _, tc := range tests {
		ts := uint64(time.Now().UnixNano() / 1000000)
		tx := NewUnsignedExchangeWithSig(&tc.buy, &tc.sell, tc.price, tc.amount, tc.buyFee, tc.sellFee, tc.fee, ts)
		err = tx.Sign(MainNetScheme, msk)
		assert.NoError(t, err)
		txBytes, err := tx.MarshalBinary()
		assert.NoError(t, err)
		assert.Equal(t, len(txBytes), tx.BinarySize())
	}
}

func TestExchangeWithSigBinaryRoundTrip(t *testing.T) {
	seedA, _ := base58.Decode("3TUPTbbpiM5UmZDhMmzdsKKNgMvyHwZQncKWfJrxk3bc")
	sk, pk, err := crypto.GenerateKeyPair(seedA)
	require.NoError(t, err)
	seedB, _ := base58.Decode("8cLFt3NHL13H5JCBBgbJDkjjcPseZ1YNtqMWnZS1B2n9")
	msk, mpk, err := crypto.GenerateKeyPair(seedB)
	require.NoError(t, err)
	aa, _ := NewOptionalAssetFromString("3gRJoK6f7XUV7fx5jUzHoPwdb9ZdTFjtTPy2HgDinr1N")
	pa, _ := NewOptionalAssetFromString("FftTzae2t8r6zZJ2VzEq2pS2Le4Vx9gYGXuDsEFBTYE2")
	ts := uint64(time.Now().UnixNano() / 1000000)
	exp := ts + 100*1000
	bo := NewUnsignedOrderV1(pk, mpk, *aa, *pa, Buy, 12345, 67890, ts, exp, 3)
	err = bo.Sign(MainNetScheme, sk)
	require.NoError(t, err)
	so := NewUnsignedOrderV1(pk, mpk, *aa, *pa, Sell, 98765, 54321, ts, exp, 3)
	err = so.Sign(MainNetScheme, sk)
	require.NoError(t, err)
	tests := []struct {
		buy     OrderV1
		sell    OrderV1
		price   uint64
		amount  uint64
		buyFee  uint64
		sellFee uint64
		fee     uint64
	}{
		{*bo, *so, 123, 456, 789, 987, 654},
		{*bo, *so, 987654321, 544321, 9876, 8765, 13245},
	}
	for _, tc := range tests {
		ts := uint64(time.Now().UnixNano() / 1000000)
		tx := NewUnsignedExchangeWithSig(&tc.buy, &tc.sell, tc.price, tc.amount, tc.buyFee, tc.sellFee, tc.fee, ts)
		if bb, err := tx.BodyMarshalBinary(); assert.NoError(t, err) {
			var atx ExchangeWithSig
			if _, err := atx.bodyUnmarshalBinary(bb); assert.NoError(t, err) {
				assert.Equal(t, tx.Type, atx.Type)
				assert.Equal(t, tx.Version, atx.Version)
				assert.Equal(t, tx.SenderPK, atx.SenderPK)
				assert.Equal(t, tx.Order1, atx.Order1)
				assert.Equal(t, tx.Order2, atx.Order2)
				assert.Equal(t, tx.Price, atx.Price)
				assert.Equal(t, tx.Amount, atx.Amount)
				assert.Equal(t, tx.BuyMatcherFee, atx.BuyMatcherFee)
				assert.Equal(t, tx.SellMatcherFee, atx.SellMatcherFee)
				assert.Equal(t, tx.Fee, atx.Fee)
				assert.Equal(t, tx.Timestamp, atx.Timestamp)
			}
		}
		if err := tx.Sign(MainNetScheme, msk); assert.NoError(t, err) {
			if r, err := tx.Verify(MainNetScheme, mpk); assert.NoError(t, err) {
				assert.True(t, r)
			}
		}
		if b, err := tx.MarshalBinary(); assert.NoError(t, err) {
			var atx ExchangeWithSig
			if err := atx.UnmarshalBinary(b, MainNetScheme); assert.NoError(t, err) {
				assert.Equal(t, tx.Type, atx.Type)
				assert.Equal(t, tx.Version, atx.Version)
				assert.Equal(t, tx.Signature, atx.Signature)
				assert.Equal(t, mpk, atx.SenderPK)
				assert.Equal(t, bo.ID, atx.Order1.ID)
				assert.Equal(t, so.ID, atx.Order2.ID)
				assert.Equal(t, tc.price, atx.Price)
				assert.Equal(t, tc.amount, atx.Amount)
				assert.Equal(t, tc.buyFee, atx.BuyMatcherFee)
				assert.Equal(t, tc.sellFee, atx.SellMatcherFee)
				assert.Equal(t, tc.fee, atx.Fee)
				assert.Equal(t, ts, atx.Timestamp)
			}
		}
	}
}

func TestExchangeWithSigToJSON(t *testing.T) {
	seedA, _ := base58.Decode("3TUPTbbpiM5UmZDhMmzdsKKNgMvyHwZQncKWfJrxk3bc")
	sk, pk, err := crypto.GenerateKeyPair(seedA)
	require.NoError(t, err)
	seedB, _ := base58.Decode("8cLFt3NHL13H5JCBBgbJDkjjcPseZ1YNtqMWnZS1B2n9")
	msk, mpk, err := crypto.GenerateKeyPair(seedB)
	require.NoError(t, err)
	tests := []struct {
		amountAsset string
		priceAsset  string
		buyPrice    uint64
		buyAmount   uint64
		sellPrice   uint64
		sellAmount  uint64
		price       uint64
		amount      uint64
		buyFee      uint64
		sellFee     uint64
		fee         uint64
	}{
		{"3gRJoK6f7XUV7fx5jUzHoPwdb9ZdTFjtTPy2HgDinr1N", "FftTzae2t8r6zZJ2VzEq2pS2Le4Vx9gYGXuDsEFBTYE2", 100, 10, 110, 20, 110, 10, 30000, 15000, 30000},
		{"3gRJoK6f7XUV7fx5jUzHoPwdb9ZdTFjtTPy2HgDinr1N", "WAVES", 100, 10, 110, 20, 110, 10, 30000, 15000, 30000},
		{"FftTzae2t8r6zZJ2VzEq2pS2Le4Vx9gYGXuDsEFBTYE2", "WAVES", 100, 10, 110, 20, 110, 10, 30000, 15000, 30000},
	}
	for _, tc := range tests {
		aa, _ := NewOptionalAssetFromString(tc.amountAsset)
		pa, _ := NewOptionalAssetFromString(tc.priceAsset)
		ts := uint64(time.Now().UnixNano() / 1000000)
		exp := ts + 100*1000
		bo := NewUnsignedOrderV1(pk, mpk, *aa, *pa, Buy, tc.buyPrice, tc.buyAmount, ts, exp, tc.fee)
		err := bo.Sign(MainNetScheme, sk)
		require.NoError(t, err)
		boj, _ := json.Marshal(bo)
		so := NewUnsignedOrderV1(pk, mpk, *aa, *pa, Sell, tc.sellPrice, tc.sellAmount, ts, exp, tc.fee)
		err = so.Sign(MainNetScheme, sk)
		require.NoError(t, err)
		soj, _ := json.Marshal(so)
		tx := NewUnsignedExchangeWithSig(bo, so, tc.price, tc.amount, tc.buyFee, tc.sellFee, tc.fee, ts)
		if j, err := json.Marshal(tx); assert.NoError(t, err) {
			ej := fmt.Sprintf("{\"type\":7,\"version\":1,\"senderPublicKey\":\"%s\",\"order1\":%s,\"order2\":%s,\"price\":%d,\"amount\":%d,\"buyMatcherFee\":%d,\"sellMatcherFee\":%d,\"fee\":%d,\"timestamp\":%d}",
				base58.Encode(mpk[:]), string(boj), string(soj), tc.price, tc.amount, tc.buyFee, tc.sellFee, tc.fee, ts)
			assert.Equal(t, ej, string(j))
			if err := tx.Sign(MainNetScheme, msk); assert.NoError(t, err) {
				if j, err := json.Marshal(tx); assert.NoError(t, err) {
					ej := fmt.Sprintf("{\"type\":7,\"version\":1,\"id\":\"%s\",\"signature\":\"%s\",\"senderPublicKey\":\"%s\",\"order1\":%s,\"order2\":%s,\"price\":%d,\"amount\":%d,\"buyMatcherFee\":%d,\"sellMatcherFee\":%d,\"fee\":%d,\"timestamp\":%d}",
						base58.Encode(tx.ID[:]), base58.Encode(tx.Signature[:]), base58.Encode(mpk[:]), string(boj), string(soj), tc.price, tc.amount, tc.buyFee, tc.sellFee, tc.fee, ts)
					assert.Equal(t, ej, string(j))
				}
			}
		}
	}
}

func TestExchangeWithProofsValidations(t *testing.T) {
	buySender, _ := crypto.NewPublicKeyFromBase58("BJ3Q8kNPByCWHwJ3RLn55UPzUDVgnh64EwYAU5iCj6z6")
	sellSender, _ := crypto.NewPublicKeyFromBase58("BJ3Q8kNPByCWHwJ3RLn55UPzUDVgnh64EwYAU5iCj6z6")
	mpk, _ := crypto.NewPublicKeyFromBase58("E7zJzWVn6kwsc6zwDpxZrEFjUu3xszPZ7XcStYNprbSJ")
	mpk2, _ := crypto.NewPublicKeyFromBase58("3gRJoK6f7XUV7fx5jUzHoPwdb9ZdTFjtTPy2HgDinr1N")
	aa, _ := NewOptionalAssetFromString("3gRJoK6f7XUV7fx5jUzHoPwdb9ZdTFjtTPy2HgDinr1N")
	aa2, _ := NewOptionalAssetFromString("E7zJzWVn6kwsc6zwDpxZrEFjUu3xszPZ7XcStYNprbSJ")
	pa, _ := NewOptionalAssetFromString("FftTzae2t8r6zZJ2VzEq2pS2Le4Vx9gYGXuDsEFBTYE2")
	sbo0 := newSignedOrderV1(t, buySender, mpk, *aa, *pa, Buy, 1000000000, 100, 10, 10+MaxOrderTTL, 3)
	sbo1 := newSignedOrderV1(t, buySender, mpk, *aa, *pa, Buy, math.MaxInt64+1, 100, 10, 10+MaxOrderTTL, 3)
	sbo2 := newSignedOrderV1(t, buySender, mpk, *aa2, *pa, Buy, 1000000000, 100, 10, 10+MaxOrderTTL, 3)
	sso0 := newSignedOrderV1(t, sellSender, mpk, *aa, *pa, Sell, 900000000, 50, 20, 20+MaxOrderTTL, 3)
	sso1 := newSignedOrderV1(t, sellSender, mpk, *aa, *pa, Sell, math.MaxInt64+1, 50, 20, 20+MaxOrderTTL, 3)
	sso2 := newSignedOrderV1(t, sellSender, mpk2, *aa, *pa, Sell, 900000000, 50, 10, 10+MaxOrderTTL, 3)
	sso3 := newSignedOrderV1(t, sellSender, mpk, *aa, *pa, Sell, 900000000, 50, 20, 5+MaxOrderTTL, 3)
	tests := []struct {
		buy     OrderV1
		sell    OrderV1
		price   uint64
		amount  uint64
		buyFee  uint64
		sellFee uint64
		fee     uint64
		ts      uint64
		err     string
	}{
		{sbo1, sso0, 123, 456, 789, 987, 654, 111, "invalid first order: price is too big"},
		{sbo0, sso1, 123, 456, 789, 987, 654, 111, "invalid second order: price is too big"},
		{sbo0, sso0, 0, 456, 789, 987, 654, 111, "price should be positive"},
		{sbo0, sso0, math.MaxInt64 + 1, 456, 789, 987, 654, 111, "price is too big"},
		{sbo0, sso0, 950000000, 0, 789, 987, 654, 111, "amount should be positive"},
		{sbo0, sso0, 950000000, math.MaxInt64 + 1, 789, 987, 654, 111, "amount is too big"},
		{sbo0, sso0, 950000000, 456, math.MaxInt64 + 1, 987, 654, 111, "buy matcher's fee is too big"},
		{sbo0, sso0, 950000000, 456, 789, math.MaxInt64 + 1, 654, 111, "sell matcher's fee is too big"},
		{sbo0, sso0, 950000000, 456, 789, 987, 0, 111, "fee should be positive"},
		{sbo0, sso0, 950000000, 456, 789, 987, math.MaxInt64 + 1, 111, "fee is too big"},
		{sso0, sso0, 950000000, 456, 789, 987, 654, 111, "incorrect combination of orders types"},
		{sbo0, sbo0, 950000000, 456, 789, 987, 654, 111, "incorrect combination of orders types"},
		{sbo0, sso2, 950000000, 456, 789, 987, 654, 111, "unmatched matcher's public keys"},
		{sbo2, sso0, 950000000, 456, 789, 987, 654, 111, "different asset pairs"},
		{sbo0, sso0, 890000000, 456, 789, 987, 654, 111, "invalid price"},
		{sbo0, sso0, 1010000000, 456, 789, 987, 654, 111, "invalid price"},
		{sbo0, sso0, 950000000, 456, 789, 987, 654, 1, "first order expiration should be earlier than 30 days"},
		{sbo0, sso0, 950000000, 456, 789, 987, 654, 11, "second order expiration should be earlier than 30 days"},
		{sbo0, sso0, 950000000, 456, 789, 987, 654, MaxOrderTTL + 15, "invalid first order expiration"},
		{sbo0, sso3, 950000000, 456, 789, 987, 654, MaxOrderTTL + 10, "invalid second order expiration"},
	}
	for _, tc := range tests {
		tx := NewUnsignedExchangeWithProofs(2, &tc.buy, &tc.sell, tc.price, tc.amount, tc.buyFee, tc.sellFee, tc.fee, tc.ts)
		_, err := tx.Validate(MainNetScheme)
		assert.Error(t, err)
		assert.Regexp(t, tc.err, err, fmt.Sprintf("expected error: %s", tc.err))
	}
}

func TestExchangeV3PriceValidation(t *testing.T) {
	buySender, _ := crypto.NewPublicKeyFromBase58("HFw9wjsuaeZ6w8HqJeyxz9RUXJN8krLpgjwtPrqyicr")
	sellSender, _ := crypto.NewPublicKeyFromBase58("BvJEWY79uQEFetuyiZAF5U4yjPioMj9J6ZrF9uTNfe3E")
	mpk, _ := crypto.NewPublicKeyFromBase58("BvJEWY79uQEFetuyiZAF5U4yjPioMj9J6ZrF9uTNfe3E")
	aa, _ := NewOptionalAssetFromString("3JmaWyFqWo8YSA8x3DXCBUW7veesxacvKx19dMv7wTMg")
	pa, _ := NewOptionalAssetFromString("25FEqEjRkqK6yCkiT7Lz6SAYz7gUFCtxfCChnrVFD5AT")
	sbo := newSignedOrderV4(t, buySender, mpk, *aa, *pa, Buy, 1000000, 800000000, 1624445095222, 1626950695222, 300000, "3fdNTCQ7o2TvN8eDV3m7J9aSLxcUitwN2SMZpn1irSXX", "3aKUz8boZingH8r18grL8Rst5RyGVnESaQtuEoV5piUnvJKNf67xFwFpPpmfiuAuud1AAzj94xYNw1MKkmJaBicR")
	sso := newSignedOrderV4(t, sellSender, mpk, *aa, *pa, Sell, 1000000, 800000000, 1624445095267, 1626950695267, 300000, "81Xc8YP1Ev2bqvSLgN5k3ent6Fr7rnEdCg8x2DH5twqX", "4VQmM6QB8yaQ1AChNNkVH5EvVKenS8YG7YqXK9SsjWAnjJm5xvd48kW2akwcEbhgzqqGMDtS2AmeGSfpEcHEMYGU")
	tx := NewUnsignedExchangeWithProofs(3, &sbo, &sso, 100000000, 800000000, 100, 100, 300000, 1624445095293)
	_, err := tx.Validate(MainNetScheme)
	assert.NoError(t, err)
}

func TestExchangeWithProofsFromTestNet(t *testing.T) {
	tests := []struct {
		matcher        string
		sig            string
		id             string
		amountAsset    string
		priceAsset     string
		buyID          string
		buySender      string
		buySig         string
		buyPrice       uint64
		buyAmount      uint64
		buyTs          uint64
		buyExp         uint64
		buyFee         uint64
		sellID         string
		sellSender     string
		sellSig        string
		sellPrice      uint64
		sellAmount     uint64
		sellTs         uint64
		sellExp        uint64
		sellFee        uint64
		price          uint64
		amount         uint64
		buyMatcherFee  uint64
		sellMatcherFee uint64
		fee            uint64
		timestamp      uint64
	}{
		{"8QUAqtTckM5B8gvcuP7mMswat9SjKUuafJMusEoSn1Gy", "4xTXXWYfjYkeTqrodaNqDhWjRSJSfTWNi7dPXWbKi4BtqS9vQotr9ovYT2g67aBYsgKtHaWfup6AaPV1BGZaihPn", "H8rykXmgXeaP9CEPdkRd5iAThwhGQxpNnou1cvNBmhjw", "DWgwcZTMhSvnyYCoWLRUXXSH1RSkzThXLJhww9gwkqdn", "WAVES",
			"AMunMc338taaSC5hEbVwy4FCQp7BJnDzDj1h9prX2ftW", "FB5ErjREo817duEBBQUqUdkgoPctQJEYuG3mU7w3AYjc", "5THpubijxUjMchUBnMN6xzDjLZLbu2PTkLvM5imLqqxCtxhnG4bdQsxnscdjBut4uhi4HWV8h948aYmtegAApqx6", 1400000000, 100000, 1542025349897, 1544530949898, 300000,
			"Gu1GTAyz3mxZwNrcMkS8j742gb4iHg9yUj8Y6QRNfG4F", "FB5ErjREo817duEBBQUqUdkgoPctQJEYuG3mU7w3AYjc", "2EcB3XkoHsUTdALPvhRhTHHj3eJBfESeYRAQ2wJmEpahCMRXyMY5KLUR4gf5YtHCKSmhEXJxrwa2V2JA8esZArtt", 1400000000, 100000, 1542025338886, 1544530938886, 300000,
			1400000000, 100000, 300000, 300000, 300000, 1542025350044},
	}
	for _, tc := range tests {
		buySender, _ := crypto.NewPublicKeyFromBase58(tc.buySender)
		sellSender, _ := crypto.NewPublicKeyFromBase58(tc.sellSender)
		mpk, _ := crypto.NewPublicKeyFromBase58(tc.matcher)
		id, _ := crypto.NewDigestFromBase58(tc.id)
		sig, _ := crypto.NewSignatureFromBase58(tc.sig)
		aa, _ := NewOptionalAssetFromString(tc.amountAsset)
		pa, _ := NewOptionalAssetFromString(tc.priceAsset)
		bo := NewUnsignedOrderV1(buySender, mpk, *aa, *pa, Buy, tc.buyPrice, tc.buyAmount, tc.buyTs, tc.buyExp, tc.buyFee)
		bID, _ := crypto.NewDigestFromBase58(tc.buyID)
		bSig, _ := crypto.NewSignatureFromBase58(tc.buySig)
		bo.ID = &bID
		bo.Signature = &bSig
		so := NewUnsignedOrderV1(sellSender, mpk, *aa, *pa, Sell, tc.sellPrice, tc.sellAmount, tc.sellTs, tc.sellExp, tc.sellFee)
		sID, _ := crypto.NewDigestFromBase58(tc.sellID)
		sSig, _ := crypto.NewSignatureFromBase58(tc.sellSig)
		so.ID = &sID
		so.Signature = &sSig
		tx := NewUnsignedExchangeWithProofs(2, bo, so, tc.price, tc.amount, tc.buyMatcherFee, tc.sellMatcherFee, tc.fee, tc.timestamp)
		if b, err := tx.BodyMarshalBinary(); assert.NoError(t, err) {
			if h, err := crypto.FastHash(b); assert.NoError(t, err) {
				assert.Equal(t, id, h)
			}
			assert.True(t, crypto.Verify(mpk, sig, b))
		}
	}
}

func TestExchangeWithProofsProtobufRoundTrip(t *testing.T) {
	seedA, _ := base58.Decode("3TUPTbbpiM5UmZDhMmzdsKKNgMvyHwZQncKWfJrxk3bc")
	sk, pk, err := crypto.GenerateKeyPair(seedA)
	require.NoError(t, err)
	seedB, _ := base58.Decode("8cLFt3NHL13H5JCBBgbJDkjjcPseZ1YNtqMWnZS1B2n9")
	msk, mpk, err := crypto.GenerateKeyPair(seedB)
	require.NoError(t, err)
	aa, _ := NewOptionalAssetFromString("3gRJoK6f7XUV7fx5jUzHoPwdb9ZdTFjtTPy2HgDinr1N")
	pa, _ := NewOptionalAssetFromString("FftTzae2t8r6zZJ2VzEq2pS2Le4Vx9gYGXuDsEFBTYE2")
	ts := NewTimestampFromTime(time.Now())
	exp := ts + 100*1000
	bo1 := NewUnsignedOrderV1(pk, mpk, *aa, *pa, Buy, 12345, 67890, ts, exp, 3)
	err = bo1.Sign(MainNetScheme, sk)
	require.NoError(t, err)
	so1 := NewUnsignedOrderV1(pk, mpk, *aa, *pa, Sell, 12345, 54321, ts, exp, 3)
	err = so1.Sign(MainNetScheme, sk)
	require.NoError(t, err)
	bo2 := NewUnsignedOrderV2(pk, mpk, *aa, *pa, Buy, 12345, 67890, ts, exp, 3)
	err = bo2.Sign(MainNetScheme, sk)
	require.NoError(t, err)
	so2 := NewUnsignedOrderV2(pk, mpk, *aa, *pa, Sell, 12345, 54321, ts, exp, 3)
	err = so2.Sign(MainNetScheme, sk)
	require.NoError(t, err)
	tests := []struct {
		buy     Order
		sell    Order
		price   uint64
		amount  uint64
		buyFee  uint64
		sellFee uint64
		fee     uint64
	}{
		{bo1, so1, 12345, 456, 789, 987, 654},
		{bo2, so2, 12345, 544321, 9876, 8765, 13245},
		{bo1, so2, 12345, 456, 789, 987, 654},
		{bo2, so1, 12345, 544321, 9876, 8765, 13245},
		{so1, bo1, 12345, 456, 789, 987, 654},
		{so2, bo2, 12345, 544321, 9876, 8765, 13245},
		{so1, bo2, 12345, 456, 789, 987, 654},
		{so2, bo1, 12345, 544321, 9876, 8765, 13245},
	}
	for _, tc := range tests {
		ts := NewTimestampFromTime(time.Now())
		tx := NewUnsignedExchangeWithProofs(2, tc.buy, tc.sell, tc.price, tc.amount, tc.buyFee, tc.sellFee, tc.fee, ts)
		err = tx.GenerateID(MainNetScheme)
		require.NoError(t, err)
		if bb, err := tx.MarshalToProtobuf(MainNetScheme); assert.NoError(t, err) {
			var atx ExchangeWithProofs
			if err := atx.UnmarshalFromProtobuf(bb); assert.NoError(t, err) {
				assert.Equal(t, *tx, atx)
			}
		}
		if err := tx.Sign(MainNetScheme, msk); assert.NoError(t, err) {
			if r, err := tx.Verify(MainNetScheme, mpk); assert.NoError(t, err) {
				assert.True(t, r)
			}
		}
		if b, err := tx.MarshalSignedToProtobuf(MainNetScheme); assert.NoError(t, err) {
			var atx ExchangeWithProofs
			if err := atx.UnmarshalSignedFromProtobuf(b); assert.NoError(t, err) {
				err = atx.GenerateID(MainNetScheme)
				assert.NoError(t, err)
				assert.Equal(t, *tx, atx)
			}
		}
	}
}

func TestExchangeWithProofsBinarySize(t *testing.T) {
	seedA, _ := base58.Decode("3TUPTbbpiM5UmZDhMmzdsKKNgMvyHwZQncKWfJrxk3bc")
	sk, pk, err := crypto.GenerateKeyPair(seedA)
	require.NoError(t, err)
	seedB, _ := base58.Decode("8cLFt3NHL13H5JCBBgbJDkjjcPseZ1YNtqMWnZS1B2n9")
	msk, mpk, err := crypto.GenerateKeyPair(seedB)
	require.NoError(t, err)
	aa, _ := NewOptionalAssetFromString("3gRJoK6f7XUV7fx5jUzHoPwdb9ZdTFjtTPy2HgDinr1N")
	pa, _ := NewOptionalAssetFromString("FftTzae2t8r6zZJ2VzEq2pS2Le4Vx9gYGXuDsEFBTYE2")
	ts := uint64(time.Now().UnixNano() / 1000000)
	exp := ts + 100*1000
	bo1 := NewUnsignedOrderV1(pk, mpk, *aa, *pa, Buy, 12345, 67890, ts, exp, 3)
	err = bo1.Sign(MainNetScheme, sk)
	require.NoError(t, err)
	so1 := NewUnsignedOrderV1(pk, mpk, *aa, *pa, Sell, 98765, 54321, ts, exp, 3)
	err = so1.Sign(MainNetScheme, sk)
	require.NoError(t, err)
	bo2 := NewUnsignedOrderV2(pk, mpk, *aa, *pa, Buy, 12345, 67890, ts, exp, 3)
	err = bo2.Sign(MainNetScheme, sk)
	require.NoError(t, err)
	so2 := NewUnsignedOrderV2(pk, mpk, *aa, *pa, Sell, 98765, 54321, ts, exp, 3)
	err = so2.Sign(MainNetScheme, sk)
	require.NoError(t, err)
	tests := []struct {
		buy     Order
		sell    Order
		price   uint64
		amount  uint64
		buyFee  uint64
		sellFee uint64
		fee     uint64
	}{
		{bo1, so1, 123, 456, 789, 987, 654},
		{bo2, so2, 987654321, 544321, 9876, 8765, 13245},
		{bo1, so2, 123, 456, 789, 987, 654},
		{bo2, so1, 987654321, 544321, 9876, 8765, 13245},
	}
	for _, tc := range tests {
		ts := uint64(time.Now().UnixNano() / 1000000)
		tx := NewUnsignedExchangeWithProofs(2, tc.buy, tc.sell, tc.price, tc.amount, tc.buyFee, tc.sellFee, tc.fee, ts)
		err = tx.Sign(MainNetScheme, msk)
		assert.NoError(t, err)
		txBytes, err := tx.MarshalBinary()
		assert.NoError(t, err)
		assert.Equal(t, len(txBytes), tx.BinarySize())
	}
}

func TestExchangeWithProofsBinaryRoundTrip(t *testing.T) {
	seedA, _ := base58.Decode("3TUPTbbpiM5UmZDhMmzdsKKNgMvyHwZQncKWfJrxk3bc")
	sk, pk, err := crypto.GenerateKeyPair(seedA)
	require.NoError(t, err)
	seedB, _ := base58.Decode("8cLFt3NHL13H5JCBBgbJDkjjcPseZ1YNtqMWnZS1B2n9")
	msk, mpk, err := crypto.GenerateKeyPair(seedB)
	require.NoError(t, err)
	aa, _ := NewOptionalAssetFromString("3gRJoK6f7XUV7fx5jUzHoPwdb9ZdTFjtTPy2HgDinr1N")
	pa, _ := NewOptionalAssetFromString("FftTzae2t8r6zZJ2VzEq2pS2Le4Vx9gYGXuDsEFBTYE2")
	ts := uint64(time.Now().UnixNano() / 1000000)
	exp := ts + 100*1000
	bo1 := NewUnsignedOrderV1(pk, mpk, *aa, *pa, Buy, 12345, 67890, ts, exp, 3)
	err = bo1.Sign(MainNetScheme, sk)
	require.NoError(t, err)
	so1 := NewUnsignedOrderV1(pk, mpk, *aa, *pa, Sell, 98765, 54321, ts, exp, 3)
	err = so1.Sign(MainNetScheme, sk)
	require.NoError(t, err)
	bo2 := NewUnsignedOrderV2(pk, mpk, *aa, *pa, Buy, 12345, 67890, ts, exp, 3)
	err = bo2.Sign(MainNetScheme, sk)
	require.NoError(t, err)
	so2 := NewUnsignedOrderV2(pk, mpk, *aa, *pa, Sell, 98765, 54321, ts, exp, 3)
	err = so2.Sign(MainNetScheme, sk)
	require.NoError(t, err)
	tests := []struct {
		buy     Order
		sell    Order
		price   uint64
		amount  uint64
		buyFee  uint64
		sellFee uint64
		fee     uint64
	}{
		{bo1, so1, 123, 456, 789, 987, 654},
		{bo2, so2, 987654321, 544321, 9876, 8765, 13245},
		{bo1, so2, 123, 456, 789, 987, 654},
		{bo2, so1, 987654321, 544321, 9876, 8765, 13245},
	}
	for _, tc := range tests {
		ts := uint64(time.Now().UnixNano() / 1000000)
		tx := NewUnsignedExchangeWithProofs(2, tc.buy, tc.sell, tc.price, tc.amount, tc.buyFee, tc.sellFee, tc.fee, ts)
		if bb, err := tx.BodyMarshalBinary(); assert.NoError(t, err) {
			var atx ExchangeWithProofs
			if _, err := atx.bodyUnmarshalBinary(bb); assert.NoError(t, err) {
				assert.Equal(t, tx.Type, atx.Type)
				assert.Equal(t, tx.Version, atx.Version)
				assert.ElementsMatch(t, tx.SenderPK, atx.SenderPK)
				assert.Equal(t, tx.Order1, atx.Order1)
				assert.Equal(t, tx.Order2, atx.Order2)
				assert.Equal(t, tx.Price, atx.Price)
				assert.Equal(t, tx.Amount, atx.Amount)
				assert.Equal(t, tx.BuyMatcherFee, atx.BuyMatcherFee)
				assert.Equal(t, tx.SellMatcherFee, atx.SellMatcherFee)
				assert.Equal(t, tx.Fee, atx.Fee)
				assert.Equal(t, tx.Timestamp, atx.Timestamp)
			}
		}
		if err := tx.Sign(MainNetScheme, msk); assert.NoError(t, err) {
			if r, err := tx.Verify(MainNetScheme, mpk); assert.NoError(t, err) {
				assert.True(t, r)
			}
		}
		if b, err := tx.MarshalBinary(); assert.NoError(t, err) {
			var atx ExchangeWithProofs
			if err := atx.UnmarshalBinary(b, MainNetScheme); assert.NoError(t, err) {
				assert.Equal(t, tx.Type, atx.Type)
				assert.Equal(t, tx.Version, atx.Version)
				assert.ElementsMatch(t, tx.Proofs.Proofs[0], atx.Proofs.Proofs[0])
				assert.Equal(t, mpk, atx.SenderPK)
				assert.EqualValues(t, tc.buy, atx.Order1)
				assert.Equal(t, tc.sell, atx.Order2)
				assert.Equal(t, tc.price, atx.Price)
				assert.Equal(t, tc.amount, atx.Amount)
				assert.Equal(t, tc.buyFee, atx.BuyMatcherFee)
				assert.Equal(t, tc.sellFee, atx.SellMatcherFee)
				assert.Equal(t, tc.fee, atx.Fee)
				assert.Equal(t, ts, atx.Timestamp)
			}
		}
	}
}

func TestExchangeWithProofsToJSON(t *testing.T) {
	seedA, _ := base58.Decode("3TUPTbbpiM5UmZDhMmzdsKKNgMvyHwZQncKWfJrxk3bc")
	sk, pk, err := crypto.GenerateKeyPair(seedA)
	require.NoError(t, err)
	seedB, _ := base58.Decode("8cLFt3NHL13H5JCBBgbJDkjjcPseZ1YNtqMWnZS1B2n9")
	msk, mpk, err := crypto.GenerateKeyPair(seedB)
	require.NoError(t, err)
	tests := []struct {
		amountAsset string
		priceAsset  string
		buyPrice    uint64
		buyAmount   uint64
		sellPrice   uint64
		sellAmount  uint64
		price       uint64
		amount      uint64
		buyFee      uint64
		sellFee     uint64
		fee         uint64
	}{
		{"3gRJoK6f7XUV7fx5jUzHoPwdb9ZdTFjtTPy2HgDinr1N", "FftTzae2t8r6zZJ2VzEq2pS2Le4Vx9gYGXuDsEFBTYE2", 100, 10, 110, 20, 110, 10, 30000, 15000, 30000},
		{"3gRJoK6f7XUV7fx5jUzHoPwdb9ZdTFjtTPy2HgDinr1N", "WAVES", 100, 10, 110, 20, 110, 10, 30000, 15000, 30000},
		{"FftTzae2t8r6zZJ2VzEq2pS2Le4Vx9gYGXuDsEFBTYE2", "WAVES", 100, 10, 110, 20, 110, 10, 30000, 15000, 30000},
	}
	for _, tc := range tests {
		aa, _ := NewOptionalAssetFromString(tc.amountAsset)
		pa, _ := NewOptionalAssetFromString(tc.priceAsset)
		ts := uint64(time.Now().UnixNano() / 1000000)
		exp := ts + 100*1000
		bo := NewUnsignedOrderV2(pk, mpk, *aa, *pa, Buy, tc.buyPrice, tc.buyAmount, ts, exp, tc.fee)
		err := bo.Sign(MainNetScheme, sk)
		require.NoError(t, err)
		boj, _ := json.Marshal(bo)
		so := NewUnsignedOrderV2(pk, mpk, *aa, *pa, Sell, tc.sellPrice, tc.sellAmount, ts, exp, tc.fee)
		err = so.Sign(MainNetScheme, sk)
		require.NoError(t, err)
		soj, _ := json.Marshal(so)
		tx := NewUnsignedExchangeWithProofs(2, bo, so, tc.price, tc.amount, tc.buyFee, tc.sellFee, tc.fee, ts)
		if j, err := json.Marshal(tx); assert.NoError(t, err) {
			ej := fmt.Sprintf("{\"type\":7,\"version\":2,\"senderPublicKey\":\"%s\",\"order1\":%s,\"order2\":%s,\"price\":%d,\"amount\":%d,\"buyMatcherFee\":%d,\"sellMatcherFee\":%d,\"fee\":%d,\"timestamp\":%d}",
				base58.Encode(mpk[:]), string(boj), string(soj), tc.price, tc.amount, tc.buyFee, tc.sellFee, tc.fee, ts)
			assert.Equal(t, ej, string(j))
			if err := tx.Sign(MainNetScheme, msk); assert.NoError(t, err) {
				if j, err := json.Marshal(tx); assert.NoError(t, err) {
					ej := fmt.Sprintf("{\"type\":7,\"version\":2,\"id\":\"%s\",\"proofs\":[\"%s\"],\"senderPublicKey\":\"%s\",\"order1\":%s,\"order2\":%s,\"price\":%d,\"amount\":%d,\"buyMatcherFee\":%d,\"sellMatcherFee\":%d,\"fee\":%d,\"timestamp\":%d}",
						base58.Encode(tx.ID[:]), base58.Encode(tx.Proofs.Proofs[0]), base58.Encode(mpk[:]), string(boj), string(soj), tc.price, tc.amount, tc.buyFee, tc.sellFee, tc.fee, ts)
					assert.Equal(t, ej, string(j))
				}
			}
		}
	}
}

func TestExchangeWithProofsFromJSON1(t *testing.T) {
	var js = `
{
      "type": 7,
      "id": "7umRMoUZfYinCM9jFyAmn9FaPL8Pf5D45mDucDJobpmW",
      "sender": "3PJaDyprvekvPXPuAtxrapacuDJopgJRaU3",
      "senderPublicKey": "7kPFrHDiGw1rCm7LPszuECwWYL3dMf6iMifLRDJQZMzy",
      "fee": 300000,
      "timestamp": 1548739881830,
      "proofs": [
        "5bCn1xwHp1uWVSTZLjVZDBH2MmA7jVz8uyQ29pECFW1o16CDo3QUX1uYBiB6z7QqaBn2G8sjL3DQuNQpRZRLbU8f"
      ],
      "version": 2,
      "order1": {
        "version": 2,
        "id": "4DAhJFiZzDnFxiQUPpb1kiMkzNbmyYkfnqXCov9JDLnK",
        "sender": "3P2vp33vwNGir7ixeCR4APTj48kRn8PhHpv",
        "senderPublicKey": "BM8y823b3wRqTSakixu6oQ6kw8YypKy8STgirAmPFuTW",
        "matcherPublicKey": "7kPFrHDiGw1rCm7LPszuECwWYL3dMf6iMifLRDJQZMzy",
        "assetPair": {
          "amountAsset": "EZFN36KbtnZTS5TTfDETfcEcjWxU1QguBS9drBRUpDwh",
          "priceAsset": null
        },
        "orderType": "buy",
        "amount": 4000000000000000,
        "price": 105,
        "timestamp": 1548739881077,
        "expiration": 1551245481076,
        "matcherFee": 300000,
        "signature": "4cAxQCehMHzK7acVwBt6NTw6b3buejtwMMRLkWkTMcsKA81LoMmdyTmpBTVt9n9m1zy4Wxh69w2gQ3pbom31R2Zc",
        "proofs": [
          "4cAxQCehMHzK7acVwBt6NTw6b3buejtwMMRLkWkTMcsKA81LoMmdyTmpBTVt9n9m1zy4Wxh69w2gQ3pbom31R2Zc"
        ]
      },
      "order2": {
        "version": 1,
        "id": "CHVi236M3Zmngd3sisHhWSZs5kSy5bmhZsoyaVeqoZrp",
        "sender": "3PNeE51To42hYSUkefzNLQfGdpAqRCbiUnw",
        "senderPublicKey": "DGB3jLytA97M2kYDPNUFtVkpXprmzgEa3kBpGGpkqi3r",
        "matcherPublicKey": "7kPFrHDiGw1rCm7LPszuECwWYL3dMf6iMifLRDJQZMzy",
        "assetPair": {
          "amountAsset": "EZFN36KbtnZTS5TTfDETfcEcjWxU1QguBS9drBRUpDwh",
          "priceAsset": null
        },
        "orderType": "sell",
        "amount": 10000000000000000,
        "price": 105,
        "timestamp": 1548191511217,
        "expiration": 1550697111217,
        "matcherFee": 300000,
        "signature": "5CRoPU8YkGyRddvn2GZifTPaqiw56JAXvy4Jy79SvkyZB7eS6DMEqxsD7eKd4EERhyJQwggTLMN7tdXzbF95apA1",
        "proofs": [
          "5CRoPU8YkGyRddvn2GZifTPaqiw56JAXvy4Jy79SvkyZB7eS6DMEqxsD7eKd4EERhyJQwggTLMN7tdXzbF95apA1"
        ]
      },
      "amount": 2107478007619048,
      "price": 105,
      "buyMatcherFee": 158060,
      "sellMatcherFee": 63224
    }
`
	var tx ExchangeWithProofs
	err := tx.UnmarshalJSON([]byte(js))
	assert.NoError(t, err)
	assert.Equal(t, ExchangeTransaction, tx.Type)
	assert.Equal(t, 2, int(tx.Version))
	assert.Equal(t, 2, int(tx.Order1.GetVersion()))
	assert.Equal(t, 1, int(tx.Order2.GetVersion()))
	bo, ok := tx.Order1.(*OrderV2)
	assert.True(t, ok)
	assert.NotNil(t, bo)
	so, ok := tx.Order2.(*OrderV1)
	assert.True(t, ok)
	assert.NotNil(t, so)
}

func TestExchangeWithProofsFromJSON2(t *testing.T) {
	var js = `
{
      "type": 7,
      "id": "HgmxEboQEgLgEK7tneqoXjg1pY7pWNazzfJ2hN2pKjAd",
      "sender": "3PJaDyprvekvPXPuAtxrapacuDJopgJRaU3",
      "senderPublicKey": "7kPFrHDiGw1rCm7LPszuECwWYL3dMf6iMifLRDJQZMzy",
      "fee": 300000,
      "timestamp": 1548739898607,
      "proofs": [
        "uKXSzjvM2Re6iJ1Pg24yYPvakBSfuyde6rW4QpP6SgwEfrNk5mWfMF29n3CHsBGi8VnzB7dsrSVvKVfhtZi9enN"
      ],
      "version": 2,
      "order1": {
        "version": 1,
        "id": "qs2XukcRkodoi2h2RgVq7Z45g7b7DEHkXtoQCvcLAes",
        "sender": "3PJbKNtRUr5HgwoZvSaWjAVbDWKpyetqYES",
        "senderPublicKey": "67JC7CAy46JmdTARj6Z6KxWMyRRZLdkuQbSFQJZm34XU",
        "matcherPublicKey": "7kPFrHDiGw1rCm7LPszuECwWYL3dMf6iMifLRDJQZMzy",
        "assetPair": {
          "amountAsset": "AFKQxw7A5WrzW2LMDoSoJhcSQ2rLGsepZbWMLsKKBQ2K",
          "priceAsset": "474jTeYx2r2Va35794tCScAXWJG9hU2HcgxzMowaZUnu"
        },
        "orderType": "buy",
        "amount": 167410000,
        "price": 220000,
        "timestamp": 1548739898192,
        "expiration": 1551245498192,
        "matcherFee": 300000,
        "signature": "2wJE9MfhBzTEXjG8ioGDJjgUKjKgune63jL8G58QYexNEeX1nP3fzQDD1aZszXUbozSFnsvPgKowohXCmJXhh3iz",
        "proofs": [
          "2wJE9MfhBzTEXjG8ioGDJjgUKjKgune63jL8G58QYexNEeX1nP3fzQDD1aZszXUbozSFnsvPgKowohXCmJXhh3iz"
        ]
      },
      "order2": {
        "version": 1,
        "id": "9znwY8X56WZfgUH27biZUKfi493wVCLJT8c5fc6G5o2C",
        "sender": "3PJbKNtRUr5HgwoZvSaWjAVbDWKpyetqYES",
        "senderPublicKey": "67JC7CAy46JmdTARj6Z6KxWMyRRZLdkuQbSFQJZm34XU",
        "matcherPublicKey": "7kPFrHDiGw1rCm7LPszuECwWYL3dMf6iMifLRDJQZMzy",
        "assetPair": {
          "amountAsset": "AFKQxw7A5WrzW2LMDoSoJhcSQ2rLGsepZbWMLsKKBQ2K",
          "priceAsset": "474jTeYx2r2Va35794tCScAXWJG9hU2HcgxzMowaZUnu"
        },
        "orderType": "sell",
        "amount": 167410000,
        "price": 220000,
        "timestamp": 1548739880836,
        "expiration": 1551245480836,
        "matcherFee": 300000,
        "signature": "uSj6KYx8H5hun4CzRzL4F3iCrekDseLnX5A4EYsokaPtRQF2WvVQENfRX6DpT4pjWrM2oQmghZ9ecb5j4EYXkuq",
        "proofs": [
          "uSj6KYx8H5hun4CzRzL4F3iCrekDseLnX5A4EYsokaPtRQF2WvVQENfRX6DpT4pjWrM2oQmghZ9ecb5j4EYXkuq"
        ]
      },
      "amount": 167410000,
      "price": 220000,
      "buyMatcherFee": 300000,
      "sellMatcherFee": 300000
    }
`
	var tx ExchangeWithProofs
	err := json.Unmarshal([]byte(js), &tx)
	assert.NoError(t, err)
	assert.Equal(t, ExchangeTransaction, tx.Type)
	assert.Equal(t, 2, int(tx.Version))
	bo, ok := tx.Order1.(*OrderV1)
	assert.True(t, ok)
	assert.NotNil(t, bo)
	so, ok := tx.Order2.(*OrderV1)
	assert.True(t, ok)
	assert.NotNil(t, so)
}

func TestExchangeWithProofsFromJSON3(t *testing.T) {
	var js = `
{
  "type": 7,
  "id": "GR7ZDZFU2K7R9zM1qNqJEaC1vgA7hFbD3qFxvsSB9U84",
  "sender": "3PJaDyprvekvPXPuAtxrapacuDJopgJRaU3",
  "senderPublicKey": "7kPFrHDiGw1rCm7LPszuECwWYL3dMf6iMifLRDJQZMzy",
  "fee": 300000,
  "timestamp": 1559218968473,
  "proofs": [
    "4HdcL9Ppgbf4kKECBvRx28ieSRMtgaFeF97kxSwmB72fLb3FLApkn4KQcKFE4F4pz5UwFcYBP6PB5RqXSrbKLhQM"
  ],
  "version": 2,
  "order1": {
    "version": 1,
    "id": "Du7mcUrKveCyBchxfR8RULZK6Ad21AtfWQcR8uqo3WZq",
    "sender": "3PCdWLg27GMKprpwKcHqcWS2UwXWwQNRwag",
    "senderPublicKey": "6HfBybJc7E4wJYZgWNpDJf9RnZRDvS4WLbcx7FtYBCbN",
    "matcherPublicKey": "7kPFrHDiGw1rCm7LPszuECwWYL3dMf6iMifLRDJQZMzy",
    "assetPair": {
      "amountAsset": "9JKjU6U2Ho71U7VWHvr14RB7iLpx2qYBtyUZqLpv6pVB",
      "priceAsset": null
    },
    "orderType": "buy",
    "amount": 139538564044,
    "price": 105,
    "timestamp": 1559218968424,
    "expiration": 1559219033424,
    "matcherFee": 300000,
    "signature": "SrzSabfBaGFyw1Ex6S7X4BH6mtujgwVxBMKNwcPb2wsyzTrkAzipybjAZcyoBdkEhBoUooUAUPGmHqFcffcTaVG",
    "proofs": [
      "SrzSabfBaGFyw1Ex6S7X4BH6mtujgwVxBMKNwcPb2wsyzTrkAzipybjAZcyoBdkEhBoUooUAUPGmHqFcffcTaVG"
    ]
  },
  "order2": {
    "version": 1,
    "id": "8KyKHCgGPYrwco9QNGaNwCbVZgSBvjz8JNW24VxVr5Vb",
    "sender": "3PCdWLg27GMKprpwKcHqcWS2UwXWwQNRwag",
    "senderPublicKey": "6HfBybJc7E4wJYZgWNpDJf9RnZRDvS4WLbcx7FtYBCbN",
    "matcherPublicKey": "7kPFrHDiGw1rCm7LPszuECwWYL3dMf6iMifLRDJQZMzy",
    "assetPair": {
      "amountAsset": "9JKjU6U2Ho71U7VWHvr14RB7iLpx2qYBtyUZqLpv6pVB",
      "priceAsset": null
    },
    "orderType": "sell",
    "amount": 139538564044000,
    "price": 105,
    "timestamp": 1559218958940,
    "expiration": 1559219023940,
    "matcherFee": 300000,
    "signature": "3TSrKc3EnZtnULQKDGBW6fMQqqPFZoRzy4fC7n637dHXhHhs9K61mTwAkmXnq8M5sTV4Y7eG7fq1YFUCJVEWVLjC",
    "proofs": [
      "3TSrKc3EnZtnULQKDGBW6fMQqqPFZoRzy4fC7n637dHXhHhs9K61mTwAkmXnq8M5sTV4Y7eG7fq1YFUCJVEWVLjC"
    ]
  },
  "amount": 139538095239,
  "price": 105,
  "buyMatcherFee": 299998,
  "sellMatcherFee": 299,
  "height": 1549429
}
`
	var tx ExchangeWithProofs
	err := json.Unmarshal([]byte(js), &tx)
	require.NoError(t, err)
	assert.Equal(t, ExchangeTransaction, tx.Type)
	assert.Equal(t, 2, int(tx.Version))
	bo, ok := tx.Order1.(*OrderV1)
	assert.True(t, ok)
	assert.NotNil(t, bo)
	so, ok := tx.Order2.(*OrderV1)
	assert.True(t, ok)
	assert.NotNil(t, so)

	b, err := tx.MarshalBinary()
	require.NoError(t, err)
	assert.Equal(t, uint8(0xcb), b[6])
}

func TestLeaseWithSigValidations(t *testing.T) {
	tests := []struct {
		recipient string
		amount    uint64
		fee       uint64
		err       string
	}{
		{"3PAWwWa6GbwcJaFzwqXQN5KQm7H96Y7SHTQ", 0, 100000, "amount should be positive"},
		{"alias:T:nickname", math.MaxInt64 + 1, 100000, "amount is too big"},
		{"3PAWwWa6GbwcJaFzwqXQN5KQm7H96Y7SHTQ", 100000, 0, "fee should be positive"},
		{"alias:T:nickname", 100000, math.MaxInt64 + 1, "fee is too big"},
		{"3PAWwWa6GbwcJaFzwqXQN5KQm7H96Y7SHTQ", math.MaxInt64, math.MaxInt64, "sum of amount and fee overflows JVM long"},
		{"3PAWwWa6GbwcJaFzwqXQN5KQm7H86Y7SHTQ", 100000, 100000, "failed to create new unsigned Lease transaction: invalid WavesAddress checksum"},
		{"alias:T:прозвище", 100000, 100000, "failed to create new unsigned Lease transaction: Alias should contain only following characters: -.0123456789@_abcdefghijklmnopqrstuvwxyz"},
		//TODO: add test on leasing to oneself
	}
	for _, tc := range tests {
		spk, err := crypto.NewPublicKeyFromBase58("BJ3Q8kNPByCWHwJ3RLn55UPzUDVgnh64EwYAU5iCj6z6")
		require.NoError(t, err)
		rcp, err := recipientFromString(tc.recipient)
		require.NoError(t, err)
		tx := NewUnsignedLeaseWithSig(spk, rcp, tc.amount, tc.fee, 0)
		_, err = tx.Validate(MainNetScheme)
		assert.EqualError(t, err, tc.err)
	}
}

func TestLeaseWithSigFromMainNet(t *testing.T) {
	tests := []struct {
		pk        string
		sig       string
		id        string
		recipient string
		amount    uint64
		fee       uint64
		timestamp uint64
	}{
		{"fv36AUvNhn4vNRdvA1jfkUmEu25HtoG8vo3bQTgAFQx", "4W28LUXxhF6QmH8rhSFm8v14U1RzU3bnmV6DdbrhNhvqjeMHRtqtY5Hsy9enAXNxoKzrX1L2wSBNWkzjJ4WLASaG", "58iiBQ9uonkDpgr3NiAYgec3K9f5KvhHEwLfZTX2k7y3", "3P23fi1qfVw6RVDn4CH2a5nNouEtWNQ4THs", 111500000000, 100000, 1537728236926},
	}
	for _, tc := range tests {
		spk, err := crypto.NewPublicKeyFromBase58(tc.pk)
		require.NoError(t, err)
		id, err := crypto.NewDigestFromBase58(tc.id)
		require.NoError(t, err)
		sig, err := crypto.NewSignatureFromBase58(tc.sig)
		require.NoError(t, err)
		addr, err := NewAddressFromString(tc.recipient)
		require.NoError(t, err)
		rcp := NewRecipientFromAddress(addr)
		tx := NewUnsignedLeaseWithSig(spk, rcp, tc.amount, tc.fee, tc.timestamp)
		if b, err := tx.BodyMarshalBinary(); assert.NoError(t, err) {
			if h, err := crypto.FastHash(b); assert.NoError(t, err) {
				assert.Equal(t, id, h)
			}
			assert.True(t, crypto.Verify(spk, sig, b))
		}
	}
}

func TestLeaseWithSigProtobufRoundTrip(t *testing.T) {
	tests := []struct {
		recipient string
		amount    uint64
		fee       uint64
	}{
		{"3P23fi1qfVw6RVDn4CH2a5nNouEtWNQ4THs", 1234567890, 1234567890},
		{"3PAWwWa6GbwcJaFzwqXQN5KQm7H96Y7SHTQ", 9876543210, 9876543210},
	}
	seed, _ := base58.Decode("3TUPTbbpiM5UmZDhMmzdsKKNgMvyHwZQncKWfJrxk3bc")
	sk, pk, err := crypto.GenerateKeyPair(seed)
	require.NoError(t, err)
	for _, tc := range tests {
		addr, err := NewAddressFromString(tc.recipient)
		require.NoError(t, err)
		rcp := NewRecipientFromAddress(addr)
		ts := uint64(time.Now().UnixNano() / 1000000)
		tx := NewUnsignedLeaseWithSig(pk, rcp, tc.amount, tc.fee, ts)
		err = tx.GenerateID(MainNetScheme)
		require.NoError(t, err)
		if bb, err := tx.MarshalToProtobuf(MainNetScheme); assert.NoError(t, err) {
			var atx LeaseWithSig
			if err := atx.UnmarshalFromProtobuf(bb); assert.NoError(t, err) {
				assert.Equal(t, *tx, atx)
			}
		}
		if err := tx.Sign(MainNetScheme, sk); assert.NoError(t, err) {
			if r, err := tx.Verify(MainNetScheme, pk); assert.NoError(t, err) {
				assert.True(t, r)
			}
		}
		if b, err := tx.MarshalSignedToProtobuf(MainNetScheme); assert.NoError(t, err) {
			var atx LeaseWithSig
			if err := atx.UnmarshalSignedFromProtobuf(b); assert.NoError(t, err) {
				err = atx.GenerateID(MainNetScheme)
				assert.NoError(t, err)
				assert.Equal(t, *tx, atx)
			}
		}
	}
}

func TestLeaseWithSigBinarySize(t *testing.T) {
	tests := []struct {
		recipient string
		amount    uint64
		fee       uint64
	}{
		{"3P23fi1qfVw6RVDn4CH2a5nNouEtWNQ4THs", 1234567890, 1234567890},
		{"3PAWwWa6GbwcJaFzwqXQN5KQm7H96Y7SHTQ", 9876543210, 9876543210},
	}
	seed, _ := base58.Decode("3TUPTbbpiM5UmZDhMmzdsKKNgMvyHwZQncKWfJrxk3bc")
	sk, pk, err := crypto.GenerateKeyPair(seed)
	require.NoError(t, err)
	for _, tc := range tests {
		addr, err := NewAddressFromString(tc.recipient)
		require.NoError(t, err)
		rcp := NewRecipientFromAddress(addr)
		ts := uint64(time.Now().UnixNano() / 1000000)
		tx := NewUnsignedLeaseWithSig(pk, rcp, tc.amount, tc.fee, ts)
		err = tx.Sign(MainNetScheme, sk)
		assert.NoError(t, err)
		txBytes, err := tx.MarshalBinary()
		assert.NoError(t, err)
		assert.Equal(t, len(txBytes), tx.BinarySize())
	}
}

func TestLeaseWithSigBinaryRoundTrip(t *testing.T) {
	tests := []struct {
		recipient string
		amount    uint64
		fee       uint64
	}{
		{"3P23fi1qfVw6RVDn4CH2a5nNouEtWNQ4THs", 1234567890, 1234567890},
		{"3PAWwWa6GbwcJaFzwqXQN5KQm7H96Y7SHTQ", 9876543210, 9876543210},
	}
	seed, _ := base58.Decode("3TUPTbbpiM5UmZDhMmzdsKKNgMvyHwZQncKWfJrxk3bc")
	sk, pk, err := crypto.GenerateKeyPair(seed)
	require.NoError(t, err)
	for _, tc := range tests {
		addr, err := NewAddressFromString(tc.recipient)
		require.NoError(t, err)
		rcp := NewRecipientFromAddress(addr)
		ts := uint64(time.Now().UnixNano() / 1000000)
		tx := NewUnsignedLeaseWithSig(pk, rcp, tc.amount, tc.fee, ts)
		if bb, err := tx.BodyMarshalBinary(); assert.NoError(t, err) {
			var atx LeaseWithSig
			if err := atx.bodyUnmarshalBinary(bb); assert.NoError(t, err) {
				assert.Equal(t, tx.Type, atx.Type)
				assert.Equal(t, tx.Version, atx.Version)
				assert.ElementsMatch(t, tx.SenderPK, atx.SenderPK)
				assert.ElementsMatch(t, *tx.Recipient.Address, *atx.Recipient.Address)
				assert.Equal(t, tx.Amount, atx.Amount)
				assert.Equal(t, tx.Fee, atx.Fee)
				assert.Equal(t, tx.Timestamp, atx.Timestamp)
			}
		}
		if err := tx.Sign(MainNetScheme, sk); assert.NoError(t, err) {
			if r, err := tx.Verify(MainNetScheme, pk); assert.NoError(t, err) {
				assert.True(t, r)
			}
		}
		if b, err := tx.MarshalBinary(); assert.NoError(t, err) {
			var atx LeaseWithSig
			if err := atx.UnmarshalBinary(b, MainNetScheme); assert.NoError(t, err) {
				assert.ElementsMatch(t, *tx.Signature, *atx.Signature)
				assert.ElementsMatch(t, pk, atx.SenderPK)
				assert.ElementsMatch(t, addr, *atx.Recipient.Address)
				assert.Equal(t, tc.amount, atx.Amount)
				assert.Equal(t, tc.fee, atx.Fee)
				assert.Equal(t, ts, atx.Timestamp)
			}
		}
	}
}

func TestLeaseWithSigToJSON(t *testing.T) {
	tests := []struct {
		recipient string
		amount    uint64
		fee       uint64
	}{
		{"3P23fi1qfVw6RVDn4CH2a5nNouEtWNQ4THs", 1234567890, 1234567890},
		{"3PAWwWa6GbwcJaFzwqXQN5KQm7H96Y7SHTQ", 9876543210, 9876543210},
	}
	seed, _ := base58.Decode("3TUPTbbpiM5UmZDhMmzdsKKNgMvyHwZQncKWfJrxk3bc")
	sk, pk, err := crypto.GenerateKeyPair(seed)
	require.NoError(t, err)
	for _, tc := range tests {
		addr, err := NewAddressFromString(tc.recipient)
		require.NoError(t, err)
		rcp := NewRecipientFromAddress(addr)
		ts := uint64(time.Now().UnixNano() / 1000000)
		tx := NewUnsignedLeaseWithSig(pk, rcp, tc.amount, tc.fee, ts)
		if j, err := json.Marshal(tx); assert.NoError(t, err) {
			ej := fmt.Sprintf("{\"type\":8,\"version\":1,\"senderPublicKey\":\"%s\",\"recipient\":\"%s\",\"amount\":%d,\"fee\":%d,\"timestamp\":%d}", base58.Encode(pk[:]), tc.recipient, tc.amount, tc.fee, ts)
			assert.Equal(t, ej, string(j))
			if err := tx.Sign(MainNetScheme, sk); assert.NoError(t, err) {
				if sj, err := json.Marshal(tx); assert.NoError(t, err) {
					esj := fmt.Sprintf("{\"type\":8,\"version\":1,\"id\":\"%s\",\"signature\":\"%s\",\"senderPublicKey\":\"%s\",\"recipient\":\"%s\",\"amount\":%d,\"fee\":%d,\"timestamp\":%d}", base58.Encode(tx.ID[:]), base58.Encode(tx.Signature[:]), base58.Encode(pk[:]), tc.recipient, tc.amount, tc.fee, ts)
					assert.Equal(t, esj, string(sj))
				}
			}
		}
	}
}

func TestLeaseWithProofsValidations(t *testing.T) {
	tests := []struct {
		recipient string
		amount    uint64
		fee       uint64
		err       string
	}{
		{"3PAWwWa6GbwcJaFzwqXQN5KQm7H96Y7SHTQ", 0, 100000, "amount should be positive"},
		{"alias:T:nickname", math.MaxInt64 + 1, 100000, "amount is too big"},
		{"3PAWwWa6GbwcJaFzwqXQN5KQm7H96Y7SHTQ", 100000, 0, "fee should be positive"},
		{"alias:T:nickname", 100000, math.MaxInt64 + 1, "fee is too big"},
		{"3PAWwWa6GbwcJaFzwqXQN5KQm7H96Y7SHTQ", math.MaxInt64, math.MaxInt64, "sum of amount and fee overflows JVM long"},
		{"3PAWwWa6GbwcJaFzwqXQN5KQm7H86Y7SHTQ", 100000, 100000, "failed to create new unsigned Lease transaction: invalid WavesAddress checksum"},
		{"alias:T:прозвище", 100000, 100000, "failed to create new unsigned Lease transaction: Alias should contain only following characters: -.0123456789@_abcdefghijklmnopqrstuvwxyz"},
		//TODO: add test on leasing to oneself
	}
	for _, tc := range tests {
		spk, err := crypto.NewPublicKeyFromBase58("BJ3Q8kNPByCWHwJ3RLn55UPzUDVgnh64EwYAU5iCj6z6")
		require.NoError(t, err)
		rcp, err := recipientFromString(tc.recipient)
		require.NoError(t, err)
		tx := NewUnsignedLeaseWithProofs(2, spk, rcp, tc.amount, tc.fee, 0)
		_, err = tx.Validate(MainNetScheme)
		assert.EqualError(t, err, tc.err)
	}
}

func TestLeaseWithProofsFromMainNet(t *testing.T) {
	tests := []struct {
		pk        string
		sig       string
		id        string
		recipient string
		amount    uint64
		fee       uint64
		timestamp uint64
	}{
		{"rpQk8UkmB3cKZaS4NsGovw2Rg2HfuoW1FYXx5cmudSs", "4uU5oNDu9zTE4BUdUEtTGcW5cuaLpfFPjV8y1uiCRAkNYaumnBSZVN1YZaLZshQrtztVn4dvYztRa9FPsL879gi6", "8CrVEbYrcrwB8BujfmtFwqEzCr2FKmw5SHC9vL49Jrjf", "3P9DEDP5VbyXQyKtXDUt2crRPn5B7gs6ujc", 50000000000, 100000, 1541665254893},
		{"3mMU3zgPdQY56u5oqjqESZNyVuh7RUzPBRc8jtuRvH5m", "JzJZ9HDFPwL4deFR48jYxohQk6oeouU1tPmcHEqe77QW3P2S3RLY9f12Tq3KFcNf4MWD8fqTutsXh4S8MWzvvhC", "5gzRtg5M5cbF2QzreRpwJt3TmFRHCBmtWdJDYM1g7ks4", "3P3PfgFKpfisSW6RCsbmgWXtwUH8fHAESw4", 11158462347, 100000, 1541681562021},
	}
	for _, tc := range tests {
		spk, err := crypto.NewPublicKeyFromBase58(tc.pk)
		require.NoError(t, err)
		id, err := crypto.NewDigestFromBase58(tc.id)
		require.NoError(t, err)
		sig, err := crypto.NewSignatureFromBase58(tc.sig)
		require.NoError(t, err)
		addr, err := NewAddressFromString(tc.recipient)
		require.NoError(t, err)
		rcp := NewRecipientFromAddress(addr)
		tx := NewUnsignedLeaseWithProofs(2, spk, rcp, tc.amount, tc.fee, tc.timestamp)
		if b, err := tx.BodyMarshalBinary(); assert.NoError(t, err) {
			if h, err := crypto.FastHash(b); assert.NoError(t, err) {
				assert.Equal(t, id, h)
			}
			assert.True(t, crypto.Verify(spk, sig, b))
		}
	}
}

func TestLeaseWithProofsProtobufRoundTrip(t *testing.T) {
	tests := []struct {
		recipient string
		amount    uint64
		fee       uint64
	}{
		{"3P23fi1qfVw6RVDn4CH2a5nNouEtWNQ4THs", 1234567890, 1234567890},
		{"3PAWwWa6GbwcJaFzwqXQN5KQm7H96Y7SHTQ", 9876543210, 9876543210},
	}
	seed, _ := base58.Decode("3TUPTbbpiM5UmZDhMmzdsKKNgMvyHwZQncKWfJrxk3bc")
	sk, pk, err := crypto.GenerateKeyPair(seed)
	require.NoError(t, err)
	for _, tc := range tests {
		addr, err := NewAddressFromString(tc.recipient)
		require.NoError(t, err)
		rcp := NewRecipientFromAddress(addr)
		ts := uint64(time.Now().UnixNano() / 1000000)
		tx := NewUnsignedLeaseWithProofs(2, pk, rcp, tc.amount, tc.fee, ts)
		err = tx.GenerateID(MainNetScheme)
		require.NoError(t, err)
		if bb, err := tx.MarshalToProtobuf(MainNetScheme); assert.NoError(t, err) {
			var atx LeaseWithProofs
			if err := atx.UnmarshalFromProtobuf(bb); assert.NoError(t, err) {
				assert.Equal(t, *tx, atx)
			}
		}
		if err := tx.Sign(MainNetScheme, sk); assert.NoError(t, err) {
			if r, err := tx.Verify(MainNetScheme, pk); assert.NoError(t, err) {
				assert.True(t, r)
			}
		}
		if b, err := tx.MarshalSignedToProtobuf(MainNetScheme); assert.NoError(t, err) {
			var atx LeaseWithProofs
			if err := atx.UnmarshalSignedFromProtobuf(b); assert.NoError(t, err) {
				err = atx.GenerateID(MainNetScheme)
				assert.NoError(t, err)
				assert.Equal(t, *tx, atx)
			}
		}
	}
}

func TestLeaseWithProofsBinarySize(t *testing.T) {
	tests := []struct {
		recipient string
		amount    uint64
		fee       uint64
	}{
		{"3P23fi1qfVw6RVDn4CH2a5nNouEtWNQ4THs", 1234567890, 1234567890},
		{"3PAWwWa6GbwcJaFzwqXQN5KQm7H96Y7SHTQ", 9876543210, 9876543210},
	}
	seed, _ := base58.Decode("3TUPTbbpiM5UmZDhMmzdsKKNgMvyHwZQncKWfJrxk3bc")
	sk, pk, err := crypto.GenerateKeyPair(seed)
	require.NoError(t, err)
	for _, tc := range tests {
		addr, err := NewAddressFromString(tc.recipient)
		require.NoError(t, err)
		rcp := NewRecipientFromAddress(addr)
		ts := uint64(time.Now().UnixNano() / 1000000)
		tx := NewUnsignedLeaseWithProofs(2, pk, rcp, tc.amount, tc.fee, ts)
		err = tx.Sign(MainNetScheme, sk)
		assert.NoError(t, err)
		txBytes, err := tx.MarshalBinary()
		assert.NoError(t, err)
		assert.Equal(t, len(txBytes), tx.BinarySize())
	}
}

func TestLeaseWithProofsBinaryRoundTrip(t *testing.T) {
	tests := []struct {
		recipient string
		amount    uint64
		fee       uint64
	}{
		{"3P23fi1qfVw6RVDn4CH2a5nNouEtWNQ4THs", 1234567890, 1234567890},
		{"3PAWwWa6GbwcJaFzwqXQN5KQm7H96Y7SHTQ", 9876543210, 9876543210},
	}
	seed, _ := base58.Decode("3TUPTbbpiM5UmZDhMmzdsKKNgMvyHwZQncKWfJrxk3bc")
	sk, pk, err := crypto.GenerateKeyPair(seed)
	require.NoError(t, err)
	for _, tc := range tests {
		addr, err := NewAddressFromString(tc.recipient)
		require.NoError(t, err)
		rcp := NewRecipientFromAddress(addr)
		ts := uint64(time.Now().UnixNano() / 1000000)
		tx := NewUnsignedLeaseWithProofs(2, pk, rcp, tc.amount, tc.fee, ts)
		if bb, err := tx.BodyMarshalBinary(); assert.NoError(t, err) {
			var atx LeaseWithProofs
			if err := atx.bodyUnmarshalBinary(bb); assert.NoError(t, err) {
				assert.Equal(t, tx.Type, atx.Type)
				assert.Equal(t, tx.Version, atx.Version)
				assert.ElementsMatch(t, tx.SenderPK, atx.SenderPK)
				assert.ElementsMatch(t, *tx.Recipient.Address, *atx.Recipient.Address)
				assert.Equal(t, tx.Amount, atx.Amount)
				assert.Equal(t, tx.Fee, atx.Fee)
				assert.Equal(t, tx.Timestamp, atx.Timestamp)
			}
		}
		if err := tx.Sign(MainNetScheme, sk); assert.NoError(t, err) {
			if r, err := tx.Verify(MainNetScheme, pk); assert.NoError(t, err) {
				assert.True(t, r)
			}
		}
		if b, err := tx.MarshalBinary(); assert.NoError(t, err) {
			var atx LeaseWithProofs
			if err := atx.UnmarshalBinary(b, MainNetScheme); assert.NoError(t, err) {
				assert.ElementsMatch(t, tx.Proofs.Proofs[0], atx.Proofs.Proofs[0])
				assert.ElementsMatch(t, pk, atx.SenderPK)
				assert.ElementsMatch(t, addr, *atx.Recipient.Address)
				assert.Equal(t, tc.amount, atx.Amount)
				assert.Equal(t, tc.fee, atx.Fee)
				assert.Equal(t, ts, atx.Timestamp)
			}
		}
	}
}

func TestLeaseWithProofsToJSON(t *testing.T) {
	tests := []struct {
		recipient string
		amount    uint64
		fee       uint64
	}{
		{"3P23fi1qfVw6RVDn4CH2a5nNouEtWNQ4THs", 1234567890, 1234567890},
		{"3PAWwWa6GbwcJaFzwqXQN5KQm7H96Y7SHTQ", 9876543210, 9876543210},
	}
	seed, _ := base58.Decode("3TUPTbbpiM5UmZDhMmzdsKKNgMvyHwZQncKWfJrxk3bc")
	sk, pk, err := crypto.GenerateKeyPair(seed)
	require.NoError(t, err)
	for _, tc := range tests {
		addr, err := NewAddressFromString(tc.recipient)
		require.NoError(t, err)
		rcp := NewRecipientFromAddress(addr)
		ts := uint64(time.Now().UnixNano() / 1000000)
		tx := NewUnsignedLeaseWithProofs(2, pk, rcp, tc.amount, tc.fee, ts)
		if j, err := json.Marshal(tx); assert.NoError(t, err) {
			ej := fmt.Sprintf("{\"type\":8,\"version\":2,\"senderPublicKey\":\"%s\",\"recipient\":\"%s\",\"amount\":%d,\"fee\":%d,\"timestamp\":%d}", base58.Encode(pk[:]), tc.recipient, tc.amount, tc.fee, ts)
			assert.Equal(t, ej, string(j))
			if err := tx.Sign(MainNetScheme, sk); assert.NoError(t, err) {
				if sj, err := json.Marshal(tx); assert.NoError(t, err) {
					esj := fmt.Sprintf("{\"type\":8,\"version\":2,\"id\":\"%s\",\"proofs\":[\"%s\"],\"senderPublicKey\":\"%s\",\"recipient\":\"%s\",\"amount\":%d,\"fee\":%d,\"timestamp\":%d}",
						base58.Encode(tx.ID[:]), base58.Encode(tx.Proofs.Proofs[0]), base58.Encode(pk[:]), tc.recipient, tc.amount, tc.fee, ts)
					assert.Equal(t, esj, string(sj))
				}
			}
		}
	}
}

func TestLeaseCancelWithSigValidations(t *testing.T) {
	tests := []struct {
		lease string
		fee   uint64
		err   string
	}{
		{"58iiBQ9uonkDpgr3NiAYgec3K9f5KvhHEwLfZTX2k7y3", 0, "fee should be positive"},
		{"58iiBQ9uonkDpgr3NiAYgec3K9f5KvhHEwLfZTX2k7y3", math.MaxInt64 + 1, "fee is too big"},
	}
	for _, tc := range tests {
		spk, _ := crypto.NewPublicKeyFromBase58("BJ3Q8kNPByCWHwJ3RLn55UPzUDVgnh64EwYAU5iCj6z6")
		l, _ := crypto.NewDigestFromBase58(tc.lease)
		tx := NewUnsignedLeaseCancelWithSig(spk, l, tc.fee, 0)
		_, err := tx.Validate(MainNetScheme)
		assert.EqualError(t, err, tc.err)
	}
}

func TestLeaseCancelWithSigFromMainNet(t *testing.T) {
	tests := []struct {
		pk        string
		sig       string
		id        string
		lease     string
		fee       uint64
		timestamp uint64
	}{
		{"Bc83cgvtmBbhpWHgqWPvoPMFVJCsUicocAaDReyyuqSX", "5cEX4Ljm6qY2ZL83uNiTmmbFcEuvm9SFsshYozbwUNQNzLGKHDqYWjiJUoBfLMMGPJcVBsi7YV7DRYKSX4h6EvGT", "6jkoA3xzdFuowHsV3An1tc7sexsJ9kenSHeKJVCU5qNM", "EB3HTJyQb95mbURq7RUC4WEaJGTNgopFvHgH9XkmuMt6", 100000, 1537789773418},
	}
	for _, tc := range tests {
		spk, _ := crypto.NewPublicKeyFromBase58(tc.pk)
		id, _ := crypto.NewDigestFromBase58(tc.id)
		sig, _ := crypto.NewSignatureFromBase58(tc.sig)
		l, _ := crypto.NewDigestFromBase58(tc.lease)
		tx := NewUnsignedLeaseCancelWithSig(spk, l, tc.fee, tc.timestamp)
		if b, err := tx.BodyMarshalBinary(); assert.NoError(t, err) {
			if h, err := crypto.FastHash(b); assert.NoError(t, err) {
				assert.Equal(t, id, h)
			}
			assert.True(t, crypto.Verify(spk, sig, b))
		}
	}
}

func TestLeaseCancelWithSigProtobufRoundTrip(t *testing.T) {
	tests := []struct {
		lease string
		fee   uint64
	}{
		{"6jkoA3xzdFuowHsV3An1tc7sexsJ9kenSHeKJVCU5qNM", 1234567890},
		{"Bc83cgvtmBbhpWHgqWPvoPMFVJCsUicocAaDReyyuqSX", 9876543210},
	}
	seed, _ := base58.Decode("3TUPTbbpiM5UmZDhMmzdsKKNgMvyHwZQncKWfJrxk3bc")
	sk, pk, err := crypto.GenerateKeyPair(seed)
	require.NoError(t, err)
	for _, tc := range tests {
		l, _ := crypto.NewDigestFromBase58(tc.lease)
		ts := uint64(time.Now().UnixNano() / 1000000)
		tx := NewUnsignedLeaseCancelWithSig(pk, l, tc.fee, ts)
		err = tx.GenerateID(MainNetScheme)
		require.NoError(t, err)
		if bb, err := tx.MarshalToProtobuf(MainNetScheme); assert.NoError(t, err) {
			var atx LeaseCancelWithSig
			if err := atx.UnmarshalFromProtobuf(bb); assert.NoError(t, err) {
				assert.Equal(t, *tx, atx)
			}
		}
		if err := tx.Sign(MainNetScheme, sk); assert.NoError(t, err) {
			if r, err := tx.Verify(MainNetScheme, pk); assert.NoError(t, err) {
				assert.True(t, r)
			}
		}
		if b, err := tx.MarshalSignedToProtobuf(MainNetScheme); assert.NoError(t, err) {
			var atx LeaseCancelWithSig
			if err := atx.UnmarshalSignedFromProtobuf(b); assert.NoError(t, err) {
				err = atx.GenerateID(MainNetScheme)
				assert.NoError(t, err)
				assert.Equal(t, *tx, atx)
			}
		}
	}
}

func TestLeaseCancelWithSigBinarySize(t *testing.T) {
	tests := []struct {
		lease string
		fee   uint64
	}{
		{"6jkoA3xzdFuowHsV3An1tc7sexsJ9kenSHeKJVCU5qNM", 1234567890},
		{"Bc83cgvtmBbhpWHgqWPvoPMFVJCsUicocAaDReyyuqSX", 9876543210},
	}
	seed, _ := base58.Decode("3TUPTbbpiM5UmZDhMmzdsKKNgMvyHwZQncKWfJrxk3bc")
	sk, pk, err := crypto.GenerateKeyPair(seed)
	require.NoError(t, err)
	for _, tc := range tests {
		l, _ := crypto.NewDigestFromBase58(tc.lease)
		ts := uint64(time.Now().UnixNano() / 1000000)
		tx := NewUnsignedLeaseCancelWithSig(pk, l, tc.fee, ts)
		err = tx.Sign(MainNetScheme, sk)
		assert.NoError(t, err)
		txBytes, err := tx.MarshalBinary()
		assert.NoError(t, err)
		assert.Equal(t, len(txBytes), tx.BinarySize())
	}
}

func TestLeaseCancelWithSigBinaryRoundTrip(t *testing.T) {
	tests := []struct {
		lease string
		fee   uint64
	}{
		{"6jkoA3xzdFuowHsV3An1tc7sexsJ9kenSHeKJVCU5qNM", 1234567890},
		{"Bc83cgvtmBbhpWHgqWPvoPMFVJCsUicocAaDReyyuqSX", 9876543210},
	}
	seed, _ := base58.Decode("3TUPTbbpiM5UmZDhMmzdsKKNgMvyHwZQncKWfJrxk3bc")
	sk, pk, err := crypto.GenerateKeyPair(seed)
	require.NoError(t, err)
	for _, tc := range tests {
		l, _ := crypto.NewDigestFromBase58(tc.lease)
		ts := uint64(time.Now().UnixNano() / 1000000)
		tx := NewUnsignedLeaseCancelWithSig(pk, l, tc.fee, ts)
		if bb, err := tx.BodyMarshalBinary(); assert.NoError(t, err) {
			var atx LeaseCancelWithSig
			if err := atx.bodyUnmarshalBinary(bb); assert.NoError(t, err) {
				assert.Equal(t, tx.Type, atx.Type)
				assert.Equal(t, tx.Version, atx.Version)
				assert.ElementsMatch(t, tx.SenderPK, atx.SenderPK)
				assert.ElementsMatch(t, tx.LeaseID, atx.LeaseID)
				assert.Equal(t, tx.Fee, atx.Fee)
				assert.Equal(t, tx.Timestamp, atx.Timestamp)
			}
		}
		if err := tx.Sign(MainNetScheme, sk); assert.NoError(t, err) {
			if r, err := tx.Verify(MainNetScheme, pk); assert.NoError(t, err) {
				assert.True(t, r)
			}
		}
		if b, err := tx.MarshalBinary(); assert.NoError(t, err) {
			var atx LeaseCancelWithSig
			if err := atx.UnmarshalBinary(b, MainNetScheme); assert.NoError(t, err) {
				assert.ElementsMatch(t, *tx.Signature, *atx.Signature)
				assert.ElementsMatch(t, pk, atx.SenderPK)
				assert.ElementsMatch(t, l, atx.LeaseID)
				assert.Equal(t, tc.fee, atx.Fee)
				assert.Equal(t, ts, atx.Timestamp)
			}
		}
	}
}

func TestLeaseCancelWithSigToJSON(t *testing.T) {
	tests := []struct {
		lease string
		fee   uint64
	}{
		{"6jkoA3xzdFuowHsV3An1tc7sexsJ9kenSHeKJVCU5qNM", 1234567890},
		{"Bc83cgvtmBbhpWHgqWPvoPMFVJCsUicocAaDReyyuqSX", 9876543210},
	}
	seed, _ := base58.Decode("3TUPTbbpiM5UmZDhMmzdsKKNgMvyHwZQncKWfJrxk3bc")
	sk, pk, err := crypto.GenerateKeyPair(seed)
	require.NoError(t, err)
	for _, tc := range tests {
		l, _ := crypto.NewDigestFromBase58(tc.lease)
		ts := uint64(time.Now().UnixNano() / 1000000)
		tx := NewUnsignedLeaseCancelWithSig(pk, l, tc.fee, ts)
		if j, err := json.Marshal(tx); assert.NoError(t, err) {
			ej := fmt.Sprintf("{\"type\":9,\"version\":1,\"senderPublicKey\":\"%s\",\"leaseId\":\"%s\",\"fee\":%d,\"timestamp\":%d}", base58.Encode(pk[:]), tc.lease, tc.fee, ts)
			assert.Equal(t, ej, string(j))
			if err := tx.Sign(MainNetScheme, sk); assert.NoError(t, err) {
				if sj, err := json.Marshal(tx); assert.NoError(t, err) {
					esj := fmt.Sprintf("{\"type\":9,\"version\":1,\"id\":\"%s\",\"signature\":\"%s\",\"senderPublicKey\":\"%s\",\"leaseId\":\"%s\",\"fee\":%d,\"timestamp\":%d}", base58.Encode(tx.ID[:]), base58.Encode(tx.Signature[:]), base58.Encode(pk[:]), tc.lease, tc.fee, ts)
					assert.Equal(t, esj, string(sj))
				}
			}
		}
	}
}

func TestLeaseCancelWithProofsValidations(t *testing.T) {
	tests := []struct {
		lease string
		fee   uint64
		err   string
	}{
		{"58iiBQ9uonkDpgr3NiAYgec3K9f5KvhHEwLfZTX2k7y3", 0, "fee should be positive"},
		{"58iiBQ9uonkDpgr3NiAYgec3K9f5KvhHEwLfZTX2k7y3", math.MaxInt64 + 10, "fee is too big"},
		//TODO: add blockchain scheme validation
	}
	for _, tc := range tests {
		spk, _ := crypto.NewPublicKeyFromBase58("BJ3Q8kNPByCWHwJ3RLn55UPzUDVgnh64EwYAU5iCj6z6")
		l, _ := crypto.NewDigestFromBase58(tc.lease)
		tx := NewUnsignedLeaseCancelWithProofs(2, 'T', spk, l, tc.fee, 0)
		_, err := tx.Validate(MainNetScheme)
		assert.EqualError(t, err, tc.err)
	}
}

func TestLeaseCancelWithProofsFromMainNet(t *testing.T) {
	tests := []struct {
		pk        string
		sig       string
		id        string
		lease     string
		fee       uint64
		timestamp uint64
	}{
		{"B41okNfzZkFCc2djmbGe9EGoXnRqioXCQxUPJtZm1F74", "FLnMw7hYAaWihBVVjMzcfZWgWPTcsUNWf5bLmsihsLuXksvFtyEkNCEpfCKb7LU4PPxMH1jXVGUvLxMrFS4Pjdy", "5NUzjmfpEiXbD53Y66HpuqTis5VdcGfXj7W4jZxShrZX", "HUhpiDum9NxPwrgLwEowBCdDV7kydJ8sjNqhRSmfZVhe", 100000, 1541730662836},
		{"GxzVYRGDT8XDvBug7f73xhkS6Grz91FDY2DHHqHTdUZL", "4Yjdwyq6unhyCsvt56wE6cQvg4Akauvi7YaQbpCe66i67ggFfgLydWXSfodhYSS3swop1Nn6PP7v3JtWfhSAJU2j", "9zeGFec5Ybiv1xUk8MVC16he67eRD6G41DXkEhReLft7", "HvPgHtKPsDhmGuT9sGM65UDSdetnwQzt4g65ffRCtFiq", 100000, 1541710975166},
	}
	for _, tc := range tests {
		spk, _ := crypto.NewPublicKeyFromBase58(tc.pk)
		id, _ := crypto.NewDigestFromBase58(tc.id)
		sig, _ := crypto.NewSignatureFromBase58(tc.sig)
		l, _ := crypto.NewDigestFromBase58(tc.lease)
		tx := NewUnsignedLeaseCancelWithProofs(2, 'W', spk, l, tc.fee, tc.timestamp)
		if b, err := tx.BodyMarshalBinary(); assert.NoError(t, err) {
			if h, err := crypto.FastHash(b); assert.NoError(t, err) {
				assert.Equal(t, id, h)
			}
			assert.True(t, crypto.Verify(spk, sig, b))
		}
	}
}

func TestLeaseCancelWithProofsProtobufRoundTrip(t *testing.T) {
	tests := []struct {
		lease string
		fee   uint64
	}{
		{"6jkoA3xzdFuowHsV3An1tc7sexsJ9kenSHeKJVCU5qNM", 1234567890},
		{"Bc83cgvtmBbhpWHgqWPvoPMFVJCsUicocAaDReyyuqSX", 9876543210},
	}
	seed, _ := base58.Decode("3TUPTbbpiM5UmZDhMmzdsKKNgMvyHwZQncKWfJrxk3bc")
	sk, pk, err := crypto.GenerateKeyPair(seed)
	require.NoError(t, err)
	for _, tc := range tests {
		l, _ := crypto.NewDigestFromBase58(tc.lease)
		ts := uint64(time.Now().UnixNano() / 1000000)
		tx := NewUnsignedLeaseCancelWithProofs(2, 'T', pk, l, tc.fee, ts)
		err = tx.GenerateID(TestNetScheme)
		require.NoError(t, err)
		if bb, err := tx.MarshalToProtobuf(TestNetScheme); assert.NoError(t, err) {
			var atx LeaseCancelWithProofs
			if err := atx.UnmarshalFromProtobuf(bb); assert.NoError(t, err) {
				assert.Equal(t, *tx, atx)
			}
		}
		if err := tx.Sign(TestNetScheme, sk); assert.NoError(t, err) {
			if r, err := tx.Verify(TestNetScheme, pk); assert.NoError(t, err) {
				assert.True(t, r)
			}
		}
		if b, err := tx.MarshalSignedToProtobuf(TestNetScheme); assert.NoError(t, err) {
			var atx LeaseCancelWithProofs
			if err := atx.UnmarshalSignedFromProtobuf(b); assert.NoError(t, err) {
				err = atx.GenerateID(TestNetScheme)
				assert.NoError(t, err)
				assert.Equal(t, *tx, atx)
			}
		}
	}
}

func TestLeaseCancelWithProofsBinarySize(t *testing.T) {
	tests := []struct {
		lease string
		fee   uint64
	}{
		{"6jkoA3xzdFuowHsV3An1tc7sexsJ9kenSHeKJVCU5qNM", 1234567890},
		{"Bc83cgvtmBbhpWHgqWPvoPMFVJCsUicocAaDReyyuqSX", 9876543210},
	}
	seed, _ := base58.Decode("3TUPTbbpiM5UmZDhMmzdsKKNgMvyHwZQncKWfJrxk3bc")
	sk, pk, err := crypto.GenerateKeyPair(seed)
	require.NoError(t, err)
	for _, tc := range tests {
		l, _ := crypto.NewDigestFromBase58(tc.lease)
		ts := uint64(time.Now().UnixNano() / 1000000)
		tx := NewUnsignedLeaseCancelWithProofs(2, 'T', pk, l, tc.fee, ts)
		err = tx.Sign(TestNetScheme, sk)
		assert.NoError(t, err)
		txBytes, err := tx.MarshalBinary()
		assert.NoError(t, err)
		assert.Equal(t, len(txBytes), tx.BinarySize())
	}
}

func TestLeaseCancelWithProofsBinaryRoundTrip(t *testing.T) {
	tests := []struct {
		lease string
		fee   uint64
	}{
		{"6jkoA3xzdFuowHsV3An1tc7sexsJ9kenSHeKJVCU5qNM", 1234567890},
		{"Bc83cgvtmBbhpWHgqWPvoPMFVJCsUicocAaDReyyuqSX", 9876543210},
	}
	seed, _ := base58.Decode("3TUPTbbpiM5UmZDhMmzdsKKNgMvyHwZQncKWfJrxk3bc")
	sk, pk, err := crypto.GenerateKeyPair(seed)
	require.NoError(t, err)
	for _, tc := range tests {
		l, _ := crypto.NewDigestFromBase58(tc.lease)
		ts := uint64(time.Now().UnixNano() / 1000000)
		tx := NewUnsignedLeaseCancelWithProofs(2, 'T', pk, l, tc.fee, ts)
		if bb, err := tx.BodyMarshalBinary(); assert.NoError(t, err) {
			var atx LeaseCancelWithProofs
			if err := atx.bodyUnmarshalBinary(bb); assert.NoError(t, err) {
				assert.Equal(t, tx.Type, atx.Type)
				assert.Equal(t, tx.Version, atx.Version)
				assert.ElementsMatch(t, tx.SenderPK, atx.SenderPK)
				assert.ElementsMatch(t, tx.LeaseID, atx.LeaseID)
				assert.Equal(t, tx.Fee, atx.Fee)
				assert.Equal(t, tx.Timestamp, atx.Timestamp)
			}
		}
		if err := tx.Sign(TestNetScheme, sk); assert.NoError(t, err) {
			if r, err := tx.Verify(TestNetScheme, pk); assert.NoError(t, err) {
				assert.True(t, r)
			}
		}
		if b, err := tx.MarshalBinary(); assert.NoError(t, err) {
			var atx LeaseCancelWithProofs
			if err := atx.UnmarshalBinary(b, TestNetScheme); assert.NoError(t, err) {
				assert.ElementsMatch(t, tx.Proofs.Proofs[0], atx.Proofs.Proofs[0])
				assert.ElementsMatch(t, pk, atx.SenderPK)
				assert.ElementsMatch(t, l, atx.LeaseID)
				assert.Equal(t, tc.fee, atx.Fee)
				assert.Equal(t, ts, atx.Timestamp)
			}
		}
	}
}

func TestLeaseCancelWithProofsToJSON(t *testing.T) {
	tests := []struct {
		lease string
		fee   uint64
	}{
		{"6jkoA3xzdFuowHsV3An1tc7sexsJ9kenSHeKJVCU5qNM", 1234567890},
		{"Bc83cgvtmBbhpWHgqWPvoPMFVJCsUicocAaDReyyuqSX", 9876543210},
	}
	seed, _ := base58.Decode("3TUPTbbpiM5UmZDhMmzdsKKNgMvyHwZQncKWfJrxk3bc")
	sk, pk, err := crypto.GenerateKeyPair(seed)
	require.NoError(t, err)
	for _, tc := range tests {
		l, _ := crypto.NewDigestFromBase58(tc.lease)
		ts := uint64(time.Now().UnixNano() / 1000000)
		tx := NewUnsignedLeaseCancelWithProofs(2, 'T', pk, l, tc.fee, ts)
		if j, err := json.Marshal(tx); assert.NoError(t, err) {
			ej := fmt.Sprintf("{\"type\":9,\"version\":2,\"chainId\":%d,\"senderPublicKey\":\"%s\",\"leaseId\":\"%s\",\"fee\":%d,\"timestamp\":%d}", 'T', base58.Encode(pk[:]), tc.lease, tc.fee, ts)
			assert.Equal(t, ej, string(j))
			if err := tx.Sign(TestNetScheme, sk); assert.NoError(t, err) {
				if sj, err := json.Marshal(tx); assert.NoError(t, err) {
					esj := fmt.Sprintf("{\"type\":9,\"version\":2,\"chainId\":%d,\"id\":\"%s\",\"proofs\":[\"%s\"],\"senderPublicKey\":\"%s\",\"leaseId\":\"%s\",\"fee\":%d,\"timestamp\":%d}",
						'T', base58.Encode(tx.ID[:]), base58.Encode(tx.Proofs.Proofs[0]), base58.Encode(pk[:]), tc.lease, tc.fee, ts)
					assert.Equal(t, esj, string(sj))
				}
			}
		}
	}
}

func TestCreateAliasWithSigValidations(t *testing.T) {
	tests := []struct {
		alias string
		fee   uint64
		err   string
	}{
		{"something", 0, "fee should be positive"},
		{"something", math.MaxInt64 + 1, "fee is too big"},
	}
	for _, tc := range tests {
		spk, _ := crypto.NewPublicKeyFromBase58("BJ3Q8kNPByCWHwJ3RLn55UPzUDVgnh64EwYAU5iCj6z6")
		a := NewAlias('W', tc.alias)
		tx := NewUnsignedCreateAliasWithSig(spk, *a, tc.fee, 0)
		_, err := tx.Validate(MainNetScheme)
		assert.EqualError(t, err, tc.err)
	}
}

func TestCreateAliasWithSigFromMainNet(t *testing.T) {
	tests := []struct {
		pk        string
		sig       string
		id        string
		scheme    byte
		alias     string
		fee       uint64
		timestamp uint64
	}{
		{"6e5rbqXt5UVYFqaQnuGeLjYSFwgmddmEAkYZWdBjPgAF", "3XfjLrk8HZt1mhXnAAaBLEcpbUb4xvsEEgf4AzRqn1bZv3uQ88LisjQn2NzApDYGDvmm1VV4gJxifREjyqDKxRLc", "BEwr6WzmzWT2DRTsmojipT6RoqPkZx64cbfQu4fjuEne", 'W', "stonescissors", 100000, 1537786658492},
	}
	for _, tc := range tests {
		spk, _ := crypto.NewPublicKeyFromBase58(tc.pk)
		id, _ := crypto.NewDigestFromBase58(tc.id)
		sig, _ := crypto.NewSignatureFromBase58(tc.sig)
		a := NewAlias(tc.scheme, tc.alias)
		tx := NewUnsignedCreateAliasWithSig(spk, *a, tc.fee, tc.timestamp)
		if b, err := tx.BodyMarshalBinary(); assert.NoError(t, err) {
			if h, err := tx.id(); assert.NoError(t, err) {
				assert.Equal(t, id, *h)
			}
			assert.True(t, crypto.Verify(spk, sig, b))
		}
	}
}

func TestCreateAliasWithSigProtobufRoundTrip(t *testing.T) {
	tests := []struct {
		scheme byte
		alias  string
		fee    uint64
	}{
		{'W', "somealias", 1234567890},
		{'T', "testnetalias", 9876543210},
	}
	seed, _ := base58.Decode("3TUPTbbpiM5UmZDhMmzdsKKNgMvyHwZQncKWfJrxk3bc")
	sk, pk, err := crypto.GenerateKeyPair(seed)
	require.NoError(t, err)
	for _, tc := range tests {
		ts := uint64(time.Now().UnixNano() / 1000000)
		a := NewAlias(tc.scheme, tc.alias)
		tx := NewUnsignedCreateAliasWithSig(pk, *a, tc.fee, ts)
		err = tx.GenerateID(tc.scheme)
		require.NoError(t, err)
		if bb, err := tx.MarshalToProtobuf(tc.scheme); assert.NoError(t, err) {
			var atx CreateAliasWithSig
			if err := atx.UnmarshalFromProtobuf(bb); assert.NoError(t, err) {
				assert.Equal(t, *tx, atx)
			}
		}
		if err := tx.Sign(tc.scheme, sk); assert.NoError(t, err) {
			if r, err := tx.Verify(tc.scheme, pk); assert.NoError(t, err) {
				assert.True(t, r)
			}
		}
		if b, err := tx.MarshalSignedToProtobuf(tc.scheme); assert.NoError(t, err) {
			var atx CreateAliasWithSig
			if err := atx.UnmarshalSignedFromProtobuf(b); assert.NoError(t, err) {
				err = atx.GenerateID(tc.scheme)
				assert.NoError(t, err)
				assert.Equal(t, *tx, atx)
			}
		}
	}
}

func TestCreateAliasWithSigBinarySize(t *testing.T) {
	tests := []struct {
		scheme byte
		alias  string
		fee    uint64
	}{
		{'W', "somealias", 1234567890},
		{'T', "testnetalias", 9876543210},
	}
	seed, _ := base58.Decode("3TUPTbbpiM5UmZDhMmzdsKKNgMvyHwZQncKWfJrxk3bc")
	sk, pk, err := crypto.GenerateKeyPair(seed)
	require.NoError(t, err)
	for _, tc := range tests {
		ts := uint64(time.Now().UnixNano() / 1000000)
		a := NewAlias(tc.scheme, tc.alias)
		tx := NewUnsignedCreateAliasWithSig(pk, *a, tc.fee, ts)
		err = tx.Sign(tc.scheme, sk)
		assert.NoError(t, err)
		txBytes, err := tx.MarshalBinary()
		assert.NoError(t, err)
		assert.Equal(t, len(txBytes), tx.BinarySize())
	}
}

func TestCreateAliasWithSigBinaryRoundTrip(t *testing.T) {
	tests := []struct {
		scheme byte
		alias  string
		fee    uint64
	}{
		{'W', "somealias", 1234567890},
		{'T', "testnetalias", 9876543210},
	}
	seed, _ := base58.Decode("3TUPTbbpiM5UmZDhMmzdsKKNgMvyHwZQncKWfJrxk3bc")
	sk, pk, err := crypto.GenerateKeyPair(seed)
	require.NoError(t, err)
	for _, tc := range tests {
		ts := uint64(time.Now().UnixNano() / 1000000)
		a := NewAlias(tc.scheme, tc.alias)
		tx := NewUnsignedCreateAliasWithSig(pk, *a, tc.fee, ts)
		if bb, err := tx.BodyMarshalBinary(); assert.NoError(t, err) {
			var atx CreateAliasWithSig
			if err := atx.bodyUnmarshalBinary(bb); assert.NoError(t, err) {
				assert.Equal(t, tx.Type, atx.Type)
				assert.Equal(t, tx.Version, atx.Version)
				assert.ElementsMatch(t, tx.SenderPK, atx.SenderPK)
				assert.Equal(t, tx.Alias, atx.Alias)
				assert.Equal(t, tx.Fee, atx.Fee)
				assert.Equal(t, tx.Timestamp, atx.Timestamp)
			}
		}
		if err := tx.Sign(tc.scheme, sk); assert.NoError(t, err) {
			if r, err := tx.Verify(tc.scheme, pk); assert.NoError(t, err) {
				assert.True(t, r)
			}
		}
		if b, err := tx.MarshalBinary(); assert.NoError(t, err) {
			var atx CreateAliasWithSig
			if err := atx.UnmarshalBinary(b, tc.scheme); assert.NoError(t, err) {
				assert.ElementsMatch(t, *tx.Signature, *atx.Signature)
				assert.ElementsMatch(t, pk, atx.SenderPK)
				assert.Equal(t, tc.scheme, atx.Alias.Scheme)
				assert.Equal(t, tc.alias, atx.Alias.Alias)
				assert.Equal(t, tc.fee, atx.Fee)
				assert.Equal(t, ts, atx.Timestamp)
			}
		}
	}
}

func TestCreateAliasWithSigToJSON(t *testing.T) {
	tests := []struct {
		scheme byte
		alias  string
		fee    uint64
	}{
		{'W', "alice", 1234567890},
		{'T', "peter", 9876543210},
	}
	seed, _ := base58.Decode("3TUPTbbpiM5UmZDhMmzdsKKNgMvyHwZQncKWfJrxk3bc")
	sk, pk, err := crypto.GenerateKeyPair(seed)
	require.NoError(t, err)
	for _, tc := range tests {
		a := NewAlias(tc.scheme, tc.alias)
		ts := uint64(time.Now().UnixNano() / 1000000)
		tx := NewUnsignedCreateAliasWithSig(pk, *a, tc.fee, ts)
		if j, err := json.Marshal(tx); assert.NoError(t, err) {
			ej := fmt.Sprintf("{\"type\":10,\"version\":1,\"senderPublicKey\":\"%s\",\"alias\":\"%s\",\"fee\":%d,\"timestamp\":%d}", base58.Encode(pk[:]), a.String(), tc.fee, ts)
			assert.Equal(t, ej, string(j))
			if err := tx.Sign(tc.scheme, sk); assert.NoError(t, err) {
				if sj, err := json.Marshal(tx); assert.NoError(t, err) {
					esj := fmt.Sprintf("{\"type\":10,\"version\":1,\"id\":\"%s\",\"signature\":\"%s\",\"senderPublicKey\":\"%s\",\"alias\":\"%s\",\"fee\":%d,\"timestamp\":%d}", base58.Encode(tx.ID[:]), base58.Encode(tx.Signature[:]), base58.Encode(pk[:]), a.String(), tc.fee, ts)
					assert.Equal(t, esj, string(sj))
				}
			}
		}
	}
}

func TestCreateAliasWithProofsValidations(t *testing.T) {
	tests := []struct {
		alias string
		fee   uint64
		err   string
	}{
		{"something", 0, "fee should be positive"},
		{"something", math.MaxInt64 + 10, "fee is too big"},
		{"so", 12345, "Alias 'so' length should be between 4 and 30"},
	}
	for _, tc := range tests {
		spk, _ := crypto.NewPublicKeyFromBase58("BJ3Q8kNPByCWHwJ3RLn55UPzUDVgnh64EwYAU5iCj6z6")
		a := NewAlias(MainNetScheme, tc.alias)
		tx := NewUnsignedCreateAliasWithProofs(2, spk, *a, tc.fee, 0)
		_, err := tx.Validate(MainNetScheme)
		assert.EqualError(t, err, tc.err)
	}
}

func TestCreateAliasWithProofsFromMainNet(t *testing.T) {
	tests := []struct {
		pk        string
		sig       string
		id        string
		scheme    byte
		alias     string
		fee       uint64
		timestamp uint64
	}{
		{"7F6CNQTH1CfjKtVV47RbYi6eDctyPjCNNveBP8R3xi63", "dei21qjMJtHtuvZcUcHTV5K4dxVi94SYbY13tuwPaCEkUJeduNmBBnB3MQmkDW43Tm68JtMW58eEBLMUDNQhkxy", "8FYM87cwuFwgdncwAp9qE5FYR4HryJQmyF1g6QhqbiLn", 'W', "bits_cop", 100000, 1541740849873},
		{"B3f8VFh6T2NGT26U7rHk2grAxn5zi9iLkg4V9uxG6C8q", "56FXJ8VtXjJVv1T9QcJHUcBjaQRyxPmnAeDR9JzgSddfkx7rC6barZFSXGDxTv667ehUFxRWuhcEnd3PohkTAoYU", "9SXwLHgyxpBhU5mHc21QWe3C4cjbEbLMAZDYNyjHzGCK", 'W', "pigeon-test", 100000, 1541674542064},
		{"91MhZvyJGnhZy9pfEMUGNKj9j7KUokeJoQQwsyqknDNG", "5J6oXXDQAEWWtRtGVfzWnb42W5mHMCB2cHNg1Zn17jgCLwkU8nshy9hhrjYf86CLF4YnWtsu1uZnpjfc2NkwSKtH", "5QmYAjGXqhym59qxNjSUYswWRvT5v321CXPZsfwnFeiw", 'W', "sexx", 100000, 1541711270800},
	}
	for _, tc := range tests {
		spk, _ := crypto.NewPublicKeyFromBase58(tc.pk)
		id, _ := crypto.NewDigestFromBase58(tc.id)
		sig, _ := crypto.NewSignatureFromBase58(tc.sig)
		a := NewAlias(tc.scheme, tc.alias)
		tx := NewUnsignedCreateAliasWithProofs(2, spk, *a, tc.fee, tc.timestamp)
		if b, err := tx.BodyMarshalBinary(); assert.NoError(t, err) {
			if h, err := tx.id(); assert.NoError(t, err) {
				assert.Equal(t, id, *h)
			}
			assert.True(t, crypto.Verify(spk, sig, b))
		}
	}
}

func TestCreateAliasWithProofsProtobufRoundTrip(t *testing.T) {
	tests := []struct {
		scheme byte
		alias  string
		fee    uint64
	}{
		{'W', "somealias", 1234567890},
		{'T', "testnetalias", 9876543210},
	}
	seed, _ := base58.Decode("3TUPTbbpiM5UmZDhMmzdsKKNgMvyHwZQncKWfJrxk3bc")
	sk, pk, err := crypto.GenerateKeyPair(seed)
	require.NoError(t, err)
	for _, tc := range tests {
		ts := uint64(time.Now().UnixNano() / 1000000)
		a := NewAlias(tc.scheme, tc.alias)
		tx := NewUnsignedCreateAliasWithProofs(2, pk, *a, tc.fee, ts)
		err = tx.GenerateID(tc.scheme)
		require.NoError(t, err)
		if bb, err := tx.MarshalToProtobuf(tc.scheme); assert.NoError(t, err) {
			var atx CreateAliasWithProofs
			if err := atx.UnmarshalFromProtobuf(bb); assert.NoError(t, err) {
				assert.Equal(t, *tx, atx)
			}
		}
		if err := tx.Sign(tc.scheme, sk); assert.NoError(t, err) {
			if r, err := tx.Verify(tc.scheme, pk); assert.NoError(t, err) {
				assert.True(t, r)
			}
		}
		if b, err := tx.MarshalSignedToProtobuf(tc.scheme); assert.NoError(t, err) {
			var atx CreateAliasWithProofs
			if err := atx.UnmarshalSignedFromProtobuf(b); assert.NoError(t, err) {
				err = atx.GenerateID(tc.scheme)
				assert.NoError(t, err)
				assert.Equal(t, *tx, atx)
			}
		}
	}
}

func TestCreateAliasWithProofsBinarySize(t *testing.T) {
	tests := []struct {
		scheme byte
		alias  string
		fee    uint64
	}{
		{'W', "somealias", 1234567890},
		{'T', "testnetalias", 9876543210},
	}
	seed, _ := base58.Decode("3TUPTbbpiM5UmZDhMmzdsKKNgMvyHwZQncKWfJrxk3bc")
	sk, pk, err := crypto.GenerateKeyPair(seed)
	require.NoError(t, err)
	for _, tc := range tests {
		ts := uint64(time.Now().UnixNano() / 1000000)
		a := NewAlias(tc.scheme, tc.alias)
		tx := NewUnsignedCreateAliasWithProofs(2, pk, *a, tc.fee, ts)
		if bb, err := tx.BodyMarshalBinary(); assert.NoError(t, err) {
			var atx CreateAliasWithProofs
			if err := atx.bodyUnmarshalBinary(bb); assert.NoError(t, err) {
				assert.Equal(t, tx.Type, atx.Type)
				assert.Equal(t, tx.Version, atx.Version)
				assert.Equal(t, tx.SenderPK, atx.SenderPK)
				assert.Equal(t, tx.Alias, atx.Alias)
				assert.Equal(t, tx.Fee, atx.Fee)
				assert.Equal(t, tx.Timestamp, atx.Timestamp)
			}
		}
		err = tx.Sign(tc.scheme, sk)
		assert.NoError(t, err)
		txBytes, err := tx.MarshalBinary()
		assert.NoError(t, err)
		assert.Equal(t, len(txBytes), tx.BinarySize())
	}
}

func TestCreateAliasWithProofsBinaryRoundTrip(t *testing.T) {
	tests := []struct {
		scheme byte
		alias  string
		fee    uint64
	}{
		{'W', "somealias", 1234567890},
		{'T', "testnetalias", 9876543210},
	}
	seed, _ := base58.Decode("3TUPTbbpiM5UmZDhMmzdsKKNgMvyHwZQncKWfJrxk3bc")
	sk, pk, err := crypto.GenerateKeyPair(seed)
	require.NoError(t, err)
	for _, tc := range tests {
		ts := uint64(time.Now().UnixNano() / 1000000)
		a := NewAlias(tc.scheme, tc.alias)
		tx := NewUnsignedCreateAliasWithProofs(2, pk, *a, tc.fee, ts)
		if bb, err := tx.BodyMarshalBinary(); assert.NoError(t, err) {
			var atx CreateAliasWithProofs
			if err := atx.bodyUnmarshalBinary(bb); assert.NoError(t, err) {
				assert.Equal(t, tx.Type, atx.Type)
				assert.Equal(t, tx.Version, atx.Version)
				assert.Equal(t, tx.SenderPK, atx.SenderPK)
				assert.Equal(t, tx.Alias, atx.Alias)
				assert.Equal(t, tx.Fee, atx.Fee)
				assert.Equal(t, tx.Timestamp, atx.Timestamp)
			}
		}
		if err := tx.Sign(tc.scheme, sk); assert.NoError(t, err) {
			if r, err := tx.Verify(tc.scheme, pk); assert.NoError(t, err) {
				assert.True(t, r)
			}
		}
		if b, err := tx.MarshalBinary(); assert.NoError(t, err) {
			var atx CreateAliasWithProofs
			if err := atx.UnmarshalBinary(b, tc.scheme); assert.NoError(t, err) {
				assert.ElementsMatch(t, tx.Proofs.Proofs[0], atx.Proofs.Proofs[0])
				assert.ElementsMatch(t, pk, atx.SenderPK)
				assert.Equal(t, tc.scheme, atx.Alias.Scheme)
				assert.Equal(t, tc.alias, atx.Alias.Alias)
				assert.Equal(t, tc.fee, atx.Fee)
				assert.Equal(t, ts, atx.Timestamp)
			}
		}
	}
}

func TestCreateAliasWithProofsToJSON(t *testing.T) {
	tests := []struct {
		scheme byte
		alias  string
		fee    uint64
	}{
		{'W', "alice", 1234567890},
		{'T', "peter", 9876543210},
	}
	seed, _ := base58.Decode("3TUPTbbpiM5UmZDhMmzdsKKNgMvyHwZQncKWfJrxk3bc")
	sk, pk, err := crypto.GenerateKeyPair(seed)
	require.NoError(t, err)
	for _, tc := range tests {
		a := NewAlias(tc.scheme, tc.alias)
		ts := uint64(time.Now().UnixNano() / 1000000)
		tx := NewUnsignedCreateAliasWithProofs(2, pk, *a, tc.fee, ts)
		if j, err := json.Marshal(tx); assert.NoError(t, err) {
			ej := fmt.Sprintf("{\"type\":10,\"version\":2,\"senderPublicKey\":\"%s\",\"alias\":\"%s\",\"fee\":%d,\"timestamp\":%d}", base58.Encode(pk[:]), a.String(), tc.fee, ts)
			assert.Equal(t, ej, string(j))
			if err := tx.Sign(tc.scheme, sk); assert.NoError(t, err) {
				if sj, err := json.Marshal(tx); assert.NoError(t, err) {
					esj := fmt.Sprintf("{\"type\":10,\"version\":2,\"id\":\"%s\",\"proofs\":[\"%s\"],\"senderPublicKey\":\"%s\",\"alias\":\"%s\",\"fee\":%d,\"timestamp\":%d}",
						base58.Encode(tx.ID[:]), base58.Encode(tx.Proofs.Proofs[0]), base58.Encode(pk[:]), a.String(), tc.fee, ts)
					assert.Equal(t, esj, string(sj))
				}
			}
		}
	}
}

func TestMassTransferWithProofsValidations(t *testing.T) {
	repeat := func(t MassTransferEntry, n int) []MassTransferEntry {
		r := make([]MassTransferEntry, n)
		for i := 0; i < n; i++ {
			r = append(r, t)
		}
		return r
	}
	addr, _ := NewAddressFromString("3PB1Y84BGdEXE4HKaExyJ5cHP36nEw8ovaE")
	tests := []struct {
		asset      string
		transfers  []MassTransferEntry
		fee        uint64
		attachment string
		err        string
	}{
		{"HmNSH2g1SWYHzuX1G4VCjL63TFs7PXDjsTAHzrAhSRCK", []MassTransferEntry{{NewRecipientFromAddress(addr), 100}}, 0, "", "fee should be positive"},
		{"HmNSH2g1SWYHzuX1G4VCjL63TFs7PXDjsTAHzrAhSRCK", []MassTransferEntry{{NewRecipientFromAddress(addr), 100}}, math.MaxInt64 + 10, "", "fee is too big"},
		{"HmNSH2g1SWYHzuX1G4VCjL63TFs7PXDjsTAHzrAhSRCK", repeat(MassTransferEntry{NewRecipientFromAddress(addr), 100}, 101), 10, "", "Number of transfers 202 is greater than 100"},
		{"HmNSH2g1SWYHzuX1G4VCjL63TFs7PXDjsTAHzrAhSRCK", []MassTransferEntry{{NewRecipientFromAddress(addr), math.MaxInt64 + 1}, {NewRecipientFromAddress(addr), 20}}, 20, "", "at least one of the transfers amount is bigger than JVM long"},
		{"HmNSH2g1SWYHzuX1G4VCjL63TFs7PXDjsTAHzrAhSRCK", []MassTransferEntry{{NewRecipientFromAddress(addr), math.MaxInt64 / 2}, {NewRecipientFromAddress(addr), math.MaxInt64 / 2}}, 1000, "", "sum of amounts of transfers and transaction fee is bigger than JVM long"},
		{"HmNSH2g1SWYHzuX1G4VCjL63TFs7PXDjsTAHzrAhSRCK", []MassTransferEntry{{NewRecipientFromAddress(addr), 10}, {NewRecipientFromAddress(addr), 20}}, 30, strings.Repeat("blah-blah", 30), "attachment too long"},
	}
	for _, tc := range tests {
		spk, _ := crypto.NewPublicKeyFromBase58("BJ3Q8kNPByCWHwJ3RLn55UPzUDVgnh64EwYAU5iCj6z6")
		a, _ := NewOptionalAssetFromString(tc.asset)
		att := []byte(tc.attachment)
		tx := NewUnsignedMassTransferWithProofs(1, spk, *a, tc.transfers, tc.fee, 0, att)
		_, err := tx.Validate(MainNetScheme)
		assert.EqualError(t, err, tc.err)
	}
}

func TestMassTransferWithProofsFromMainNet(t *testing.T) {
	tests := []struct {
		pk         string
		sig        string
		id         string
		asset      string
		addresses  []string
		amounts    []uint64
		fee        uint64
		timestamp  uint64
		attachment string
	}{
		{"CZtGUoC8hcE4xYsDNGNfzzbhn2Kg67AJdQ9LuMmyYkvr", "4xDmcaiEm7CcsHu6TLaWXEpN5G1sy5Bf4hTHEZXkwRZYZb1wcDCb1c2oN9pbco2g2oLjY2q9bLGwvMn2KWH3tnDg", "HmNSH2g1SWYHzuX1G4VCjL63TFs7PXDjsTAHzrAhSRCK", "34mkLgLeX6XDsqcafaNWNraQrLUiyGN8vP6TPLuyNKMs", []string{"3PB1Y84BGdEXE4HKaExyJ5cHP36nEw8ovaE", "3PCDiutJwRATXKhFHmadqVVVVA8WS81Sdgn", "3PJcqT9Avo2nf5fQG5FsSMSMyP9ZZhzExAk"}, []uint64{2, 2, 2}, 300000, 1537873402548, ""},
	}
	for _, tc := range tests {
		spk, _ := crypto.NewPublicKeyFromBase58(tc.pk)
		id, _ := crypto.NewDigestFromBase58(tc.id)
		sig, _ := crypto.NewSignatureFromBase58(tc.sig)
		a, _ := NewOptionalAssetFromString(tc.asset)
		transfers := make([]MassTransferEntry, len(tc.addresses))
		for i, as := range tc.addresses {
			addr, _ := NewAddressFromString(as)
			amount := tc.amounts[i]
			transfers[i] = MassTransferEntry{NewRecipientFromAddress(addr), amount}
		}
		att := []byte(tc.attachment)
		tx := NewUnsignedMassTransferWithProofs(1, spk, *a, transfers, tc.fee, tc.timestamp, att)
		if b, err := tx.BodyMarshalBinary(); assert.NoError(t, err) {
			if h, err := crypto.FastHash(b); assert.NoError(t, err) {
				assert.Equal(t, id, h)
			}
			assert.True(t, crypto.Verify(spk, sig, b))
		}
	}
}

func TestMassTransferWithProofsProtobufRoundTrip(t *testing.T) {
	addr, _ := NewAddressFromString("3PB1Y84BGdEXE4HKaExyJ5cHP36nEw8ovaE")
	tests := []struct {
		asset      string
		transfers  []MassTransferEntry
		fee        uint64
		attachment string
	}{
		{"HmNSH2g1SWYHzuX1G4VCjL63TFs7PXDjsTAHzrAhSRCK", []MassTransferEntry{{NewRecipientFromAddress(addr), 9876543210}}, 1234567890, "this is the attachment"},
		{"HmNSH2g1SWYHzuX1G4VCjL63TFs7PXDjsTAHzrAhSRCK", []MassTransferEntry{{NewRecipientFromAddress(addr), 12345}, {NewRecipientFromAddress(addr), 67890}}, 987654321, ""},
		{"WAVES", []MassTransferEntry{{NewRecipientFromAddress(addr), 12345}, {NewRecipientFromAddress(addr), 67890}}, 987654321, ""},
	}
	seed, _ := base58.Decode("3TUPTbbpiM5UmZDhMmzdsKKNgMvyHwZQncKWfJrxk3bc")
	sk, pk, err := crypto.GenerateKeyPair(seed)
	require.NoError(t, err)
	for _, tc := range tests {
		ts := uint64(time.Now().UnixNano() / 1000000)
		a, _ := NewOptionalAssetFromString(tc.asset)
		att := []byte(tc.attachment)
		tx := NewUnsignedMassTransferWithProofs(1, pk, *a, tc.transfers, tc.fee, ts, att)
		err := tx.GenerateID(MainNetScheme)
		require.NoError(t, err)
		if bb, err := tx.MarshalToProtobuf(MainNetScheme); assert.NoError(t, err) {
			var atx MassTransferWithProofs
			if err := atx.UnmarshalFromProtobuf(bb); assert.NoError(t, err) {
				assert.Equal(t, *tx, atx)
			}
		}
		if err := tx.Sign(MainNetScheme, sk); assert.NoError(t, err) {
			if r, err := tx.Verify(MainNetScheme, pk); assert.NoError(t, err) {
				assert.True(t, r)
			}
		}
		if b, err := tx.MarshalSignedToProtobuf(MainNetScheme); assert.NoError(t, err) {
			var atx MassTransferWithProofs
			if err := atx.UnmarshalSignedFromProtobuf(b); assert.NoError(t, err) {
				err = atx.GenerateID(MainNetScheme)
				assert.NoError(t, err)
				assert.Equal(t, *tx, atx)
			}
		}
	}
}

func TestMassTransferWithProofsBinarySize(t *testing.T) {
	addr, _ := NewAddressFromString("3PB1Y84BGdEXE4HKaExyJ5cHP36nEw8ovaE")
	tests := []struct {
		asset      string
		transfers  []MassTransferEntry
		fee        uint64
		attachment string
	}{
		{"HmNSH2g1SWYHzuX1G4VCjL63TFs7PXDjsTAHzrAhSRCK", []MassTransferEntry{{NewRecipientFromAddress(addr), 9876543210}}, 1234567890, "this is the attachment"},
		{"HmNSH2g1SWYHzuX1G4VCjL63TFs7PXDjsTAHzrAhSRCK", []MassTransferEntry{{NewRecipientFromAddress(addr), 12345}, {NewRecipientFromAddress(addr), 67890}}, 987654321, ""},
		{"WAVES", []MassTransferEntry{{NewRecipientFromAddress(addr), 12345}, {NewRecipientFromAddress(addr), 67890}}, 987654321, ""},
	}
	seed, _ := base58.Decode("3TUPTbbpiM5UmZDhMmzdsKKNgMvyHwZQncKWfJrxk3bc")
	sk, pk, err := crypto.GenerateKeyPair(seed)
	require.NoError(t, err)
	for _, tc := range tests {
		ts := uint64(time.Now().UnixNano() / 1000000)
		a, _ := NewOptionalAssetFromString(tc.asset)
		att := []byte(tc.attachment)
		tx := NewUnsignedMassTransferWithProofs(1, pk, *a, tc.transfers, tc.fee, ts, att)
		err = tx.Sign(MainNetScheme, sk)
		assert.NoError(t, err)
		txBytes, err := tx.MarshalBinary()
		assert.NoError(t, err)
		assert.Equal(t, len(txBytes), tx.BinarySize())
	}
}

func TestMassTransferWithProofsBinaryRoundTrip(t *testing.T) {
	addr, _ := NewAddressFromString("3PB1Y84BGdEXE4HKaExyJ5cHP36nEw8ovaE")
	tests := []struct {
		asset      string
		transfers  []MassTransferEntry
		fee        uint64
		attachment string
	}{
		{"HmNSH2g1SWYHzuX1G4VCjL63TFs7PXDjsTAHzrAhSRCK", []MassTransferEntry{{NewRecipientFromAddress(addr), 9876543210}}, 1234567890, "this is the attachment"},
		{"HmNSH2g1SWYHzuX1G4VCjL63TFs7PXDjsTAHzrAhSRCK", []MassTransferEntry{{NewRecipientFromAddress(addr), 12345}, {NewRecipientFromAddress(addr), 67890}}, 987654321, ""},
		{"WAVES", []MassTransferEntry{{NewRecipientFromAddress(addr), 12345}, {NewRecipientFromAddress(addr), 67890}}, 987654321, ""},
	}
	seed, _ := base58.Decode("3TUPTbbpiM5UmZDhMmzdsKKNgMvyHwZQncKWfJrxk3bc")
	sk, pk, err := crypto.GenerateKeyPair(seed)
	require.NoError(t, err)
	for _, tc := range tests {
		ts := uint64(time.Now().UnixNano() / 1000000)
		a, _ := NewOptionalAssetFromString(tc.asset)
		att := Attachment(tc.attachment)
		tx := NewUnsignedMassTransferWithProofs(1, pk, *a, tc.transfers, tc.fee, ts, att)
		if bb, err := tx.BodyMarshalBinary(); assert.NoError(t, err) {
			var atx MassTransferWithProofs
			if err := atx.bodyUnmarshalBinary(bb); assert.NoError(t, err) {
				assert.Equal(t, tx.Type, atx.Type)
				assert.Equal(t, tx.Version, atx.Version)
				assert.Equal(t, tx.SenderPK, atx.SenderPK)
				assert.Equal(t, tx.Asset, atx.Asset)
				assert.ElementsMatch(t, tx.Transfers, atx.Transfers)
				assert.Equal(t, tx.Fee, atx.Fee)
				assert.Equal(t, tx.Timestamp, atx.Timestamp)
				assert.Equal(t, tx.Attachment, atx.Attachment)
			}
		}
		if err := tx.Sign(MainNetScheme, sk); assert.NoError(t, err) {
			if r, err := tx.Verify(MainNetScheme, pk); assert.NoError(t, err) {
				assert.True(t, r)
			}
		}
		if b, err := tx.MarshalBinary(); assert.NoError(t, err) {
			var atx MassTransferWithProofs
			if err := atx.UnmarshalBinary(b, MainNetScheme); assert.NoError(t, err) {
				assert.Equal(t, len(tx.Proofs.Proofs), len(atx.Proofs.Proofs))
				assert.ElementsMatch(t, tx.Proofs.Proofs, atx.Proofs.Proofs)
				assert.Equal(t, pk, atx.SenderPK)
				assert.ElementsMatch(t, tc.transfers, atx.Transfers)
				assert.Equal(t, tc.fee, atx.Fee)
				assert.Equal(t, ts, atx.Timestamp)
				att := Attachment(tc.attachment)
				assert.Equal(t, att, atx.Attachment)
			}
		}
	}
}

func TestMassTransferWithProofsToJSON(t *testing.T) {
	addr, _ := NewAddressFromString("3PB1Y84BGdEXE4HKaExyJ5cHP36nEw8ovaE")
	tests := []struct {
		asset              string
		expectedAsset      string
		transfers          []MassTransferEntry
		fee                uint64
		attachment         string
		expectedAttachment string
	}{
		{"HmNSH2g1SWYHzuX1G4VCjL63TFs7PXDjsTAHzrAhSRCK", "\"HmNSH2g1SWYHzuX1G4VCjL63TFs7PXDjsTAHzrAhSRCK\"", []MassTransferEntry{{NewRecipientFromAddress(addr), 9876543210}}, 1234567890, "blah-blah-blah", ",\"attachment\":\"dBfDSWhwLmZQy4zr2S3\""},
		{"HmNSH2g1SWYHzuX1G4VCjL63TFs7PXDjsTAHzrAhSRCK", "\"HmNSH2g1SWYHzuX1G4VCjL63TFs7PXDjsTAHzrAhSRCK\"", []MassTransferEntry{{NewRecipientFromAddress(addr), 12345}, {NewRecipientFromAddress(addr), 67890}}, 987654321, "", ""},
		{"", "null", []MassTransferEntry{{NewRecipientFromAddress(addr), 12345}, {NewRecipientFromAddress(addr), 67890}}, 987654321, "", ""},
	}
	seed, _ := base58.Decode("3TUPTbbpiM5UmZDhMmzdsKKNgMvyHwZQncKWfJrxk3bc")
	sk, pk, err := crypto.GenerateKeyPair(seed)
	require.NoError(t, err)
	for _, tc := range tests {
		ts := uint64(time.Now().UnixNano() / 1000000)
		a, _ := NewOptionalAssetFromString(tc.asset)
		att := []byte(tc.attachment)
		tx := NewUnsignedMassTransferWithProofs(1, pk, *a, tc.transfers, tc.fee, ts, att)
		if j, err := json.Marshal(tx); assert.NoError(t, err) {
			var sb strings.Builder
			for i, t := range tc.transfers {
				if i != 0 {
					sb.WriteRune(',')
				}
				sb.WriteRune('{')
				sb.WriteString("\"recipient\":")
				sb.WriteRune('"')
				sb.WriteString(t.Recipient.String())
				sb.WriteRune('"')
				sb.WriteRune(',')
				sb.WriteString("\"amount\":")
				sb.WriteString(strconv.Itoa(int(t.Amount)))
				sb.WriteRune('}')
			}
			ej := fmt.Sprintf(`{"type":11,"version":1,"senderPublicKey":"%s","assetId":%s,"transfers":[%s],"timestamp":%d,"fee":%d%s}`, base58.Encode(pk[:]), tc.expectedAsset, sb.String(), ts, tc.fee, tc.expectedAttachment)
			assert.Equal(t, ej, string(j))
			if err := tx.Sign(MainNetScheme, sk); assert.NoError(t, err) {
				if sj, err := json.Marshal(tx); assert.NoError(t, err) {
					esj := fmt.Sprintf("{\"type\":11,\"version\":1,\"id\":\"%s\",\"proofs\":[\"%s\"],\"senderPublicKey\":\"%s\",\"assetId\":%s,\"transfers\":[%s],\"timestamp\":%d,\"fee\":%d%s}",
						base58.Encode(tx.ID[:]), base58.Encode(tx.Proofs.Proofs[0]), base58.Encode(pk[:]), tc.expectedAsset, sb.String(), ts, tc.fee, tc.expectedAttachment)
					assert.Equal(t, esj, string(sj))
				}
			}
		}
	}
}

func TestDataWithProofsValidations(t *testing.T) {
	repeat := func(e *BinaryDataEntry, n int) DataEntries {
		r := DataEntries{}
		for i := 0; i < n; i++ {
			ue := &BinaryDataEntry{}
			ue.Key = fmt.Sprintf("%s-%d", e.Key, i)
			ue.Value = e.Value
			r = append(r, ue)
		}
		return r
	}
	ieOk := &IntegerDataEntry{Key: "integer-entry", Value: 12345}
	ieFail := &IntegerDataEntry{Key: "", Value: 1234567890}
	beOk := &BooleanDataEntry{Key: "boolean-entry", Value: true}
	beFail := &BooleanDataEntry{Key: strings.Repeat("too-big-key", 10), Value: false}
	seOk := &StringDataEntry{Key: "string-entry", Value: "some string value, should be ok"}
	seFail := &StringDataEntry{Key: "fail-string-entry", Value: strings.Repeat("too-big-value", 2521)}
	deOk := &BinaryDataEntry{Key: "binary-entry", Value: []byte{0x00, 0x01, 0x02, 0x03, 0x04, 0x05, 0x06, 0x07, 0x08, 0x09}}
	tests := []struct {
		entries DataEntries
		fee     uint64
		err     string
	}{
		{[]DataEntry{ieOk}, 0, "fee should be positive"},
		{[]DataEntry{beOk}, math.MaxInt64 + 10, "fee is too big"},
		{[]DataEntry{seOk, seOk, deOk}, 12345, "duplicate keys?"},
		{repeat(deOk, 120), 12345, "number of DataWithProofs entries is bigger than 100"},
		{[]DataEntry{ieFail}, 12345, "at least one of the DataWithProofs entry is not valid: empty entry key"},
		{[]DataEntry{beFail, ieFail}, 12345, "at least one of the DataWithProofs entry is not valid: key is too large"},
		{[]DataEntry{seFail}, 12345, "at least one of the DataWithProofs entry is not valid: value is too large"},
	}
	for _, tc := range tests {
		spk, err := crypto.NewPublicKeyFromBase58("BJ3Q8kNPByCWHwJ3RLn55UPzUDVgnh64EwYAU5iCj6z6")
		require.NoError(t, err)
		tx := NewUnsignedData(1, spk, tc.fee, 0)
		tx.Entries = tc.entries
		_, err = tx.Validate(MainNetScheme)
		assert.Error(t, err) //, tc.err, fmt.Sprintf("expected: %s", tc.err))
		//assert.EqualError(t, err, tc.err, fmt.Sprintf("expected: %s", tc.err))
		assert.Regexp(t, tc.err, err.Error())
	}
}

func TestDataWithProofsDeleteValidation(t *testing.T) {
	spk, err := crypto.NewPublicKeyFromBase58("BJ3Q8kNPByCWHwJ3RLn55UPzUDVgnh64EwYAU5iCj6z6")
	require.NoError(t, err)
	de := &DeleteDataEntry{Key: "key"}
	tx1 := NewUnsignedData(1, spk, MinFee, 67890)
	tx1.Entries = DataEntries{de}
	_, err = tx1.Validate(MainNetScheme)
	msg := "delete supported only for protobuf transaction"
	assert.EqualError(t, err, msg, fmt.Sprintf("expected: %s", msg))

	tx2 := NewUnsignedData(2, spk, MinFee, 67890)
	tx2.Entries = DataEntries{de}
	_, err = tx2.Validate(MainNetScheme)
	assert.NoError(t, err)
}

func TestDataWithProofsSizeLimit(t *testing.T) {
	repeat := func(e *BinaryDataEntry, n int) DataEntries {
		r := DataEntries{}
		for i := 0; i < n; i++ {
			ue := &BinaryDataEntry{}
			ue.Key = fmt.Sprintf("%s-%d", e.Key, i)
			ue.Value = e.Value
			r = append(r, ue)
		}
		return r
	}
	seed, _ := base58.Decode("3TUPTbbpiM5UmZDhMmzdsKKNgMvyHwZQncKWfJrxk3bc")
	sk, _, err := crypto.GenerateKeyPair(seed)
	require.NoError(t, err)
	deBig := &BinaryDataEntry{Key: "binary-entry", Value: bytes.Repeat([]byte{0x00}, 1536)}
	tests := []struct {
		entries DataEntries
		fee     uint64
		err     string
	}{
		{repeat(deBig, 100), 12345, "total size of DataWithProofs transaction is bigger than 153600 bytes"},
	}
	for _, tc := range tests {
		spk, err := crypto.NewPublicKeyFromBase58("BJ3Q8kNPByCWHwJ3RLn55UPzUDVgnh64EwYAU5iCj6z6")
		require.NoError(t, err)
		tx := NewUnsignedData(1, spk, tc.fee, 0)
		tx.Entries = tc.entries
		err = tx.Sign(MainNetScheme, sk)
		require.NoError(t, err)

		// Test custom format.
		txBytes, err := tx.MarshalBinary()
		assert.NoError(t, err)
		var tx2 DataWithProofs
		err = tx2.UnmarshalBinary(txBytes, MainNetScheme)
		assert.EqualError(t, err, tc.err, fmt.Sprintf("expected: %s", tc.err))

		// Test Protobuf.
		txBytes, err = tx.MarshalSignedToProtobuf(MainNetScheme)
		assert.NoError(t, err)
		err = tx2.UnmarshalSignedFromProtobuf(txBytes)
		assert.EqualError(t, err, tc.err, fmt.Sprintf("expected: %s", tc.err))
	}
}

func TestDataWithProofsFromMainNet(t *testing.T) {
	tests := []struct {
		pk        string
		sig       string
		id        string
		keys      []string
		values    []string
		fee       uint64
		timestamp uint64
	}{
		{"BDKjPZTcVizRirHhd6u1VJJuUzQUkMctXU9cBNRRxs8k", "4JMP6WwpP78EVYZzG9CKQKDUTPUdvMCYGKVNn4G3VdHmW5mZKNXbvHvuvA8Nj6p39k8htY9VkM6uSf5ombFzETJq", "B7WAhQEM95LvpnKSxNVCCv1WrAzjtAVcKX9NqeCPLK46", []string{"pseudo_random_data", "based_on_height", "timestamp"}, []string{"86CuZqazFdH8cepfkdTv1Qo84khWcVeboRnqdzgEnjFA", "1176855", "Mon Sep 17 18:31:49 EEST 2018"}, 100000, 1537198309819},
	}
	for _, tc := range tests {
		spk, _ := crypto.NewPublicKeyFromBase58(tc.pk)
		id, _ := crypto.NewDigestFromBase58(tc.id)
		sig, _ := crypto.NewSignatureFromBase58(tc.sig)
		tx := NewUnsignedData(1, spk, tc.fee, tc.timestamp)
		for i, k := range tc.keys {
			e := &StringDataEntry{k, tc.values[i]}
			err := tx.AppendEntry(e)
			require.NoError(t, err)
		}
		if b, err := tx.BodyMarshalBinary(); assert.NoError(t, err) {
			if h, err := crypto.FastHash(b); assert.NoError(t, err) {
				assert.Equal(t, id, h)
			}
			assert.True(t, crypto.Verify(spk, sig, b))
		}
	}
}

func TestDataWithProofsProtobufRoundTrip(t *testing.T) {
	tests := []struct {
		keys   []string
		types  []byte
		values []string
		fee    uint64
	}{
		{[]string{"int-val", "bool-val", "bin-val", "string-val"}, []byte{0, 1, 2, 3}, []string{"1234567890", "true", "4JMP6WwpP78EVYZzG9CKQKDUTPUdvMCYGKVNn4G3VdHmW5mZKNXbvHvuvA8Nj6p39k8htY9VkM6uSf5ombFzETJq", "some string"}, 1234567890},
		{[]string{"int-val", "bool-val", "bin-val", "string-val"}, []byte{0, 1, 2, 3}, []string{"987654321", "false", "B7WAhQEM95LvpnKSxNVCCv1WrAzjtAVcKX9NqeCPLK46", ""}, 1234567890},
	}
	seed, _ := base58.Decode("3TUPTbbpiM5UmZDhMmzdsKKNgMvyHwZQncKWfJrxk3bc")
	sk, pk, err := crypto.GenerateKeyPair(seed)
	require.NoError(t, err)
	for _, tc := range tests {
		ts := uint64(time.Now().UnixNano() / 1000000)
		tx := NewUnsignedData(1, pk, tc.fee, ts)
		for i, k := range tc.keys {
			var e DataEntry
			switch DataValueType(tc.types[i]) {
			case DataInteger:
				v, _ := strconv.Atoi(tc.values[i])
				e = &IntegerDataEntry{k, int64(v)}
			case DataBoolean:
				v, _ := strconv.ParseBool(tc.values[i])
				e = &BooleanDataEntry{k, v}
			case DataBinary:
				v, _ := base58.Decode(tc.values[i])
				e = &BinaryDataEntry{k, v}
			case DataString:
				e = &StringDataEntry{k, tc.values[i]}
			}
			err := tx.AppendEntry(e)
			assert.NoError(t, err)
		}
		err = tx.GenerateID(MainNetScheme)
		require.NoError(t, err)
		if bb, err := tx.MarshalToProtobuf(MainNetScheme); assert.NoError(t, err) {
			var atx DataWithProofs
			if err := atx.UnmarshalFromProtobuf(bb); assert.NoError(t, err) {
				assert.Equal(t, *tx, atx)
			}
		}
		if err := tx.Sign(MainNetScheme, sk); assert.NoError(t, err) {
			if r, err := tx.Verify(MainNetScheme, pk); assert.NoError(t, err) {
				assert.True(t, r)
			}
		}
		if b, err := tx.MarshalSignedToProtobuf(MainNetScheme); assert.NoError(t, err) {
			var atx DataWithProofs
			if err := atx.UnmarshalSignedFromProtobuf(b); assert.NoError(t, err) {
				err = atx.GenerateID(MainNetScheme)
				assert.NoError(t, err)
				assert.Equal(t, *tx, atx)
			}
		}
	}
}

func TestDataWithProofsBinarySize(t *testing.T) {
	tests := []struct {
		keys   []string
		types  []byte
		values []string
		fee    uint64
	}{
		{[]string{"int-val", "bool-val", "bin-val", "string-val"}, []byte{0, 1, 2, 3}, []string{"1234567890", "true", "4JMP6WwpP78EVYZzG9CKQKDUTPUdvMCYGKVNn4G3VdHmW5mZKNXbvHvuvA8Nj6p39k8htY9VkM6uSf5ombFzETJq", "some string"}, 1234567890},
		{[]string{"int-val", "bool-val", "bin-val", "string-val"}, []byte{0, 1, 2, 3}, []string{"987654321", "false", "B7WAhQEM95LvpnKSxNVCCv1WrAzjtAVcKX9NqeCPLK46", ""}, 1234567890},
	}
	seed, _ := base58.Decode("3TUPTbbpiM5UmZDhMmzdsKKNgMvyHwZQncKWfJrxk3bc")
	sk, pk, err := crypto.GenerateKeyPair(seed)
	require.NoError(t, err)
	for _, tc := range tests {
		ts := uint64(time.Now().UnixNano() / 1000000)
		tx := NewUnsignedData(1, pk, tc.fee, ts)
		for i, k := range tc.keys {
			var e DataEntry
			switch DataValueType(tc.types[i]) {
			case DataInteger:
				v, _ := strconv.Atoi(tc.values[i])
				e = &IntegerDataEntry{k, int64(v)}
			case DataBoolean:
				v, _ := strconv.ParseBool(tc.values[i])
				e = &BooleanDataEntry{k, v}
			case DataBinary:
				v, _ := base58.Decode(tc.values[i])
				e = &BinaryDataEntry{k, v}
			case DataString:
				e = &StringDataEntry{k, tc.values[i]}
			}
			err := tx.AppendEntry(e)
			assert.NoError(t, err)
		}
		err = tx.Sign(MainNetScheme, sk)
		assert.NoError(t, err)
		txBytes, err := tx.MarshalBinary()
		assert.NoError(t, err)
		assert.Equal(t, len(txBytes), tx.BinarySize())
	}
}

func TestDataWithProofsBinaryRoundTrip(t *testing.T) {
	tests := []struct {
		keys   []string
		types  []byte
		values []string
		fee    uint64
	}{
		{[]string{"int-val", "bool-val", "bin-val", "string-val"}, []byte{0, 1, 2, 3}, []string{"1234567890", "true", "4JMP6WwpP78EVYZzG9CKQKDUTPUdvMCYGKVNn4G3VdHmW5mZKNXbvHvuvA8Nj6p39k8htY9VkM6uSf5ombFzETJq", "some string"}, 1234567890},
		{[]string{"int-val", "bool-val", "bin-val", "string-val"}, []byte{0, 1, 2, 3}, []string{"987654321", "false", "B7WAhQEM95LvpnKSxNVCCv1WrAzjtAVcKX9NqeCPLK46", ""}, 1234567890},
	}
	seed, _ := base58.Decode("3TUPTbbpiM5UmZDhMmzdsKKNgMvyHwZQncKWfJrxk3bc")
	sk, pk, err := crypto.GenerateKeyPair(seed)
	require.NoError(t, err)
	for _, tc := range tests {
		ts := uint64(time.Now().UnixNano() / 1000000)
		tx := NewUnsignedData(1, pk, tc.fee, ts)
		for i, k := range tc.keys {
			var e DataEntry
			switch DataValueType(tc.types[i]) {
			case DataInteger:
				v, _ := strconv.Atoi(tc.values[i])
				e = &IntegerDataEntry{k, int64(v)}
			case DataBoolean:
				v, _ := strconv.ParseBool(tc.values[i])
				e = &BooleanDataEntry{k, v}
			case DataBinary:
				v, _ := base58.Decode(tc.values[i])
				e = &BinaryDataEntry{k, v}
			case DataString:
				e = &StringDataEntry{k, tc.values[i]}
			}
			err := tx.AppendEntry(e)
			assert.NoError(t, err)
		}
		if bb, err := tx.BodyMarshalBinary(); assert.NoError(t, err) {
			var atx DataWithProofs
			if err := atx.bodyUnmarshalBinary(bb); assert.NoError(t, err) {
				assert.Equal(t, tx.Type, atx.Type)
				assert.Equal(t, tx.Version, atx.Version)
				assert.Equal(t, tx.SenderPK, atx.SenderPK)
				assert.ElementsMatch(t, tx.Entries, atx.Entries)
				assert.Equal(t, tx.Fee, atx.Fee)
				assert.Equal(t, tx.Timestamp, atx.Timestamp)
			}
		}
		if err := tx.Sign(MainNetScheme, sk); assert.NoError(t, err) {
			if r, err := tx.Verify(MainNetScheme, pk); assert.NoError(t, err) {
				assert.True(t, r)
			}
		}
		if b, err := tx.MarshalBinary(); assert.NoError(t, err) {
			var atx DataWithProofs
			if err := atx.UnmarshalBinary(b, MainNetScheme); assert.NoError(t, err) {
				assert.Equal(t, len(tx.Proofs.Proofs), len(atx.Proofs.Proofs))
				assert.ElementsMatch(t, tx.Proofs.Proofs, atx.Proofs.Proofs)
				assert.Equal(t, pk, atx.SenderPK)
				assert.ElementsMatch(t, tx.Entries, atx.Entries)
				assert.Equal(t, tc.fee, atx.Fee)
				assert.Equal(t, ts, atx.Timestamp)
			}
		}
	}
}

func TestDataWithProofsToJSON(t *testing.T) {
	tests := []struct {
		keys   []string
		types  []byte
		values []string
		fee    uint64
	}{
		{[]string{"int-val", "bool-val", "bin-val", "string-val"}, []byte{0, 1, 2, 3}, []string{"1234567890", "true", "4JMP6WwpP78EVYZzG9CKQKDUTPUdvMCYGKVNn4G3VdHmW5mZKNXbvHvuvA8Nj6p39k8htY9VkM6uSf5ombFzETJq", "some string"}, 1234567890},
		{[]string{"int-val", "bool-val", "bin-val", "string-val"}, []byte{0, 1, 2, 3}, []string{"987654321", "false", "B7WAhQEM95LvpnKSxNVCCv1WrAzjtAVcKX9NqeCPLK46", ""}, 1234567890},
	}
	seed, _ := base58.Decode("3TUPTbbpiM5UmZDhMmzdsKKNgMvyHwZQncKWfJrxk3bc")
	sk, pk, err := crypto.GenerateKeyPair(seed)
	require.NoError(t, err)
	for _, tc := range tests {
		ts := uint64(time.Now().UnixNano() / 1000000)
		tx := NewUnsignedData(1, pk, tc.fee, ts)
		var sb strings.Builder
		for i, k := range tc.keys {
			if i != 0 {
				sb.WriteRune(',')
			}
			sb.WriteRune('{')
			sb.WriteString("\"key\":")
			sb.WriteRune('"')
			sb.WriteString(k)
			sb.WriteRune('"')
			sb.WriteString(",\"type\":")
			var e DataEntry
			switch DataValueType(tc.types[i]) {
			case DataInteger:
				v, _ := strconv.Atoi(tc.values[i])
				e = &IntegerDataEntry{k, int64(v)}
				sb.WriteRune('"')
				sb.WriteString("integer")
				sb.WriteRune('"')
				sb.WriteString(",\"value\":")
				sb.WriteString(tc.values[i])
			case DataBoolean:
				v, _ := strconv.ParseBool(tc.values[i])
				e = &BooleanDataEntry{k, v}
				sb.WriteRune('"')
				sb.WriteString("boolean")
				sb.WriteRune('"')
				sb.WriteString(",\"value\":")
				sb.WriteString(tc.values[i])
			case DataBinary:
				v, _ := base58.Decode(tc.values[i])
				e = &BinaryDataEntry{k, v}
				sb.WriteRune('"')
				sb.WriteString("binary")
				sb.WriteRune('"')
				sb.WriteString(",\"value\":")
				sb.WriteRune('"')
				sb.WriteString("base64:")
				sb.WriteString(base64.StdEncoding.EncodeToString(v))
				sb.WriteRune('"')
			case DataString:
				e = &StringDataEntry{k, tc.values[i]}
				sb.WriteRune('"')
				sb.WriteString("string")
				sb.WriteRune('"')
				sb.WriteString(",\"value\":")
				sb.WriteRune('"')
				sb.WriteString(tc.values[i])
				sb.WriteRune('"')
			}
			sb.WriteRune('}')
			err := tx.AppendEntry(e)
			assert.NoError(t, err)
		}
		if j, err := json.Marshal(tx); assert.NoError(t, err) {
			ej := fmt.Sprintf("{\"type\":12,\"version\":1,\"senderPublicKey\":\"%s\",\"data\":[%s],\"fee\":%d,\"timestamp\":%d}", base58.Encode(pk[:]), sb.String(), tc.fee, ts)
			assert.Equal(t, ej, string(j))
			if err := tx.Sign(MainNetScheme, sk); assert.NoError(t, err) {
				if sj, err := json.Marshal(tx); assert.NoError(t, err) {
					esj := fmt.Sprintf("{\"type\":12,\"version\":1,\"id\":\"%s\",\"proofs\":[\"%s\"],\"senderPublicKey\":\"%s\",\"data\":[%s],\"fee\":%d,\"timestamp\":%d}",
						base58.Encode(tx.ID[:]), base58.Encode(tx.Proofs.Proofs[0]), base58.Encode(pk[:]), sb.String(), tc.fee, ts)
					assert.Equal(t, esj, string(sj))
				}
			}
		}
	}
}

func TestDataWithProofsFromJSON(t *testing.T) {
	var js = `
{
	"type": 12,
	"id": "74r5tx5BuhnYP3YQ5jo3RwDcH89gaDEdEc9bjUKPiSa8",
	"sender": "3P9QNCmT3Q44zRYXBwKN3azBta9azGqrscm",
	"senderPublicKey": "J48ygzZLEdcR2GbWjjy9eFJDs57Poz6ZajGEyygSMV26",
	"fee": 10000000,
	"timestamp": 1548739929686,
	"proofs": [
		"2bB5ysJXYBumJiLMbQ3o2gqxES5gydQ4bni3aWGiXwBaBDvLEpDNFLgKuj6UnhtS4LUS9R6yVoSVFoT94RCBvzo",
		"3PPgSrFX52vYbAtTVrz8nHjmcv3LQhYd3mP"
	],
	"version": 1,
	"data": [
		{
			"key": "lastPayment",
			"type": "string",
			"value": "GenCSKr8UFrZXrbQ8oAG7W8PDgUY7pe7hrbRmJACuMkS"
		},
		{
			"key": "heightToGetMoney",
			"type": "integer",
			"value": 1372374
		},
		{
			"key": "GenCSKr8UFrZXrbQ8oAG7W8PDgUY7pe7hrbRmJACuMkS",
			"type": "string",
			"value": "used"
		}
	]
}
`
	var tx DataWithProofs
	err := json.Unmarshal([]byte(js), &tx)
	assert.NoError(t, err)
	assert.Equal(t, DataTransaction, tx.Type)
	assert.Equal(t, 1, int(tx.Version))
}

func TestSetScriptWithProofsValidations(t *testing.T) {
	tests := []struct {
		script string
		fee    uint64
		err    string
	}{
		{"something", 0, "fee should be positive"},
		{"something", math.MaxInt64 + 123, "fee is too big"},
		//TODO: add blockchain scheme validation
	}
	for _, tc := range tests {
		spk, _ := crypto.NewPublicKeyFromBase58("BJ3Q8kNPByCWHwJ3RLn55UPzUDVgnh64EwYAU5iCj6z6")
		s, _ := base58.Decode(tc.script)
		tx := NewUnsignedSetScriptWithProofs(1, MainNetScheme, spk, s, tc.fee, 0)
		_, err := tx.Validate(MainNetScheme)
		assert.EqualError(t, err, tc.err)
	}
}

func TestSetScriptWithProofsFromMainNet(t *testing.T) {
	tests := []struct {
		pk        string
		sig       string
		id        string
		scheme    byte
		script    string
		fee       uint64
		timestamp uint64
	}{
		{"3LZmDK7vuSBsDmFLxJ4qihZynUz8JF9e88dNu5fsus5p", "V45jPG1nuEnwaYb9jTKQCJpRskJQvtkBcnZ45WjZUbVdNTi1KijVikJkDfMNcEdSBF8oGDYZiWpVTdLSn76mV57", "8Nwjd2tcQWff3S9WAhBa7vLRNpNnigWqrTbahvyfMVrU", 'W', "AQQAAAAEaW5hbAIAAAAESW5hbAQAAAAFZWxlbmECAAAAB0xlbnVza2EEAAAABGxvdmUCAAAAC0luYWxMZW51c2thCQAAAAAAAAIJAAEsAAAAAgUAAAAEaW5hbAUAAAAFZWxlbmEFAAAABGxvdmV4ZFt5", 2082496, 1537973512182},
		{"2M25DqL2W4rGFLCFadgATboS8EPqyWAN3DjH12AH5Kdr", "2WwvBAosGg1WN8g8f2xXqxXt8rz8Yzgdh1cFEYPrks674ryEtqKXMT8YmBrTLHGSSNgGaP5y19A1XGcLd7L5UCMb", "6uZcgYxmC33ziqUAKo1uyxhFARoQEWczf6jgM8Ns8jZa", 'W', "", 1400000, 1539693546199},
	}
	for _, tc := range tests {
		spk, _ := crypto.NewPublicKeyFromBase58(tc.pk)
		id, _ := crypto.NewDigestFromBase58(tc.id)
		sig, _ := crypto.NewSignatureFromBase58(tc.sig)
		s, _ := base64.StdEncoding.DecodeString(tc.script)
		tx := NewUnsignedSetScriptWithProofs(1, tc.scheme, spk, s, tc.fee, tc.timestamp)
		if b, err := tx.BodyMarshalBinary(); assert.NoError(t, err) {
			if h, err := crypto.FastHash(b); assert.NoError(t, err) {
				assert.Equal(t, id, h)
			}
			assert.True(t, crypto.Verify(spk, sig, b))
		}
	}
}

func TestSetScriptWithProofsProtobufRoundTrip(t *testing.T) {
	tests := []struct {
		chainID byte
		script  string
		fee     uint64
	}{
		{'W', "AQQAAAAEaW5hbAIAAAAESW5hbAQAAAAFZWxlbmECAAAAB0xlbnVza2EEAAAABGxvdmUCAAAAC0luYWxMZW51c2thCQAAAAAAAAIJAAEsAAAAAgUAAAAEaW5hbAUAAAAFZWxlbmEFAAAABGxvdmV4ZFt5", 1234567890},
		{'T', "", 9876543210},
	}
	seed, _ := base58.Decode("3TUPTbbpiM5UmZDhMmzdsKKNgMvyHwZQncKWfJrxk3bc")
	sk, pk, err := crypto.GenerateKeyPair(seed)
	require.NoError(t, err)
	for _, tc := range tests {
		ts := uint64(time.Now().UnixNano() / 1000000)
		s, _ := base64.StdEncoding.DecodeString(tc.script)
		tx := NewUnsignedSetScriptWithProofs(1, tc.chainID, pk, s, tc.fee, ts)
		err = tx.GenerateID(tc.chainID)
		require.NoError(t, err)
		if bb, err := tx.MarshalToProtobuf(tc.chainID); assert.NoError(t, err) {
			var atx SetScriptWithProofs
			if err := atx.UnmarshalFromProtobuf(bb); assert.NoError(t, err) {
				assert.Equal(t, *tx, atx)
			}
		}
		if err := tx.Sign(tc.chainID, sk); assert.NoError(t, err) {
			if r, err := tx.Verify(tc.chainID, pk); assert.NoError(t, err) {
				assert.True(t, r)
			}
		}
		if b, err := tx.MarshalSignedToProtobuf(tc.chainID); assert.NoError(t, err) {
			var atx SetScriptWithProofs
			if err := atx.UnmarshalSignedFromProtobuf(b); assert.NoError(t, err) {
				err = atx.GenerateID(tc.chainID)
				assert.NoError(t, err)
				assert.Equal(t, *tx, atx)
			}
		}
	}
}

func TestSetScriptWithProofsBinarySize(t *testing.T) {
	tests := []struct {
		chainID byte
		script  string
		fee     uint64
	}{
		{'W', "AQQAAAAEaW5hbAIAAAAESW5hbAQAAAAFZWxlbmECAAAAB0xlbnVza2EEAAAABGxvdmUCAAAAC0luYWxMZW51c2thCQAAAAAAAAIJAAEsAAAAAgUAAAAEaW5hbAUAAAAFZWxlbmEFAAAABGxvdmV4ZFt5", 1234567890},
		{'T', "", 9876543210},
	}
	seed, _ := base58.Decode("3TUPTbbpiM5UmZDhMmzdsKKNgMvyHwZQncKWfJrxk3bc")
	sk, pk, err := crypto.GenerateKeyPair(seed)
	require.NoError(t, err)
	for _, tc := range tests {
		ts := uint64(time.Now().UnixNano() / 1000000)
		s, _ := base64.StdEncoding.DecodeString(tc.script)
		tx := NewUnsignedSetScriptWithProofs(1, tc.chainID, pk, s, tc.fee, ts)
		err = tx.Sign(tc.chainID, sk)
		assert.NoError(t, err)
		txBytes, err := tx.MarshalBinary()
		assert.NoError(t, err)
		assert.Equal(t, len(txBytes), tx.BinarySize())
	}
}

func TestSetScriptWithProofsBinaryRoundTrip(t *testing.T) {
	tests := []struct {
		chainID byte
		script  string
		fee     uint64
	}{
		{'W', "AQQAAAAEaW5hbAIAAAAESW5hbAQAAAAFZWxlbmECAAAAB0xlbnVza2EEAAAABGxvdmUCAAAAC0luYWxMZW51c2thCQAAAAAAAAIJAAEsAAAAAgUAAAAEaW5hbAUAAAAFZWxlbmEFAAAABGxvdmV4ZFt5", 1234567890},
		{'T', "", 9876543210},
	}
	seed, _ := base58.Decode("3TUPTbbpiM5UmZDhMmzdsKKNgMvyHwZQncKWfJrxk3bc")
	sk, pk, err := crypto.GenerateKeyPair(seed)
	require.NoError(t, err)
	for _, tc := range tests {
		ts := uint64(time.Now().UnixNano() / 1000000)
		s, _ := base64.StdEncoding.DecodeString(tc.script)
		tx := NewUnsignedSetScriptWithProofs(1, tc.chainID, pk, s, tc.fee, ts)
		if bb, err := tx.BodyMarshalBinary(); assert.NoError(t, err) {
			var atx SetScriptWithProofs
			if err := atx.bodyUnmarshalBinary(bb); assert.NoError(t, err) {
				assert.Equal(t, tx.Type, atx.Type)
				assert.Equal(t, tx.Version, atx.Version)
				assert.Equal(t, tx.SenderPK, atx.SenderPK)
				assert.Equal(t, tx.ChainID, atx.ChainID)
				assert.ElementsMatch(t, tx.Script, atx.Script)
				assert.Equal(t, tx.Fee, atx.Fee)
				assert.Equal(t, tx.Timestamp, atx.Timestamp)
			}
		}
		if err := tx.Sign(tc.chainID, sk); assert.NoError(t, err) {
			if r, err := tx.Verify(tc.chainID, pk); assert.NoError(t, err) {
				assert.True(t, r)
			}
		}
		if b, err := tx.MarshalBinary(); assert.NoError(t, err) {
			var atx SetScriptWithProofs
			if err := atx.UnmarshalBinary(b, tc.chainID); assert.NoError(t, err) {
				assert.ElementsMatch(t, tx.Proofs.Proofs, atx.Proofs.Proofs)
				assert.Equal(t, pk, atx.SenderPK)
				assert.Equal(t, tc.chainID, atx.ChainID)
				assert.Equal(t, tc.script, base64.StdEncoding.EncodeToString(atx.Script))
				assert.Equal(t, tc.fee, atx.Fee)
				assert.Equal(t, ts, atx.Timestamp)
			}
		}
	}
}

func TestSetScriptWithProofsToJSON(t *testing.T) {
	tests := []struct {
		chainID byte
		script  string
		fee     uint64
	}{
		{'W', "base64:AQQAAAAEaW5hbAIAAAAESW5hbAQAAAAFZWxlbmECAAAAB0xlbnVza2EEAAAABGxvdmUCAAAAC0luYWxMZW51c2thCQAAAAAAAAIJAAEsAAAAAgUAAAAEaW5hbAUAAAAFZWxlbmEFAAAABGxvdmV4ZFt5", 1234567890},
		{'T', "base64:", 9876543210},
	}
	seed, _ := base58.Decode("3TUPTbbpiM5UmZDhMmzdsKKNgMvyHwZQncKWfJrxk3bc")
	sk, pk, err := crypto.GenerateKeyPair(seed)
	require.NoError(t, err)
	for _, tc := range tests {
		ts := uint64(time.Now().UnixNano() / 1000000)
		s, err := base64.StdEncoding.DecodeString(tc.script[7:])
		require.NoError(t, err)
		tx := NewUnsignedSetScriptWithProofs(1, tc.chainID, pk, s, tc.fee, ts)
		if j, err := json.Marshal(tx); assert.NoError(t, err) {
			ej := fmt.Sprintf("{\"type\":13,\"version\":1,\"senderPublicKey\":\"%s\",\"script\":\"%s\",\"fee\":%d,\"timestamp\":%d}", base58.Encode(pk[:]), tc.script, tc.fee, ts)
			assert.Equal(t, ej, string(j))
			if err := tx.Sign(tc.chainID, sk); assert.NoError(t, err) {
				if sj, err := json.Marshal(tx); assert.NoError(t, err) {
					esj := fmt.Sprintf("{\"type\":13,\"version\":1,\"id\":\"%s\",\"proofs\":[\"%s\"],\"senderPublicKey\":\"%s\",\"script\":\"%s\",\"fee\":%d,\"timestamp\":%d}",
						base58.Encode(tx.ID[:]), base58.Encode(tx.Proofs.Proofs[0]), base58.Encode(pk[:]), tc.script, tc.fee, ts)
					assert.Equal(t, esj, string(sj))
				}
			}
		}
	}
}

func TestSponsorshipWithProofsValidations(t *testing.T) {
	tests := []struct {
		minAssetFee uint64
		fee         uint64
		err         string
	}{
		{0, 0, "fee should be positive"},
		{0, math.MaxInt64 + 1, "fee is too big"},
		{math.MaxInt64 + 1, 12345, "min asset fee is too big"},
	}
	for _, tc := range tests {
		spk, err := crypto.NewPublicKeyFromBase58("BJ3Q8kNPByCWHwJ3RLn55UPzUDVgnh64EwYAU5iCj6z6")
		require.NoError(t, err)
		a, err := crypto.NewDigestFromBase58("8Nwjd2tcQWff3S9WAhBa7vLRNpNnigWqrTbahvyfMVrU")
		require.NoError(t, err)
		tx := NewUnsignedSponsorshipWithProofs(1, spk, a, tc.minAssetFee, tc.fee, 0)
		_, err = tx.Validate(MainNetScheme)
		assert.EqualError(t, err, tc.err)
	}
}

func TestSponsorshipWithProofsFromMainNet(t *testing.T) {
	tests := []struct {
		pk        string
		sig       string
		id        string
		asset     string
		assetFee  uint64
		fee       uint64
		timestamp uint64
	}{
		{"9hdJNctMBwRf4aWS7GMwZrZAi4PndLqG8GRjL8tZiwTm", "4WucVTUE6NusuZL6SNFtoYfGbZVab8MQcwk4xtrnkQgJFxQrQNVXRCgXXgMu7o5C6EC6iNHfGztQNKnmp3cphEEu", "9yCRXrptsYKnsfFv6E226MXXjjxSzm3kXKL2oquw3HrX", "J8shEVBrQ4BLqsuYw5j6vQGCFJGMLBxr5nu2XvUWFEAR", 10000000, 100000000, 1537922072905},
	}
	for _, tc := range tests {
		spk, _ := crypto.NewPublicKeyFromBase58(tc.pk)
		id, _ := crypto.NewDigestFromBase58(tc.id)
		sig, _ := crypto.NewSignatureFromBase58(tc.sig)
		a, _ := crypto.NewDigestFromBase58(tc.asset)
		tx := NewUnsignedSponsorshipWithProofs(1, spk, a, tc.assetFee, tc.fee, tc.timestamp)
		if b, err := tx.BodyMarshalBinary(); assert.NoError(t, err) {
			if h, err := crypto.FastHash(b); assert.NoError(t, err) {
				assert.Equal(t, id, h)
			}
			assert.True(t, crypto.Verify(spk, sig, b))
		}
	}
}

func TestSponsorshipWithProofsProtobufRoundTrip(t *testing.T) {
	tests := []struct {
		asset    string
		assetFee uint64
		fee      uint64
	}{
		{"9yCRXrptsYKnsfFv6E226MXXjjxSzm3kXKL2oquw3HrX", 100, 1234567890},
		{"J8shEVBrQ4BLqsuYw5j6vQGCFJGMLBxr5nu2XvUWFEAR", 0, 9876543210},
	}
	seed, _ := base58.Decode("3TUPTbbpiM5UmZDhMmzdsKKNgMvyHwZQncKWfJrxk3bc")
	sk, pk, err := crypto.GenerateKeyPair(seed)
	require.NoError(t, err)
	for _, tc := range tests {
		ts := uint64(time.Now().UnixNano() / 1000000)
		a, _ := crypto.NewDigestFromBase58(tc.asset)
		tx := NewUnsignedSponsorshipWithProofs(1, pk, a, tc.assetFee, tc.fee, ts)
		err = tx.GenerateID(MainNetScheme)
		require.NoError(t, err)
		if bb, err := tx.MarshalToProtobuf(MainNetScheme); assert.NoError(t, err) {
			var atx SponsorshipWithProofs
			if err := atx.UnmarshalFromProtobuf(bb); assert.NoError(t, err) {
				assert.Equal(t, *tx, atx)
			}
		}
		if err := tx.Sign(MainNetScheme, sk); assert.NoError(t, err) {
			if r, err := tx.Verify(MainNetScheme, pk); assert.NoError(t, err) {
				assert.True(t, r)
			}
		}
		if b, err := tx.MarshalSignedToProtobuf(MainNetScheme); assert.NoError(t, err) {
			var atx SponsorshipWithProofs
			if err := atx.UnmarshalSignedFromProtobuf(b); assert.NoError(t, err) {
				err = atx.GenerateID(MainNetScheme)
				assert.NoError(t, err)
				assert.Equal(t, *tx, atx)
			}
		}
	}
}

func TestSponsorshipWithProofsBinarySize(t *testing.T) {
	tests := []struct {
		asset    string
		assetFee uint64
		fee      uint64
	}{
		{"9yCRXrptsYKnsfFv6E226MXXjjxSzm3kXKL2oquw3HrX", 100, 1234567890},
		{"J8shEVBrQ4BLqsuYw5j6vQGCFJGMLBxr5nu2XvUWFEAR", 0, 9876543210},
	}
	seed, _ := base58.Decode("3TUPTbbpiM5UmZDhMmzdsKKNgMvyHwZQncKWfJrxk3bc")
	sk, pk, err := crypto.GenerateKeyPair(seed)
	require.NoError(t, err)
	for _, tc := range tests {
		ts := uint64(time.Now().UnixNano() / 1000000)
		a, _ := crypto.NewDigestFromBase58(tc.asset)
		tx := NewUnsignedSponsorshipWithProofs(1, pk, a, tc.assetFee, tc.fee, ts)
		err = tx.Sign(MainNetScheme, sk)
		assert.NoError(t, err)
		txBytes, err := tx.MarshalBinary()
		assert.NoError(t, err)
		assert.Equal(t, len(txBytes), tx.BinarySize())
	}
}

func TestSponsorshipWithProofsBinaryRoundTrip(t *testing.T) {
	tests := []struct {
		asset    string
		assetFee uint64
		fee      uint64
	}{
		{"9yCRXrptsYKnsfFv6E226MXXjjxSzm3kXKL2oquw3HrX", 100, 1234567890},
		{"J8shEVBrQ4BLqsuYw5j6vQGCFJGMLBxr5nu2XvUWFEAR", 0, 9876543210},
	}
	seed, _ := base58.Decode("3TUPTbbpiM5UmZDhMmzdsKKNgMvyHwZQncKWfJrxk3bc")
	sk, pk, err := crypto.GenerateKeyPair(seed)
	require.NoError(t, err)
	for _, tc := range tests {
		ts := uint64(time.Now().UnixNano() / 1000000)
		a, _ := crypto.NewDigestFromBase58(tc.asset)
		tx := NewUnsignedSponsorshipWithProofs(1, pk, a, tc.assetFee, tc.fee, ts)
		if bb, err := tx.BodyMarshalBinary(); assert.NoError(t, err) {
			var atx SponsorshipWithProofs
			if err := atx.bodyUnmarshalBinary(bb); assert.NoError(t, err) {
				assert.Equal(t, tx.Type, atx.Type)
				assert.Equal(t, tx.Version, atx.Version)
				assert.Equal(t, tx.SenderPK, atx.SenderPK)
				assert.ElementsMatch(t, tx.AssetID, atx.AssetID)
				assert.Equal(t, tx.MinAssetFee, atx.MinAssetFee)
				assert.Equal(t, tx.Fee, atx.Fee)
				assert.Equal(t, tx.Timestamp, atx.Timestamp)
			}
		}
		if err := tx.Sign(MainNetScheme, sk); assert.NoError(t, err) {
			if r, err := tx.Verify(MainNetScheme, pk); assert.NoError(t, err) {
				assert.True(t, r)
			}
		}
		if b, err := tx.MarshalBinary(); assert.NoError(t, err) {
			var atx SponsorshipWithProofs
			if err := atx.UnmarshalBinary(b, MainNetScheme); assert.NoError(t, err) {
				assert.ElementsMatch(t, tx.Proofs.Proofs, atx.Proofs.Proofs)
				assert.Equal(t, pk, atx.SenderPK)
				assert.Equal(t, tc.asset, atx.AssetID.String())
				assert.Equal(t, tc.assetFee, atx.MinAssetFee)
				assert.Equal(t, tc.fee, atx.Fee)
				assert.Equal(t, ts, atx.Timestamp)
			}
		}
	}
}

func TestSponsorshipWithProofsToJSON(t *testing.T) {
	tests := []struct {
		asset    string
		assetFee uint64
		fee      uint64
	}{
		{"9yCRXrptsYKnsfFv6E226MXXjjxSzm3kXKL2oquw3HrX", 100, 1234567890},
		{"J8shEVBrQ4BLqsuYw5j6vQGCFJGMLBxr5nu2XvUWFEAR", 0, 9876543210},
	}
	seed, _ := base58.Decode("3TUPTbbpiM5UmZDhMmzdsKKNgMvyHwZQncKWfJrxk3bc")
	sk, pk, err := crypto.GenerateKeyPair(seed)
	require.NoError(t, err)
	for _, tc := range tests {
		ts := uint64(time.Now().UnixNano() / 1000000)
		a, _ := crypto.NewDigestFromBase58(tc.asset)
		tx := NewUnsignedSponsorshipWithProofs(1, pk, a, tc.assetFee, tc.fee, ts)
		if j, err := json.Marshal(tx); assert.NoError(t, err) {
			ej := fmt.Sprintf("{\"type\":14,\"version\":1,\"senderPublicKey\":\"%s\",\"assetId\":\"%s\",\"minSponsoredAssetFee\":%d,\"fee\":%d,\"timestamp\":%d}", base58.Encode(pk[:]), tc.asset, tc.assetFee, tc.fee, ts)
			assert.Equal(t, ej, string(j))
			if err := tx.Sign(MainNetScheme, sk); assert.NoError(t, err) {
				if sj, err := json.Marshal(tx); assert.NoError(t, err) {
					esj := fmt.Sprintf("{\"type\":14,\"version\":1,\"id\":\"%s\",\"proofs\":[\"%s\"],\"senderPublicKey\":\"%s\",\"assetId\":\"%s\",\"minSponsoredAssetFee\":%d,\"fee\":%d,\"timestamp\":%d}",
						base58.Encode(tx.ID[:]), base58.Encode(tx.Proofs.Proofs[0]), base58.Encode(pk[:]), tc.asset, tc.assetFee, tc.fee, ts)
					assert.Equal(t, esj, string(sj))
				}
			}
		}
	}
}

func TestSetAssetScriptWithProofsValidations(t *testing.T) {
	tests := []struct {
		script string
		fee    uint64
		err    string
	}{
		{"something", 0, "fee should be positive"},
		{"something", math.MaxInt64 + 1, "fee is too big"},
		//TODO: add tests on blockchain scheme validation and script type
	}
	for _, tc := range tests {
		spk, _ := crypto.NewPublicKeyFromBase58("BJ3Q8kNPByCWHwJ3RLn55UPzUDVgnh64EwYAU5iCj6z6")
		a, _ := crypto.NewDigestFromBase58("J8shEVBrQ4BLqsuYw5j6vQGCFJGMLBxr5nu2XvUWFEAR")
		s, _ := base58.Decode(tc.script)
		tx := NewUnsignedSetAssetScriptWithProofs(1, 'W', spk, a, s, tc.fee, 0)
		_, err := tx.Validate(MainNetScheme)
		assert.EqualError(t, err, tc.err)
	}
}

func TestSetAssetScriptWithProofsFromMainNet(t *testing.T) {
	tests := []struct {
		pk        string
		sig       string
		id        string
		scheme    byte
		asset     string
		script    string
		fee       uint64
		timestamp uint64
	}{
		{"AwQYJRHZNd9bvF7C13uwnPiLQfTzvDFJe7DTUXxzrGQS", "nzYhVKmRmd7BiFDDfrFVnY6Yo98xDGsKrBLWentF7ibe4P9cGWg4RtomHum2NEMBhuyZb5yjThcW7vsCLg7F8NQ", "FwYSpmVDbWQ2BA5NCBZ9z5GSjY39PSyfNZzBayDiMA88", 'W', "7qJUQFxniMQx45wk12UdZwknEW9cDgvfoHuAvwDNVjYv", "AQa3b8tH", 100000000, 1547201038106},
		{"AwQYJRHZNd9bvF7C13uwnPiLQfTzvDFJe7DTUXxzrGQS", "23pjWpcgJfBBV8QD6kvL3ZUaiaFFwHTiiPBzd5XLamETgv4gts4Dg8jrH4BqUjEsaRRFrHem8J34SJ3mau8yaqfX", "FvXkKs9x4UndmFSu3RZxBR2huULJPbUfoWRQ2tJvQh4F", 'W', "7qJUQFxniMQx45wk12UdZwknEW9cDgvfoHuAvwDNVjYv", "AQa3b8tH", 100000000, 1547201122606},
		{"AwQYJRHZNd9bvF7C13uwnPiLQfTzvDFJe7DTUXxzrGQS", "2K4BKgLfv47hPxDbhsFDwABiDrwQuYeN3sDN3UaaDUXs6eo37VjUJwsJJFNbySgZmzBNKTuB3msqp3xXLgdbNo2p", "9dPNuoK9hLowH5KPsVRNpMrQUfop6EBg4Dpzdgdh1WL7", 'W', "7qJUQFxniMQx45wk12UdZwknEW9cDgvfoHuAvwDNVjYv", "AQQAAAAQd2hpdGVMaXN0QWNjb3VudAkBAAAAB0FkZHJlc3MAAAABAQAAABoBVy3YfBi6sTVYY0bkC3rJRVVPBcXqnEJojwQAAAAHJG1hdGNoMAUAAAACdHgDCQAAAQAAAAIFAAAAByRtYXRjaDACAAAAE1RyYW5zZmVyVHJhbnNhY3Rpb24EAAAAAnR4BQAAAAckbWF0Y2gwBAAAAAZzZW5kZXIJAAJYAAAAAQgIBQAAAAJ0eAAAAAZzZW5kZXIAAAAFYnl0ZXMEAAAACXJlY2lwaWVudAkAAlgAAAABCAkABCQAAAABCAUAAAACdHgAAAAJcmVjaXBpZW50AAAABWJ5dGVzAwkBAAAAB2V4dHJhY3QAAAABCQAEGwAAAAIFAAAAEHdoaXRlTGlzdEFjY291bnQFAAAABnNlbmRlcgkBAAAAB2V4dHJhY3QAAAABCQAEGwAAAAIFAAAAEHdoaXRlTGlzdEFjY291bnQFAAAACXJlY2lwaWVudAcDCQAAAQAAAAIFAAAAByRtYXRjaDACAAAAE0V4Y2hhbmdlVHJhbnNhY3Rpb24EAAAAAnR4BQAAAAckbWF0Y2gwBAAAAA9zZWxsT3JkZXJTZW5kZXIJAAJYAAAAAQgICAUAAAACdHgAAAAJc2VsbE9yZGVyAAAABnNlbmRlcgAAAAVieXRlcwQAAAAOYnV5T3JkZXJTZW5kZXIJAAJYAAAAAQgICAUAAAACdHgAAAAIYnV5T3JkZXIAAAAGc2VuZGVyAAAABWJ5dGVzAwkBAAAAB2V4dHJhY3QAAAABCQAEGwAAAAIFAAAAEHdoaXRlTGlzdEFjY291bnQFAAAAD3NlbGxPcmRlclNlbmRlcgkBAAAAB2V4dHJhY3QAAAABCQAEGwAAAAIFAAAAEHdoaXRlTGlzdEFjY291bnQFAAAADmJ1eU9yZGVyU2VuZGVyBwMJAAABAAAAAgUAAAAHJG1hdGNoMAIAAAAXTWFzc1RyYW5zZmVyVHJhbnNhY3Rpb24EAAAAAnR4BQAAAAckbWF0Y2gwBAAAAAZzZW5kZXIJAAJYAAAAAQgIBQAAAAJ0eAAAAAZzZW5kZXIAAAAFYnl0ZXMJAQAAAAdleHRyYWN0AAAAAQkABBsAAAACBQAAABB3aGl0ZUxpc3RBY2NvdW50BQAAAAZzZW5kZXIGWSftFg==", 100000000, 1547201663356},
	}
	for _, tc := range tests {
		spk, _ := crypto.NewPublicKeyFromBase58(tc.pk)
		id, _ := crypto.NewDigestFromBase58(tc.id)
		sig, _ := crypto.NewSignatureFromBase58(tc.sig)
		s, _ := base64.StdEncoding.DecodeString(tc.script)
		a, _ := crypto.NewDigestFromBase58(tc.asset)
		tx := NewUnsignedSetAssetScriptWithProofs(1, tc.scheme, spk, a, s, tc.fee, tc.timestamp)
		if b, err := tx.BodyMarshalBinary(); assert.NoError(t, err) {
			if h, err := crypto.FastHash(b); assert.NoError(t, err) {
				assert.Equal(t, id, h)
			}
			assert.True(t, crypto.Verify(spk, sig, b))
		}
	}
}

func TestSetAssetScriptWithProofsProtobufRoundTrip(t *testing.T) {
	tests := []struct {
		chainID byte
		asset   string
		script  string
		fee     uint64
	}{
		{'W', "J8shEVBrQ4BLqsuYw5j6vQGCFJGMLBxr5nu2XvUWFEAR", "AQQAAAAEaW5hbAIAAAAESW5hbAQAAAAFZWxlbmECAAAAB0xlbnVza2EEAAAABGxvdmUCAAAAC0luYWxMZW51c2thCQAAAAAAAAIJAAEsAAAAAgUAAAAEaW5hbAUAAAAFZWxlbmEFAAAABGxvdmV4ZFt5", 1234567890},
		{'T', "9yCRXrptsYKnsfFv6E226MXXjjxSzm3kXKL2oquw3HrX", "", 9876543210},
	}
	seed, _ := base58.Decode("3TUPTbbpiM5UmZDhMmzdsKKNgMvyHwZQncKWfJrxk3bc")
	sk, pk, err := crypto.GenerateKeyPair(seed)
	require.NoError(t, err)
	for _, tc := range tests {
		ts := uint64(time.Now().UnixNano() / 1000000)
		a, _ := crypto.NewDigestFromBase58(tc.asset)
		s, _ := base64.StdEncoding.DecodeString(tc.script)
		tx := NewUnsignedSetAssetScriptWithProofs(1, tc.chainID, pk, a, s, tc.fee, ts)
		err = tx.GenerateID(tc.chainID)
		require.NoError(t, err)
		if bb, err := tx.MarshalToProtobuf(tc.chainID); assert.NoError(t, err) {
			var atx SetAssetScriptWithProofs
			if err := atx.UnmarshalFromProtobuf(bb); assert.NoError(t, err) {
				assert.Equal(t, *tx, atx)
			}
		}
		if err := tx.Sign(tc.chainID, sk); assert.NoError(t, err) {
			if r, err := tx.Verify(tc.chainID, pk); assert.NoError(t, err) {
				assert.True(t, r)
			}
		}
		if b, err := tx.MarshalSignedToProtobuf(tc.chainID); assert.NoError(t, err) {
			var atx SetAssetScriptWithProofs
			if err := atx.UnmarshalSignedFromProtobuf(b); assert.NoError(t, err) {
				err = atx.GenerateID(tc.chainID)
				assert.NoError(t, err)
				assert.Equal(t, *tx, atx)
			}
		}
	}
}

func TestSetAssetScriptWithProofsBinarySize(t *testing.T) {
	tests := []struct {
		chainID byte
		asset   string
		script  string
		fee     uint64
	}{
		{'W', "J8shEVBrQ4BLqsuYw5j6vQGCFJGMLBxr5nu2XvUWFEAR", "AQQAAAAEaW5hbAIAAAAESW5hbAQAAAAFZWxlbmECAAAAB0xlbnVza2EEAAAABGxvdmUCAAAAC0luYWxMZW51c2thCQAAAAAAAAIJAAEsAAAAAgUAAAAEaW5hbAUAAAAFZWxlbmEFAAAABGxvdmV4ZFt5", 1234567890},
		{'T', "9yCRXrptsYKnsfFv6E226MXXjjxSzm3kXKL2oquw3HrX", "", 9876543210},
	}
	seed, _ := base58.Decode("3TUPTbbpiM5UmZDhMmzdsKKNgMvyHwZQncKWfJrxk3bc")
	sk, pk, err := crypto.GenerateKeyPair(seed)
	require.NoError(t, err)
	for _, tc := range tests {
		ts := uint64(time.Now().UnixNano() / 1000000)
		a, _ := crypto.NewDigestFromBase58(tc.asset)
		s, _ := base64.StdEncoding.DecodeString(tc.script)
		tx := NewUnsignedSetAssetScriptWithProofs(1, tc.chainID, pk, a, s, tc.fee, ts)
		err = tx.Sign(tc.chainID, sk)
		assert.NoError(t, err)
		txBytes, err := tx.MarshalBinary()
		assert.NoError(t, err)
		assert.Equal(t, len(txBytes), tx.BinarySize())
	}
}

func TestSetAssetScriptWithProofsBinaryRoundTrip(t *testing.T) {
	tests := []struct {
		chainID byte
		asset   string
		script  string
		fee     uint64
	}{
		{'W', "J8shEVBrQ4BLqsuYw5j6vQGCFJGMLBxr5nu2XvUWFEAR", "AQQAAAAEaW5hbAIAAAAESW5hbAQAAAAFZWxlbmECAAAAB0xlbnVza2EEAAAABGxvdmUCAAAAC0luYWxMZW51c2thCQAAAAAAAAIJAAEsAAAAAgUAAAAEaW5hbAUAAAAFZWxlbmEFAAAABGxvdmV4ZFt5", 1234567890},
		{'T', "9yCRXrptsYKnsfFv6E226MXXjjxSzm3kXKL2oquw3HrX", "", 9876543210},
	}
	seed, _ := base58.Decode("3TUPTbbpiM5UmZDhMmzdsKKNgMvyHwZQncKWfJrxk3bc")
	sk, pk, err := crypto.GenerateKeyPair(seed)
	require.NoError(t, err)
	for _, tc := range tests {
		ts := uint64(time.Now().UnixNano() / 1000000)
		a, _ := crypto.NewDigestFromBase58(tc.asset)
		s, _ := base64.StdEncoding.DecodeString(tc.script)
		tx := NewUnsignedSetAssetScriptWithProofs(1, tc.chainID, pk, a, s, tc.fee, ts)
		if bb, err := tx.BodyMarshalBinary(); assert.NoError(t, err) {
			var atx SetAssetScriptWithProofs
			if err := atx.bodyUnmarshalBinary(bb); assert.NoError(t, err) {
				assert.Equal(t, tx.Type, atx.Type)
				assert.Equal(t, tx.Version, atx.Version)
				assert.Equal(t, tx.SenderPK, atx.SenderPK)
				assert.Equal(t, tx.ChainID, atx.ChainID)
				assert.Equal(t, tx.AssetID, atx.AssetID)
				assert.ElementsMatch(t, tx.Script, atx.Script)
				assert.Equal(t, tx.Fee, atx.Fee)
				assert.Equal(t, tx.Timestamp, atx.Timestamp)
			}
		}
		if err := tx.Sign(tc.chainID, sk); assert.NoError(t, err) {
			if r, err := tx.Verify(tc.chainID, pk); assert.NoError(t, err) {
				assert.True(t, r)
			}
		}
		if b, err := tx.MarshalBinary(); assert.NoError(t, err) {
			var atx SetAssetScriptWithProofs
			if err := atx.UnmarshalBinary(b, tc.chainID); assert.NoError(t, err) {
				assert.ElementsMatch(t, tx.Proofs.Proofs, atx.Proofs.Proofs)
				assert.Equal(t, pk, atx.SenderPK)
				assert.Equal(t, tc.chainID, atx.ChainID)
				assert.Equal(t, a, atx.AssetID)
				assert.Equal(t, tc.script, base64.StdEncoding.EncodeToString(atx.Script))
				assert.Equal(t, tc.fee, atx.Fee)
				assert.Equal(t, ts, atx.Timestamp)
			}
		}
	}
}

func TestSetAssetScriptWithProofsToJSON(t *testing.T) {
	tests := []struct {
		chainID byte
		asset   string
		script  string
		fee     uint64
	}{
		{'W', "J8shEVBrQ4BLqsuYw5j6vQGCFJGMLBxr5nu2XvUWFEAR", "base64:AQQAAAAEaW5hbAIAAAAESW5hbAQAAAAFZWxlbmECAAAAB0xlbnVza2EEAAAABGxvdmUCAAAAC0luYWxMZW51c2thCQAAAAAAAAIJAAEsAAAAAgUAAAAEaW5hbAUAAAAFZWxlbmEFAAAABGxvdmV4ZFt5", 1234567890},
		{'T', "9yCRXrptsYKnsfFv6E226MXXjjxSzm3kXKL2oquw3HrX", "base64:", 9876543210},
	}
	seed, _ := base58.Decode("3TUPTbbpiM5UmZDhMmzdsKKNgMvyHwZQncKWfJrxk3bc")
	sk, pk, err := crypto.GenerateKeyPair(seed)
	require.NoError(t, err)
	for _, tc := range tests {
		ts := uint64(time.Now().UnixNano() / 1000000)
		a, err := crypto.NewDigestFromBase58(tc.asset)
		require.NoError(t, err)
		s, err := base64.StdEncoding.DecodeString(tc.script[7:])
		require.NoError(t, err)
		tx := NewUnsignedSetAssetScriptWithProofs(1, tc.chainID, pk, a, s, tc.fee, ts)
		if j, err := json.Marshal(tx); assert.NoError(t, err) {
			ej := fmt.Sprintf("{\"type\":15,\"version\":1,\"senderPublicKey\":\"%s\",\"assetId\":\"%s\",\"script\":\"%s\",\"fee\":%d,\"timestamp\":%d}", base58.Encode(pk[:]), tc.asset, tc.script, tc.fee, ts)
			assert.Equal(t, ej, string(j))
			if err := tx.Sign(tc.chainID, sk); assert.NoError(t, err) {
				if sj, err := json.Marshal(tx); assert.NoError(t, err) {
					esj := fmt.Sprintf("{\"type\":15,\"version\":1,\"id\":\"%s\",\"proofs\":[\"%s\"],\"senderPublicKey\":\"%s\",\"assetId\":\"%s\",\"script\":\"%s\",\"fee\":%d,\"timestamp\":%d}",
						base58.Encode(tx.ID[:]), base58.Encode(tx.Proofs.Proofs[0]), base58.Encode(pk[:]), tc.asset, tc.script, tc.fee, ts)
					assert.Equal(t, esj, string(sj))
				}
			}
		}
	}
}

func TestInvokeScriptWithProofsValidations(t *testing.T) {
	repeat := func(arg StringArgument, n int) Arguments {
		r := make([]Argument, n)
		for i := 0; i < n; i++ {
			r = append(r, arg)
		}
		return r
	}
	a1, err := NewOptionalAssetFromString("BXBUNddxTGTQc3G4qHYn5E67SBwMj18zLncUr871iuRD")
	require.NoError(t, err)
	a2, err := NewOptionalAssetFromString("WAVES")
	require.NoError(t, err)

	tests := []struct {
		sps     ScriptPayments
		name    string
		args    Arguments
		fee     uint64
		err     string
		version byte
	}{
		{ScriptPayments{}, "foo", Arguments{IntegerArgument{Value: 1234567890}}, 0, "fee should be positive", 1},
		{ScriptPayments{{12345, *a1}}, "foo", Arguments{StringArgument{Value: "some value should be ok"}}, math.MaxInt64 + 1, "fee is too big", 1},
		{ScriptPayments{{12345, *a1}}, strings.Repeat("foo", 100), Arguments{}, 13245, "function name is too big", 1},
		{ScriptPayments{{12345, *a1}}, "foo", repeat(StringArgument{Value: "some value should be ok"}, 100), 13245, "too many arguments", 1},
		{ScriptPayments{{0, *a1}}, "foo", Arguments{StringArgument{Value: "some value should be ok"}}, 1234, "at least one payment has a non-positive amount", 1},
		{ScriptPayments{{math.MaxInt64 + 123, *a1}}, "foo", Arguments{StringArgument{Value: "some value should be ok"}}, 12345, "at least one payment has a too big amount", 1},
		{ScriptPayments{}, "foo", Arguments{IntegerArgument{Value: 1234567890}}, 1, "unexpected version 128 for InvokeScriptWithProofs", 128},
		//TODO: add test on arguments evaluation
	}
	for _, tc := range tests {
		spk, _ := crypto.NewPublicKeyFromBase58("BJ3Q8kNPByCWHwJ3RLn55UPzUDVgnh64EwYAU5iCj6z6")
		ad, _ := NewAddressFromString("3MrDis17gyNSusZDg8Eo1PuFnm5SQMda3gu")
		fc := FunctionCall{Name: tc.name, Arguments: tc.args}
		tx := NewUnsignedInvokeScriptWithProofs(tc.version, 'T', spk, NewRecipientFromAddress(ad), fc, tc.sps, *a2, tc.fee, 12345)
		_, err := tx.Validate(MainNetScheme)
		assert.EqualError(t, err, tc.err)
	}
}

func TestInvokeScriptWithProofsFromTestNet(t *testing.T) {
	tests := []struct {
		pk        string
		sig       string
		id        string
		scheme    byte
		dapp      string
		fc        string
		payments  string
		fee       uint64
		feeAsset  string
		timestamp uint64
	}{
		{"DKGFPozLrsiR8NM4NJzqQaBYC8NyGYjuw2hDYicQVjco", "5eV3WVt96gQDLdk1KFGa23AZhriZcv6Xy2Zvo33Pqgh7SRLumPeToFUoZxSAry5LUbzdndAdpP5Cy1c6wvVXNUyX", "4xgCjQBvxirqts1nBhTqci5C1TLEJs974aAJgmjPF2bz", 'T', "3MpVFGJWgiGyh5LmE1nxNLsjjtSL3Bgh9NV", "{\"function\":\"LiquidExhange\",\"args\":[]}", "[{\"amount\":35000000000,\"assetId\":null}]", 1000000, "WAVES", 1559832028452},
		{"AkMK8AjATGN89Ziiy8U4p7vquPU8qjeVedMpcWgXLovD", "4RnTATsewLTeawZJWRpwiFLGVPP81NHgDxFdXfiJXVtdRrbANAyTHGuKNiLZkRwW5vRMLnrDneGPrNfqxcAcSh59", "FdQwSRUwBzNbLdKu158aELLdPSfmKQ7B3fYd2en3CEyg", 'T', "3ND68eBy9NyJPeq4eRqi42c45hoDAzzRjSm", "{\"function\":\"bet\",\"args\":[{\"type\":\"string\",\"value\":\"1\"}]}", "[{\"amount\":200500000,\"assetId\":null}]", 500000, "WAVES", 1560151320652},
		{"5gwomYMjH2taJyfXjGj2LPVwcVH7Wd86Xh2T2iTENqa4", "4HGuUbp2y2rh5NA5aXKi9xEAr5AYyb89PknKpZo8LdwbHoA2QBS4CYiGh6cJqZZ7DTsx2b1jEciQpPhcxzrLbDLk", "88G72uSqvSMh4qvAFGiE78eJsFXxiAjXZRJJhMGrHh6", 'T', "3N6t7q6vrBQT7CUPjFeDieKvm7be6pBcFLx", "{\"function\":\"test\",\"args\":[{\"type\":\"binary\",\"value\":\"base64:c29tZQ==\"},{\"type\":\"boolean\",\"value\":true},{\"type\":\"integer\",\"value\":100500},{\"type\":\"string\",\"value\":\"some text\"}]}", "[{\"amount\":10,\"assetId\":\"H3jGkTWJr8Sr4KFay3QqNqmA3zEtgxYAx1ojitNaPkWy\"}]", 9, "H3jGkTWJr8Sr4KFay3QqNqmA3zEtgxYAx1ojitNaPkWy", 1560153418889},
		{"5gwomYMjH2taJyfXjGj2LPVwcVH7Wd86Xh2T2iTENqa4", "4S7aQoeGrtbRsDGRg2yT8eG9ybRsv1GzeYC4zn14LzmwdYXRviqK9XtPjBWANk1VqQEJMQvMRuj19baSGmb65qeu", "DtsKYcGQbobcXboE1FzfzxqBuQJmdwzQS7YTFXYDBj6S", 'T', "3N6t7q6vrBQT7CUPjFeDieKvm7be6pBcFLx", "null", "[]", 900000, "WAVES", 1560153629460},
		{"5gwomYMjH2taJyfXjGj2LPVwcVH7Wd86Xh2T2iTENqa4", "2PrBFHS41nwd2Gq4BL6VuBxX855UbSN8dgHQYcRWLRczUpoTvojzwT6yXfvEH8QEPiREdxgGUfCLiseiPoKPTUY5", "FYo3AFvGX4L5CSBNXSB6Tc8J4vmuY7PTj4FYge5BKmfM", 'T', "alias:T:inv-test", "null", "[]", 900000, "WAVES", 1560161103375},
	}
	for _, tc := range tests {
		spk, err := crypto.NewPublicKeyFromBase58(tc.pk)
		require.NoError(t, err)
		id, err := crypto.NewDigestFromBase58(tc.id)
		require.NoError(t, err)
		sig, err := crypto.NewSignatureFromBase58(tc.sig)
		require.NoError(t, err)
		rcp, err := NewRecipientFromString(tc.dapp)
		require.NoError(t, err)
		fa, err := NewOptionalAssetFromString(tc.feeAsset)
		require.NoError(t, err)
		fc := FunctionCall{}
		err = json.Unmarshal([]byte(tc.fc), &fc)
		require.NoError(t, err)
		fjs, err := json.Marshal(fc)
		require.NoError(t, err)
		assert.Equal(t, tc.fc, string(fjs))
		payments := ScriptPayments{}
		err = json.Unmarshal([]byte(tc.payments), &payments)
		require.NoError(t, err)
		pjs, err := json.Marshal(payments)
		require.NoError(t, err)
		assert.Equal(t, tc.payments, string(pjs))
		tx := NewUnsignedInvokeScriptWithProofs(1, tc.scheme, spk, rcp, fc, payments, *fa, tc.fee, tc.timestamp)
		if b, err := tx.BodyMarshalBinary(); assert.NoError(t, err) {
			if h, err := crypto.FastHash(b); assert.NoError(t, err) {
				assert.Equal(t, id, h)
			}
			assert.True(t, crypto.Verify(spk, sig, b))
		}
	}
}

func TestInvokeScriptWithProofsProtobufRoundTrip(t *testing.T) {
	tests := []struct {
		chainID  byte
		address  string
		fc       string
		payments string
		feeAsset string
		fee      uint64
	}{
		{'W', "3PLANf4MgtNN5v6k4NNnyx2m4zKJiw1tF9v", "{\"function\":\"foo\",\"args\":[{\"type\":\"integer\",\"value\":12345}]}", "[{\"amount\":12345,\"assetId\":\"BXBUNddxTGTQc3G4qHYn5E67SBwMj18zLncUr871iuRD\"}]", "J8shEVBrQ4BLqsuYw5j6vQGCFJGMLBxr5nu2XvUWFEAR", 1234567890},
		{'T', "3MrDis17gyNSusZDg8Eo1PuFnm5SQMda3gu", "{\"function\":\"bar\",\"args\":[{\"type\":\"boolean\",\"value\":true}]}", "[{\"amount\":67890,\"assetId\":null}]", "9yCRXrptsYKnsfFv6E226MXXjjxSzm3kXKL2oquw3HrX", 9876543210},
		{'T', "3MrDis17gyNSusZDg8Eo1PuFnm5SQMda3gu", "{\"function\":\"foobar1\",\"args\":[]}", "[{\"amount\":12345,\"assetId\":\"BXBUNddxTGTQc3G4qHYn5E67SBwMj18zLncUr871iuRD\"}]", "WAVES", 9876543210},
	}
	seed, _ := base58.Decode("3TUPTbbpiM5UmZDhMmzdsKKNgMvyHwZQncKWfJrxk3bc")
	sk, pk, err := crypto.GenerateKeyPair(seed)
	require.NoError(t, err)
	for _, tc := range tests {
		ts := uint64(time.Now().UnixNano() / 1000000)
		a, err := NewOptionalAssetFromString(tc.feeAsset)
		require.NoError(t, err)
		ad, err := NewAddressFromString(tc.address)
		require.NoError(t, err)
		fc := FunctionCall{}
		err = json.Unmarshal([]byte(tc.fc), &fc)
		require.NoError(t, err)
		sps := ScriptPayments{}
		err = json.Unmarshal([]byte(tc.payments), &sps)
		require.NoError(t, err)
		tx := NewUnsignedInvokeScriptWithProofs(1, tc.chainID, pk, NewRecipientFromAddress(ad), fc, sps, *a, tc.fee, ts)
		err = tx.GenerateID(tc.chainID)
		require.NoError(t, err)
		if bb, err := tx.MarshalToProtobuf(tc.chainID); assert.NoError(t, err) {
			var atx InvokeScriptWithProofs
			if err := atx.UnmarshalFromProtobuf(bb); assert.NoError(t, err) {
				assert.Equal(t, *tx, atx)
			}
		}
		if err := tx.Sign(tc.chainID, sk); assert.NoError(t, err) {
			if r, err := tx.Verify(tc.chainID, pk); assert.NoError(t, err) {
				assert.True(t, r)
			}
		}
		if b, err := tx.MarshalSignedToProtobuf(tc.chainID); assert.NoError(t, err) {
			var atx InvokeScriptWithProofs
			if err := atx.UnmarshalSignedFromProtobuf(b); assert.NoError(t, err) {
				err = atx.GenerateID(tc.chainID)
				assert.NoError(t, err)
				assert.Equal(t, *tx, atx)
			}
		}
	}
}

func TestInvokeScriptWithProofsBinarySize(t *testing.T) {
	tests := []struct {
		chainID  byte
		address  string
		fc       string
		payments string
		feeAsset string
		fee      uint64
	}{
		{'W', "3PLANf4MgtNN5v6k4NNnyx2m4zKJiw1tF9v", "{\"function\":\"foo\",\"args\":[{\"type\":\"integer\",\"value\":12345}]}", "[{\"amount\":12345,\"assetId\":\"BXBUNddxTGTQc3G4qHYn5E67SBwMj18zLncUr871iuRD\"}]", "J8shEVBrQ4BLqsuYw5j6vQGCFJGMLBxr5nu2XvUWFEAR", 1234567890},
		{'T', "3MrDis17gyNSusZDg8Eo1PuFnm5SQMda3gu", "{\"function\":\"bar\",\"args\":[{\"type\":\"boolean\",\"value\":true}]}", "[{\"amount\":67890,\"assetId\":null}]", "9yCRXrptsYKnsfFv6E226MXXjjxSzm3kXKL2oquw3HrX", 9876543210},
		{'T', "3MrDis17gyNSusZDg8Eo1PuFnm5SQMda3gu", "{\"function\":\"foobar1\",\"args\":[]}", "[{\"amount\":12345,\"assetId\":\"BXBUNddxTGTQc3G4qHYn5E67SBwMj18zLncUr871iuRD\"}]", "WAVES", 9876543210},
	}
	seed, _ := base58.Decode("3TUPTbbpiM5UmZDhMmzdsKKNgMvyHwZQncKWfJrxk3bc")
	sk, pk, err := crypto.GenerateKeyPair(seed)
	require.NoError(t, err)
	for _, tc := range tests {
		ts := uint64(time.Now().UnixNano() / 1000000)
		a, err := NewOptionalAssetFromString(tc.feeAsset)
		require.NoError(t, err)
		ad, err := NewAddressFromString(tc.address)
		require.NoError(t, err)
		fc := FunctionCall{}
		err = json.Unmarshal([]byte(tc.fc), &fc)
		require.NoError(t, err)
		sps := ScriptPayments{}
		err = json.Unmarshal([]byte(tc.payments), &sps)
		require.NoError(t, err)
		tx := NewUnsignedInvokeScriptWithProofs(1, tc.chainID, pk, NewRecipientFromAddress(ad), fc, sps, *a, tc.fee, ts)
		err = tx.Sign(tc.chainID, sk)
		assert.NoError(t, err)
		txBytes, err := tx.MarshalBinary()
		assert.NoError(t, err)
		assert.Equal(t, len(txBytes), tx.BinarySize())
	}
}

func TestInvokeScriptWithProofsBinaryRoundTrip(t *testing.T) {
	tests := []struct {
		chainID  byte
		address  string
		fc       string
		payments string
		feeAsset string
		fee      uint64
	}{
		{'W', "3PLANf4MgtNN5v6k4NNnyx2m4zKJiw1tF9v", "{\"function\":\"foo\",\"args\":[{\"type\":\"integer\",\"value\":12345}]}", "[{\"amount\":12345,\"assetId\":\"BXBUNddxTGTQc3G4qHYn5E67SBwMj18zLncUr871iuRD\"}]", "J8shEVBrQ4BLqsuYw5j6vQGCFJGMLBxr5nu2XvUWFEAR", 1234567890},
		{'T', "3MrDis17gyNSusZDg8Eo1PuFnm5SQMda3gu", "{\"function\":\"bar\",\"args\":[{\"type\":\"boolean\",\"value\":true}]}", "[{\"amount\":67890,\"assetId\":null}]", "9yCRXrptsYKnsfFv6E226MXXjjxSzm3kXKL2oquw3HrX", 9876543210},
		{'T', "3MrDis17gyNSusZDg8Eo1PuFnm5SQMda3gu", "{\"function\":\"foobar1\",\"args\":[]}", "[{\"amount\":12345,\"assetId\":\"BXBUNddxTGTQc3G4qHYn5E67SBwMj18zLncUr871iuRD\"}]", "WAVES", 9876543210},
	}
	seed, _ := base58.Decode("3TUPTbbpiM5UmZDhMmzdsKKNgMvyHwZQncKWfJrxk3bc")
	sk, pk, err := crypto.GenerateKeyPair(seed)
	require.NoError(t, err)
	for _, tc := range tests {
		ts := uint64(time.Now().UnixNano() / 1000000)
		a, err := NewOptionalAssetFromString(tc.feeAsset)
		require.NoError(t, err)
		ad, err := NewAddressFromString(tc.address)
		require.NoError(t, err)
		fc := FunctionCall{}
		err = json.Unmarshal([]byte(tc.fc), &fc)
		require.NoError(t, err)
		sps := ScriptPayments{}
		err = json.Unmarshal([]byte(tc.payments), &sps)
		require.NoError(t, err)
		tx := NewUnsignedInvokeScriptWithProofs(1, tc.chainID, pk, NewRecipientFromAddress(ad), fc, sps, *a, tc.fee, ts)
		if bb, err := tx.BodyMarshalBinary(); assert.NoError(t, err) {
			var atx InvokeScriptWithProofs
			if err := atx.bodyUnmarshalBinary(bb); assert.NoError(t, err) {
				assert.Equal(t, tx.Type, atx.Type)
				assert.Equal(t, tx.Version, atx.Version)
				assert.Equal(t, tx.SenderPK, atx.SenderPK)
				assert.Equal(t, tx.ChainID, atx.ChainID)
				assert.Equal(t, tx.ScriptRecipient, atx.ScriptRecipient)
				assert.Equal(t, tx.FunctionCall, atx.FunctionCall)
				assert.Equal(t, tx.Payments, atx.Payments)
				assert.Equal(t, tx.FeeAsset, atx.FeeAsset)
				assert.Equal(t, tx.Fee, atx.Fee)
				assert.Equal(t, tx.Timestamp, atx.Timestamp)
			}
		}
		if err := tx.Sign(tc.chainID, sk); assert.NoError(t, err) {
			if r, err := tx.Verify(tc.chainID, pk); assert.NoError(t, err) {
				assert.True(t, r)
			}
		}
		if b, err := tx.MarshalBinary(); assert.NoError(t, err) {
			var atx InvokeScriptWithProofs
			if err := atx.UnmarshalBinary(b, tc.chainID); assert.NoError(t, err) {
				assert.ElementsMatch(t, tx.Proofs.Proofs, atx.Proofs.Proofs)
				assert.Equal(t, pk, atx.SenderPK)
				assert.Equal(t, tc.chainID, atx.ChainID)
				assert.Equal(t, *a, atx.FeeAsset)
				assert.Equal(t, NewRecipientFromAddress(ad), atx.ScriptRecipient)
				assert.Equal(t, sps, atx.Payments)
				assert.Equal(t, fc, atx.FunctionCall)
				assert.Equal(t, tc.fee, atx.Fee)
				assert.Equal(t, ts, atx.Timestamp)
			}
		}
	}
}

func TestInvokeScriptWithProofsToJSON(t *testing.T) {
	tests := []struct {
		chainID  byte
		address  string
		fc       string
		payments string
		feeAsset string
		fee      uint64
	}{
		{'W', "3PLANf4MgtNN5v6k4NNnyx2m4zKJiw1tF9v", "{\"function\":\"foo\",\"args\":[{\"type\":\"integer\",\"value\":12345}]}", "[{\"amount\":12345,\"assetId\":\"BXBUNddxTGTQc3G4qHYn5E67SBwMj18zLncUr871iuRD\"}]", "J8shEVBrQ4BLqsuYw5j6vQGCFJGMLBxr5nu2XvUWFEAR", 1234567890},
		{'T', "3MrDis17gyNSusZDg8Eo1PuFnm5SQMda3gu", "{\"function\":\"bar\",\"args\":[{\"type\":\"boolean\",\"value\":true}]}", "[{\"amount\":67890,\"assetId\":null}]", "9yCRXrptsYKnsfFv6E226MXXjjxSzm3kXKL2oquw3HrX", 9876543210},
		{'T', "3MrDis17gyNSusZDg8Eo1PuFnm5SQMda3gu", "{\"function\":\"foobar1\",\"args\":[]}", "[{\"amount\":12345,\"assetId\":\"BXBUNddxTGTQc3G4qHYn5E67SBwMj18zLncUr871iuRD\"}]", "WAVES", 9876543210},
	}
	seed, _ := base58.Decode("3TUPTbbpiM5UmZDhMmzdsKKNgMvyHwZQncKWfJrxk3bc")
	sk, pk, err := crypto.GenerateKeyPair(seed)
	require.NoError(t, err)
	for _, tc := range tests {
		ts := uint64(time.Now().UnixNano() / 1000000)
		a, err := NewOptionalAssetFromString(tc.feeAsset)
		require.NoError(t, err)
		ad, err := NewAddressFromString(tc.address)
		require.NoError(t, err)
		fc := FunctionCall{}
		err = json.Unmarshal([]byte(tc.fc), &fc)
		require.NoError(t, err)
		sps := ScriptPayments{}
		err = json.Unmarshal([]byte(tc.payments), &sps)
		require.NoError(t, err)
		feeAssetIDJSON := fmt.Sprintf("\"%s\"", tc.feeAsset)
		if tc.feeAsset == "WAVES" {
			feeAssetIDJSON = "null"
		}
		tx := NewUnsignedInvokeScriptWithProofs(1, tc.chainID, pk, NewRecipientFromAddress(ad), fc, sps, *a, tc.fee, ts)
		if j, err := json.Marshal(tx); assert.NoError(t, err) {
			ej := fmt.Sprintf("{\"type\":16,\"version\":1,\"senderPublicKey\":\"%s\",\"dApp\":\"%s\",\"call\":%s,\"payment\":%s,\"feeAssetId\":%s,\"fee\":%d,\"timestamp\":%d}", base58.Encode(pk[:]), tc.address, tc.fc, tc.payments, feeAssetIDJSON, tc.fee, ts)
			assert.Equal(t, ej, string(j))
			if err := tx.Sign(tc.chainID, sk); assert.NoError(t, err) {
				if sj, err := json.Marshal(tx); assert.NoError(t, err) {
					esj := fmt.Sprintf("{\"type\":16,\"version\":1,\"id\":\"%s\",\"proofs\":[\"%s\"],\"senderPublicKey\":\"%s\",\"dApp\":\"%s\",\"call\":%s,\"payment\":%s,\"feeAssetId\":%s,\"fee\":%d,\"timestamp\":%d}",
						base58.Encode(tx.ID[:]), base58.Encode(tx.Proofs.Proofs[0]), base58.Encode(pk[:]), tc.address, tc.fc, tc.payments, feeAssetIDJSON, tc.fee, ts)
					assert.Equal(t, esj, string(sj))
				}
			}
		}
	}
}

func TestUpdateAssetInfoWithProofsValidations(t *testing.T) {
	a1, err := NewOptionalAssetFromString("BXBUNddxTGTQc3G4qHYn5E67SBwMj18zLncUr871iuRD")
	require.NoError(t, err)
	a2, err := NewOptionalAssetFromString("WAVES")
	require.NoError(t, err)

	tests := []struct {
		version     byte
		chain       byte
		name        string
		description string
		err         error
		fee         uint64
		feeAsset    *OptionalAsset
		valid       bool
	}{
		{1, 'W', "newAssetName", "newDescription", nil, 1, a2, true},
		{1, 'T', "newAssetName", "newDescription", nil, 1, a1, true},
		{1, 'T', "newAssetName", "newDescription", errors.New("fee should be positive"), 0, a1, false},
		{0, 'T', "newAssetName", "newDescription", errors.New("unexpected version 0 for UpdateAssetInfoWithProofs"), 1, a1, false},
		{1, 'W', "newAssetName", "newDescription", errors.New("fee is too big"), math.MaxUint64, a1, false},
		{1, 'W', "VERY_LONG_TOKEN_NAME", "This is a valid description for the token", errors.New("incorrect number of bytes in the asset's name"), 1, a1, false},
		{1, 'W', "TOKEN", strings.Repeat("x", 1010), errors.New("incorrect number of bytes in the asset's description"), 1, a1, false},
	}
	for _, tc := range tests {
		aid, err := crypto.NewDigestFromBase58("BJ3Q8kNPByCWHwJ3RLn55UPzUDVgnh64EwYAU5iCj6z6")
		require.NoError(t, err)
		spk, _ := crypto.NewPublicKeyFromBase58("BJ3Q8kNPByCWHwJ3RLn55UPzUDVgnh64EwYAU5iCj6z6")
		tx := NewUnsignedUpdateAssetInfoWithProofs(tc.version, tc.chain, aid, spk, tc.name, tc.description, 12345, *tc.feeAsset, tc.fee)
		_, err = tx.Validate(tc.chain)
		if !tc.valid {
			assert.Equal(t, tc.err.Error(), err.Error())
		}
	}
}

func TestUpdateAssetInfoWithProofsProtobufRoundTrip(t *testing.T) {
	a1, err := NewOptionalAssetFromString("BXBUNddxTGTQc3G4qHYn5E67SBwMj18zLncUr871iuRD")
	require.NoError(t, err)
	a2, err := NewOptionalAssetFromString("WAVES")
	require.NoError(t, err)
	seed, _ := base58.Decode("3TUPTbbpiM5UmZDhMmzdsKKNgMvyHwZQncKWfJrxk3bc")
	sk, pk, err := crypto.GenerateKeyPair(seed)
	require.NoError(t, err)

	tests := []struct {
		version     byte
		chain       byte
		name        string
		description string
		fee         uint64
		feeAsset    *OptionalAsset
	}{
		{1, 'W', "newAssetName", "newDescription", 1, a2},
		{1, 'T', "NAME", "Description...", 1, a1},
	}
	for _, tc := range tests {
		aid, err := crypto.NewDigestFromBase58("BJ3Q8kNPByCWHwJ3RLn55UPzUDVgnh64EwYAU5iCj6z6")
		require.NoError(t, err)
		spk, _ := crypto.NewPublicKeyFromBase58("BJ3Q8kNPByCWHwJ3RLn55UPzUDVgnh64EwYAU5iCj6z6")
		tx := NewUnsignedUpdateAssetInfoWithProofs(tc.version, tc.chain, aid, spk, tc.name, tc.description, 12345, *tc.feeAsset, tc.fee)
		err = tx.GenerateID(tc.chain)
		require.NoError(t, err)
		if bb, err := tx.MarshalToProtobuf(tc.chain); assert.NoError(t, err) {
			var atx UpdateAssetInfoWithProofs
			if err := atx.UnmarshalFromProtobuf(bb); assert.NoError(t, err) {
				assert.Equal(t, *tx, atx)
			}
		}
		if err := tx.Sign(tc.chain, sk); assert.NoError(t, err) {
			if r, err := tx.Verify(tc.chain, pk); assert.NoError(t, err) {
				assert.True(t, r)
			}
		}
		if b, err := tx.MarshalSignedToProtobuf(tc.chain); assert.NoError(t, err) {
			var atx UpdateAssetInfoWithProofs
			if err := atx.UnmarshalSignedFromProtobuf(b); assert.NoError(t, err) {
				err = atx.GenerateID(tc.chain)
				assert.NoError(t, err)
				assert.Equal(t, *tx, atx)
			}
		}
	}
}

func TestUpdateAssetInfoWithProofsToJSON(t *testing.T) {
	tests := []struct {
		chain       byte
		name        string
		description string
		feeAsset    string
		fee         uint64
	}{
		{'W', "AssetName", "description of asset", "J8shEVBrQ4BLqsuYw5j6vQGCFJGMLBxr5nu2XvUWFEAR", 1234567890},
		{'T', "NAME", ".....", "9yCRXrptsYKnsfFv6E226MXXjjxSzm3kXKL2oquw3HrX", 9876543210},
		{'T', "noname", "whatever", "WAVES", 9876543210},
	}
	seed, _ := base58.Decode("3TUPTbbpiM5UmZDhMmzdsKKNgMvyHwZQncKWfJrxk3bc")
	sk, pk, err := crypto.GenerateKeyPair(seed)
	require.NoError(t, err)
	for _, tc := range tests {
		ts := uint64(time.Now().UnixNano() / 1000000)
		a, err := NewOptionalAssetFromString(tc.feeAsset)
		require.NoError(t, err)
		aid, err := crypto.NewDigestFromBase58("BJ3Q8kNPByCWHwJ3RLn55UPzUDVgnh64EwYAU5iCj6z6")
		require.NoError(t, err)
		feeAssetIDJSON := fmt.Sprintf("\"%s\"", tc.feeAsset)
		if tc.feeAsset == "WAVES" {
			feeAssetIDJSON = "null"
		}
		tx := NewUnsignedUpdateAssetInfoWithProofs(1, tc.chain, aid, pk, tc.name, tc.description, ts, *a, tc.fee)
		if j, err := json.Marshal(tx); assert.NoError(t, err) {
			ej := fmt.Sprintf(`{"type":17,"version":1,"chainId":%d,"senderPublicKey":"%s","assetId":"%s","name":"%s","description":"%s","feeAssetId":%s,"fee":%d,"timestamp":%d}`, tc.chain, base58.Encode(pk[:]), aid.String(), tc.name, tc.description, feeAssetIDJSON, tc.fee, ts)
			assert.Equal(t, ej, string(j))
			if err := tx.Sign(tc.chain, sk); assert.NoError(t, err) {
				if sj, err := json.Marshal(tx); assert.NoError(t, err) {
					esj := fmt.Sprintf(`{"type":17,"version":1,"id":"%s","proofs":["%s"],"chainId":%d,"senderPublicKey":"%s","assetId":"%s","name":"%s","description":"%s","feeAssetId":%s,"fee":%d,"timestamp":%d}`,
						base58.Encode(tx.ID[:]), base58.Encode(tx.Proofs.Proofs[0]), tc.chain, base58.Encode(pk[:]), aid.String(), tc.name, tc.description, feeAssetIDJSON, tc.fee, ts)
					assert.Equal(t, esj, string(sj))
				}
			}
		}
	}
}

func TestUpdateAssetInfoWithProofsFromJSON(t *testing.T) {
	var js = `
		{"type":17,"version":1,"id":"2Eikmt2YrNyXvDkHueHkzvxs7y9RMWyhrUcMpzg4G6dJ","proofs":["NRb2MtFkrJN9kZrCH6smgfMWXiuFiTaPn81ceWosWvL3ByX3YtqosK4iP3yeu2BBFVh1YT2yq3sAwjky5jEiXSo"],"chainId":87,"senderPublicKey":"3qTkgmBYFjdSEtib9C4b3yHiEexyJ59A5ZVjSvXsg569","assetId":"BJ3Q8kNPByCWHwJ3RLn55UPzUDVgnh64EwYAU5iCj6z6","name":"AssetName","description":"description of asset","feeAssetId":"J8shEVBrQ4BLqsuYw5j6vQGCFJGMLBxr5nu2XvUWFEAR","fee":1234567890,"timestamp":1583406542756}
	`
	spk, err := crypto.NewPublicKeyFromBase58("3qTkgmBYFjdSEtib9C4b3yHiEexyJ59A5ZVjSvXsg569")
	require.NoError(t, err)
	var tx UpdateAssetInfoWithProofs
	err = json.Unmarshal([]byte(js), &tx)
	require.NoError(t, err)
	assert.Equal(t, UpdateAssetInfoTransaction, tx.Type)
	assert.Equal(t, 1, int(tx.Version))
	assert.Equal(t, uint64(1583406542756), tx.Timestamp)
	assert.Equal(t, 1234567890, int(tx.Fee))
	assert.True(t, tx.FeeAsset.Present)
	assert.Equal(t, 1, len(tx.Proofs.Proofs))
	assert.Equal(t, MainNetScheme, tx.ChainID)
	assert.Equal(t, spk[:], tx.SenderPK[:])
	assert.Equal(t, "AssetName", tx.Name)
	assert.Equal(t, "description of asset", tx.Description)
	assert.Equal(t, crypto.MustDigestFromBase58("BJ3Q8kNPByCWHwJ3RLn55UPzUDVgnh64EwYAU5iCj6z6"), tx.AssetID)
	assert.Equal(t, "J8shEVBrQ4BLqsuYw5j6vQGCFJGMLBxr5nu2XvUWFEAR", tx.FeeAsset.String())
}

func BenchmarkBytesToTransaction_WithReflection(b *testing.B) {
	b.ReportAllocs()
	bts := []byte{0, 4, 2, 132, 79, 148, 251, 4, 38, 180, 107, 148, 225, 225, 107, 146, 125, 26, 243, 25, 35, 202, 83, 226, 142, 64, 8, 106, 72, 250, 228, 237, 132, 90, 16, 0, 0, 0, 0, 1, 104, 225, 147, 43, 220, 0, 0, 0, 0, 0, 0, 0, 1, 0, 0, 0, 0, 0, 1, 134, 160, 1, 68, 152, 220, 142, 172, 155, 208, 202, 105, 149, 210, 120, 159, 30, 146, 64, 212, 101, 147, 228, 250, 36, 56, 81, 55, 0, 3, 102, 111, 111, 1, 0, 1, 0, 64, 154, 86, 48, 50, 47, 58, 64, 254, 146, 85, 72, 252, 23, 49, 64, 40, 34, 104, 117, 225, 126, 65, 235, 225, 38, 13, 114, 120, 7, 30, 240, 209, 37, 144, 166, 15, 14, 241, 232, 101, 103, 82, 232, 163, 165, 82, 96, 52, 132, 191, 194, 160, 155, 237, 106, 43, 82, 203, 125, 122, 219, 35, 186, 8}
	b.ResetTimer()
	for i := 0; i < b.N; i++ {
		_, err := BytesToTransaction(bts, MainNetScheme)
		if err != nil {
			b.Fatal(err)
		}
	}
}

func BenchmarkBytesToTransaction_WithoutReflection(b *testing.B) {
	b.ReportAllocs()
	bts := []byte{0, 4, 2, 132, 79, 148, 251, 4, 38, 180, 107, 148, 225, 225, 107, 146, 125, 26, 243, 25, 35, 202, 83, 226, 142, 64, 8, 106, 72, 250, 228, 237, 132, 90, 16, 0, 0, 0, 0, 1, 104, 225, 147, 43, 220, 0, 0, 0, 0, 0, 0, 0, 1, 0, 0, 0, 0, 0, 1, 134, 160, 1, 68, 152, 220, 142, 172, 155, 208, 202, 105, 149, 210, 120, 159, 30, 146, 64, 212, 101, 147, 228, 250, 36, 56, 81, 55, 0, 3, 102, 111, 111, 1, 0, 1, 0, 64, 154, 86, 48, 50, 47, 58, 64, 254, 146, 85, 72, 252, 23, 49, 64, 40, 34, 104, 117, 225, 126, 65, 235, 225, 38, 13, 114, 120, 7, 30, 240, 209, 37, 144, 166, 15, 14, 241, 232, 101, 103, 82, 232, 163, 165, 82, 96, 52, 132, 191, 194, 160, 155, 237, 106, 43, 82, 203, 125, 122, 219, 35, 186, 8}
	b.ResetTimer()
	for i := 0; i < b.N; i++ {
		_, err := getTransaction(bts, MainNetScheme)
		if err != nil {
			b.Fatal(err)
		}
	}
}

func getTransaction(txb []byte, scheme Scheme) (Transaction, error) {
	switch txb[0] {
	case 0:
		switch txb[1] {
		case byte(IssueTransaction):
			var tx IssueWithProofs
			err := tx.UnmarshalBinary(txb, scheme)
			return &tx, err
		case byte(TransferTransaction):
			var tx TransferWithProofs
			err := tx.UnmarshalBinary(txb, scheme)
			return &tx, err
		case byte(ReissueTransaction):
			var tx ReissueWithProofs
			err := tx.UnmarshalBinary(txb, scheme)
			return &tx, err
		case byte(BurnTransaction):
			var tx BurnWithProofs
			err := tx.UnmarshalBinary(txb, scheme)
			return &tx, err
		case byte(ExchangeTransaction):
			var tx ExchangeWithProofs
			err := tx.UnmarshalBinary(txb, scheme)
			return &tx, err
		case byte(LeaseTransaction):
			var tx LeaseWithProofs
			err := tx.UnmarshalBinary(txb, scheme)
			return &tx, err
		case byte(LeaseCancelTransaction):
			var tx LeaseCancelWithProofs
			err := tx.UnmarshalBinary(txb, scheme)
			return &tx, err
		case byte(CreateAliasTransaction):
			var tx CreateAliasWithProofs
			err := tx.UnmarshalBinary(txb, scheme)
			return &tx, err
		case byte(DataTransaction):
			var tx DataWithProofs
			err := tx.UnmarshalBinary(txb, scheme)
			return &tx, err
		case byte(SetScriptTransaction):
			var tx SetScriptWithProofs
			err := tx.UnmarshalBinary(txb, scheme)
			return &tx, err
		case byte(SponsorshipTransaction):
			var tx SponsorshipWithProofs
			err := tx.UnmarshalBinary(txb, scheme)
			return &tx, err
		default:
			return nil, errors.New("unknown transaction")
		}

	case byte(IssueTransaction):
		var tx IssueWithSig
		err := tx.UnmarshalBinary(txb, scheme)
		return &tx, err

	case byte(TransferTransaction):
		var tx TransferWithSig
		err := tx.UnmarshalBinary(txb, scheme)
		return &tx, err
	case byte(ReissueTransaction):
		var tx ReissueWithSig
		err := tx.UnmarshalBinary(txb, scheme)
		return &tx, err
	case byte(BurnTransaction):
		var tx BurnWithSig
		err := tx.UnmarshalBinary(txb, scheme)
		return &tx, err
	case byte(ExchangeTransaction):
		var tx ExchangeWithSig
		err := tx.UnmarshalBinary(txb, scheme)
		return &tx, err
	case byte(LeaseTransaction):
		var tx LeaseWithSig
		err := tx.UnmarshalBinary(txb, scheme)
		return &tx, err
	case byte(LeaseCancelTransaction):
		var tx LeaseCancelWithSig
		err := tx.UnmarshalBinary(txb, scheme)
		return &tx, err
	case byte(CreateAliasTransaction):
		var tx CreateAliasWithSig
		err := tx.UnmarshalBinary(txb, scheme)
		return &tx, err
	case byte(MassTransferTransaction):
		var tx MassTransferWithProofs
		err := tx.UnmarshalBinary(txb, scheme)
		return &tx, err
	}
	return nil, errors.New("unknown transaction")
}

// This function is for tests only! Could produce invalid address.
func addressFromString(s string) (WavesAddress, error) {
	ab, err := base58.Decode(s)
	if err != nil {
		return WavesAddress{}, err
	}
	a := WavesAddress{}
	copy(a[:], ab)
	return a, nil
}

// This function is for tests only! Could produce invalid recipient.
func recipientFromString(s string) (Recipient, error) {
	if strings.HasPrefix(s, AliasPrefix) {
		a, err := NewAliasFromString(s)
		if err != nil {
			return Recipient{}, err
		}
		return NewRecipientFromAlias(*a), nil
	}
	addr, err := addressFromString(s)
	if err != nil {
		return Recipient{}, err
	}
	return NewRecipientFromAddress(addr), nil
}

func TestTransactionTypeInfo_String(t *testing.T) {
	require.NotEmpty(t, TransactionTypeInfo{}.String())
}

func TestIssue_ToProtobufWithInvalidUtf8String(t *testing.T) {
	kp, _ := NewKeyPair([]byte("test"))
	// invalid utf8 string
	s := string([]byte{0xE0, 0x80, 0x80})

	is := NewUnsignedIssueWithSig(kp.Public, s, s, 100, 1, false, 1, 1)
	err := is.Sign(MainNetScheme, kp.Secret)
	require.NoError(t, err)

	bts, err := is.MarshalSignedToProtobuf(MainNetScheme)
	require.NoError(t, err)
	require.NotEmpty(t, bts)
}

func TestWavesTranactionGetSenderAndGetSenderPK(t *testing.T) {
	emptyWavesPK := crypto.PublicKey{}
	emptyWavesAddr, err := NewAddressFromPublicKey(TestNetScheme, emptyWavesPK)
	require.NoError(t, err)

	wavesPK, err := crypto.NewPublicKeyFromBase58("6uQfgnn18ixRGmhc31eoqWqZrac7jWpT2sNNXtvxQy4A")
	require.NoError(t, err)
	wavesAddr, err := NewAddressFromPublicKey(TestNetScheme, wavesPK)
	require.NoError(t, err)

	tests := []struct {
		tx              Transaction
		expectedPKBytes []byte
		expectedAddr    Address
	}{
		{&Genesis{}, emptyWavesPK.Bytes(), emptyWavesAddr},
		{&Payment{SenderPK: wavesPK}, wavesPK.Bytes(), wavesAddr},
		{&IssueWithProofs{Issue: Issue{SenderPK: wavesPK}}, wavesPK.Bytes(), wavesAddr},
		{&IssueWithSig{Issue: Issue{SenderPK: wavesPK}}, wavesPK.Bytes(), wavesAddr},
		{&TransferWithProofs{Transfer: Transfer{SenderPK: wavesPK}}, wavesPK.Bytes(), wavesAddr},
		{&TransferWithSig{Transfer: Transfer{SenderPK: wavesPK}}, wavesPK.Bytes(), wavesAddr},
		{&ReissueWithProofs{Reissue: Reissue{SenderPK: wavesPK}}, wavesPK.Bytes(), wavesAddr},
		{&ReissueWithSig{Reissue: Reissue{SenderPK: wavesPK}}, wavesPK.Bytes(), wavesAddr},
		{&BurnWithProofs{Burn: Burn{SenderPK: wavesPK}}, wavesPK.Bytes(), wavesAddr},
		{&BurnWithSig{Burn: Burn{SenderPK: wavesPK}}, wavesPK.Bytes(), wavesAddr},
		{&ExchangeWithProofs{SenderPK: wavesPK}, wavesPK.Bytes(), wavesAddr},
		{&ExchangeWithSig{SenderPK: wavesPK}, wavesPK.Bytes(), wavesAddr},
		{&ExchangeWithProofs{SenderPK: wavesPK}, wavesPK.Bytes(), wavesAddr},
		{&LeaseWithProofs{Lease: Lease{SenderPK: wavesPK}}, wavesPK.Bytes(), wavesAddr},
		{&LeaseWithSig{Lease: Lease{SenderPK: wavesPK}}, wavesPK.Bytes(), wavesAddr},
		{&LeaseCancelWithProofs{LeaseCancel: LeaseCancel{SenderPK: wavesPK}}, wavesPK.Bytes(), wavesAddr},
		{&LeaseCancelWithSig{LeaseCancel: LeaseCancel{SenderPK: wavesPK}}, wavesPK.Bytes(), wavesAddr},
		{&CreateAliasWithProofs{CreateAlias: CreateAlias{SenderPK: wavesPK}}, wavesPK.Bytes(), wavesAddr},
		{&CreateAliasWithSig{CreateAlias: CreateAlias{SenderPK: wavesPK}}, wavesPK.Bytes(), wavesAddr},
		{&MassTransferWithProofs{SenderPK: wavesPK}, wavesPK.Bytes(), wavesAddr},
		{&DataWithProofs{SenderPK: wavesPK}, wavesPK.Bytes(), wavesAddr},
		{&SetScriptWithProofs{SenderPK: wavesPK}, wavesPK.Bytes(), wavesAddr},
		{&SponsorshipWithProofs{SenderPK: wavesPK}, wavesPK.Bytes(), wavesAddr},
		{&SetAssetScriptWithProofs{SenderPK: wavesPK}, wavesPK.Bytes(), wavesAddr},
		{&InvokeScriptWithProofs{SenderPK: wavesPK}, wavesPK.Bytes(), wavesAddr},
		{&UpdateAssetInfoWithProofs{SenderPK: wavesPK}, wavesPK.Bytes(), wavesAddr},
	}
	for _, tc := range tests {
		addr, err := tc.tx.GetSender(TestNetScheme)
		require.NoError(t, err)
		require.Equal(t, tc.expectedAddr, addr)
		type getSenderPK interface {
			GetSenderPK() crypto.PublicKey
		}
		if wavesTx, ok := tc.tx.(getSenderPK); ok {
			pk := wavesTx.GetSenderPK()
			require.Equal(t, tc.expectedPKBytes, pk.Bytes())
		}
	}
}

func TestEthereumGetSenderAndFromPK(t *testing.T) {
	ethereumPK, err := NewEthereumPublicKeyFromHexString("0xc4f926702fee2456ac5f3d91c9b7aa578ff191d0792fa80b6e65200f2485d9810a89c1bb5830e6618119fb3f2036db47fac027f7883108cbc7b2953539b9cb53")
	require.NoError(t, err)
	ethereumAddr := ethereumPK.EthereumAddress()

<<<<<<< HEAD
	tx := &EthereumTransaction{SenderPK: &ethereumPK}
=======
	tx := &EthereumTransaction{}
	tx.threadSafeSetSenderPK(&ethereumPK)
>>>>>>> bf55fb40

	actualPK, err := tx.FromPK()
	require.NoError(t, err)
	require.Equal(t, &ethereumPK, actualPK)

	actualAddr, err := tx.GetSender(TestNetScheme)
	require.NoError(t, err)
	require.Equal(t, ethereumAddr, actualAddr)
}<|MERGE_RESOLUTION|>--- conflicted
+++ resolved
@@ -6361,12 +6361,8 @@
 	require.NoError(t, err)
 	ethereumAddr := ethereumPK.EthereumAddress()
 
-<<<<<<< HEAD
-	tx := &EthereumTransaction{SenderPK: &ethereumPK}
-=======
 	tx := &EthereumTransaction{}
 	tx.threadSafeSetSenderPK(&ethereumPK)
->>>>>>> bf55fb40
 
 	actualPK, err := tx.FromPK()
 	require.NoError(t, err)
