--- conflicted
+++ resolved
@@ -26,7 +26,6 @@
 // EthereumPublicKey is an Ethereum ecdsa.PublicKey
 type EthereumPublicKey btcec.PublicKey
 
-<<<<<<< HEAD
 // MarshalJSON marshal EthereumPublicKey in base58 encoding.
 // This method doesn't recognize hex encoding according to the scala node implementation.
 func (epk *EthereumPublicKey) MarshalJSON() ([]byte, error) {
@@ -46,8 +45,6 @@
 	return epk.UnmarshalBinary(pkBytes)
 }
 
-=======
->>>>>>> a92d49b2
 func NewEthereumPublicKeyFromHexString(s string) (EthereumPublicKey, error) {
 	b, err := DecodeFromHexString(s)
 	if err != nil {
