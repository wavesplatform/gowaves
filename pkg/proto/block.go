--- conflicted
+++ resolved
@@ -225,11 +225,7 @@
 	}
 }
 
-<<<<<<< HEAD
-// ReadFrom reads the binary representation of BlockID from a io.Reader. It reads only the content of the ID
-=======
 // ReadFrom reads the binary representation of BlockID from an io.Reader. It reads only the content of the ID
->>>>>>> 93203822
 // (either crypto.Digest or crypto.Signature). ReadFrom does not process any additional data that might
 // describe the type of the ID.
 //
