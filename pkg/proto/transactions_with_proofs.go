package proto

import (
	"encoding/binary"
	"encoding/json"
	"fmt"

	"github.com/jinzhu/copier"
	"github.com/pkg/errors"
	"github.com/wavesplatform/gowaves/pkg/crypto"
	"github.com/wavesplatform/gowaves/pkg/errs"
	g "github.com/wavesplatform/gowaves/pkg/grpc/generated/waves"
	"github.com/wavesplatform/gowaves/pkg/libs/serializer"
	protobuf "google.golang.org/protobuf/proto"
)

const (
	issueWithProofsFixedBodyLen          = 1 + 1 + 1 + crypto.PublicKeySize + 2 + 2 + 8 + 1 + 1 + 8 + 8 + 1
	issueWithProofsMinBodyLen            = issueWithProofsFixedBodyLen + 4 // 4 because of the shortest allowed Asset name of 4 bytes
	issueWithProofsMinLen                = 1 + issueWithProofsMinBodyLen + proofsMinLen
	transferWithProofsFixedBodyLen       = 1 + 1 + transferLen
	transferWithProofsMinLen             = 1 + transferWithProofsFixedBodyLen + proofsMinLen
	reissueWithProofsBodyLen             = 3 + reissueLen
	reissueWithProofsMinLen              = 1 + reissueWithProofsBodyLen + proofsMinLen
	burnWithProofsBodyLen                = 1 + 1 + 1 + burnLen
	burnWithProofsLen                    = 1 + burnWithProofsBodyLen + proofsMinLen
	exchangeWithProofsFixedBodyLen       = 1 + 1 + 1 + 4 + 4 + 8 + 8 + 8 + 8 + 8 + 8
	exchangeWithProofsMinLen             = exchangeWithProofsFixedBodyLen + orderV2MinLen + orderV2MinLen + proofsMinLen
	leaseWithProofsBodyLen               = 1 + 1 + 1 + leaseLen
	leaseWithProofsMinLen                = leaseWithProofsBodyLen + proofsMinLen
	leaseCancelWithProofsBodyLen         = 1 + 1 + 1 + leaseCancelLen
	leaseCancelWithProofsMinLen          = 1 + leaseCancelWithProofsBodyLen + proofsMinLen
	createAliasWithProofsFixedBodyLen    = 1 + 1 + createAliasLen
	createAliasWithProofsMinLen          = 1 + createAliasWithProofsFixedBodyLen + proofsMinLen
	massTransferEntryLen                 = 8
	massTransferWithProofsFixedLen       = 1 + 1 + crypto.PublicKeySize + 1 + 2 + 8 + 8 + 2
	massTransferWithProofsMinLen         = massTransferWithProofsFixedLen + proofsMinLen
	dataWithProofsFixedBodyLen           = 1 + 1 + crypto.PublicKeySize + 2 + 8 + 8
	dataWithProofsMinLen                 = dataWithProofsFixedBodyLen + proofsMinLen
	setScriptWithProofsFixedBodyLen      = 1 + 1 + 1 + crypto.PublicKeySize + 1 + 8 + 8
	setScriptWithProofsMinLen            = 1 + setScriptWithProofsFixedBodyLen + proofsMinLen
	sponsorshipWithProofsBodyLen         = 1 + 1 + crypto.PublicKeySize + crypto.DigestSize + 8 + 8 + 8
	sponsorshipWithProofsMinLen          = 1 + 1 + 1 + sponsorshipWithProofsBodyLen + proofsMinLen
	setAssetScriptWithProofsFixedBodyLen = 1 + 1 + 1 + crypto.PublicKeySize + crypto.DigestSize + 8 + 8 + 1
	setAssetScriptWithProofsMinLen       = 1 + setScriptWithProofsFixedBodyLen + proofsMinLen
	invokeScriptWithProofsFixedBodyLen   = 1 + 1 + 1 + crypto.PublicKeySize + 8 + 8
	invokeScriptWithProofsMinLen         = 1 + invokeScriptWithProofsFixedBodyLen + proofsMinLen
	maxTransfers                         = 100
	maxEntries                           = 100
	maxDataWithProofsBytes               = 150 * 1024
	maxArguments                         = 22
	maxFunctionNameBytes                 = 255
	maxInvokeScriptWithProofsBytes       = 5 * 1024

	topRideVersion = 5
)

// IssueWithProofs is a transaction to issue new asset, second version.
type IssueWithProofs struct {
	Type    TransactionType `json:"type"`
	Version byte            `json:"version"`
	ChainID byte            `json:"-"`
	ID      *crypto.Digest  `json:"id,omitempty"`
	Proofs  *ProofsV1       `json:"proofs,omitempty"`
	Script  Script          `json:"script"`
	Issue
}

func (tx IssueWithProofs) BinarySize() int {
	scriptSize := 1
	if len(tx.Script) > 0 {
		scriptSize += 2 + len(tx.Script)
	}
	return 4 + tx.Proofs.BinarySize() + scriptSize + tx.Issue.BinarySize()
}

func (tx *IssueWithProofs) MarshalToProtobuf(scheme Scheme) ([]byte, error) {
	return MarshalTxDeterministic(tx, scheme)
}

func (tx *IssueWithProofs) UnmarshalFromProtobuf(data []byte) error {
	t, err := TxFromProtobuf(data)
	if err != nil {
		return err
	}
	issueTx, ok := t.(*IssueWithProofs)
	if !ok {
		return errors.New("failed to convert result to IssueWithProofs")
	}
	*tx = *issueTx
	return nil
}

func (tx *IssueWithProofs) MarshalSignedToProtobuf(scheme Scheme) ([]byte, error) {
	return MarshalSignedTxDeterministic(tx, scheme)
}

func (tx *IssueWithProofs) UnmarshalSignedFromProtobuf(data []byte) error {
	t, err := SignedTxFromProtobuf(data)
	if err != nil {
		return err
	}
	issueTx, ok := t.(*IssueWithProofs)
	if !ok {
		return errors.New("failed to convert result to IssueWithProofs")
	}
	*tx = *issueTx
	return nil
}

func (tx *IssueWithProofs) ToProtobuf(scheme Scheme) (*g.Transaction, error) {
	res := TransactionToProtobufCommon(scheme, tx.SenderPK.Bytes(), tx)
	txData := tx.Issue.ToProtobuf()
	txData.Issue.Script = tx.Script
	fee := &g.Amount{AssetId: nil, Amount: int64(tx.Fee)}
	res.Fee = fee
	res.Data = txData
	return res, nil
}

func (tx *IssueWithProofs) ToProtobufSigned(scheme Scheme) (*g.SignedTransaction, error) {
	unsigned, err := tx.ToProtobuf(scheme)
	if err != nil {
		return nil, err
	}
	if tx.Proofs == nil {
		return nil, errors.New("no proofs provided")
	}
	return &g.SignedTransaction{
		Transaction: &g.SignedTransaction_WavesTransaction{WavesTransaction: unsigned},
		Proofs:      tx.Proofs.Bytes(),
	}, nil
}

func (tx IssueWithProofs) GetTypeInfo() TransactionTypeInfo {
	return TransactionTypeInfo{tx.Type, Proof}
}

func (tx IssueWithProofs) GetVersion() byte {
	return tx.Version
}

func (tx *IssueWithProofs) GenerateID(scheme Scheme) error {
	if tx.ID == nil {
		body, err := MarshalTxBody(scheme, tx)
		if err != nil {
			return err
		}
		id := crypto.MustFastHash(body)
		tx.ID = &id
	}
	return nil
}

func (tx *IssueWithProofs) MerkleBytes(scheme Scheme) ([]byte, error) {
	return tx.MarshalSignedToProtobuf(scheme)
}

func (tx *IssueWithProofs) GetID(scheme Scheme) ([]byte, error) {
	if tx.ID == nil {
		if err := tx.GenerateID(scheme); err != nil {
			return nil, err
		}
	}
	return tx.ID.Bytes(), nil
}

func (tx *IssueWithProofs) Clone() *IssueWithProofs {
	out := &IssueWithProofs{}
	if err := copier.Copy(out, tx); err != nil {
		panic(err.Error())
	}
	return out
}

//NewUnsignedIssueWithProofs creates a new IssueWithProofs transaction with empty Proofs.
func NewUnsignedIssueWithProofs(v, chainID byte, senderPK crypto.PublicKey, name, description string, quantity uint64, decimals byte, reissuable bool, script []byte, timestamp, fee uint64) *IssueWithProofs {
	i := Issue{
		SenderPK:    senderPK,
		Name:        name,
		Description: description,
		Quantity:    quantity,
		Decimals:    decimals,
		Reissuable:  reissuable,
		Timestamp:   timestamp,
		Fee:         fee,
	}
	return &IssueWithProofs{Type: IssueTransaction, Version: v, ChainID: chainID, Script: script, Issue: i}
}

func validContentType(t byte) bool {
	return t >= 1 && t <= 3
}

func validScriptVersion(v byte) bool {
	return v <= topRideVersion
}

func (tx *IssueWithProofs) Validate(_ Scheme) (Transaction, error) {
	if tx.Version < 2 || tx.Version > MaxIssueTransactionVersion {
		return tx, errors.Errorf("unexpected version %d for IssueWithProofs", tx.Version)
	}
	ok, err := tx.Issue.Valid()
	if !ok {
		return tx, err
	}
	if tx.NonEmptyScript() {
		if !validScriptVersion(tx.Script[0]) {
			return tx, errors.Errorf("Invalid version of script: %d", tx.Script[0])
		}
		if tx.Script[0] == 0 { // version byte
			if len(tx.Script) <= 2 {
				return tx, errors.Errorf("Illegal length of script: %d", len(tx.Script))
			}
			if !validContentType(tx.Script[1]) {
				return tx, errors.Errorf("Invalid content type of script: %d", tx.Script[1])
			}
			if !validScriptVersion(tx.Script[2]) {
				return tx, errors.Errorf("Invalid version of script: %d", tx.Script[2])
			}
		}
		if !tx.Script.IsValidChecksum() {
			return tx, errors.Errorf("Invalid checksum: %+v", []byte(tx.Script))
		}
	}
	return tx, nil
}

//NonEmptyScript returns true if the script of the transaction is not empty, otherwise false.
func (tx *IssueWithProofs) NonEmptyScript() bool {
	return len(tx.Script) != 0
}

func (tx *IssueWithProofs) BodyMarshalBinary() ([]byte, error) {
	var p int
	nl := len(tx.Name)
	dl := len(tx.Description)
	sl := len(tx.Script)
	if sl > 0 {
		sl += 2
	}
	buf := make([]byte, issueWithProofsFixedBodyLen+nl+dl+sl)
	buf[0] = byte(tx.Type)
	buf[1] = tx.Version
	buf[2] = tx.ChainID
	p = 3
	copy(buf[p:], tx.SenderPK[:])
	p += crypto.PublicKeySize
	PutStringWithUInt16Len(buf[p:], tx.Name)
	p += 2 + nl
	PutStringWithUInt16Len(buf[p:], tx.Description)
	p += 2 + dl
	binary.BigEndian.PutUint64(buf[p:], tx.Quantity)
	p += 8
	buf[p] = tx.Decimals
	p++
	PutBool(buf[p:], tx.Reissuable)
	p++
	binary.BigEndian.PutUint64(buf[p:], tx.Fee)
	p += 8
	binary.BigEndian.PutUint64(buf[p:], tx.Timestamp)
	p += 8
	PutBool(buf[p:], tx.NonEmptyScript())
	p++
	if tx.NonEmptyScript() {
		PutBytesWithUInt16Len(buf[p:], tx.Script)
	}
	return buf, nil
}

func (tx *IssueWithProofs) bodyUnmarshalBinary(data []byte) error {
	const message = "failed to unmarshal field %q of IssueWithProofs transaction"
	if l := len(data); l < issueWithProofsMinBodyLen {
		return errors.Errorf("not enough data for IssueWithProofs transaction %d, expected not less then %d", l, issueWithProofsMinBodyLen)
	}
	tx.Type = TransactionType(data[0])
	if tx.Type != IssueTransaction {
		return errors.Errorf("unexpected transaction type %d for IssueWithProofs transaction", tx.Type)
	}
	tx.Version = data[1]
	tx.ChainID = data[2]
	data = data[3:]
	copy(tx.SenderPK[:], data[:crypto.PublicKeySize])
	data = data[crypto.PublicKeySize:]
	var err error
	tx.Name, err = StringWithUInt16Len(data)
	if err != nil {
		return errors.Wrapf(err, message, "AppName")
	}
	data = data[2+len(tx.Name):]
	tx.Description, err = StringWithUInt16Len(data)
	if err != nil {
		return errors.Wrapf(err, message, "Description")
	}
	data = data[2+len(tx.Description):]
	tx.Quantity = binary.BigEndian.Uint64(data)
	data = data[8:]
	tx.Decimals = data[0]
	data = data[1:]
	tx.Reissuable, err = Bool(data)
	if err != nil {
		return errors.Wrapf(err, message, "Reissuable")
	}
	data = data[1:]
	tx.Fee = binary.BigEndian.Uint64(data)
	data = data[8:]
	tx.Timestamp = binary.BigEndian.Uint64(data)
	data = data[8:]
	p, err := Bool(data)
	if err != nil {
		return errors.Wrapf(err, message, "Script")
	}
	data = data[1:]
	if p {
		s, err := BytesWithUInt16Len(data)
		if err != nil {
			return errors.Wrapf(err, message, "Script")
		}
		tx.Script = s
	}
	return nil
}

//Sign calculates transaction signature using given secret key.
func (tx *IssueWithProofs) Sign(scheme Scheme, secretKey crypto.SecretKey) error {
	b, err := MarshalTxBody(scheme, tx)
	if err != nil {
		return errors.Wrap(err, "failed to sign IssueWithProofs transaction")
	}
	if tx.Proofs == nil {
		tx.Proofs = &ProofsV1{proofsVersion, make([]B58Bytes, 0)}
	}
	err = tx.Proofs.Sign(0, secretKey, b)
	if err != nil {
		return errors.Wrap(err, "failed to sign IssueWithProofs transaction")
	}
	d, err := crypto.FastHash(b)
	if err != nil {
		return errors.Wrap(err, "failed to sign IssueWithProofs transaction")
	}
	tx.ID = &d
	return nil
}

//Verify checks that the transaction signature is valid for given public key.
func (tx *IssueWithProofs) Verify(scheme Scheme, publicKey crypto.PublicKey) (bool, error) {
	b, err := MarshalTxBody(scheme, tx)
	if err != nil {
		return false, errors.Wrap(err, "failed to verify signature of IssueWithProofs transaction")
	}
	return tx.Proofs.Verify(0, publicKey, b)
}

//MarshalBinary converts transaction to its binary representation.
func (tx *IssueWithProofs) MarshalBinary() ([]byte, error) {
	bb, err := tx.BodyMarshalBinary()
	if err != nil {
		return nil, errors.Wrap(err, "failed to marshal IssueWithProofs transaction to bytes")
	}
	bl := len(bb)
	if tx.Proofs == nil {
		return nil, errors.New("failed to marshal IssueWithProofs transaction to bytes: no proofs")
	}
	pb, err := tx.Proofs.MarshalBinary()
	if err != nil {
		return nil, errors.Wrap(err, "failed to marshal IssueWithProofs transaction to bytes")
	}
	buf := make([]byte, 1+bl+len(pb))
	var p int
	buf[p] = 0
	p++
	copy(buf[p:], bb)
	p += bl
	copy(buf[p:], pb)
	return buf, nil
}

//UnmarshalBinary reads transaction from its binary representation.
func (tx *IssueWithProofs) UnmarshalBinary(data []byte, scheme Scheme) error {
	if l := len(data); l < issueWithProofsMinLen {
		return errors.Errorf("not enough data for IssueWithProofs transaction, expected not less then %d, received %d", issueWithProofsMinLen, l)
	}
	if v := data[0]; v != 0 {
		return errors.Errorf("unexpected first byte value %d for IssueWithProofs transaction, expected 0", v)
	}
	data = data[1:]
	err := tx.bodyUnmarshalBinary(data)
	if err != nil {
		return errors.Wrap(err, "failed to unmarshal IssueWithProofs transaction")
	}
	sl := len(tx.Script)
	if sl > 0 {
		sl += 2
	}
	bl := issueWithProofsFixedBodyLen + len(tx.Name) + len(tx.Description) + sl
	data = data[bl:]
	var p ProofsV1
	err = p.UnmarshalBinary(data)
	if err != nil {
		return errors.Wrap(err, "failed to unmarshal IssueWithProofs transaction from bytes")
	}
	tx.Proofs = &p
	if err := tx.GenerateID(scheme); err != nil {
		return err
	}
	return nil
}

//TransferWithProofs transaction to transfer any token from one account to another. Version 2.
type TransferWithProofs struct {
	Type    TransactionType `json:"type"`
	Version byte            `json:"version,omitempty"`
	ID      *crypto.Digest  `json:"id,omitempty"`
	Proofs  *ProofsV1       `json:"proofs,omitempty"`
	Transfer
}

func (tx TransferWithProofs) BinarySize() int {
	return 3 + tx.Proofs.BinarySize() + tx.Transfer.BinarySize()
}

func (tx TransferWithProofs) GetProofs() *ProofsV1 {
	return tx.Proofs
}

func (tx *TransferWithProofs) MarshalToProtobuf(scheme Scheme) ([]byte, error) {
	return MarshalTxDeterministic(tx, scheme)
}

func (tx *TransferWithProofs) UnmarshalFromProtobuf(data []byte) error {
	t, err := TxFromProtobuf(data)
	if err != nil {
		return err
	}
	transferTx, ok := t.(*TransferWithProofs)
	if !ok {
		return errors.New("failed to convert result to TransferWithProofs")
	}
	*tx = *transferTx
	return nil
}

func (tx *TransferWithProofs) MarshalSignedToProtobuf(scheme Scheme) ([]byte, error) {
	return MarshalSignedTxDeterministic(tx, scheme)
}

func (tx *TransferWithProofs) UnmarshalSignedFromProtobuf(data []byte) error {
	t, err := SignedTxFromProtobuf(data)
	if err != nil {
		return err
	}
	transferTx, ok := t.(*TransferWithProofs)
	if !ok {
		return errors.New("failed to convert result to TransferWithProofs")
	}
	*tx = *transferTx
	return nil
}

func (tx *TransferWithProofs) ToProtobuf(scheme Scheme) (*g.Transaction, error) {
	res := TransactionToProtobufCommon(scheme, tx.SenderPK.Bytes(), tx)
	txData, err := tx.Transfer.ToProtobuf()
	if err != nil {
		return nil, err
	}
	fee := &g.Amount{AssetId: tx.FeeAsset.ToID(), Amount: int64(tx.Fee)}
	res.Fee = fee
	res.Data = txData
	return res, nil
}

func (tx *TransferWithProofs) ToProtobufSigned(scheme Scheme) (*g.SignedTransaction, error) {
	unsigned, err := tx.ToProtobuf(scheme)
	if err != nil {
		return nil, err
	}
	if tx.Proofs == nil {
		return nil, errors.New("no proofs provided")
	}
	return &g.SignedTransaction{
		Transaction: &g.SignedTransaction_WavesTransaction{WavesTransaction: unsigned},
		Proofs:      tx.Proofs.Bytes(),
	}, nil
}

func (tx TransferWithProofs) GetTypeInfo() TransactionTypeInfo {
	return TransactionTypeInfo{tx.Type, Proof}
}

func (tx TransferWithProofs) GetVersion() byte {
	return tx.Version
}

func (tx *TransferWithProofs) GenerateID(scheme Scheme) error {
	if tx.ID == nil {
		body, err := MarshalTxBody(scheme, tx)
		if err != nil {
			return err
		}
		id := crypto.MustFastHash(body)
		tx.ID = &id
	}
	return nil
}

func (tx *TransferWithProofs) MerkleBytes(scheme Scheme) ([]byte, error) {
	return tx.MarshalSignedToProtobuf(scheme)
}

func (tx *TransferWithProofs) GetID(scheme Scheme) ([]byte, error) {
	if tx.ID == nil {
		if err := tx.GenerateID(scheme); err != nil {
			return nil, err
		}
	}
	return tx.ID.Bytes(), nil
}

func (tx *TransferWithProofs) Clone() *TransferWithProofs {
	out := &TransferWithProofs{}
	if err := copier.Copy(out, tx); err != nil {
		panic(err.Error())
	}
	return out
}

//NewUnsignedTransferWithProofs creates new TransferWithProofs transaction without proofs and ID.
func NewUnsignedTransferWithProofs(v byte, senderPK crypto.PublicKey, amountAsset, feeAsset OptionalAsset, timestamp, amount, fee uint64, recipient Recipient, attachment Attachment) *TransferWithProofs {
	t := Transfer{
		SenderPK:    senderPK,
		Recipient:   recipient,
		AmountAsset: amountAsset,
		Amount:      amount,
		FeeAsset:    feeAsset,
		Fee:         fee,
		Timestamp:   timestamp,
		Attachment:  attachment,
	}
	return &TransferWithProofs{Type: TransferTransaction, Version: v, Transfer: t}
}

func (tx *TransferWithProofs) Validate(_ Scheme) (Transaction, error) {
	if tx.Version < 2 || tx.Version > MaxTransferTransactionVersion {
		return tx, errors.Errorf("unexpected version %d for TransferWithProofs", tx.Version)
	}
	ok, err := tx.Transfer.Valid()
	if !ok {
		return tx, err
	}
	//TODO: validate script and scheme
	return tx, nil
}

func (tx *TransferWithProofs) BodyMarshalBinary() ([]byte, error) {
	b, err := tx.Transfer.marshalBinary()
	if err != nil {
		return nil, errors.Wrap(err, "failed to marshal TransferWithProofs body")
	}
	buf := make([]byte, 2+len(b))
	buf[0] = byte(tx.Type)
	buf[1] = tx.Version
	copy(buf[2:], b)
	return buf, nil
}

func (tx *TransferWithProofs) BodySerialize(s *serializer.Serializer) error {
	buf := [2]byte{byte(tx.Type), tx.Version}
	err := s.Bytes(buf[:])
	if err != nil {
		return err
	}
	err = tx.Transfer.Serialize(s)
	if err != nil {
		return errors.Wrap(err, "failed to marshal TransferWithProofs body")
	}
	return nil
}

func (tx *TransferWithProofs) BodyUnmarshalBinary(data []byte) error {
	if l := len(data); l < transferWithProofsFixedBodyLen {
		return errors.Errorf("%d bytes is not enough for TransferWithProofs transaction, expected not less then %d bytes", l, transferWithProofsFixedBodyLen)
	}
	tx.Type = TransactionType(data[0])
	if tx.Type != TransferTransaction {
		return errors.Errorf("unexpected transaction type %d for TransferWithProofs transaction", tx.Type)
	}
	tx.Version = data[1]
	if v := tx.Version; v < 2 {
		return errors.Errorf("unexpected version %d for TransferWithProofs transaction", v)
	}
	var t Transfer
	err := t.UnmarshalBinary(data[2:])
	if err != nil {
		return errors.Wrap(err, "failed to unmarshal TransferWithProofs body from bytes")
	}
	tx.Transfer = t
	return nil
}

//Sign adds signature as a proof at first position.
func (tx *TransferWithProofs) Sign(scheme Scheme, secretKey crypto.SecretKey) error {
	b, err := MarshalTxBody(scheme, tx)
	if err != nil {
		return errors.Wrap(err, "failed to sign TransferWithProofs transaction")
	}
	if tx.Proofs == nil {
		tx.Proofs = &ProofsV1{proofsVersion, make([]B58Bytes, 0)}
	}
	err = tx.Proofs.Sign(0, secretKey, b)
	if err != nil {
		return errors.Wrap(err, "failed to sign TransferWithProofs transaction")
	}
	d, err := crypto.FastHash(b)
	tx.ID = &d
	if err != nil {
		return errors.Wrap(err, "failed to sign TransferWithProofs transaction")
	}
	return nil
}

//Verify checks that first proof is a valid signature.
func (tx *TransferWithProofs) Verify(scheme Scheme, publicKey crypto.PublicKey) (bool, error) {
	b, err := MarshalTxBody(scheme, tx)
	if err != nil {
		return false, errors.Wrap(err, "failed to verify signature of TransferWithProofs transaction")
	}
	return tx.Proofs.Verify(0, publicKey, b)
}

//MarshalBinary writes TransferWithProofs transaction to its bytes representation.
func (tx *TransferWithProofs) MarshalBinary() ([]byte, error) {
	bb, err := tx.BodyMarshalBinary()
	if err != nil {
		return nil, errors.Wrap(err, "failed to marshal TransferWithProofs transaction to bytes")
	}
	bl := len(bb)
	if tx.Proofs == nil {
		return nil, errors.New("failed to marshal TransferWithProofs transaction to bytes: no proofs")
	}
	pb, err := tx.Proofs.MarshalBinary()
	if err != nil {
		return nil, errors.Wrap(err, "failed to marshal TransferWithProofs transaction to bytes")
	}
	buf := make([]byte, 1+bl+len(pb))
	buf[0] = 0
	copy(buf[1:], bb)
	copy(buf[1+bl:], pb)
	return buf, nil
}

func (tx *TransferWithProofs) Serialize(s *serializer.Serializer) error {
	err := s.Byte(0)
	if err != nil {
		return err
	}
	err = tx.BodySerialize(s)
	if err != nil {
		return errors.Wrap(err, "failed to marshal TransferWithProofs transaction to bytes")
	}
	if tx.Proofs == nil {
		return errors.New("failed to marshal TransferWithProofs transaction to bytes: no proofs")
	}
	err = tx.Proofs.Serialize(s)
	if err != nil {
		return errors.Wrap(err, "failed to marshal TransferWithProofs transaction to bytes")
	}
	return nil
}

//UnmarshalBinary reads TransferWithProofs from its bytes representation.
func (tx *TransferWithProofs) UnmarshalBinary(data []byte, scheme Scheme) error {
	if l := len(data); l < transferWithProofsMinLen {
		return errors.Errorf("not enough data for TransferWithProofs transaction, expected not less then %d, received %d", transferWithProofsMinLen, l)
	}
	if v := data[0]; v != 0 {
		return errors.Errorf("unexpected first byte value %d, expected 0", v)
	}
	data = data[1:]
	err := tx.BodyUnmarshalBinary(data)
	if err != nil {
		return errors.Wrap(err, "failed to unmarshal TransferWithProofs transaction from bytes")
	}
	aal := 0
	if tx.AmountAsset.Present {
		aal += crypto.DigestSize
	}
	fal := 0
	if tx.FeeAsset.Present {
		fal += crypto.DigestSize
	}
	atl := tx.attachmentSize()
	rl := tx.Recipient.len
	bl := transferWithProofsFixedBodyLen + aal + fal + atl + rl
	data = data[bl:]
	var p ProofsV1
	err = p.UnmarshalBinary(data)
	if err != nil {
		return errors.Wrap(err, "failed to unmarshal TransferWithProofs transaction from bytes")
	}
	tx.Proofs = &p
	if err := tx.GenerateID(scheme); err != nil {
		return err
	}
	return nil
}

func (tx *TransferWithProofs) UnmarshalJSON(data []byte) error {
	tmp := struct {
		Type    TransactionType `json:"type"`
		Version byte            `json:"version,omitempty"`
		ID      *crypto.Digest  `json:"id,omitempty"`
		Proofs  *ProofsV1       `json:"proofs,omitempty"`
		Transfer
	}{}

	if err := json.Unmarshal(data, &tmp); err != nil {
		return err
	}
	tx.Type = tmp.Type
	tx.Version = tmp.Version
	tx.ID = tmp.ID
	tx.Proofs = tmp.Proofs
	tx.Transfer = tmp.Transfer
	return nil
}

//ReissueWithProofs same as ReissueWithSig but version 2 with Proofs.
type ReissueWithProofs struct {
	Type    TransactionType `json:"type"`
	Version byte            `json:"version,omitempty"`
	ChainID byte            `json:"-"`
	ID      *crypto.Digest  `json:"id,omitempty"`
	Proofs  *ProofsV1       `json:"proofs,omitempty"`
	Reissue
}

func (tx ReissueWithProofs) BinarySize() int {
	return 4 + tx.Proofs.BinarySize() + tx.Reissue.BinarySize()
}

func (tx *ReissueWithProofs) MarshalToProtobuf(scheme Scheme) ([]byte, error) {
	return MarshalTxDeterministic(tx, scheme)
}

func (tx *ReissueWithProofs) UnmarshalFromProtobuf(data []byte) error {
	t, err := TxFromProtobuf(data)
	if err != nil {
		return err
	}
	reissueTx, ok := t.(*ReissueWithProofs)
	if !ok {
		return errors.New("failed to convert result to ReissueWithProofs")
	}
	*tx = *reissueTx
	return nil
}

func (tx *ReissueWithProofs) MarshalSignedToProtobuf(scheme Scheme) ([]byte, error) {
	return MarshalSignedTxDeterministic(tx, scheme)
}

func (tx *ReissueWithProofs) UnmarshalSignedFromProtobuf(data []byte) error {
	t, err := SignedTxFromProtobuf(data)
	if err != nil {
		return err
	}
	reissueTx, ok := t.(*ReissueWithProofs)
	if !ok {
		return errors.New("failed to convert result to ReissueWithProofs")
	}
	*tx = *reissueTx
	return nil
}

func (tx *ReissueWithProofs) ToProtobuf(scheme Scheme) (*g.Transaction, error) {
	res := TransactionToProtobufCommon(scheme, tx.SenderPK.Bytes(), tx)
	txData := tx.Reissue.ToProtobuf()
	fee := &g.Amount{AssetId: nil, Amount: int64(tx.Fee)}
	res.Fee = fee
	res.Data = txData
	return res, nil
}

func (tx *ReissueWithProofs) ToProtobufSigned(scheme Scheme) (*g.SignedTransaction, error) {
	unsigned, err := tx.ToProtobuf(scheme)
	if err != nil {
		return nil, err
	}
	if tx.Proofs == nil {
		return nil, errors.New("no proofs provided")
	}
	return &g.SignedTransaction{
		Transaction: &g.SignedTransaction_WavesTransaction{WavesTransaction: unsigned},
		Proofs:      tx.Proofs.Bytes(),
	}, nil
}

func (tx ReissueWithProofs) GetTypeInfo() TransactionTypeInfo {
	return TransactionTypeInfo{tx.Type, Proof}
}

func (tx ReissueWithProofs) GetVersion() byte {
	return tx.Version
}

func (tx *ReissueWithProofs) GenerateID(scheme Scheme) error {
	if tx.ID == nil {
		body, err := MarshalTxBody(scheme, tx)
		if err != nil {
			return err
		}
		id := crypto.MustFastHash(body)
		tx.ID = &id
	}
	return nil
}

func (tx *ReissueWithProofs) MerkleBytes(scheme Scheme) ([]byte, error) {
	return tx.MarshalSignedToProtobuf(scheme)
}

func (tx *ReissueWithProofs) GetID(scheme Scheme) ([]byte, error) {
	if tx.ID == nil {
		if err := tx.GenerateID(scheme); err != nil {
			return nil, err
		}
	}
	return tx.ID.Bytes(), nil
}

func (tx *ReissueWithProofs) Clone() *ReissueWithProofs {
	out := &ReissueWithProofs{}
	if err := copier.Copy(out, tx); err != nil {
		panic(err.Error())
	}
	return out
}

//NewUnsignedReissueWithProofs creates new ReissueWithProofs transaction without signature and ID.
func NewUnsignedReissueWithProofs(v, chainID byte, senderPK crypto.PublicKey, assetID crypto.Digest, quantity uint64, reissuable bool, timestamp, fee uint64) *ReissueWithProofs {
	r := Reissue{
		SenderPK:   senderPK,
		AssetID:    assetID,
		Quantity:   quantity,
		Reissuable: reissuable,
		Fee:        fee,
		Timestamp:  timestamp,
	}
	return &ReissueWithProofs{Type: ReissueTransaction, Version: v, ChainID: chainID, Reissue: r}
}

func (tx *ReissueWithProofs) Validate(_ Scheme) (Transaction, error) {
	if tx.Version < 2 || tx.Version > MaxReissueTransactionVersion {
		return tx, errors.Errorf("unexpected version %d for ReissueWithProofs", tx.Version)
	}
	ok, err := tx.Reissue.Valid()
	if !ok {
		return tx, err
	}
	//TODO: add current blockchain scheme validation
	return tx, nil
}

func (tx *ReissueWithProofs) BodyMarshalBinary() ([]byte, error) {
	buf := make([]byte, reissueWithProofsBodyLen)
	buf[0] = byte(tx.Type)
	buf[1] = tx.Version
	buf[2] = tx.ChainID
	b, err := tx.Reissue.marshalBinary()
	if err != nil {
		return nil, errors.Wrap(err, "failed to marshal ReissueWithProofs body")
	}
	copy(buf[3:], b)
	return buf, nil
}

func (tx *ReissueWithProofs) bodyUnmarshalBinary(data []byte) error {
	if l := len(data); l < reissueWithProofsBodyLen {
		return errors.Errorf("%d bytes is not enough for ReissueWithProofs transaction, expected not less then %d bytes", l, reissueWithProofsBodyLen)
	}
	tx.Type = TransactionType(data[0])
	if tx.Type != ReissueTransaction {
		return errors.Errorf("unexpected transaction type %d for ReissueWithProofs transaction", tx.Type)
	}
	tx.Version = data[1]
	if v := tx.Version; v < 2 {
		return errors.Errorf("unexpected version %d for ReissueWithProofs transaction", v)
	}
	tx.ChainID = data[2]
	var r Reissue
	err := r.UnmarshalBinary(data[3:])
	if err != nil {
		return errors.Wrap(err, "failed to unmarshal ReissueWithProofs body from bytes")
	}
	tx.Reissue = r
	return nil
}

//Sign adds signature as a proof at first position.
func (tx *ReissueWithProofs) Sign(scheme Scheme, secretKey crypto.SecretKey) error {
	b, err := MarshalTxBody(scheme, tx)
	if err != nil {
		return errors.Wrap(err, "failed to sign ReissueWithProofs transaction")
	}
	if tx.Proofs == nil {
		tx.Proofs = &ProofsV1{proofsVersion, make([]B58Bytes, 0)}
	}
	err = tx.Proofs.Sign(0, secretKey, b)
	if err != nil {
		return errors.Wrap(err, "failed to sign ReissueWithProofs transaction")
	}
	d, err := crypto.FastHash(b)
	tx.ID = &d
	if err != nil {
		return errors.Wrap(err, "failed to sign ReissueWithProofs transaction")
	}
	return nil
}

//Verify checks that first proof is a valid signature.
func (tx *ReissueWithProofs) Verify(scheme Scheme, publicKey crypto.PublicKey) (bool, error) {
	b, err := MarshalTxBody(scheme, tx)
	if err != nil {
		return false, errors.Wrap(err, "failed to verify signature of ReissueWithProofs transaction")
	}
	return tx.Proofs.Verify(0, publicKey, b)
}

//MarshalBinary writes ReissueWithProofs transaction to its bytes representation.
func (tx *ReissueWithProofs) MarshalBinary() ([]byte, error) {
	bb, err := tx.BodyMarshalBinary()
	if err != nil {
		return nil, errors.Wrap(err, "failed to marshal ReissueWithProofs transaction to bytes")
	}
	bl := len(bb)
	if tx.Proofs == nil {
		return nil, errors.New("failed to marshal ReissueWithProofs transaction to bytes: no proofs")
	}
	pb, err := tx.Proofs.MarshalBinary()
	if err != nil {
		return nil, errors.Wrap(err, "failed to marshal ReissueWithProofs transaction to bytes")
	}
	buf := make([]byte, 1+bl+len(pb))
	buf[0] = 0
	copy(buf[1:], bb)
	copy(buf[1+bl:], pb)
	return buf, nil
}

//UnmarshalBinary reads ReissueWithProofs from its bytes representation.
func (tx *ReissueWithProofs) UnmarshalBinary(data []byte, scheme Scheme) error {
	if l := len(data); l < reissueWithProofsMinLen {
		return errors.Errorf("not enough data for ReissueWithProofs transaction, expected not less then %d, received %d", reissueWithProofsMinLen, l)
	}
	if v := data[0]; v != 0 {
		return errors.Errorf("unexpected first byte value %d, expected 0", v)
	}
	data = data[1:]
	err := tx.bodyUnmarshalBinary(data)
	if err != nil {
		return errors.Wrap(err, "failed to unmarshal ReissueWithProofs transaction from bytes")
	}
	data = data[reissueWithProofsBodyLen:]
	var p ProofsV1
	err = p.UnmarshalBinary(data)
	if err != nil {
		return errors.Wrap(err, "failed to unmarshal ReissueWithProofs transaction from bytes")
	}
	tx.Proofs = &p
	if err := tx.GenerateID(scheme); err != nil {
		return err
	}
	return nil
}

//BurnWithProofs same as BurnWithSig but version 2 with Proofs.
type BurnWithProofs struct {
	Type    TransactionType `json:"type"`
	Version byte            `json:"version,omitempty"`
	ChainID byte            `json:"-"`
	ID      *crypto.Digest  `json:"id,omitempty"`
	Proofs  *ProofsV1       `json:"proofs,omitempty"`
	Burn
}

func (tx BurnWithProofs) BinarySize() int {
	return 4 + tx.Proofs.BinarySize() + tx.Burn.BinarySize()
}

func (tx *BurnWithProofs) MarshalToProtobuf(scheme Scheme) ([]byte, error) {
	return MarshalTxDeterministic(tx, scheme)
}

func (tx *BurnWithProofs) UnmarshalFromProtobuf(data []byte) error {
	t, err := TxFromProtobuf(data)
	if err != nil {
		return err
	}
	burnTx, ok := t.(*BurnWithProofs)
	if !ok {
		return errors.New("failed to convert result to BurnWithProofs")
	}
	*tx = *burnTx
	return nil
}

func (tx *BurnWithProofs) MarshalSignedToProtobuf(scheme Scheme) ([]byte, error) {
	return MarshalSignedTxDeterministic(tx, scheme)
}

func (tx *BurnWithProofs) UnmarshalSignedFromProtobuf(data []byte) error {
	t, err := SignedTxFromProtobuf(data)
	if err != nil {
		return err
	}
	burnTx, ok := t.(*BurnWithProofs)
	if !ok {
		return errors.New("failed to convert result to BurnWithProofs")
	}
	*tx = *burnTx
	return nil
}

func (tx *BurnWithProofs) ToProtobuf(scheme Scheme) (*g.Transaction, error) {
	res := TransactionToProtobufCommon(scheme, tx.SenderPK.Bytes(), tx)
	txData := tx.Burn.ToProtobuf()
	fee := &g.Amount{AssetId: nil, Amount: int64(tx.Fee)}
	res.Fee = fee
	res.Data = txData
	return res, nil
}

func (tx *BurnWithProofs) ToProtobufSigned(scheme Scheme) (*g.SignedTransaction, error) {
	unsigned, err := tx.ToProtobuf(scheme)
	if err != nil {
		return nil, err
	}
	if tx.Proofs == nil {
		return nil, errors.New("no proofs provided")
	}
	return &g.SignedTransaction{
		Transaction: &g.SignedTransaction_WavesTransaction{WavesTransaction: unsigned},
		Proofs:      tx.Proofs.Bytes(),
	}, nil
}

func (tx BurnWithProofs) GetTypeInfo() TransactionTypeInfo {
	return TransactionTypeInfo{tx.Type, Proof}
}

func (tx BurnWithProofs) GetVersion() byte {
	return tx.Version
}

func (tx *BurnWithProofs) GenerateID(scheme Scheme) error {
	if tx.ID == nil {
		body, err := MarshalTxBody(scheme, tx)
		if err != nil {
			return err
		}
		id := crypto.MustFastHash(body)
		tx.ID = &id
	}
	return nil
}

func (tx *BurnWithProofs) MerkleBytes(scheme Scheme) ([]byte, error) {
	return tx.MarshalSignedToProtobuf(scheme)
}

func (tx *BurnWithProofs) GetID(scheme Scheme) ([]byte, error) {
	if tx.ID == nil {
		if err := tx.GenerateID(scheme); err != nil {
			return nil, err
		}
	}
	return tx.ID.Bytes(), nil
}

func (tx *BurnWithProofs) Clone() *BurnWithProofs {
	out := &BurnWithProofs{}
	if err := copier.Copy(out, tx); err != nil {
		panic(err.Error())
	}
	return out
}

//NewUnsignedBurnWithProofs creates new BurnWithProofs transaction without proofs and ID.
func NewUnsignedBurnWithProofs(v, chainID byte, senderPK crypto.PublicKey, assetID crypto.Digest, amount, timestamp, fee uint64) *BurnWithProofs {
	b := Burn{
		SenderPK:  senderPK,
		AssetID:   assetID,
		Amount:    amount,
		Fee:       fee,
		Timestamp: timestamp,
	}
	return &BurnWithProofs{Type: BurnTransaction, Version: v, ChainID: chainID, Burn: b}
}

func (tx *BurnWithProofs) Validate(_ Scheme) (Transaction, error) {
	if tx.Version < 2 || tx.Version > MaxBurnTransactionVersion {
		return tx, errors.Errorf("unexpected version %d for BurnWithProofs", tx.Version)
	}
	ok, err := tx.Burn.Valid()
	if !ok {
		return tx, err
	}
	//TODO: check current blockchain scheme
	return tx, nil
}

func (tx *BurnWithProofs) BodyMarshalBinary() ([]byte, error) {
	buf := make([]byte, burnWithProofsBodyLen)
	buf[0] = byte(tx.Type)
	buf[1] = tx.Version
	buf[2] = tx.ChainID
	b, err := tx.Burn.marshalBinary()
	if err != nil {
		return nil, errors.Wrap(err, "failed to marshal BurnWithProofs body")
	}
	copy(buf[3:], b)
	return buf, nil
}

func (tx *BurnWithProofs) bodyUnmarshalBinary(data []byte) error {
	if l := len(data); l < burnWithProofsBodyLen {
		return errors.Errorf("%d bytes is not enough for BurnWithProofs transaction, expected not less then %d bytes", l, burnWithProofsBodyLen)
	}
	tx.Type = TransactionType(data[0])
	if tx.Type != BurnTransaction {
		return errors.Errorf("unexpected transaction type %d for BurnWithProofs transaction", tx.Type)
	}
	tx.Version = data[1]
	if v := tx.Version; v < 2 {
		return errors.Errorf("unexpected version %d for BurnWithProofs transaction", v)
	}
	tx.ChainID = data[2]
	var b Burn
	err := b.UnmarshalBinary(data[3:])
	if err != nil {
		return errors.Wrap(err, "failed to unmarshal BurnWithProofs body from bytes")
	}
	tx.Burn = b
	return nil
}

//Sign adds signature as a proof at first position.
func (tx *BurnWithProofs) Sign(scheme Scheme, secretKey crypto.SecretKey) error {
	b, err := MarshalTxBody(scheme, tx)
	if err != nil {
		return errors.Wrap(err, "failed to sign BurnWithProofs transaction")
	}
	if tx.Proofs == nil {
		tx.Proofs = &ProofsV1{proofsVersion, make([]B58Bytes, 0)}
	}
	err = tx.Proofs.Sign(0, secretKey, b)
	if err != nil {
		return errors.Wrap(err, "failed to sign BurnWithProofs transaction")
	}
	d, err := crypto.FastHash(b)
	tx.ID = &d
	if err != nil {
		return errors.Wrap(err, "failed to sign BurnWithProofs transaction")
	}
	return nil
}

//Verify checks that first proof is a valid signature.
func (tx *BurnWithProofs) Verify(scheme Scheme, publicKey crypto.PublicKey) (bool, error) {
	b, err := MarshalTxBody(scheme, tx)
	if err != nil {
		return false, errors.Wrap(err, "failed to verify signature of BurnWithProofs transaction")
	}
	return tx.Proofs.Verify(0, publicKey, b)
}

//MarshalBinary writes BurnWithProofs transaction to its bytes representation.
func (tx *BurnWithProofs) MarshalBinary() ([]byte, error) {
	bb, err := tx.BodyMarshalBinary()
	if err != nil {
		return nil, errors.Wrap(err, "failed to marshal BurnWithProofs transaction to bytes")
	}
	bl := len(bb)
	if tx.Proofs == nil {
		return nil, errors.New("failed to marshal BurnWithProofs transaction to bytes: no proofs")
	}
	pb, err := tx.Proofs.MarshalBinary()
	if err != nil {
		return nil, errors.Wrap(err, "failed to marshal BurnWithProofs transaction to bytes")
	}
	buf := make([]byte, 1+bl+len(pb))
	buf[0] = 0
	copy(buf[1:], bb)
	copy(buf[1+bl:], pb)
	return buf, nil
}

//UnmarshalBinary reads BurnWithProofs from its bytes representation.
func (tx *BurnWithProofs) UnmarshalBinary(data []byte, scheme Scheme) error {
	if l := len(data); l < burnWithProofsLen {
		return errors.Errorf("not enough data for BurnWithProofs transaction, expected not less then %d, received %d", burnWithProofsBodyLen, l)
	}
	if v := data[0]; v != 0 {
		return errors.Errorf("unexpected first byte value %d, expected 0", v)
	}
	data = data[1:]
	err := tx.bodyUnmarshalBinary(data)
	if err != nil {
		return errors.Wrap(err, "failed to unmarshal BurnWithProofs transaction from bytes")
	}
	data = data[burnWithProofsBodyLen:]
	var p ProofsV1
	err = p.UnmarshalBinary(data)
	if err != nil {
		return errors.Wrap(err, "failed to unmarshal BurnWithProofs transaction from bytes")
	}
	tx.Proofs = &p
	if err := tx.GenerateID(scheme); err != nil {
		return err
	}
	return nil
}

//ExchangeWithProofs is a transaction to store settlement on blockchain.
type ExchangeWithProofs struct {
	Type           TransactionType  `json:"type"`
	Version        byte             `json:"version,omitempty"`
	ID             *crypto.Digest   `json:"id,omitempty"`
	Proofs         *ProofsV1        `json:"proofs,omitempty"`
	SenderPK       crypto.PublicKey `json:"senderPublicKey"`
	Order1         Order            `json:"order1"`
	Order2         Order            `json:"order2"`
	Price          uint64           `json:"price"`
	Amount         uint64           `json:"amount"`
	BuyMatcherFee  uint64           `json:"buyMatcherFee"`
	SellMatcherFee uint64           `json:"sellMatcherFee"`
	Fee            uint64           `json:"fee"`
	Timestamp      uint64           `json:"timestamp,omitempty"`
}

func (tx ExchangeWithProofs) BinarySize() int {
	boSize := 4 + tx.Order1.BinarySize()
	soSize := 4 + tx.Order2.BinarySize()
	if tx.Order1.GetVersion() == 1 {
		boSize += 1
	}
	if tx.Order2.GetVersion() == 1 {
		soSize += 1
	}
	return 3 + tx.Proofs.BinarySize() + 48 + boSize + soSize
}

func (tx *ExchangeWithProofs) MarshalToProtobuf(scheme Scheme) ([]byte, error) {
	return MarshalTxDeterministic(tx, scheme)
}

func (tx *ExchangeWithProofs) UnmarshalFromProtobuf(data []byte) error {
	t, err := TxFromProtobuf(data)
	if err != nil {
		return err
	}
	exchangeTx, ok := t.(*ExchangeWithProofs)
	if !ok {
		return errors.New("failed to convert result to ExchangeWithProofs")
	}
	*tx = *exchangeTx
	return nil
}

func (tx *ExchangeWithProofs) MarshalSignedToProtobuf(scheme Scheme) ([]byte, error) {
	return MarshalSignedTxDeterministic(tx, scheme)
}

func (tx *ExchangeWithProofs) UnmarshalSignedFromProtobuf(data []byte) error {
	t, err := SignedTxFromProtobuf(data)
	if err != nil {
		return err
	}
	exchangeTx, ok := t.(*ExchangeWithProofs)
	if !ok {
		return errors.New("failed to convert result to ExchangeWithProofs")
	}
	*tx = *exchangeTx
	return nil
}

func (tx *ExchangeWithProofs) ToProtobuf(scheme Scheme) (*g.Transaction, error) {
	orders := make([]*g.Order, 2)
	orders[0] = tx.Order1.ToProtobufSigned(scheme)
	orders[1] = tx.Order2.ToProtobufSigned(scheme)
	txData := &g.Transaction_Exchange{Exchange: &g.ExchangeTransactionData{
		Amount:         int64(tx.Amount),
		Price:          int64(tx.Price),
		BuyMatcherFee:  int64(tx.BuyMatcherFee),
		SellMatcherFee: int64(tx.SellMatcherFee),
		Orders:         orders,
	}}
	fee := &g.Amount{AssetId: nil, Amount: int64(tx.Fee)}
	res := TransactionToProtobufCommon(scheme, tx.SenderPK.Bytes(), tx)
	res.Fee = fee
	res.Data = txData
	return res, nil
}

func (tx *ExchangeWithProofs) ToProtobufSigned(scheme Scheme) (*g.SignedTransaction, error) {
	unsigned, err := tx.ToProtobuf(scheme)
	if err != nil {
		return nil, err
	}
	if tx.Proofs == nil {
		return nil, errors.New("no proofs provided")
	}
	return &g.SignedTransaction{
		Transaction: &g.SignedTransaction_WavesTransaction{WavesTransaction: unsigned},
		Proofs:      tx.Proofs.Bytes(),
	}, nil
}

func (tx ExchangeWithProofs) GetTypeInfo() TransactionTypeInfo {
	return TransactionTypeInfo{tx.Type, Proof}
}

func (tx ExchangeWithProofs) GetVersion() byte {
	return tx.Version
}

func (tx *ExchangeWithProofs) GenerateID(scheme Scheme) error {
	if tx.ID == nil {
		body, err := MarshalTxBody(scheme, tx)
		if err != nil {
			return err
		}
		id := crypto.MustFastHash(body)
		tx.ID = &id
	}
	return nil
}

func (tx *ExchangeWithProofs) MerkleBytes(scheme Scheme) ([]byte, error) {
	return tx.MarshalSignedToProtobuf(scheme)
}

func (tx *ExchangeWithProofs) GetID(scheme Scheme) ([]byte, error) {
	if tx.ID == nil {
		if err := tx.GenerateID(scheme); err != nil {
			return nil, err
		}
	}
	return tx.ID.Bytes(), nil
}

func (tx *ExchangeWithProofs) Clone() *ExchangeWithProofs {
	out := &ExchangeWithProofs{}
	if err := copier.Copy(out, tx); err != nil {
		panic(err.Error())
	}
	return out
}

func (tx ExchangeWithProofs) GetSenderPK() crypto.PublicKey {
	return tx.SenderPK
}

func (tx ExchangeWithProofs) GetSender(scheme Scheme) (Address, error) {
	return NewAddressFromPublicKey(scheme, tx.SenderPK)
}

func (tx ExchangeWithProofs) GetBuyOrder() (Order, error) {
	if tx.Order1.GetOrderType() == Buy {
		return tx.Order1, nil
	}
	if tx.Order2.GetOrderType() == Buy {
		return tx.Order2, nil
	}
	return nil, errors.New("no buy order")
}

func (tx ExchangeWithProofs) GetSellOrder() (Order, error) {
	if tx.Order2.GetOrderType() == Sell {
		return tx.Order2, nil
	}
	if tx.Order1.GetOrderType() == Sell {
		return tx.Order1, nil
	}
	return nil, errors.New("no sell order")
}

func (tx ExchangeWithProofs) GetOrder1() Order {
	return tx.Order1
}

func (tx ExchangeWithProofs) GetOrder2() Order {
	return tx.Order2
}

func (tx ExchangeWithProofs) GetPrice() uint64 {
	return tx.Price
}

func (tx ExchangeWithProofs) GetAmount() uint64 {
	return tx.Amount
}

func (tx ExchangeWithProofs) GetBuyMatcherFee() uint64 {
	return tx.BuyMatcherFee
}

func (tx ExchangeWithProofs) GetSellMatcherFee() uint64 {
	return tx.SellMatcherFee
}
func (tx ExchangeWithProofs) GetFee() uint64 {
	return tx.Fee
}

func (tx ExchangeWithProofs) GetTimestamp() uint64 {
	return tx.Timestamp
}

func NewUnsignedExchangeWithProofs(v byte, buy, sell Order, price, amount, buyMatcherFee, sellMatcherFee, fee, timestamp uint64) *ExchangeWithProofs {
	return &ExchangeWithProofs{
		Type:           ExchangeTransaction,
		Version:        v,
		SenderPK:       buy.GetMatcherPK(),
		Order1:         buy,
		Order2:         sell,
		Price:          price,
		Amount:         amount,
		BuyMatcherFee:  buyMatcherFee,
		SellMatcherFee: sellMatcherFee,
		Fee:            fee,
		Timestamp:      timestamp,
	}
}

func (tx *ExchangeWithProofs) Validate(_ Scheme) (Transaction, error) {
	if tx.Version < 2 || tx.Version > MaxExchangeTransactionVersion {
		return tx, errors.Errorf("unexpected transaction version %d for ExchangeWithProofs transaction", tx.Version)
	}
	ok, err := tx.Order1.Valid()
	if !ok {
		return tx, errors.Wrap(err, "invalid first order")
	}
	ok, err = tx.Order2.Valid()
	if !ok {
		return tx, errors.Wrap(err, "invalid second order")
	}
	if (tx.Order1.GetOrderType() == Buy && tx.Order2.GetOrderType() != Sell) || (tx.Order1.GetOrderType() == Sell && tx.Order2.GetOrderType() != Buy) {
		return tx, errors.New("incorrect combination of orders types")
	}
	if tx.Order2.GetMatcherPK() != tx.Order1.GetMatcherPK() {
		return tx, errors.New("unmatched matcher's public keys")
	}
	if tx.Order2.GetAssetPair() != tx.Order1.GetAssetPair() {
		return tx, errors.New("different asset pairs")
	}
	if tx.Amount == 0 {
		return tx, errors.New("amount should be positive")
	}
	if !validJVMLong(tx.Amount) {
		return tx, errors.New("amount is too big")
	}
	if tx.Price == 0 {
		return tx, errors.New("price should be positive")
	}
	if !validJVMLong(tx.Price) {
		return tx, errors.New("price is too big")
	}
	bo, err := tx.GetBuyOrder()
	if err != nil {
		return tx, err
	}
	so, err := tx.GetSellOrder()
	if err != nil {
		return tx, err
	}
	if tx.Version < 3 && (tx.Price > bo.GetPrice() || tx.Price < so.GetPrice()) {
		if tx.Price > bo.GetPrice() {
			return tx, errors.Errorf("invalid price: tx.Price %d > bo.GetPrice() %d", tx.Price, bo.GetPrice())
		}
		if tx.Price < so.GetPrice() {
			return tx, errors.Errorf("invalid price: tx.Price %d < so.GetPrice() %d", tx.Price, so.GetPrice())
		}
		panic("unreachable")
	}
	if tx.Fee == 0 {
		return tx, errors.New("fee should be positive")
	}
	if !validJVMLong(tx.Fee) {
		return tx, errors.New("fee is too big")
	}
	if !validJVMLong(tx.BuyMatcherFee) {
		return tx, errors.New("buy matcher's fee is too big")
	}
	if !validJVMLong(tx.SellMatcherFee) {
		return tx, errors.New("sell matcher's fee is too big")
	}
	if tx.Order1.GetExpiration() < tx.Timestamp {
		return tx, errors.New("invalid first order expiration")
	}
	if tx.Order1.GetExpiration()-tx.Timestamp > MaxOrderTTL {
		return tx, errors.New("first order expiration should be earlier than 30 days")
	}
	if tx.Order2.GetExpiration() < tx.Timestamp {
		return tx, errors.New("invalid second order expiration")
	}
	if tx.Order2.GetExpiration()-tx.Timestamp > MaxOrderTTL {
		return tx, errors.New("second order expiration should be earlier than 30 days")
	}
	return tx, nil
}

func (tx *ExchangeWithProofs) marshalAsOrderV1(order Order) ([]byte, error) {
	o, ok := order.(*OrderV1)
	if !ok {
		return nil, errors.Errorf("failed to cast an order with version 1 to OrderV1, type %T", order)
	}
	b, err := o.MarshalBinary()
	if err != nil {
		return nil, errors.Wrapf(err, "failed to marshal OrderV1 to bytes")
	}
	l := len(b)
	buf := make([]byte, 4+1+l)
	binary.BigEndian.PutUint32(buf, uint32(l))
	buf[4] = 1
	copy(buf[5:], b)
	return buf, nil
}

func (tx *ExchangeWithProofs) marshalAsOrderV2(order Order) ([]byte, error) {
	o, ok := order.(*OrderV2)
	if !ok {
		return nil, errors.New("failed to cast an order with version 2 to OrderV2")
	}
	b, err := o.MarshalBinary()
	if err != nil {
		return nil, errors.Wrapf(err, "failed to marshal OrderV2 to bytes")
	}
	l := len(b)
	buf := make([]byte, 4+l)
	binary.BigEndian.PutUint32(buf, uint32(l))
	copy(buf[4:], b)
	return buf, nil
}

func (tx *ExchangeWithProofs) marshalAsOrderV3(order Order) ([]byte, error) {
	o, ok := order.(*OrderV3)
	if !ok {
		return nil, errors.New("failed to cast an order with version 3 to OrderV3")
	}
	b, err := o.MarshalBinary()
	if err != nil {
		return nil, errors.Wrapf(err, "failed to marshal OrderV3 to bytes")
	}
	l := len(b)
	buf := make([]byte, 4+l)
	binary.BigEndian.PutUint32(buf, uint32(l))
	copy(buf[4:], b)
	return buf, nil
}

func (tx *ExchangeWithProofs) BodyMarshalBinary() ([]byte, error) {
	var o1b []byte
	var o2b []byte
	var err error
	switch tx.Order1.GetVersion() {
	case 1:
		o1b, err = tx.marshalAsOrderV1(tx.Order1)
	case 2:
		o1b, err = tx.marshalAsOrderV2(tx.Order1)
	case 3:
		o1b, err = tx.marshalAsOrderV3(tx.Order1)
	default:
		err = errors.Errorf("invalid Order1 version %d", tx.Order1.GetVersion())
	}
	if err != nil {
		return nil, errors.Wrap(err, "failed to marshal buy order to bytes")
	}
	o1l := uint32(len(o1b))
	switch tx.Order2.GetVersion() {
	case 1:
		o2b, err = tx.marshalAsOrderV1(tx.Order2)
	case 2:
		o2b, err = tx.marshalAsOrderV2(tx.Order2)
	case 3:
		o2b, err = tx.marshalAsOrderV3(tx.Order2)
	default:
		err = errors.Errorf("invalid Order2 version %d", tx.Order2.GetVersion())
	}
	if err != nil {
		return nil, errors.Wrap(err, "failed to marshal sell order to bytes")
	}
	o2l := uint32(len(o2b))
	var p uint32
	buf := make([]byte, exchangeWithProofsFixedBodyLen+(o1l-4)+(o2l-4))
	buf[0] = 0
	buf[1] = byte(tx.Type)
	buf[2] = tx.Version
	p += 3
	copy(buf[p:], o1b)
	p += o1l
	copy(buf[p:], o2b)
	p += o2l
	binary.BigEndian.PutUint64(buf[p:], tx.Price)
	p += 8
	binary.BigEndian.PutUint64(buf[p:], tx.Amount)
	p += 8
	binary.BigEndian.PutUint64(buf[p:], tx.BuyMatcherFee)
	p += 8
	binary.BigEndian.PutUint64(buf[p:], tx.SellMatcherFee)
	p += 8
	binary.BigEndian.PutUint64(buf[p:], tx.Fee)
	p += 8
	binary.BigEndian.PutUint64(buf[p:], tx.Timestamp)
	return buf, nil
}

func (tx *ExchangeWithProofs) unmarshalOrder(data []byte) (int, Order, error) {
	var r Order
	n := 0
	ol := binary.BigEndian.Uint32(data)
	n += 4
	switch data[n] {
	case 1:
		n++
		o := new(OrderV1)
		err := o.UnmarshalBinary(data[n:])
		if err != nil {
			return 0, nil, errors.Wrap(err, "failed to unmarshal OrderV1")
		}
		n += int(ol)
		r = o
	case 2:
		o := new(OrderV2)
		err := o.UnmarshalBinary(data[n:])
		if err != nil {
			return 0, nil, errors.Wrap(err, "failed to unmarshal OrderV2")
		}
		n += int(ol)
		r = o
	case 3:
		o := new(OrderV3)
		err := o.UnmarshalBinary(data[n:])
		if err != nil {
			return 0, nil, errors.Wrap(err, "failed to unmarshal OrderV3")
		}
		n += int(ol)
		r = o
	default:
		return 0, nil, errors.Errorf("unexpected order version %d", data[n])
	}
	return n, r, nil
}

func (tx *ExchangeWithProofs) bodyUnmarshalBinary(data []byte) (int, error) {
	n := 0
	if l := len(data); l < exchangeWithProofsFixedBodyLen {
		return 0, errors.Errorf("not enough data for ExchangeWithProofs body, expected not less then %d, received %d", exchangeWithProofsFixedBodyLen, l)
	}
	if v := data[n]; v != 0 {
		return 0, errors.Errorf("unexpected first byte %d of ExchangeWithProofs body, expected 0", v)
	}
	n++
	tx.Type = TransactionType(data[n])
	if tx.Type != ExchangeTransaction {
		return 0, errors.Errorf("unexpected transaction type %d for ExchangeWithProofs transaction", tx.Type)
	}
	n++
	tx.Version = data[n]
	n++
	l, o, err := tx.unmarshalOrder(data[n:])
	if err != nil {
		return 0, errors.Wrap(err, "failed to unmarshal buy order")
	}
	tx.Order1 = o
	n += l
	l, o, err = tx.unmarshalOrder(data[n:])
	if err != nil {
		return 0, errors.Wrap(err, "failed to unmarshal sell order")
	}
	tx.Order2 = o
	n += l
	tx.Price = binary.BigEndian.Uint64(data[n:])
	n += 8
	tx.Amount = binary.BigEndian.Uint64(data[n:])
	n += 8
	tx.BuyMatcherFee = binary.BigEndian.Uint64(data[n:])
	n += 8
	tx.SellMatcherFee = binary.BigEndian.Uint64(data[n:])
	n += 8
	tx.Fee = binary.BigEndian.Uint64(data[n:])
	n += 8
	tx.Timestamp = binary.BigEndian.Uint64(data[n:])
	n += 8
	tx.SenderPK = tx.Order1.GetMatcherPK()
	return n, nil
}

//Sign calculates transaction signature using given secret key.
func (tx *ExchangeWithProofs) Sign(scheme Scheme, secretKey crypto.SecretKey) error {
	b, err := MarshalTxBody(scheme, tx)
	if err != nil {
		return errors.Wrap(err, "failed to sign ExchangeWithProofs transaction")
	}
	if tx.Proofs == nil {
		tx.Proofs = &ProofsV1{proofsVersion, make([]B58Bytes, 0)}
	}
	err = tx.Proofs.Sign(0, secretKey, b)
	if err != nil {
		return errors.Wrap(err, "failed to sign ExchangeWithProofs transaction")
	}
	d, err := crypto.FastHash(b)
	if err != nil {
		return errors.Wrap(err, "failed to sign ExchangeWithProofs transaction")
	}
	tx.ID = &d
	return nil
}

//Verify checks that the transaction signature is valid for given public key.
func (tx *ExchangeWithProofs) Verify(scheme Scheme, publicKey crypto.PublicKey) (bool, error) {
	b, err := MarshalTxBody(scheme, tx)
	if err != nil {
		return false, errors.Wrap(err, "failed to verify signature of ExchangeWithProofs transaction")
	}
	return tx.Proofs.Verify(0, publicKey, b)
}

//MarshalBinary saves the transaction to its binary representation.
func (tx *ExchangeWithProofs) MarshalBinary() ([]byte, error) {
	bb, err := tx.BodyMarshalBinary()
	if err != nil {
		return nil, errors.Wrap(err, "failed to marshal ExchangeWithProofs transaction to bytes")
	}
	bl := len(bb)
	if tx.Proofs == nil {
		return nil, errors.New("failed to marshal ExchangeWithProofs transaction to bytes: no proofs")
	}
	pb, err := tx.Proofs.MarshalBinary()
	if err != nil {
		return nil, errors.Wrap(err, "failed to marshal ExchangeWithProofs transaction to bytes")
	}
	buf := make([]byte, bl+len(pb))
	copy(buf, bb)
	copy(buf[bl:], pb)
	return buf, nil
}

//UnmarshalBinary loads the transaction from its binary representation.
func (tx *ExchangeWithProofs) UnmarshalBinary(data []byte, scheme Scheme) error {
	if l := len(data); l < exchangeWithProofsMinLen {
		return errors.Errorf("not enough data for ExchangeWithProofs transaction, expected not less then %d, received %d", exchangeWithProofsMinLen, l)
	}
	bl, err := tx.bodyUnmarshalBinary(data)
	if err != nil {
		return errors.Wrap(err, "failed to unmarshal ExchangeWithProofs transaction from bytes")
	}
	data = data[bl:]
	var p ProofsV1
	err = p.UnmarshalBinary(data)
	if err != nil {
		return errors.Wrap(err, "failed to unmarshal ExchangeWithProofs transaction from bytes")
	}
	tx.Proofs = &p
	if err := tx.GenerateID(scheme); err != nil {
		return err
	}
	return nil
}

func (tx *ExchangeWithProofs) UnmarshalJSON(data []byte) error {
	guessOrderVersion := func(version byte) Order {
		var r Order
		switch version {
		case 4:
			r = new(OrderV4)
		case 3:
			r = new(OrderV3)
		case 2:
			r = new(OrderV2)
		default:
			r = new(OrderV1)
		}
		return r
	}

	orderVersions := struct {
		Order1Version OrderVersion `json:"order1"`
		Order2Version OrderVersion `json:"order2"`
	}{}
	if err := json.Unmarshal(data, &orderVersions); err != nil {
		return errors.Wrap(err, "failed to unmarshal orders versions of ExchangeWithProofs transaction from JSON")
	}
	tmp := struct {
		Type           TransactionType  `json:"type"`
		Version        byte             `json:"version,omitempty"`
		ID             *crypto.Digest   `json:"id,omitempty"`
		Proofs         *ProofsV1        `json:"proofs,omitempty"`
		SenderPK       crypto.PublicKey `json:"senderPublicKey"`
		Order1         Order            `json:"order1"`
		Order2         Order            `json:"order2"`
		Price          uint64           `json:"price"`
		Amount         uint64           `json:"amount"`
		BuyMatcherFee  uint64           `json:"buyMatcherFee"`
		SellMatcherFee uint64           `json:"sellMatcherFee"`
		Fee            uint64           `json:"fee"`
		Timestamp      uint64           `json:"timestamp,omitempty"`
	}{}
	tmp.Order1 = guessOrderVersion(orderVersions.Order1Version.Version)
	tmp.Order2 = guessOrderVersion(orderVersions.Order2Version.Version)

	err := json.Unmarshal(data, &tmp)
	if err != nil {
		return errors.Wrap(err, "failed to unmarshal ExchangeWithProofs from JSON")
	}
	tx.Type = tmp.Type
	tx.Version = tmp.Version
	tx.ID = tmp.ID
	tx.Proofs = tmp.Proofs
	tx.SenderPK = tmp.SenderPK
	tx.Order1 = tmp.Order1
	tx.Order2 = tmp.Order2
	tx.Price = tmp.Price
	tx.Amount = tmp.Amount
	tx.BuyMatcherFee = tmp.BuyMatcherFee
	tx.SellMatcherFee = tmp.SellMatcherFee
	tx.Fee = tmp.Fee
	tx.Timestamp = tmp.Timestamp
	return nil
}

//LeaseWithProofs is a second version of the LeaseWithSig transaction.
type LeaseWithProofs struct {
	Type    TransactionType `json:"type"`
	Version byte            `json:"version,omitempty"`
	ID      *crypto.Digest  `json:"id,omitempty"`
	Proofs  *ProofsV1       `json:"proofs,omitempty"`
	Lease
}

func (tx *LeaseWithProofs) Validate(_ Scheme) (Transaction, error) {
	if tx.Version < 2 || tx.Version > MaxLeaseTransactionVersion {
		return tx, errors.Errorf("unexpected transaction version %d for LeaseWithProofs transaction", tx.Version)
	}
	ok, err := tx.Lease.Valid()
	if !ok {
		return tx, err
	}
	//TODO: add scheme validation
	return tx, nil
}

func (tx LeaseWithProofs) BinarySize() int {
	return 4 + tx.Proofs.BinarySize() + tx.Lease.BinarySize()
}

func (tx *LeaseWithProofs) MarshalToProtobuf(scheme Scheme) ([]byte, error) {
	return MarshalTxDeterministic(tx, scheme)
}

func (tx *LeaseWithProofs) UnmarshalFromProtobuf(data []byte) error {
	t, err := TxFromProtobuf(data)
	if err != nil {
		return err
	}
	leaseTx, ok := t.(*LeaseWithProofs)
	if !ok {
		return errors.New("failed to convert result to LeaseWithProofs")
	}
	*tx = *leaseTx
	return nil
}

func (tx *LeaseWithProofs) MarshalSignedToProtobuf(scheme Scheme) ([]byte, error) {
	return MarshalSignedTxDeterministic(tx, scheme)
}

func (tx *LeaseWithProofs) UnmarshalSignedFromProtobuf(data []byte) error {
	t, err := SignedTxFromProtobuf(data)
	if err != nil {
		return err
	}
	leaseTx, ok := t.(*LeaseWithProofs)
	if !ok {
		return errors.New("failed to convert result to LeaseWithProofs")
	}
	*tx = *leaseTx
	return nil
}

func (tx *LeaseWithProofs) ToProtobuf(scheme Scheme) (*g.Transaction, error) {
	res := TransactionToProtobufCommon(scheme, tx.SenderPK.Bytes(), tx)
	txData, err := tx.Lease.ToProtobuf()
	if err != nil {
		return nil, err
	}
	fee := &g.Amount{AssetId: nil, Amount: int64(tx.Fee)}
	res.Fee = fee
	res.Data = txData
	return res, nil
}

func (tx *LeaseWithProofs) ToProtobufSigned(scheme Scheme) (*g.SignedTransaction, error) {
	unsigned, err := tx.ToProtobuf(scheme)
	if err != nil {
		return nil, err
	}
	if tx.Proofs == nil {
		return nil, errors.New("no proofs provided")
	}
	return &g.SignedTransaction{
		Transaction: &g.SignedTransaction_WavesTransaction{WavesTransaction: unsigned},
		Proofs:      tx.Proofs.Bytes(),
	}, nil
}

func (tx LeaseWithProofs) GetTypeInfo() TransactionTypeInfo {
	return TransactionTypeInfo{tx.Type, Proof}
}

func (tx LeaseWithProofs) GetVersion() byte {
	return tx.Version
}

func (tx *LeaseWithProofs) GenerateID(scheme Scheme) error {
	if tx.ID == nil {
		body, err := MarshalTxBody(scheme, tx)
		if err != nil {
			return err
		}
		id := crypto.MustFastHash(body)
		tx.ID = &id
	}
	return nil
}

func (tx *LeaseWithProofs) MerkleBytes(scheme Scheme) ([]byte, error) {
	return tx.MarshalSignedToProtobuf(scheme)
}

func (tx *LeaseWithProofs) GetID(scheme Scheme) ([]byte, error) {
	if tx.ID == nil {
		if err := tx.GenerateID(scheme); err != nil {
			return nil, err
		}
	}
	return tx.ID.Bytes(), nil
}

func (tx *LeaseWithProofs) Clone() *LeaseWithProofs {
	out := &LeaseWithProofs{}
	if err := copier.Copy(out, tx); err != nil {
		panic(err.Error())
	}
	return out
}

//NewUnsignedLeaseWithProofs creates new LeaseWithSig transaction without signature and ID set.
func NewUnsignedLeaseWithProofs(v byte, senderPK crypto.PublicKey, recipient Recipient, amount, fee, timestamp uint64) *LeaseWithProofs {
	l := Lease{
		SenderPK:  senderPK,
		Recipient: recipient,
		Amount:    amount,
		Fee:       fee,
		Timestamp: timestamp,
	}
	return &LeaseWithProofs{Type: LeaseTransaction, Version: v, Lease: l}
}

func (tx *LeaseWithProofs) BodyMarshalBinary() ([]byte, error) {
	rl := tx.Recipient.len
	buf := make([]byte, leaseWithProofsBodyLen+rl)
	buf[0] = byte(tx.Type)
	buf[1] = tx.Version
	buf[2] = 0 //Always zero, reserved for future extension of leasing assets.
	b, err := tx.Lease.marshalBinary()
	if err != nil {
		return nil, errors.Wrap(err, "failed to marshal LeaseWithSig transaction to bytes")
	}
	copy(buf[3:], b)
	return buf, nil
}

func (tx *LeaseWithProofs) bodyUnmarshalBinary(data []byte) error {
	if l := len(data); l < leaseWithProofsBodyLen {
		return errors.Errorf("not enough data for LeaseWithProofs transaction, expected not less then %d, received %d", leaseWithProofsBodyLen, l)
	}
	tx.Type = TransactionType(data[0])
	if tx.Type != LeaseTransaction {
		return errors.Errorf("unexpected transaction type %d for LeaseWithProofs transaction", tx.Type)
	}
	tx.Version = data[1]
	var l Lease
	err := l.UnmarshalBinary(data[3:])
	if err != nil {
		return errors.Wrap(err, "failed to unmarshal LeaseWithProofs transaction from bytes")
	}
	tx.Lease = l
	return nil
}

//Sign adds signature as a proof at first position.
func (tx *LeaseWithProofs) Sign(scheme Scheme, secretKey crypto.SecretKey) error {
	b, err := MarshalTxBody(scheme, tx)
	if err != nil {
		return errors.Wrap(err, "failed to sign LeaseWithProofs transaction")
	}
	if tx.Proofs == nil {
		tx.Proofs = &ProofsV1{proofsVersion, make([]B58Bytes, 0)}
	}
	err = tx.Proofs.Sign(0, secretKey, b)
	if err != nil {
		return errors.Wrap(err, "failed to sign LeaseWithProofs transaction")
	}
	d, err := crypto.FastHash(b)
	tx.ID = &d
	if err != nil {
		return errors.Wrap(err, "failed to sign LeaseWithProofs transaction")
	}
	return nil
}

//Verify checks that first proof is a valid signature.
func (tx *LeaseWithProofs) Verify(scheme Scheme, publicKey crypto.PublicKey) (bool, error) {
	b, err := MarshalTxBody(scheme, tx)
	if err != nil {
		return false, errors.Wrap(err, "failed to verify signature of LeaseWithProofs transaction")
	}
	return tx.Proofs.Verify(0, publicKey, b)
}

//MarshalBinary saves the transaction to its binary representation.
func (tx *LeaseWithProofs) MarshalBinary() ([]byte, error) {
	bb, err := tx.BodyMarshalBinary()
	if err != nil {
		return nil, errors.Wrap(err, "failed to marshal LeaseWithProofs transaction to bytes")
	}
	bl := len(bb)
	if tx.Proofs == nil {
		return nil, errors.New("failed to marshal LeaseWithProofs transaction to bytes: no proofs")
	}
	pb, err := tx.Proofs.MarshalBinary()
	if err != nil {
		return nil, errors.Wrap(err, "failed to marshal LeaseWithProofs transaction to bytes")
	}
	buf := make([]byte, 1+bl+len(pb))
	buf[0] = 0
	copy(buf[1:], bb)
	copy(buf[1+bl:], pb)
	return buf, nil
}

//UnmarshalBinary reads the transaction from bytes slice.
func (tx *LeaseWithProofs) UnmarshalBinary(data []byte, scheme Scheme) error {
	if l := len(data); l < leaseWithProofsMinLen {
		return errors.Errorf("not enough data for LeaseWithProofs transaction, expected not less then %d, received %d", leaseWithProofsMinLen, l)
	}
	if v := data[0]; v != 0 {
		return errors.Errorf("unexpected first byte value %d, expected 0", v)
	}
	data = data[1:]
	err := tx.bodyUnmarshalBinary(data)
	if err != nil {
		return errors.Wrap(err, "failed to unmarshal LeaseWithProofs transaction from bytes")
	}
	bl := leaseWithProofsBodyLen + tx.Recipient.len
	data = data[bl:]
	var p ProofsV1
	err = p.UnmarshalBinary(data)
	if err != nil {
		return errors.Wrap(err, "failed to unmarshal LeaseWithProofs transaction from bytes")
	}
	tx.Proofs = &p
	if err := tx.GenerateID(scheme); err != nil {
		return err
	}
	return nil
}

//LeaseCancelWithProofs same as LeaseCancelWithSig but with proofs.
type LeaseCancelWithProofs struct {
	Type    TransactionType `json:"type"`
	Version byte            `json:"version,omitempty"`
	ChainID byte            `json:"chainId"`
	ID      *crypto.Digest  `json:"id,omitempty"`
	Proofs  *ProofsV1       `json:"proofs,omitempty"`
	LeaseCancel
}

func (tx LeaseCancelWithProofs) BinarySize() int {
	return 4 + tx.Proofs.BinarySize() + tx.LeaseCancel.BinarySize()
}

func (tx *LeaseCancelWithProofs) MarshalToProtobuf(scheme Scheme) ([]byte, error) {
	return MarshalTxDeterministic(tx, scheme)
}

func (tx *LeaseCancelWithProofs) UnmarshalFromProtobuf(data []byte) error {
	t, err := TxFromProtobuf(data)
	if err != nil {
		return err
	}
	leaseCancelTx, ok := t.(*LeaseCancelWithProofs)
	if !ok {
		return errors.New("failed to convert result to LeaseCancelWithProofs")
	}
	*tx = *leaseCancelTx
	return nil
}

func (tx *LeaseCancelWithProofs) MarshalSignedToProtobuf(scheme Scheme) ([]byte, error) {
	return MarshalSignedTxDeterministic(tx, scheme)
}

func (tx *LeaseCancelWithProofs) UnmarshalSignedFromProtobuf(data []byte) error {
	t, err := SignedTxFromProtobuf(data)
	if err != nil {
		return err
	}
	leaseCancelTx, ok := t.(*LeaseCancelWithProofs)
	if !ok {
		return errors.New("failed to convert result to LeaseCancelWithProofs")
	}
	*tx = *leaseCancelTx
	return nil
}

func (tx *LeaseCancelWithProofs) ToProtobuf(scheme Scheme) (*g.Transaction, error) {
	res := TransactionToProtobufCommon(scheme, tx.SenderPK.Bytes(), tx)
	txData := tx.LeaseCancel.ToProtobuf()
	fee := &g.Amount{AssetId: nil, Amount: int64(tx.Fee)}
	res.Fee = fee
	res.Data = txData
	return res, nil
}

func (tx *LeaseCancelWithProofs) ToProtobufSigned(scheme Scheme) (*g.SignedTransaction, error) {
	unsigned, err := tx.ToProtobuf(scheme)
	if err != nil {
		return nil, err
	}
	if tx.Proofs == nil {
		return nil, errors.New("no proofs provided")
	}
	return &g.SignedTransaction{
		Transaction: &g.SignedTransaction_WavesTransaction{WavesTransaction: unsigned},
		Proofs:      tx.Proofs.Bytes(),
	}, nil
}

func (tx LeaseCancelWithProofs) GetTypeInfo() TransactionTypeInfo {
	return TransactionTypeInfo{tx.Type, Proof}
}

func (tx LeaseCancelWithProofs) GetVersion() byte {
	return tx.Version
}

func (tx *LeaseCancelWithProofs) GenerateID(scheme Scheme) error {
	if tx.ID == nil {
		body, err := MarshalTxBody(scheme, tx)
		if err != nil {
			return err
		}
		id := crypto.MustFastHash(body)
		tx.ID = &id
	}
	return nil
}

func (tx *LeaseCancelWithProofs) MerkleBytes(scheme Scheme) ([]byte, error) {
	return tx.MarshalSignedToProtobuf(scheme)
}

func (tx *LeaseCancelWithProofs) GetID(scheme Scheme) ([]byte, error) {
	if tx.ID == nil {
		if err := tx.GenerateID(scheme); err != nil {
			return nil, err
		}
	}
	return tx.ID.Bytes(), nil
}

func (tx *LeaseCancelWithProofs) Clone() *LeaseCancelWithProofs {
	out := &LeaseCancelWithProofs{}
	if err := copier.Copy(out, tx); err != nil {
		panic(err.Error())
	}
	return out
}

//NewUnsignedLeaseCancelWithProofs creates new LeaseCancelWithProofs transaction structure without a signature and an ID.
func NewUnsignedLeaseCancelWithProofs(v, chainID byte, senderPK crypto.PublicKey, leaseID crypto.Digest, fee, timestamp uint64) *LeaseCancelWithProofs {
	lc := LeaseCancel{
		SenderPK:  senderPK,
		LeaseID:   leaseID,
		Fee:       fee,
		Timestamp: timestamp,
	}
	return &LeaseCancelWithProofs{Type: LeaseCancelTransaction, Version: v, ChainID: chainID, LeaseCancel: lc}
}

func (tx *LeaseCancelWithProofs) Validate(_ Scheme) (Transaction, error) {
	if tx.Version < 2 || tx.Version > MaxLeaseCancelTransactionVersion {
		return tx, errors.Errorf("unexpected version %d for LeaseCancelWithProofs", tx.Version)
	}
	ok, err := tx.LeaseCancel.Valid()
	if !ok {
		return tx, err
	}
	//TODO: add scheme validation
	return tx, nil
}

func (tx *LeaseCancelWithProofs) BodyMarshalBinary() ([]byte, error) {
	buf := make([]byte, leaseCancelWithProofsBodyLen)
	buf[0] = byte(tx.Type)
	buf[1] = tx.Version
	buf[2] = tx.ChainID
	b, err := tx.LeaseCancel.marshalBinary()
	if err != nil {
		return nil, errors.Wrap(err, "failed to marshal LeaseCancelWithProofs to bytes")
	}
	copy(buf[3:], b)
	return buf, nil
}

func (tx *LeaseCancelWithProofs) bodyUnmarshalBinary(data []byte) error {
	if l := len(data); l < leaseCancelWithProofsBodyLen {
		return errors.Errorf("not enough data for LeaseCancelWithProofs transaction, expected not less then %d, received %d", leaseCancelWithProofsBodyLen, l)
	}
	tx.Type = TransactionType(data[0])
	if tx.Type != LeaseCancelTransaction {
		return errors.Errorf("unexpected transaction type %d for LeaseCancelWithProofs transaction", tx.Type)

	}
	tx.Version = data[1]
	tx.ChainID = data[2]
	var lc LeaseCancel
	err := lc.UnmarshalBinary(data[3:])
	if err != nil {
		return errors.Wrap(err, "failed to unmarshal LeaseCancelWithProofs from bytes")
	}
	tx.LeaseCancel = lc
	return nil
}

//Sign adds signature as a proof at first position.
func (tx *LeaseCancelWithProofs) Sign(scheme Scheme, secretKey crypto.SecretKey) error {
	b, err := MarshalTxBody(scheme, tx)
	if err != nil {
		return errors.Wrap(err, "failed to sign LeaseCancelWithProofs transaction")
	}
	if tx.Proofs == nil {
		tx.Proofs = &ProofsV1{proofsVersion, make([]B58Bytes, 0)}
	}
	err = tx.Proofs.Sign(0, secretKey, b)
	if err != nil {
		return errors.Wrap(err, "failed to sign LeaseCancelWithProofs transaction")
	}
	d, err := crypto.FastHash(b)
	tx.ID = &d
	if err != nil {
		return errors.Wrap(err, "failed to sign LeaseCancelWithProofs transaction")
	}
	return nil
}

//Verify checks that first proof is a valid signature.
func (tx *LeaseCancelWithProofs) Verify(scheme Scheme, publicKey crypto.PublicKey) (bool, error) {
	b, err := MarshalTxBody(scheme, tx)
	if err != nil {
		return false, errors.Wrap(err, "failed to verify signature of LeaseCancelWithProofs transaction")
	}
	return tx.Proofs.Verify(0, publicKey, b)
}

//MarshalBinary saves the transaction to its binary representation.
func (tx *LeaseCancelWithProofs) MarshalBinary() ([]byte, error) {
	bb, err := tx.BodyMarshalBinary()
	if err != nil {
		return nil, errors.Wrap(err, "failed to marshal LeaseCancelWithProofs transaction to bytes")
	}
	bl := len(bb)
	if tx.Proofs == nil {
		return nil, errors.New("failed to marshal LeaseCancelWithProofs transaction to bytes: no proofs")
	}
	pb, err := tx.Proofs.MarshalBinary()
	if err != nil {
		return nil, errors.Wrap(err, "failed to marshal LeaseCancelWithProofs transaction to bytes")
	}
	buf := make([]byte, 1+bl+len(pb))
	buf[0] = 0
	copy(buf[1:], bb)
	copy(buf[1+bl:], pb)
	return buf, nil
}

//UnmarshalBinary reads the transaction from bytes slice.
func (tx *LeaseCancelWithProofs) UnmarshalBinary(data []byte, scheme Scheme) error {
	if l := len(data); l < leaseCancelWithProofsMinLen {
		return errors.Errorf("not enough data for LeaseCancelWithProofs transaction, expected not less then %d, received %d", leaseCancelWithProofsMinLen, l)
	}
	if v := data[0]; v != 0 {
		return errors.Errorf("unexpected first byte value %d, expected 0", v)
	}
	data = data[1:]
	err := tx.bodyUnmarshalBinary(data)
	if err != nil {
		return errors.Wrap(err, "failed to unmarshal LeaseCancelWithProofs transaction from bytes")
	}
	data = data[leaseCancelWithProofsBodyLen:]
	var p ProofsV1
	err = p.UnmarshalBinary(data)
	if err != nil {
		return errors.Wrap(err, "failed to unmarshal LeaseCancelWithProofs transaction from bytes")
	}
	tx.Proofs = &p
	if err := tx.GenerateID(scheme); err != nil {
		return err
	}
	return nil
}

type CreateAliasWithProofs struct {
	Type    TransactionType `json:"type"`
	Version byte            `json:"version,omitempty"`
	ID      *crypto.Digest  `json:"id,omitempty"`
	Proofs  *ProofsV1       `json:"proofs,omitempty"`
	CreateAlias
}

func (tx *CreateAliasWithProofs) Validate(_ Scheme) (Transaction, error) {
	if tx.Version < 2 || tx.Version > MaxCreateAliasTransactionVersion {
		return tx, errors.Errorf("unexpected version %d for CreateAliasWithProofs", tx.Version)
	}
	ok, err := tx.CreateAlias.Valid()
	if !ok {
		return tx, err
	}
	//TODO: add script and scheme validations
	return tx, nil
}

func (tx CreateAliasWithProofs) BinarySize() int {
	return 3 + tx.Proofs.BinarySize() + tx.CreateAlias.BinarySize()
}

func (tx *CreateAliasWithProofs) MarshalToProtobuf(scheme Scheme) ([]byte, error) {
	return MarshalTxDeterministic(tx, scheme)
}

func (tx *CreateAliasWithProofs) UnmarshalFromProtobuf(data []byte) error {
	t, err := TxFromProtobuf(data)
	if err != nil {
		return err
	}
	createAliasTx, ok := t.(*CreateAliasWithProofs)
	if !ok {
		return errors.New("failed to convert result to CreateAliasWithProofs")
	}
	*tx = *createAliasTx
	return nil
}

func (tx *CreateAliasWithProofs) MarshalSignedToProtobuf(scheme Scheme) ([]byte, error) {
	return MarshalSignedTxDeterministic(tx, scheme)
}

func (tx *CreateAliasWithProofs) UnmarshalSignedFromProtobuf(data []byte) error {
	t, err := SignedTxFromProtobuf(data)
	if err != nil {
		return err
	}
	createAliasTx, ok := t.(*CreateAliasWithProofs)
	if !ok {
		return errors.New("failed to convert result to CreateAliasWithProofs")
	}
	*tx = *createAliasTx
	return nil
}

func (tx *CreateAliasWithProofs) ToProtobuf(scheme Scheme) (*g.Transaction, error) {
	res := TransactionToProtobufCommon(scheme, tx.SenderPK.Bytes(), tx)
	txData := tx.CreateAlias.ToProtobuf()
	fee := &g.Amount{AssetId: nil, Amount: int64(tx.Fee)}
	res.Fee = fee
	res.Data = txData
	return res, nil
}

func (tx *CreateAliasWithProofs) ToProtobufSigned(scheme Scheme) (*g.SignedTransaction, error) {
	unsigned, err := tx.ToProtobuf(scheme)
	if err != nil {
		return nil, err
	}
	if tx.Proofs == nil {
		return nil, errors.New("no proofs provided")
	}
	return &g.SignedTransaction{
		Transaction: &g.SignedTransaction_WavesTransaction{WavesTransaction: unsigned},
		Proofs:      tx.Proofs.Bytes(),
	}, nil
}

func (tx CreateAliasWithProofs) GetTypeInfo() TransactionTypeInfo {
	return TransactionTypeInfo{tx.Type, Proof}
}

func (tx CreateAliasWithProofs) GetVersion() byte {
	return tx.Version
}

func (tx *CreateAliasWithProofs) GenerateID(scheme Scheme) error {
	if tx.ID != nil {
		return nil
	}
	if IsProtobufTx(tx) {
		body, err := MarshalTxBody(scheme, tx)
		if err != nil {
			return err
		}
		id := crypto.MustFastHash(body)
		tx.ID = &id
		return nil
	}
	id, err := tx.CreateAlias.id()
	if err != nil {
		return err
	}
	tx.ID = id
	return nil
}

func (tx *CreateAliasWithProofs) MerkleBytes(scheme Scheme) ([]byte, error) {
	return tx.MarshalSignedToProtobuf(scheme)
}

func (tx *CreateAliasWithProofs) GetID(scheme Scheme) ([]byte, error) {
	if tx.ID == nil {
		if err := tx.GenerateID(scheme); err != nil {
			return nil, err
		}
	}
	return tx.ID.Bytes(), nil
}

func (tx *CreateAliasWithProofs) Clone() *CreateAliasWithProofs {
	out := &CreateAliasWithProofs{}
	if err := copier.Copy(out, tx); err != nil {
		panic(err.Error())
	}
	return out
}

func NewUnsignedCreateAliasWithProofs(v byte, senderPK crypto.PublicKey, alias Alias, fee, timestamp uint64) *CreateAliasWithProofs {
	ca := CreateAlias{
		SenderPK:  senderPK,
		Alias:     alias,
		Fee:       fee,
		Timestamp: timestamp,
	}
	return &CreateAliasWithProofs{Type: CreateAliasTransaction, Version: v, CreateAlias: ca}
}

func (tx *CreateAliasWithProofs) BodyMarshalBinary() ([]byte, error) {
	buf := make([]byte, createAliasWithProofsFixedBodyLen+len(tx.Alias.Alias))
	buf[0] = byte(tx.Type)
	buf[1] = tx.Version
	b, err := tx.CreateAlias.marshalBinary()
	if err != nil {
		return nil, errors.Wrap(err, "failed to marshal CreateAliasWithProofs transaction body to bytes")
	}
	copy(buf[2:], b)
	return buf, nil
}

func (tx *CreateAliasWithProofs) bodyUnmarshalBinary(data []byte) error {
	if l := len(data); l < createAliasWithProofsFixedBodyLen {
		return errors.Errorf("not enough data for CreateAliasWithProofs transaction, expected not less then %d, received %d", createAliasWithProofsFixedBodyLen, l)
	}
	tx.Type = TransactionType(data[0])
	if tx.Type != CreateAliasTransaction {
		return errors.Errorf("unexpected transaction type %d for CreateAliasWithProofs transaction", tx.Type)
	}
	tx.Version = data[1]
	var ca CreateAlias
	err := ca.UnmarshalBinary(data[2:])
	if err != nil {
		return errors.Wrap(err, "failed to unmarshal CreateAliasWithProofs transaction from bytes")
	}
	tx.CreateAlias = ca
	return nil
}

//Sign adds signature as a proof at first position.
func (tx *CreateAliasWithProofs) Sign(scheme Scheme, secretKey crypto.SecretKey) error {
	b, err := MarshalTxBody(scheme, tx)
	if err != nil {
		return errors.Wrap(err, "failed to sign CreateAliasWithProofs transaction")
	}
	if tx.Proofs == nil {
		tx.Proofs = &ProofsV1{proofsVersion, make([]B58Bytes, 0)}
	}
	err = tx.Proofs.Sign(0, secretKey, b)
	if err != nil {
		return errors.Wrap(err, "failed to sign CreateAliasWithProofs transaction")
	}
	if err := tx.GenerateID(scheme); err != nil {
		return err
	}
	return nil
}

//Verify checks that first proof is a valid signature.
func (tx *CreateAliasWithProofs) Verify(scheme Scheme, publicKey crypto.PublicKey) (bool, error) {
	b, err := MarshalTxBody(scheme, tx)
	if err != nil {
		return false, errors.Wrap(err, "failed to verify signature of CreateAliasWithProofs transaction")
	}
	return tx.Proofs.Verify(0, publicKey, b)
}

//MarshalBinary saves the transaction to its binary representation.
func (tx *CreateAliasWithProofs) MarshalBinary() ([]byte, error) {
	bb, err := tx.BodyMarshalBinary()
	if err != nil {
		return nil, errors.Wrap(err, "failed to marshal CreateAliasWithProofs transaction to bytes")
	}
	bl := len(bb)
	if tx.Proofs == nil {
		return nil, errors.New("failed to marshal CreateAliasWithProofs transaction to bytes: no proofs")
	}
	pb, err := tx.Proofs.MarshalBinary()
	if err != nil {
		return nil, errors.Wrap(err, "failed to marshal CreateAliasWithProofs transaction to bytes")
	}
	buf := make([]byte, 1+bl+len(pb))
	buf[0] = 0
	copy(buf[1:], bb)
	copy(buf[1+bl:], pb)
	return buf, nil
}

//UnmarshalBinary reads the transaction from bytes slice.
func (tx *CreateAliasWithProofs) UnmarshalBinary(data []byte, scheme Scheme) error {
	if l := len(data); l < createAliasWithProofsMinLen {
		return errors.Errorf("not enough data for CreateAliasWithProofs transaction, expected not less then %d, received %d", createAliasWithProofsMinLen, l)
	}
	if v := data[0]; v != 0 {
		return errors.Errorf("unexpected first byte value %d, expected 0", v)
	}
	data = data[1:]
	err := tx.bodyUnmarshalBinary(data)
	if err != nil {
		return errors.Wrap(err, "failed to unmarshal CreateAliasWithProofs transaction from bytes")
	}
	data = data[createAliasWithProofsFixedBodyLen+len(tx.Alias.Alias):]
	var p ProofsV1
	err = p.UnmarshalBinary(data)
	if err != nil {
		return errors.Wrap(err, "failed to unmarshal CreateAliasWithProofs transaction from bytes")
	}
	tx.Proofs = &p
	if err := tx.GenerateID(scheme); err != nil {
		return err
	}
	return nil
}

func (tx *CreateAliasWithProofs) UnmarshalJSON(data []byte) error {
	tmp := struct {
		Type      TransactionType  `json:"type"`
		Version   byte             `json:"version,omitempty"`
		ID        *crypto.Digest   `json:"id,omitempty"`
		Proofs    *ProofsV1        `json:"proofs,omitempty"`
		SenderPK  crypto.PublicKey `json:"senderPublicKey"`
		Alias     string           `json:"alias"`
		Fee       uint64           `json:"fee"`
		Timestamp uint64           `json:"timestamp,omitempty"`
	}{}
	err := json.Unmarshal(data, &tmp)
	if err != nil {
		return errors.Wrap(err, "failed to unmarshal CreateAliasWithSig from JSON")
	}
	tx.Type = tmp.Type
	tx.Version = tmp.Version
	tx.ID = tmp.ID
	tx.Proofs = tmp.Proofs
	tx.SenderPK = tmp.SenderPK
	tx.Alias = Alias{aliasVersion, TestNetScheme, tmp.Alias}
	tx.Fee = tmp.Fee
	tx.Timestamp = tmp.Timestamp
	return nil
}

type MassTransferEntry struct {
	Recipient Recipient `json:"recipient"`
	Amount    uint64    `json:"amount"`
}

func (e *MassTransferEntry) BinarySize() int {
	return e.Recipient.BinarySize() + 8
}

func (e *MassTransferEntry) ToProtobuf() (*g.MassTransferTransactionData_Transfer, error) {
	rcpProto, err := e.Recipient.ToProtobuf()
	if err != nil {
		return nil, err
	}
	return &g.MassTransferTransactionData_Transfer{Recipient: rcpProto, Amount: int64(e.Amount)}, nil
}

func (e *MassTransferEntry) MarshalBinary() ([]byte, error) {
	rb, err := e.Recipient.MarshalBinary()
	if err != nil {
		return nil, errors.Wrap(err, "failed to marshal MassTransferEntry")
	}
	rl := e.Recipient.len
	buf := make([]byte, massTransferEntryLen+rl)
	copy(buf, rb)
	binary.BigEndian.PutUint64(buf[rl:], e.Amount)
	return buf, nil
}

func (e *MassTransferEntry) UnmarshalBinary(data []byte) error {
	if l := len(data); l < massTransferEntryLen {
		return errors.Errorf("not enough data to unmarshal MassTransferEntry from byte, expected %d, received %d bytes", massTransferEntryLen, l)
	}
	err := e.Recipient.UnmarshalBinary(data)
	if err != nil {
		return errors.Wrap(err, "failed to unmarshal MassTransferEntry from bytes")
	}
	e.Amount = binary.BigEndian.Uint64(data[e.Recipient.len:])
	return nil
}

//MassTransferWithProofs is a transaction that performs multiple transfers of one asset to the accounts at once.
type MassTransferWithProofs struct {
	Type       TransactionType     `json:"type"`
	Version    byte                `json:"version,omitempty"`
	ID         *crypto.Digest      `json:"id,omitempty"`
	Proofs     *ProofsV1           `json:"proofs,omitempty"`
	SenderPK   crypto.PublicKey    `json:"senderPublicKey"`
	Asset      OptionalAsset       `json:"assetId"`
	Transfers  []MassTransferEntry `json:"transfers"`
	Timestamp  uint64              `json:"timestamp,omitempty"`
	Fee        uint64              `json:"fee"`
	Attachment Attachment          `json:"attachment,omitempty"`
}

func (tx MassTransferWithProofs) BinarySize() int {
	size := 2 + tx.Proofs.BinarySize() + crypto.PublicKeySize + tx.Asset.BinarySize() + 16 + 2 + tx.attachmentSize()
	size += 2
	for _, tr := range tx.Transfers {
		size += tr.BinarySize()
	}
	return size
}

func (tx MassTransferWithProofs) HasRecipient(rcp Recipient) bool {
	for _, tr := range tx.Transfers {
		if tr.Recipient == rcp {
			return true
		}
	}
	return false
}

func (tx MassTransferWithProofs) GetTypeInfo() TransactionTypeInfo {
	return TransactionTypeInfo{tx.Type, Proof}
}

func (tx MassTransferWithProofs) GetVersion() byte {
	return tx.Version
}

func (tx *MassTransferWithProofs) Clone() *MassTransferWithProofs {
	out := &MassTransferWithProofs{}
	if err := copier.Copy(out, tx); err != nil {
		panic(err.Error())
	}
	return out
}

func (tx *MassTransferWithProofs) GenerateID(scheme Scheme) error {
	if tx.ID == nil {
		body, err := MarshalTxBody(scheme, tx)
		if err != nil {
			return err
		}
		id := crypto.MustFastHash(body)
		tx.ID = &id
	}
	return nil
}

func (tx *MassTransferWithProofs) MerkleBytes(scheme Scheme) ([]byte, error) {
	return tx.MarshalSignedToProtobuf(scheme)
}

func (tx MassTransferWithProofs) GetSenderPK() crypto.PublicKey {
	return tx.SenderPK
}

func (tx MassTransferWithProofs) GetSender(scheme Scheme) (Address, error) {
	return NewAddressFromPublicKey(scheme, tx.SenderPK)
}

<<<<<<< HEAD
func (tx MassTransferWithProofs) GetID(scheme Scheme) ([]byte, error) {
=======
func (tx *MassTransferWithProofs) GetID(scheme Scheme) ([]byte, error) {
>>>>>>> 7e87f3bb
	if tx.ID == nil {
		if err := tx.GenerateID(scheme); err != nil {
			return nil, err
		}
	}
	return tx.ID.Bytes(), nil
}

func (tx MassTransferWithProofs) GetFee() uint64 {
	return tx.Fee
}

func (tx MassTransferWithProofs) GetTimestamp() uint64 {
	return tx.Timestamp
}

//NewUnsignedMassTransferWithProofs creates new MassTransferWithProofs transaction structure without signature and ID.
func NewUnsignedMassTransferWithProofs(v byte, senderPK crypto.PublicKey, asset OptionalAsset, transfers []MassTransferEntry, fee, timestamp uint64, attachment Attachment) *MassTransferWithProofs {
	return &MassTransferWithProofs{Type: MassTransferTransaction, Version: v, SenderPK: senderPK, Asset: asset, Transfers: transfers, Fee: fee, Timestamp: timestamp, Attachment: attachment}
}

func (tx *MassTransferWithProofs) Validate(_ Scheme) (Transaction, error) {
	if tx.Version < 1 || tx.Version > MaxMassTransferTransactionVersion {
		return tx, errors.Errorf("unexpected version %d for MassTransferWithProofs", tx.Version)
	}
	if len(tx.Transfers) > maxTransfers {
		return tx, errs.NewTxValidationError(fmt.Sprintf("Number of transfers %d is greater than %d", len(tx.Transfers), maxTransfers))
	}
	if tx.Fee == 0 {
		return tx, errors.New("fee should be positive")
	}
	if !validJVMLong(tx.Fee) {
		return tx, errors.New("fee is too big")
	}
	total := tx.Fee
	for _, t := range tx.Transfers {
		if !validJVMLong(t.Amount) {
			return tx, errors.New("at least one of the transfers amount is bigger than JVM long")
		}
		total += t.Amount
		if !validJVMLong(total) {
			return tx, errors.New("sum of amounts of transfers and transaction fee is bigger than JVM long")
		}
	}
	if tx.attachmentSize() > maxAttachmentLengthBytes {
		return tx, errs.NewTooBigArray("attachment too long")
	}
	return tx, nil
}

func (tx *MassTransferWithProofs) attachmentSize() int {
	if tx.Attachment != nil {
		return tx.Attachment.Size()
	}
	return 0
}

func (tx *MassTransferWithProofs) bodyAndAssetLen() (int, int) {
	n := len(tx.Transfers)
	l := 0
	if tx.Asset.Present {
		l += crypto.DigestSize
	}
	rls := 0
	for _, e := range tx.Transfers {
		rls += e.Recipient.len
	}
	al := tx.attachmentSize()
	return massTransferWithProofsFixedLen + l + n*massTransferEntryLen + rls + al, l
}

func (tx *MassTransferWithProofs) BodyMarshalBinary() ([]byte, error) {
	var p int
	n := len(tx.Transfers)
	bl, al := tx.bodyAndAssetLen()
	buf := make([]byte, bl)
	buf[p] = byte(tx.Type)
	p++
	buf[p] = tx.Version
	p++
	copy(buf[p:], tx.SenderPK[:])
	p += crypto.PublicKeySize
	ab, err := tx.Asset.MarshalBinary()
	if err != nil {
		return nil, errors.Wrap(err, "failed to marshal MassTransferWithProofs transaction body to bytes")
	}
	copy(buf[p:], ab)
	p += 1 + al
	binary.BigEndian.PutUint16(buf[p:], uint16(n))
	p += 2
	for _, t := range tx.Transfers {
		tb, err := t.MarshalBinary()
		if err != nil {
			return nil, errors.Wrap(err, "failed to marshal MassTransferWithProofs transaction body to bytes")
		}
		copy(buf[p:], tb)
		p += massTransferEntryLen + t.Recipient.len
	}
	binary.BigEndian.PutUint64(buf[p:], tx.Timestamp)
	p += 8
	binary.BigEndian.PutUint64(buf[p:], tx.Fee)
	p += 8
	PutBytesWithUInt16Len(buf[p:], tx.Attachment)
	return buf, nil
}

func (tx *MassTransferWithProofs) bodyUnmarshalBinary(data []byte) error {
	tx.Type = TransactionType(data[0])
	tx.Version = data[1]
	if l := len(data); l < massTransferWithProofsMinLen {
		return errors.Errorf("not enough data for MassTransferWithProofs transaction, expected not less then %d, received %d", massTransferWithProofsMinLen, l)
	}
	if tx.Type != MassTransferTransaction {
		return errors.Errorf("unexpected transaction type %d for MassTransferWithProofs transaction", tx.Type)
	}
	data = data[2:]
	copy(tx.SenderPK[:], data[:crypto.PublicKeySize])
	data = data[crypto.PublicKeySize:]
	err := tx.Asset.UnmarshalBinary(data)
	if err != nil {
		return errors.Wrap(err, "failed to unmarshal MassTransferWithProofs from bytes")
	}
	data = data[1:]
	if tx.Asset.Present {
		data = data[crypto.DigestSize:]
	}
	n := int(binary.BigEndian.Uint16(data))
	data = data[2:]
	var entries []MassTransferEntry
	for i := 0; i < n; i++ {
		var e MassTransferEntry
		err := e.UnmarshalBinary(data)
		if err != nil {
			return errors.Wrap(err, "failed to unmarshal MassTransferWithProofs transaction body from bytes")
		}
		data = data[massTransferEntryLen+e.Recipient.len:]
		entries = append(entries, e)
	}
	tx.Transfers = entries
	tx.Timestamp = binary.BigEndian.Uint64(data)
	data = data[8:]
	tx.Fee = binary.BigEndian.Uint64(data)
	data = data[8:]
	at, err := BytesWithUInt16Len(data)
	if err != nil {
		return errors.Wrap(err, "failed to unmarshal MassTransferWithProofs transaction body from bytes")
	}
	tx.Attachment = at
	return nil
}

//Sign calculates signature and ID of the transaction.
func (tx *MassTransferWithProofs) Sign(scheme Scheme, secretKey crypto.SecretKey) error {
	b, err := MarshalTxBody(scheme, tx)
	if err != nil {
		return errors.Wrap(err, "failed to sign MassTransferWithProofs transaction")
	}
	if tx.Proofs == nil {
		tx.Proofs = &ProofsV1{proofsVersion, make([]B58Bytes, 0)}
	}
	err = tx.Proofs.Sign(0, secretKey, b)
	if err != nil {
		return errors.Wrap(err, "failed to sign MassTransferWithProofs transaction")
	}
	d, err := crypto.FastHash(b)
	tx.ID = &d
	if err != nil {
		return errors.Wrap(err, "failed to sign MassTransferWithProofs transaction")
	}
	return nil
}

//Verify checks that the signature is valid for the given public key.
func (tx *MassTransferWithProofs) Verify(scheme Scheme, publicKey crypto.PublicKey) (bool, error) {
	b, err := MarshalTxBody(scheme, tx)
	if err != nil {
		return false, errors.Wrap(err, "failed to verify signature of MassTransferWithProofs transaction")
	}
	return tx.Proofs.Verify(0, publicKey, b)
}

//MarshalBinary saves the transaction to its binary representation.
func (tx *MassTransferWithProofs) MarshalBinary() ([]byte, error) {
	bb, err := tx.BodyMarshalBinary()
	if err != nil {
		return nil, errors.Wrap(err, "failed to marshal MassTransferWithProofs transaction to bytes")
	}
	bl := len(bb)
	if tx.Proofs == nil {
		return nil, errors.New("failed to marshal MassTransferWithProofs transaction to bytes: no proofs")
	}
	pb, err := tx.Proofs.MarshalBinary()
	if err != nil {
		return nil, errors.Wrap(err, "failed to marshal MassTransferWithProofs transaction to bytes")
	}
	pl := len(pb)
	buf := make([]byte, bl+pl)
	copy(buf[0:], bb)
	copy(buf[bl:], pb)
	return buf, nil
}

//UnmarshalBinary loads transaction from its binary representation.
func (tx *MassTransferWithProofs) UnmarshalBinary(data []byte, scheme Scheme) error {
	if l := len(data); l < massTransferWithProofsMinLen {
		return errors.Errorf("not enough data for MassTransferWithProofs transaction, expected not less then %d, received %d", massTransferWithProofsMinLen, l)
	}
	if data[0] != byte(MassTransferTransaction) {
		return errors.Errorf("incorrect transaction type %d for MassTransferWithProofs transaction", data[0])
	}
	err := tx.bodyUnmarshalBinary(data)
	if err != nil {
		return errors.Wrap(err, "failed to unmarshal MassTransferWithProofs transaction from bytes")
	}
	bl, _ := tx.bodyAndAssetLen()
	data = data[bl:]
	var p ProofsV1
	err = p.UnmarshalBinary(data)
	if err != nil {
		return errors.Wrap(err, "failed to unmarshal MassTransferWithProofs transaction from bytes")
	}
	tx.Proofs = &p
	if err := tx.GenerateID(scheme); err != nil {
		return err
	}
	return nil
}

func (tx *MassTransferWithProofs) MarshalToProtobuf(scheme Scheme) ([]byte, error) {
	return MarshalTxDeterministic(tx, scheme)
}

func (tx *MassTransferWithProofs) UnmarshalFromProtobuf(data []byte) error {
	t, err := TxFromProtobuf(data)
	if err != nil {
		return err
	}
	massTransferTx, ok := t.(*MassTransferWithProofs)
	if !ok {
		return errors.New("failed to convert result to MassTransferWithProofs")
	}
	*tx = *massTransferTx
	return nil
}

func (tx *MassTransferWithProofs) MarshalSignedToProtobuf(scheme Scheme) ([]byte, error) {
	return MarshalSignedTxDeterministic(tx, scheme)
}

func (tx *MassTransferWithProofs) UnmarshalSignedFromProtobuf(data []byte) error {
	t, err := SignedTxFromProtobuf(data)
	if err != nil {
		return err
	}
	massTransferTx, ok := t.(*MassTransferWithProofs)
	if !ok {
		return errors.New("failed to convert result to MassTransferWithProofs")
	}
	*tx = *massTransferTx
	return nil
}

func (tx *MassTransferWithProofs) ToProtobuf(scheme Scheme) (*g.Transaction, error) {
	var err error
	transfers := make([]*g.MassTransferTransactionData_Transfer, len(tx.Transfers))
	for i, tr := range tx.Transfers {
		transfers[i], err = tr.ToProtobuf()
		if err != nil {
			return nil, err
		}
	}
	txData := &g.Transaction_MassTransfer{MassTransfer: &g.MassTransferTransactionData{
		AssetId:    tx.Asset.ToID(),
		Transfers:  transfers,
		Attachment: tx.Attachment,
	}}
	fee := &g.Amount{AssetId: nil, Amount: int64(tx.Fee)}
	res := TransactionToProtobufCommon(scheme, tx.SenderPK.Bytes(), tx)
	res.Fee = fee
	res.Data = txData
	return res, nil
}

func (tx *MassTransferWithProofs) ToProtobufSigned(scheme Scheme) (*g.SignedTransaction, error) {
	unsigned, err := tx.ToProtobuf(scheme)
	if err != nil {
		return nil, err
	}
	if tx.Proofs == nil {
		return nil, errors.New("no proofs provided")
	}
	return &g.SignedTransaction{
		Transaction: &g.SignedTransaction_WavesTransaction{WavesTransaction: unsigned},
		Proofs:      tx.Proofs.Bytes(),
	}, nil
}

func (tx *MassTransferWithProofs) UnmarshalJSON(data []byte) error {
	tmp := struct {
		Type       TransactionType     `json:"type"`
		Version    byte                `json:"version,omitempty"`
		ID         *crypto.Digest      `json:"id,omitempty"`
		Proofs     *ProofsV1           `json:"proofs,omitempty"`
		SenderPK   crypto.PublicKey    `json:"senderPublicKey"`
		Asset      OptionalAsset       `json:"assetId"`
		Transfers  []MassTransferEntry `json:"transfers"`
		Timestamp  uint64              `json:"timestamp,omitempty"`
		Fee        uint64              `json:"fee"`
		Attachment Attachment          `json:"attachment,omitempty"`
	}{}

	if err := json.Unmarshal(data, &tmp); err != nil {
		return err
	}
	tx.Type = tmp.Type
	tx.Version = tmp.Version
	tx.ID = tmp.ID
	tx.Proofs = tmp.Proofs
	tx.SenderPK = tmp.SenderPK
	tx.Asset = tmp.Asset
	tx.Transfers = tmp.Transfers
	tx.Timestamp = tmp.Timestamp
	tx.Fee = tmp.Fee
	tx.Attachment = tmp.Attachment
	return nil
}

//DataWithProofs is first version of the transaction that puts data to the key-value storage of an account.
type DataWithProofs struct {
	Type      TransactionType  `json:"type"`
	Version   byte             `json:"version,omitempty"`
	ID        *crypto.Digest   `json:"id,omitempty"`
	Proofs    *ProofsV1        `json:"proofs,omitempty"`
	SenderPK  crypto.PublicKey `json:"senderPublicKey"`
	Entries   DataEntries      `json:"data"`
	Fee       uint64           `json:"fee"`
	Timestamp uint64           `json:"timestamp,omitempty"`
}

func (tx DataWithProofs) BinarySize() int {
	size := 3 + tx.Proofs.BinarySize() + crypto.PublicKeySize + 16
	size += 2
	for _, entry := range tx.Entries {
		size += entry.BinarySize()
	}
	return size
}

func (tx DataWithProofs) GetTypeInfo() TransactionTypeInfo {
	return TransactionTypeInfo{tx.Type, Proof}
}

func (tx DataWithProofs) GetVersion() byte {
	return tx.Version
}

func (tx *DataWithProofs) GenerateID(scheme Scheme) error {
	if tx.ID == nil {
		body, err := MarshalTxBody(scheme, tx)
		if err != nil {
			return err
		}
		id := crypto.MustFastHash(body)
		tx.ID = &id
	}
	return nil
}

func (tx *DataWithProofs) MerkleBytes(scheme Scheme) ([]byte, error) {
	return tx.MarshalSignedToProtobuf(scheme)
}

func (tx DataWithProofs) GetSenderPK() crypto.PublicKey {
	return tx.SenderPK
}

func (tx DataWithProofs) GetSender(scheme Scheme) (Address, error) {
	return NewAddressFromPublicKey(scheme, tx.SenderPK)
}

<<<<<<< HEAD
func (tx DataWithProofs) GetID(scheme Scheme) ([]byte, error) {
=======
func (tx *DataWithProofs) GetID(scheme Scheme) ([]byte, error) {
>>>>>>> 7e87f3bb
	if tx.ID == nil {
		if err := tx.GenerateID(scheme); err != nil {
			return nil, err
		}
	}
	return tx.ID.Bytes(), nil
}

func (tx DataWithProofs) GetFee() uint64 {
	return tx.Fee
}

func (tx DataWithProofs) GetTimestamp() uint64 {
	return tx.Timestamp
}

func (tx *DataWithProofs) Clone() *DataWithProofs {
	out := &DataWithProofs{}
	if err := copier.Copy(out, tx); err != nil {
		panic(err.Error())
	}
	return out
}

func NewUnsignedData(v byte, senderPK crypto.PublicKey, fee, timestamp uint64) *DataWithProofs {
	return &DataWithProofs{Type: DataTransaction, Version: v, SenderPK: senderPK, Fee: fee, Timestamp: timestamp}
}

func (tx *DataWithProofs) Validate(_ Scheme) (Transaction, error) {
	if tx.Version < 1 || tx.Version > MaxDataTransactionVersion {
		return tx, errors.Errorf("unexpected version %d for DataWithProofs", tx.Version)
	}
	if len(tx.Entries) > maxEntries {
		return tx, errs.NewTooBigArray(fmt.Sprintf("number of DataWithProofs entries is bigger than %d", maxEntries))
	}
	keys := make(map[string]struct{})
	for _, e := range tx.Entries {
		if !IsProtobufTx(tx) && e.GetValueType() == DataDelete {
			return tx, errors.New("delete supported only for protobuf transaction")
		}
		err := e.Valid(tx.Version)
		if err != nil {
			return tx, errs.Extend(err, "at least one of the DataWithProofs entry is not valid")
		}
		_, ok := keys[e.GetKey()]
		if ok {
			return tx, errs.NewDuplicatedDataKeys(fmt.Sprintf("duplicate key %s", e.GetKey()))
		}
		keys[e.GetKey()] = struct{}{}
	}
	if tx.Fee == 0 {
		return tx, errors.New("fee should be positive")
	}
	if tx.Fee < MinFee {
		return tx, errs.NewTxValidationError(fmt.Sprintf("Fee %d does not exceed minimal value", tx.Fee))
	}
	if !validJVMLong(tx.Fee) {
		return tx, errors.New("fee is too big")
	}
	//TODO: validate size of transaction by version:
	// 1 -> binary size should be less than 150 * 1024; 2 -> proto payload size should be less than 165890 bytes
	return tx, nil
}

//AppendEntry adds the entry to the transaction.
func (tx *DataWithProofs) AppendEntry(entry DataEntry) error {
	if len(entry.GetKey()) == 0 {
		return errors.Errorf("empty keys are not allowed")
	}
	key := entry.GetKey()
	for _, e := range tx.Entries {
		if e.GetKey() == key {
			return errors.Errorf("key '%s' already exist", key)
		}
	}
	tx.Entries = append(tx.Entries, entry)
	return nil
}

func (tx *DataWithProofs) entriesLen() int {
	r := 0
	for _, e := range tx.Entries {
		r += e.BinarySize()
	}
	return r
}

func (tx *DataWithProofs) BodyMarshalBinary() ([]byte, error) {
	var p int
	n := len(tx.Entries)
	el := tx.entriesLen()
	buf := make([]byte, dataWithProofsFixedBodyLen+el)
	buf[p] = byte(tx.Type)
	p++
	buf[p] = tx.Version
	p++
	copy(buf[p:], tx.SenderPK[:])
	p += crypto.PublicKeySize
	binary.BigEndian.PutUint16(buf[p:], uint16(n))
	p += 2
	for _, e := range tx.Entries {
		eb, err := e.MarshalBinary()
		if err != nil {
			return nil, errors.Wrap(err, "failed to marshal DataWithProofs transaction body to bytes")
		}
		copy(buf[p:], eb)
		p += e.BinarySize()
	}
	binary.BigEndian.PutUint64(buf[p:], tx.Timestamp)
	p += 8
	binary.BigEndian.PutUint64(buf[p:], tx.Fee)
	return buf, nil
}

func (tx *DataWithProofs) bodyUnmarshalBinary(data []byte) error {
	tx.Type = TransactionType(data[0])
	tx.Version = data[1]
	if l := len(data); l < dataWithProofsFixedBodyLen {
		return errors.Errorf("not enough data for DataWithProofs transaction, expected not less then %d, received %d", dataWithProofsFixedBodyLen, l)
	}
	if tx.Type != DataTransaction {
		return errors.Errorf("unexpected transaction type %d for DataWithProofs transaction", tx.Type)
	}
	data = data[2:]
	copy(tx.SenderPK[:], data[:crypto.PublicKeySize])
	data = data[crypto.PublicKeySize:]
	n := int(binary.BigEndian.Uint16(data))
	data = data[2:]
	for i := 0; i < n; i++ {
		var e DataEntry
		t, err := extractValueType(data)
		if err != nil {
			return errors.Errorf("failed to extract type of data entry")
		}
		switch t {
		case DataInteger:
			var ie IntegerDataEntry
			err = ie.UnmarshalBinary(data)
			e = &ie
		case DataBoolean:
			var be BooleanDataEntry
			err = be.UnmarshalBinary(data)
			e = &be
		case DataBinary:
			var be BinaryDataEntry
			err = be.UnmarshalBinary(data)
			e = &be
		case DataString:
			var se StringDataEntry
			err = se.UnmarshalBinary(data)
			e = &se
		default:
			return errors.Errorf("unsupported ValueType %d", t)
		}
		if err != nil {
			return errors.Wrap(err, "failed to unmarshal DataWithProofs transaction body from bytes")
		}
		data = data[e.BinarySize():]
		err = tx.AppendEntry(e)
		if err != nil {
			return errors.Wrap(err, "failed to unmarshal DataWithProofs transaction body from bytes")
		}
	}
	tx.Timestamp = binary.BigEndian.Uint64(data)
	data = data[8:]
	tx.Fee = binary.BigEndian.Uint64(data)
	return nil
}

func extractValueType(data []byte) (DataValueType, error) {
	if l := len(data); l < 3 {
		return 0, errors.Errorf("not enough data to extract ValueType, expected not less than %d, received %d", 3, l)
	}
	kl := binary.BigEndian.Uint16(data)
	if l := len(data); l <= int(kl)+2 {
		return 0, errors.Errorf("not enough data to extract ValueType, expected more than %d, received %d", kl+2, l)
	}
	return DataValueType(data[kl+2]), nil
}

//Sign use given secret key to calculate signature of the transaction.
func (tx *DataWithProofs) Sign(scheme Scheme, secretKey crypto.SecretKey) error {
	b, err := MarshalTxBody(scheme, tx)
	if err != nil {
		return errors.Wrap(err, "failed to sign DataWithProofs transaction")
	}
	if tx.Proofs == nil {
		tx.Proofs = &ProofsV1{proofsVersion, make([]B58Bytes, 0)}
	}
	err = tx.Proofs.Sign(0, secretKey, b)
	if err != nil {
		return errors.Wrap(err, "failed to sign DataWithProofs transaction")
	}
	d, err := crypto.FastHash(b)
	tx.ID = &d
	if err != nil {
		return errors.Wrap(err, "failed to sign DataWithProofs transaction")
	}
	return nil
}

//Verify checks that the signature is valid for the given public key.
func (tx *DataWithProofs) Verify(scheme Scheme, publicKey crypto.PublicKey) (bool, error) {
	b, err := MarshalTxBody(scheme, tx)
	if err != nil {
		return false, errors.Wrap(err, "failed to verify signature of DataWithProofs transaction")
	}
	return tx.Proofs.Verify(0, publicKey, b)
}

//MarshalBinary saves the transaction to bytes.
func (tx *DataWithProofs) MarshalBinary() ([]byte, error) {
	bb, err := tx.BodyMarshalBinary()
	if err != nil {
		return nil, errors.Wrap(err, "failed to marshal DataWithProofs transaction to bytes")
	}
	bl := len(bb)
	if tx.Proofs == nil {
		return nil, errors.New("failed to marshal DataWithProofs transaction to bytes: no proofs")
	}
	pb, err := tx.Proofs.MarshalBinary()
	if err != nil {
		return nil, errors.Wrap(err, "failed to marshal DataWithProofs transaction to bytes")
	}
	pl := len(pb)
	buf := make([]byte, 1+bl+pl)
	buf[0] = 0
	copy(buf[1:], bb)
	copy(buf[1+bl:], pb)
	return buf, nil
}

//UnmarshalBinary reads the transaction from the bytes.
func (tx *DataWithProofs) UnmarshalBinary(data []byte, scheme Scheme) error {
	if len(data) > maxDataWithProofsBytes {
		return errors.Errorf("total size of DataWithProofs transaction is bigger than %d bytes", maxDataWithProofsBytes)
	}
	if l := len(data); l < dataWithProofsMinLen {
		return errors.Errorf("not enough data for DataWithProofs transaction, expected not less then %d, received %d", dataWithProofsMinLen, l)
	}
	if data[0] != 0 {
		return errors.Errorf("unexpected first byte %d for DataWithProofs transaction", data[0])
	}
	err := tx.bodyUnmarshalBinary(data[1:])
	if err != nil {
		return errors.Wrap(err, "failed to unmarshal DataWithProofs transaction from bytes")
	}
	bl := dataWithProofsFixedBodyLen + tx.entriesLen()
	data = data[1+bl:]
	var p ProofsV1
	err = p.UnmarshalBinary(data)
	if err != nil {
		return errors.Wrap(err, "failed to unmarshal DataWithProofs transaction from bytes")
	}
	tx.Proofs = &p
	if err := tx.GenerateID(scheme); err != nil {
		return err
	}
	return nil
}

func (tx *DataWithProofs) MarshalToProtobuf(scheme Scheme) ([]byte, error) {
	return MarshalTxDeterministic(tx, scheme)
}

func (tx *DataWithProofs) UnmarshalFromProtobuf(data []byte) error {
	if len(data) > maxDataWithProofsBytes {
		return errors.Errorf("total size of DataWithProofs transaction is bigger than %d bytes", maxDataWithProofsBytes)
	}
	t, err := TxFromProtobuf(data)
	if err != nil {
		return err
	}
	dataTx, ok := t.(*DataWithProofs)
	if !ok {
		return errors.New("failed to convert result to DataWithProofs")
	}
	*tx = *dataTx
	return nil
}

func (tx *DataWithProofs) MarshalSignedToProtobuf(scheme Scheme) ([]byte, error) {
	return MarshalSignedTxDeterministic(tx, scheme)
}

func (tx *DataWithProofs) UnmarshalSignedFromProtobuf(data []byte) error {
	if len(data) > maxDataWithProofsBytes {
		return errors.Errorf("total size of DataWithProofs transaction is bigger than %d bytes", maxDataWithProofsBytes)
	}
	t, err := SignedTxFromProtobuf(data)
	if err != nil {
		return err
	}
	dataTx, ok := t.(*DataWithProofs)
	if !ok {
		return errors.New("failed to convert result to DataWithProofs")
	}
	*tx = *dataTx
	return nil
}

func (tx *DataWithProofs) ToProtobuf(scheme Scheme) (*g.Transaction, error) {
	entries := make([]*g.DataTransactionData_DataEntry, len(tx.Entries))
	for i, entry := range tx.Entries {
		entries[i] = entry.ToProtobuf()
	}
	txData := &g.Transaction_DataTransaction{DataTransaction: &g.DataTransactionData{
		Data: entries,
	}}
	fee := &g.Amount{AssetId: nil, Amount: int64(tx.Fee)}
	res := TransactionToProtobufCommon(scheme, tx.SenderPK.Bytes(), tx)
	res.Fee = fee
	res.Data = txData
	return res, nil
}

func (tx *DataWithProofs) ProtoPayload(scheme Scheme) ([]byte, error) {
	proto, err := tx.ToProtobuf(scheme)
	if err != nil {
		return nil, err
	}
	data := proto.GetDataTransaction()
	return protobuf.MarshalOptions{Deterministic: true}.Marshal(data)
}

func (tx *DataWithProofs) ToProtobufSigned(scheme Scheme) (*g.SignedTransaction, error) {
	unsigned, err := tx.ToProtobuf(scheme)
	if err != nil {
		return nil, err
	}
	if tx.Proofs == nil {
		return nil, errors.New("no proofs provided")
	}
	return &g.SignedTransaction{
		Transaction: &g.SignedTransaction_WavesTransaction{WavesTransaction: unsigned},
		Proofs:      tx.Proofs.Bytes(),
	}, nil
}

//SetScriptWithProofs is a transaction to set smart script on an account.
type SetScriptWithProofs struct {
	Type      TransactionType  `json:"type"`
	Version   byte             `json:"version,omitempty"`
	ID        *crypto.Digest   `json:"id,omitempty"`
	Proofs    *ProofsV1        `json:"proofs,omitempty"`
	ChainID   byte             `json:"-"`
	SenderPK  crypto.PublicKey `json:"senderPublicKey"`
	Script    Script           `json:"script"`
	Fee       uint64           `json:"fee"`
	Timestamp uint64           `json:"timestamp,omitempty"`
}

func (tx SetScriptWithProofs) BinarySize() int {
	scriptSize := 1
	if len(tx.Script) > 0 {
		scriptSize += 2 + len(tx.Script)
	}
	return 3 + tx.Proofs.BinarySize() + 1 + crypto.PublicKeySize + 16 + scriptSize
}

func (tx SetScriptWithProofs) GetTypeInfo() TransactionTypeInfo {
	return TransactionTypeInfo{tx.Type, Proof}
}

func (tx SetScriptWithProofs) GetVersion() byte {
	return tx.Version
}

func (tx *SetScriptWithProofs) GenerateID(scheme Scheme) error {
	if tx.ID == nil {
		body, err := MarshalTxBody(scheme, tx)
		if err != nil {
			return err
		}
		id := crypto.MustFastHash(body)
		tx.ID = &id
	}
	return nil
}

func (tx *SetScriptWithProofs) MerkleBytes(scheme Scheme) ([]byte, error) {
	return tx.MarshalSignedToProtobuf(scheme)
}

func (tx SetScriptWithProofs) GetSenderPK() crypto.PublicKey {
	return tx.SenderPK
}

func (tx SetScriptWithProofs) GetSender(scheme Scheme) (Address, error) {
	return NewAddressFromPublicKey(scheme, tx.SenderPK)
}

<<<<<<< HEAD
func (tx SetScriptWithProofs) GetID(scheme Scheme) ([]byte, error) {
=======
func (tx *SetScriptWithProofs) GetID(scheme Scheme) ([]byte, error) {
>>>>>>> 7e87f3bb
	if tx.ID == nil {
		if err := tx.GenerateID(scheme); err != nil {
			return nil, err
		}
	}
	return tx.ID.Bytes(), nil
}

func (tx SetScriptWithProofs) GetFee() uint64 {
	return tx.Fee
}

func (tx SetScriptWithProofs) GetTimestamp() uint64 {
	return tx.Timestamp
}

//NewUnsignedSetScriptWithProofs creates new unsigned SetScriptWithProofs transaction.
func NewUnsignedSetScriptWithProofs(v byte, chain byte, senderPK crypto.PublicKey, script []byte, fee, timestamp uint64) *SetScriptWithProofs {
	return &SetScriptWithProofs{Type: SetScriptTransaction, Version: v, ChainID: chain, SenderPK: senderPK, Script: script, Fee: fee, Timestamp: timestamp}
}

func (tx *SetScriptWithProofs) Validate(_ Scheme) (Transaction, error) {
	if tx.Version < 1 || tx.Version > MaxSetScriptTransactionVersion {
		return tx, errors.Errorf("unexpected version %d for SetScriptWithProofs", tx.Version)
	}
	if tx.Fee == 0 {
		return tx, errors.New("fee should be positive")
	}
	if !validJVMLong(tx.Fee) {
		return tx, errors.New("fee is too big")
	}
	return tx, nil
}

//NonEmptyScript returns true if transaction contains non-empty script.
func (tx *SetScriptWithProofs) NonEmptyScript() bool {
	return len(tx.Script) != 0
}

func (tx *SetScriptWithProofs) BodyMarshalBinary() ([]byte, error) {
	var p int
	sl := 0
	if tx.NonEmptyScript() {
		sl = len(tx.Script) + 2
	}
	buf := make([]byte, setScriptWithProofsFixedBodyLen+sl)
	buf[p] = byte(tx.Type)
	p++
	buf[p] = tx.Version
	p++
	buf[p] = tx.ChainID
	p++
	copy(buf[p:], tx.SenderPK[:])
	p += crypto.PublicKeySize
	PutBool(buf[p:], tx.NonEmptyScript())
	p++
	if tx.NonEmptyScript() {
		PutBytesWithUInt16Len(buf[p:], tx.Script)
		p += sl
	}
	binary.BigEndian.PutUint64(buf[p:], tx.Fee)
	p += 8
	binary.BigEndian.PutUint64(buf[p:], tx.Timestamp)
	return buf, nil
}

func (tx *SetScriptWithProofs) bodyUnmarshalBinary(data []byte) error {
	if l := len(data); l < setScriptWithProofsFixedBodyLen {
		return errors.Errorf("not enough data for SetScriptWithProofs transaction, expected not less then %d, received %d", setScriptWithProofsFixedBodyLen, l)
	}
	tx.Type = TransactionType(data[0])
	tx.Version = data[1]
	tx.ChainID = data[2]
	if tx.Type != SetScriptTransaction {
		return errors.Errorf("unexpected transaction type %d for SetScriptWithProofs transaction", tx.Type)
	}
	data = data[3:]
	copy(tx.SenderPK[:], data[:crypto.PublicKeySize])
	data = data[crypto.PublicKeySize:]
	p, err := Bool(data)
	if err != nil {
		return errors.Wrap(err, "failed to unmarshal SetScripV1 transaction body from bytes")
	}
	data = data[1:]
	if p {
		s, err := BytesWithUInt16Len(data)
		if err != nil {
			return errors.Wrap(err, "failed to unmarshal SetScriptWithProofs transaction body from bytes")
		}
		tx.Script = s
		data = data[2+len(s):]
	}
	tx.Fee = binary.BigEndian.Uint64(data)
	data = data[8:]
	tx.Timestamp = binary.BigEndian.Uint64(data)
	return nil
}

//Sign adds signature as a proof at first position.
func (tx *SetScriptWithProofs) Sign(scheme Scheme, secretKey crypto.SecretKey) error {
	b, err := MarshalTxBody(scheme, tx)
	if err != nil {
		return errors.Wrap(err, "failed to sign SetScriptWithProofs transaction")
	}
	if tx.Proofs == nil {
		tx.Proofs = &ProofsV1{proofsVersion, make([]B58Bytes, 0)}
	}
	err = tx.Proofs.Sign(0, secretKey, b)
	if err != nil {
		return errors.Wrap(err, "failed to sign SetScriptWithProofs transaction")
	}
	d, err := crypto.FastHash(b)
	tx.ID = &d
	if err != nil {
		return errors.Wrap(err, "failed to sign SetScriptWithProofs transaction")
	}
	return nil
}

//Verify checks that first proof is a valid signature.
func (tx *SetScriptWithProofs) Verify(scheme Scheme, publicKey crypto.PublicKey) (bool, error) {
	b, err := MarshalTxBody(scheme, tx)
	if err != nil {
		return false, errors.Wrap(err, "failed to verify signature of SetScriptWithProofs transaction")
	}
	return tx.Proofs.Verify(0, publicKey, b)
}

//MarshalBinary writes SetScriptWithProofs transaction to its bytes representation.
func (tx *SetScriptWithProofs) MarshalBinary() ([]byte, error) {
	bb, err := tx.BodyMarshalBinary()
	if err != nil {
		return nil, errors.Wrap(err, "failed to marshal SetScriptWithProofs transaction to bytes")
	}
	bl := len(bb)
	if tx.Proofs == nil {
		return nil, errors.New("failed to marshal SetScriptWithProofs transaction to bytes: no proofs")
	}
	pb, err := tx.Proofs.MarshalBinary()
	if err != nil {
		return nil, errors.Wrap(err, "failed to marshal SetScriptWithProofs transaction to bytes")
	}
	buf := make([]byte, 1+bl+len(pb))
	copy(buf[1:], bb)
	copy(buf[1+bl:], pb)
	return buf, nil
}

//UnmarshalBinary reads SetScriptWithProofs transaction from its binary representation.
func (tx *SetScriptWithProofs) UnmarshalBinary(data []byte, scheme Scheme) error {
	if l := len(data); l < setScriptWithProofsMinLen {
		return errors.Errorf("not enough data for SetScriptWithProofs transaction, expected not less then %d, received %d", setScriptWithProofsMinLen, l)
	}
	if v := data[0]; v != 0 {
		return errors.Errorf("unexpected first byte value %d, expected 0", v)
	}
	data = data[1:]
	err := tx.bodyUnmarshalBinary(data)
	if err != nil {
		return errors.Wrap(err, "failed to unmarshal SetScriptWithProofs transaction from bytes")
	}
	sl := 0
	if tx.NonEmptyScript() {
		sl = len(tx.Script) + 2
	}
	bl := setScriptWithProofsFixedBodyLen + sl
	data = data[bl:]
	var p ProofsV1
	err = p.UnmarshalBinary(data)
	if err != nil {
		return errors.Wrap(err, "failed to unmarshal SetScriptWithProofs transaction from bytes")
	}
	tx.Proofs = &p
	if err := tx.GenerateID(scheme); err != nil {
		return err
	}
	return nil
}

func (tx *SetScriptWithProofs) MarshalToProtobuf(scheme Scheme) ([]byte, error) {
	return MarshalTxDeterministic(tx, scheme)
}

func (tx *SetScriptWithProofs) UnmarshalFromProtobuf(data []byte) error {
	t, err := TxFromProtobuf(data)
	if err != nil {
		return err
	}
	setScriptTx, ok := t.(*SetScriptWithProofs)
	if !ok {
		return errors.New("failed to convert result to SetScriptWithProofs")
	}
	*tx = *setScriptTx
	return nil
}

func (tx *SetScriptWithProofs) MarshalSignedToProtobuf(scheme Scheme) ([]byte, error) {
	return MarshalSignedTxDeterministic(tx, scheme)
}

func (tx *SetScriptWithProofs) UnmarshalSignedFromProtobuf(data []byte) error {
	t, err := SignedTxFromProtobuf(data)
	if err != nil {
		return err
	}
	setScriptTx, ok := t.(*SetScriptWithProofs)
	if !ok {
		return errors.New("failed to convert result to SetScriptWithProofs")
	}
	*tx = *setScriptTx
	return nil
}

func (tx *SetScriptWithProofs) ToProtobuf(scheme Scheme) (*g.Transaction, error) {
	txData := &g.Transaction_SetScript{SetScript: &g.SetScriptTransactionData{
		Script: tx.Script,
	}}
	fee := &g.Amount{AssetId: nil, Amount: int64(tx.Fee)}
	res := TransactionToProtobufCommon(scheme, tx.SenderPK.Bytes(), tx)
	res.Fee = fee
	res.Data = txData
	return res, nil
}

func (tx *SetScriptWithProofs) ToProtobufSigned(scheme Scheme) (*g.SignedTransaction, error) {
	unsigned, err := tx.ToProtobuf(scheme)
	if err != nil {
		return nil, err
	}
	if tx.Proofs == nil {
		return nil, errors.New("no proofs provided")
	}
	return &g.SignedTransaction{
		Transaction: &g.SignedTransaction_WavesTransaction{WavesTransaction: unsigned},
		Proofs:      tx.Proofs.Bytes(),
	}, nil
}

//SponsorshipWithProofs is a transaction to setup fee sponsorship for an asset.
type SponsorshipWithProofs struct {
	Type        TransactionType  `json:"type"`
	Version     byte             `json:"version,omitempty"`
	ID          *crypto.Digest   `json:"id,omitempty"`
	Proofs      *ProofsV1        `json:"proofs,omitempty"`
	SenderPK    crypto.PublicKey `json:"senderPublicKey"`
	AssetID     crypto.Digest    `json:"assetId"`
	MinAssetFee uint64           `json:"minSponsoredAssetFee"`
	Fee         uint64           `json:"fee"`
	Timestamp   uint64           `json:"timestamp,omitempty"`
}

func (tx SponsorshipWithProofs) BinarySize() int {
	return 5 + tx.Proofs.BinarySize() + crypto.PublicKeySize + crypto.DigestSize + 24
}

func (tx SponsorshipWithProofs) GetTypeInfo() TransactionTypeInfo {
	return TransactionTypeInfo{tx.Type, Proof}
}

func (tx SponsorshipWithProofs) GetVersion() byte {
	return tx.Version
}

func (tx *SponsorshipWithProofs) GenerateID(scheme Scheme) error {
	if tx.ID == nil {
		body, err := MarshalTxBody(scheme, tx)
		if err != nil {
			return err
		}
		id := crypto.MustFastHash(body)
		tx.ID = &id
	}
	return nil
}

func (tx *SponsorshipWithProofs) MerkleBytes(scheme Scheme) ([]byte, error) {
	return tx.MarshalSignedToProtobuf(scheme)
}

func (tx SponsorshipWithProofs) GetSenderPK() crypto.PublicKey {
	return tx.SenderPK
}

func (tx SponsorshipWithProofs) GetSender(scheme Scheme) (Address, error) {
	return NewAddressFromPublicKey(scheme, tx.SenderPK)
}

<<<<<<< HEAD
func (tx SponsorshipWithProofs) GetID(scheme Scheme) ([]byte, error) {
=======
func (tx *SponsorshipWithProofs) GetID(scheme Scheme) ([]byte, error) {
>>>>>>> 7e87f3bb
	if tx.ID == nil {
		if err := tx.GenerateID(scheme); err != nil {
			return nil, err
		}
	}
	return tx.ID.Bytes(), nil
}

func (tx SponsorshipWithProofs) GetFee() uint64 {
	return tx.Fee
}

func (tx SponsorshipWithProofs) GetTimestamp() uint64 {
	return tx.Timestamp
}

func (tx *SponsorshipWithProofs) Clone() *SponsorshipWithProofs {
	out := &SponsorshipWithProofs{}
	if err := copier.Copy(out, tx); err != nil {
		panic(err.Error())
	}
	return out
}

//NewUnsignedSponsorshipWithProofs creates new unsigned SponsorshipWithProofs transaction
func NewUnsignedSponsorshipWithProofs(v byte, senderPK crypto.PublicKey, assetID crypto.Digest, minAssetFee, fee, timestamp uint64) *SponsorshipWithProofs {
	return &SponsorshipWithProofs{Type: SponsorshipTransaction, Version: v, SenderPK: senderPK, AssetID: assetID, MinAssetFee: minAssetFee, Fee: fee, Timestamp: timestamp}
}

func (tx *SponsorshipWithProofs) Validate(_ Scheme) (Transaction, error) {
	if tx.Version < 1 || tx.Version > MaxSponsorshipTransactionVersion {
		return tx, errors.Errorf("unexpected version %d for SponsorshipWithProofs", tx.Version)
	}
	if tx.Fee == 0 {
		return tx, errors.New("fee should be positive")
	}
	if !validJVMLong(tx.Fee) {
		return tx, errors.New("fee is too big")
	}
	if !validJVMLong(tx.MinAssetFee) {
		return tx, errors.New("min asset fee is too big")
	}
	return tx, nil
}

func (tx *SponsorshipWithProofs) BodyMarshalBinary() ([]byte, error) {
	var p int
	buf := make([]byte, sponsorshipWithProofsBodyLen)
	buf[p] = byte(tx.Type)
	p++
	buf[p] = tx.Version
	p++
	copy(buf[p:], tx.SenderPK[:])
	p += crypto.PublicKeySize
	copy(buf[p:], tx.AssetID[:])
	p += crypto.DigestSize
	binary.BigEndian.PutUint64(buf[p:], tx.MinAssetFee)
	p += 8
	binary.BigEndian.PutUint64(buf[p:], tx.Fee)
	p += 8
	binary.BigEndian.PutUint64(buf[p:], tx.Timestamp)
	return buf, nil
}

func (tx *SponsorshipWithProofs) bodyUnmarshalBinary(data []byte) error {
	if l := len(data); l < sponsorshipWithProofsBodyLen {
		return errors.Errorf("not enough data for SponsorshipWithProofs transaction body, expected %d bytes, received %d", sponsorshipWithProofsBodyLen, l)
	}
	tx.Type = TransactionType(data[0])
	tx.Version = data[1]
	if tx.Type != SponsorshipTransaction {
		return errors.Errorf("unexpected transaction type %d for SponsorshipWithProofs transaction", tx.Type)
	}
	data = data[2:]
	copy(tx.SenderPK[:], data[:crypto.PublicKeySize])
	data = data[crypto.PublicKeySize:]
	copy(tx.AssetID[:], data[:crypto.DigestSize])
	data = data[crypto.DigestSize:]
	tx.MinAssetFee = binary.BigEndian.Uint64(data)
	data = data[8:]
	tx.Fee = binary.BigEndian.Uint64(data)
	data = data[8:]
	tx.Timestamp = binary.BigEndian.Uint64(data)
	return nil
}

//Sign adds signature as a proof at first position.
func (tx *SponsorshipWithProofs) Sign(scheme Scheme, secretKey crypto.SecretKey) error {
	b, err := MarshalTxBody(scheme, tx)
	if err != nil {
		return errors.Wrap(err, "failed to sign SponsorshipWithProofs transaction")
	}
	if tx.Proofs == nil {
		tx.Proofs = &ProofsV1{proofsVersion, make([]B58Bytes, 0)}
	}
	err = tx.Proofs.Sign(0, secretKey, b)
	if err != nil {
		return errors.Wrap(err, "failed to sign SponsorshipWithProofs transaction")
	}
	d, err := crypto.FastHash(b)
	tx.ID = &d
	if err != nil {
		return errors.Wrap(err, "failed to sign SponsorshipWithProofs transaction")
	}
	return nil
}

//Verify checks that first proof is a valid signature.
func (tx *SponsorshipWithProofs) Verify(scheme Scheme, publicKey crypto.PublicKey) (bool, error) {
	b, err := MarshalTxBody(scheme, tx)
	if err != nil {
		return false, errors.Wrap(err, "failed to verify signature of SponsorshipWithProofs transaction")
	}
	return tx.Proofs.Verify(0, publicKey, b)
}

//MarshalBinary writes SponsorshipWithProofs transaction to its bytes representation.
func (tx *SponsorshipWithProofs) MarshalBinary() ([]byte, error) {
	bb, err := tx.BodyMarshalBinary()
	if err != nil {
		return nil, errors.Wrap(err, "failed to marshal SponsorshipWithProofs transaction to bytes")
	}
	bl := len(bb)
	if tx.Proofs == nil {
		return nil, errors.New("failed to marshal SponsorshipWithProofs transaction to bytes: no proofs")
	}
	pb, err := tx.Proofs.MarshalBinary()
	if err != nil {
		return nil, errors.Wrap(err, "failed to marshal SponsorshipWithProofs transaction to bytes")
	}
	buf := make([]byte, 1+1+1+bl+len(pb))
	buf[0] = 0
	buf[1] = byte(tx.Type)
	buf[2] = tx.Version
	copy(buf[3:], bb)
	copy(buf[3+bl:], pb)
	return buf, nil
}

//UnmarshalBinary reads SponsorshipWithProofs from its bytes representation.
func (tx *SponsorshipWithProofs) UnmarshalBinary(data []byte, scheme Scheme) error {
	if l := len(data); l < sponsorshipWithProofsMinLen {
		return errors.Errorf("not enough data for SponsorshipWithProofs transaction, expected not less then %d, received %d", sponsorshipWithProofsMinLen, l)
	}
	if v := data[0]; v != 0 {
		return errors.Errorf("unexpected first byte value %d, expected 0", v)
	}
	data = data[1:]
	if t := data[0]; t != byte(SponsorshipTransaction) {
		return errors.Errorf("unexpected transaction type %d, expected %d", t, SponsorshipTransaction)
	}
	data = data[1:]
	if v := data[0]; v != 1 {
		return errors.Errorf("unexpected transaction version %d, expected %d", v, 1)
	}
	data = data[1:]
	err := tx.bodyUnmarshalBinary(data)
	if err != nil {
		return errors.Wrap(err, "failed to unmarshal SponsorshipWithProofs transaction from bytes")
	}
	bl := sponsorshipWithProofsBodyLen
	data = data[bl:]
	var p ProofsV1
	err = p.UnmarshalBinary(data)
	if err != nil {
		return errors.Wrap(err, "failed to unmarshal SponsorshipWithProofs transaction from bytes")
	}
	tx.Proofs = &p
	if err := tx.GenerateID(scheme); err != nil {
		return err
	}
	return nil
}

func (tx *SponsorshipWithProofs) MarshalToProtobuf(scheme Scheme) ([]byte, error) {
	return MarshalTxDeterministic(tx, scheme)
}

func (tx *SponsorshipWithProofs) UnmarshalFromProtobuf(data []byte) error {
	t, err := TxFromProtobuf(data)
	if err != nil {
		return err
	}
	sponsorshipTx, ok := t.(*SponsorshipWithProofs)
	if !ok {
		return errors.New("failed to convert result to SponsorshipWithProofs")
	}
	*tx = *sponsorshipTx
	return nil
}

func (tx *SponsorshipWithProofs) MarshalSignedToProtobuf(scheme Scheme) ([]byte, error) {
	return MarshalSignedTxDeterministic(tx, scheme)
}

func (tx *SponsorshipWithProofs) UnmarshalSignedFromProtobuf(data []byte) error {
	t, err := SignedTxFromProtobuf(data)
	if err != nil {
		return err
	}
	sponsorshipTx, ok := t.(*SponsorshipWithProofs)
	if !ok {
		return errors.New("failed to convert result to SponsorshipWithProofs")
	}
	*tx = *sponsorshipTx
	return nil
}

func (tx *SponsorshipWithProofs) ToProtobuf(scheme Scheme) (*g.Transaction, error) {
	txData := &g.Transaction_SponsorFee{SponsorFee: &g.SponsorFeeTransactionData{
		MinFee: &g.Amount{AssetId: tx.AssetID.Bytes(), Amount: int64(tx.MinAssetFee)},
	}}
	fee := &g.Amount{AssetId: nil, Amount: int64(tx.Fee)}
	res := TransactionToProtobufCommon(scheme, tx.SenderPK.Bytes(), tx)
	res.Fee = fee
	res.Data = txData
	return res, nil
}

func (tx *SponsorshipWithProofs) ToProtobufSigned(scheme Scheme) (*g.SignedTransaction, error) {
	unsigned, err := tx.ToProtobuf(scheme)
	if err != nil {
		return nil, err
	}
	if tx.Proofs == nil {
		return nil, errors.New("no proofs provided")
	}
	return &g.SignedTransaction{
		Transaction: &g.SignedTransaction_WavesTransaction{WavesTransaction: unsigned},
		Proofs:      tx.Proofs.Bytes(),
	}, nil
}

//SetAssetScriptWithProofs is a transaction to set smart script on an asset.
type SetAssetScriptWithProofs struct {
	Type      TransactionType  `json:"type"`
	Version   byte             `json:"version,omitempty"`
	ID        *crypto.Digest   `json:"id,omitempty"`
	Proofs    *ProofsV1        `json:"proofs,omitempty"`
	ChainID   byte             `json:"-"`
	SenderPK  crypto.PublicKey `json:"senderPublicKey"`
	AssetID   crypto.Digest    `json:"assetId"`
	Script    Script           `json:"script"`
	Fee       uint64           `json:"fee"`
	Timestamp uint64           `json:"timestamp,omitempty"`
}

func (tx SetAssetScriptWithProofs) BinarySize() int {
	scriptSize := 1
	if len(tx.Script) > 0 {
		scriptSize += 2 + len(tx.Script)
	}
	return 4 + crypto.DigestSize + tx.Proofs.BinarySize() + crypto.PublicKeySize + 16 + scriptSize
}

func (tx SetAssetScriptWithProofs) GetTypeInfo() TransactionTypeInfo {
	return TransactionTypeInfo{tx.Type, Proof}
}

func (tx SetAssetScriptWithProofs) GetVersion() byte {
	return tx.Version
}

func (tx *SetAssetScriptWithProofs) GenerateID(scheme Scheme) error {
	if tx.ID == nil {
		body, err := MarshalTxBody(scheme, tx)
		if err != nil {
			return err
		}
		id := crypto.MustFastHash(body)
		tx.ID = &id
	}
	return nil
}

func (tx *SetAssetScriptWithProofs) MerkleBytes(scheme Scheme) ([]byte, error) {
	return tx.MarshalSignedToProtobuf(scheme)
}

func (tx SetAssetScriptWithProofs) GetSenderPK() crypto.PublicKey {
	return tx.SenderPK
}

func (tx SetAssetScriptWithProofs) GetSender(scheme Scheme) (Address, error) {
	return NewAddressFromPublicKey(scheme, tx.SenderPK)
}

<<<<<<< HEAD
func (tx SetAssetScriptWithProofs) GetID(scheme Scheme) ([]byte, error) {
=======
func (tx *SetAssetScriptWithProofs) GetID(scheme Scheme) ([]byte, error) {
>>>>>>> 7e87f3bb
	if tx.ID == nil {
		if err := tx.GenerateID(scheme); err != nil {
			return nil, err
		}
	}
	return tx.ID.Bytes(), nil
}

func (tx SetAssetScriptWithProofs) GetFee() uint64 {
	return tx.Fee
}

func (tx SetAssetScriptWithProofs) GetTimestamp() uint64 {
	return tx.Timestamp
}

func (tx *SetAssetScriptWithProofs) Clone() *SetAssetScriptWithProofs {
	out := &SetAssetScriptWithProofs{}
	if err := copier.Copy(out, tx); err != nil {
		panic(err.Error())
	}
	return out
}

//NewUnsignedSetAssetScriptWithProofs creates new unsigned SetAssetScriptWithProofs transaction.
func NewUnsignedSetAssetScriptWithProofs(v, chain byte, senderPK crypto.PublicKey, assetID crypto.Digest, script []byte, fee, timestamp uint64) *SetAssetScriptWithProofs {
	return &SetAssetScriptWithProofs{Type: SetAssetScriptTransaction, Version: v, ChainID: chain, SenderPK: senderPK, AssetID: assetID, Script: script, Fee: fee, Timestamp: timestamp}
}

func (tx *SetAssetScriptWithProofs) Validate(_ Scheme) (Transaction, error) {
	if tx.Version < 1 || tx.Version > MaxSetAssetScriptTransactionVersion {
		return tx, errors.Errorf("unexpected version %d for SetAssetScriptWithProofs", tx.Version)
	}
	if tx.Fee == 0 {
		return tx, errors.New("fee should be positive")
	}
	if !validJVMLong(tx.Fee) {
		return tx, errors.New("fee is too big")
	}
	//TODO: validate blockchain scheme and script type
	return tx, nil
}

//NonEmptyScript returns true if transaction contains non-empty script.
func (tx *SetAssetScriptWithProofs) NonEmptyScript() bool {
	return len(tx.Script) != 0
}

func (tx *SetAssetScriptWithProofs) BodyMarshalBinary() ([]byte, error) {
	var p int
	sl := 0
	if tx.NonEmptyScript() {
		sl = len(tx.Script) + 2
	}
	buf := make([]byte, setAssetScriptWithProofsFixedBodyLen+sl)
	buf[p] = byte(tx.Type)
	p++
	buf[p] = tx.Version
	p++
	buf[p] = tx.ChainID
	p++
	copy(buf[p:], tx.SenderPK[:])
	p += crypto.PublicKeySize
	copy(buf[p:], tx.AssetID[:])
	p += crypto.DigestSize
	binary.BigEndian.PutUint64(buf[p:], tx.Fee)
	p += 8
	binary.BigEndian.PutUint64(buf[p:], tx.Timestamp)
	p += 8
	PutBool(buf[p:], tx.NonEmptyScript())
	p++
	if tx.NonEmptyScript() {
		PutBytesWithUInt16Len(buf[p:], tx.Script)
	}
	return buf, nil
}

func (tx *SetAssetScriptWithProofs) bodyUnmarshalBinary(data []byte) error {
	if l := len(data); l < setAssetScriptWithProofsFixedBodyLen {
		return errors.Errorf("not enough data for SetAssetScriptWithProofs transaction, expected not less then %d, received %d", setAssetScriptWithProofsFixedBodyLen, l)
	}
	tx.Type = TransactionType(data[0])
	tx.Version = data[1]
	tx.ChainID = data[2]
	if tx.Type != SetAssetScriptTransaction {
		return errors.Errorf("unexpected transaction type %d for SetAssetScriptWithProofs transaction", tx.Type)
	}
	data = data[3:]
	copy(tx.SenderPK[:], data[:crypto.PublicKeySize])
	data = data[crypto.PublicKeySize:]
	copy(tx.AssetID[:], data[:crypto.DigestSize])
	data = data[crypto.DigestSize:]
	tx.Fee = binary.BigEndian.Uint64(data)
	data = data[8:]
	tx.Timestamp = binary.BigEndian.Uint64(data)
	data = data[8:]
	p, err := Bool(data)
	if err != nil {
		return errors.Wrap(err, "failed to unmarshal SetAssetScripV1 transaction body from bytes")
	}
	data = data[1:]
	if p {
		s, err := BytesWithUInt16Len(data)
		if err != nil {
			return errors.Wrap(err, "failed to unmarshal SetAssetScriptWithProofs transaction body from bytes")
		}
		tx.Script = s
	}
	return nil
}

//Sign adds signature as a proof at first position.
func (tx *SetAssetScriptWithProofs) Sign(scheme Scheme, secretKey crypto.SecretKey) error {
	b, err := MarshalTxBody(scheme, tx)
	if err != nil {
		return errors.Wrap(err, "failed to sign SetAssetScriptWithProofs transaction")
	}
	if tx.Proofs == nil {
		tx.Proofs = &ProofsV1{proofsVersion, make([]B58Bytes, 0)}
	}
	err = tx.Proofs.Sign(0, secretKey, b)
	if err != nil {
		return errors.Wrap(err, "failed to sign SetAssetScriptWithProofs transaction")
	}
	d, err := crypto.FastHash(b)
	if err != nil {
		return errors.Wrap(err, "failed to sign SetAssetScriptWithProofs transaction")
	}
	tx.ID = &d
	return nil
}

//Verify checks that first proof is a valid signature.
func (tx *SetAssetScriptWithProofs) Verify(scheme Scheme, publicKey crypto.PublicKey) (bool, error) {
	b, err := MarshalTxBody(scheme, tx)
	if err != nil {
		return false, errors.Wrap(err, "failed to verify signature of SetAssetScriptWithProofs transaction")
	}
	return tx.Proofs.Verify(0, publicKey, b)
}

//MarshalBinary writes SetAssetScriptWithProofs transaction to its bytes representation.
func (tx *SetAssetScriptWithProofs) MarshalBinary() ([]byte, error) {
	bb, err := tx.BodyMarshalBinary()
	if err != nil {
		return nil, errors.Wrap(err, "failed to marshal SetAssetScriptWithProofs transaction to bytes")
	}
	bl := len(bb)
	if tx.Proofs == nil {
		return nil, errors.New("failed to marshal SetAssetScriptWithProofs transaction to bytes: no proofs")
	}
	pb, err := tx.Proofs.MarshalBinary()
	if err != nil {
		return nil, errors.Wrap(err, "failed to marshal SetAssetScriptWithProofs transaction to bytes")
	}
	buf := make([]byte, 1+bl+len(pb))
	copy(buf[1:], bb)
	copy(buf[1+bl:], pb)
	return buf, nil
}

//UnmarshalBinary reads SetAssetScriptWithProofs transaction from its binary representation.
func (tx *SetAssetScriptWithProofs) UnmarshalBinary(data []byte, scheme Scheme) error {
	if l := len(data); l < setAssetScriptWithProofsMinLen {
		return errors.Errorf("not enough data for SetAssetScriptWithProofs transaction, expected not less then %d, received %d", setAssetScriptWithProofsMinLen, l)
	}
	if v := data[0]; v != 0 {
		return errors.Errorf("unexpected first byte value %d, expected 0", v)
	}
	data = data[1:]
	err := tx.bodyUnmarshalBinary(data)
	if err != nil {
		return errors.Wrap(err, "failed to unmarshal SetAssetScriptWithProofs transaction from bytes")
	}
	sl := 0
	if tx.NonEmptyScript() {
		sl = len(tx.Script) + 2
	}
	bl := setAssetScriptWithProofsFixedBodyLen + sl
	data = data[bl:]
	var p ProofsV1
	err = p.UnmarshalBinary(data)
	if err != nil {
		return errors.Wrap(err, "failed to unmarshal SetAssetScriptWithProofs transaction from bytes")
	}
	tx.Proofs = &p
	if err := tx.GenerateID(scheme); err != nil {
		return err
	}
	return nil
}

func (tx *SetAssetScriptWithProofs) MarshalToProtobuf(scheme Scheme) ([]byte, error) {
	return MarshalTxDeterministic(tx, scheme)
}

func (tx *SetAssetScriptWithProofs) UnmarshalFromProtobuf(data []byte) error {
	t, err := TxFromProtobuf(data)
	if err != nil {
		return err
	}
	setAssetScriptTx, ok := t.(*SetAssetScriptWithProofs)
	if !ok {
		return errors.New("failed to convert result to SetAssetScripV1")
	}
	*tx = *setAssetScriptTx
	return nil
}

func (tx *SetAssetScriptWithProofs) MarshalSignedToProtobuf(scheme Scheme) ([]byte, error) {
	return MarshalSignedTxDeterministic(tx, scheme)
}

func (tx *SetAssetScriptWithProofs) UnmarshalSignedFromProtobuf(data []byte) error {
	t, err := SignedTxFromProtobuf(data)
	if err != nil {
		return err
	}
	setAssetScriptTx, ok := t.(*SetAssetScriptWithProofs)
	if !ok {
		return errors.New("failed to convert result to SetAssetScriptWithProofs")
	}
	*tx = *setAssetScriptTx
	return nil
}

func (tx *SetAssetScriptWithProofs) ToProtobuf(scheme Scheme) (*g.Transaction, error) {
	txData := &g.Transaction_SetAssetScript{SetAssetScript: &g.SetAssetScriptTransactionData{
		AssetId: tx.AssetID.Bytes(),
		Script:  tx.Script,
	}}
	fee := &g.Amount{AssetId: nil, Amount: int64(tx.Fee)}
	res := TransactionToProtobufCommon(scheme, tx.SenderPK.Bytes(), tx)
	res.Fee = fee
	res.Data = txData
	return res, nil
}

func (tx *SetAssetScriptWithProofs) ToProtobufSigned(scheme Scheme) (*g.SignedTransaction, error) {
	unsigned, err := tx.ToProtobuf(scheme)
	if err != nil {
		return nil, err
	}
	if tx.Proofs == nil {
		return nil, errors.New("no proofs provided")
	}
	return &g.SignedTransaction{
		Transaction: &g.SignedTransaction_WavesTransaction{WavesTransaction: unsigned},
		Proofs:      tx.Proofs.Bytes(),
	}, nil
}

type InvokeScriptWithProofs struct {
	Type            TransactionType  `json:"type"`
	Version         byte             `json:"version,omitempty"`
	ID              *crypto.Digest   `json:"id,omitempty"`
	Proofs          *ProofsV1        `json:"proofs,omitempty"`
	ChainID         byte             `json:"-"`
	SenderPK        crypto.PublicKey `json:"senderPublicKey"`
	ScriptRecipient Recipient        `json:"dApp"`
	FunctionCall    FunctionCall     `json:"call"`
	Payments        ScriptPayments   `json:"payment"`
	FeeAsset        OptionalAsset    `json:"feeAssetId"`
	Fee             uint64           `json:"fee"`
	Timestamp       uint64           `json:"timestamp,omitempty"`
}

func (tx *InvokeScriptWithProofs) BinarySize() int {
	return 4 + tx.Proofs.BinarySize() + crypto.PublicKeySize + tx.FunctionCall.BinarySize() + tx.ScriptRecipient.BinarySize() + tx.Payments.BinarySize() + tx.FeeAsset.BinarySize() + 16
}

func (tx *InvokeScriptWithProofs) GenerateID(scheme Scheme) error {
	if tx.ID == nil {
		body, err := MarshalTxBody(scheme, tx)
		if err != nil {
			return err
		}
		id := crypto.MustFastHash(body)
		tx.ID = &id
	}
	return nil
}

func (tx *InvokeScriptWithProofs) MerkleBytes(scheme Scheme) ([]byte, error) {
	return tx.MarshalSignedToProtobuf(scheme)
}

func (tx InvokeScriptWithProofs) GetTypeInfo() TransactionTypeInfo {
	return TransactionTypeInfo{tx.Type, Proof}
}

func (tx InvokeScriptWithProofs) GetVersion() byte {
	return tx.Version
}

func (tx InvokeScriptWithProofs) GetSenderPK() crypto.PublicKey {
	return tx.SenderPK
}

func (tx InvokeScriptWithProofs) GetSender(scheme Scheme) (Address, error) {
	return NewAddressFromPublicKey(scheme, tx.SenderPK)
}

<<<<<<< HEAD
func (tx InvokeScriptWithProofs) GetID(scheme Scheme) ([]byte, error) {
=======
func (tx *InvokeScriptWithProofs) GetID(scheme Scheme) ([]byte, error) {
>>>>>>> 7e87f3bb
	if tx.ID == nil {
		if err := tx.GenerateID(scheme); err != nil {
			return nil, err
		}
	}
	return tx.ID.Bytes(), nil
}

func (tx InvokeScriptWithProofs) GetFee() uint64 {
	return tx.Fee
}

func (tx InvokeScriptWithProofs) GetTimestamp() uint64 {
	return tx.Timestamp
}

func (tx *InvokeScriptWithProofs) Clone() *InvokeScriptWithProofs {
	out := &InvokeScriptWithProofs{}
	if err := copier.Copy(out, tx); err != nil {
		panic(err.Error())
	}
	return out
}

//NewUnsignedInvokeScriptWithProofs creates new unsigned InvokeScriptWithProofs transaction.
func NewUnsignedInvokeScriptWithProofs(v, chain byte, senderPK crypto.PublicKey, scriptRecipient Recipient, call FunctionCall, payments ScriptPayments, feeAsset OptionalAsset, fee, timestamp uint64) *InvokeScriptWithProofs {
	return &InvokeScriptWithProofs{
		Type:            InvokeScriptTransaction,
		Version:         v,
		ChainID:         chain,
		SenderPK:        senderPK,
		ScriptRecipient: scriptRecipient,
		FunctionCall:    call,
		Payments:        payments,
		FeeAsset:        feeAsset,
		Fee:             fee,
		Timestamp:       timestamp,
	}
}

func (tx *InvokeScriptWithProofs) Validate(_ Scheme) (Transaction, error) {
	if tx.Version < 1 || tx.Version > MaxInvokeScriptTransactionVersion {
		return tx, errors.Errorf("unexpected version %d for InvokeScriptWithProofs", tx.Version)
	}
	if tx.Fee == 0 {
		return tx, errors.New("fee should be positive")
	}
	if !validJVMLong(tx.Fee) {
		return tx, errors.New("fee is too big")
	}
	if len(tx.FunctionCall.Arguments) > maxArguments {
		return tx, errors.New("too many arguments")
	}
	if len(tx.FunctionCall.Name) > maxFunctionNameBytes {
		return tx, errors.New("function name is too big")
	}
	for _, p := range tx.Payments {
		if p.Amount == 0 {
			return tx, errors.New("at least one payment has a non-positive amount")
		}
		if !validJVMLong(p.Amount) {
			return tx, errors.New("at least one payment has a too big amount")
		}
	}
	//TODO: check blockchain scheme and script type
	return tx, nil
}

func (tx *InvokeScriptWithProofs) BodyMarshalBinary() ([]byte, error) {
	p := 0
	buf := make([]byte, invokeScriptWithProofsFixedBodyLen+tx.ScriptRecipient.len+tx.FunctionCall.BinarySize()+tx.Payments.BinarySize()+tx.FeeAsset.BinarySize())
	buf[p] = byte(tx.Type)
	p++
	buf[p] = tx.Version
	p++
	buf[p] = tx.ChainID
	p++
	copy(buf[p:], tx.SenderPK[:])
	p += crypto.PublicKeySize
	rb, err := tx.ScriptRecipient.MarshalBinary()
	if err != nil {
		return nil, errors.Wrap(err, "failed to marshal InvokeScriptWithProofs body")
	}
	copy(buf[p:], rb)
	p += tx.ScriptRecipient.len
	fcb, err := tx.FunctionCall.MarshalBinary()
	if err != nil {
		return nil, err
	}
	copy(buf[p:], fcb)
	if len(fcb) != tx.FunctionCall.BinarySize() {
		panic("INVALID FUNCTION CALL")
	}
	p += len(fcb)
	psb, err := tx.Payments.MarshalBinary()
	if err != nil {
		return nil, err
	}
	copy(buf[p:], psb)
	if len(psb) != tx.Payments.BinarySize() {
		panic("INVALID PAYMENTS")
	}
	p += len(psb)
	binary.BigEndian.PutUint64(buf[p:], tx.Fee)
	p += 8
	fab, err := tx.FeeAsset.MarshalBinary()
	if err != nil {
		return nil, err
	}
	copy(buf[p:], fab)
	p += len(fab)
	binary.BigEndian.PutUint64(buf[p:], tx.Timestamp)
	return buf, nil
}

func (tx *InvokeScriptWithProofs) BodySerialize(s *serializer.Serializer) error {
	err := s.Byte(byte(tx.Type))
	if err != nil {
		return err
	}
	err = s.Byte(tx.Version)
	if err != nil {
		return err
	}
	err = s.Byte(tx.ChainID)
	if err != nil {
		return err
	}
	err = s.Bytes(tx.SenderPK[:])
	if err != nil {
		return err
	}
	err = tx.ScriptRecipient.Serialize(s)
	if err != nil {
		return err
	}
	err = tx.FunctionCall.Serialize(s)
	if err != nil {
		return err
	}
	err = tx.Payments.Serialize(s)
	if err != nil {
		return err
	}
	err = s.Uint64(tx.Fee)
	if err != nil {
		return err
	}
	err = tx.FeeAsset.Serialize(s)
	if err != nil {
		return err
	}
	return s.Uint64(tx.Timestamp)
}

func (tx *InvokeScriptWithProofs) bodyUnmarshalBinary(data []byte) error {
	if l := len(data); l < invokeScriptWithProofsFixedBodyLen {
		return errors.Errorf("not enough data for InvokeScriptWithProofs transaction, expected not less then %d, received %d", invokeScriptWithProofsFixedBodyLen, l)
	}
	tx.Type = TransactionType(data[0])
	tx.Version = data[1]
	tx.ChainID = data[2]
	if tx.Type != InvokeScriptTransaction {
		return errors.Errorf("unexpected transaction type %d for InvokeScriptWithProofs transaction", tx.Type)
	}
	data = data[3:]
	copy(tx.SenderPK[:], data[:crypto.PublicKeySize])
	data = data[crypto.PublicKeySize:]
	var recipient Recipient
	err := recipient.UnmarshalBinary(data)
	if err != nil {
		return errors.Wrap(err, "failed to unmarshal InvokeScriptWithProofs transaction")
	}
	tx.ScriptRecipient = recipient
	data = data[tx.ScriptRecipient.len:]
	functionCall := FunctionCall{}
	err = functionCall.UnmarshalBinary(data)
	if err != nil {
		return err
	}
	tx.FunctionCall = functionCall
	data = data[functionCall.BinarySize():]
	payments := ScriptPayments{}
	err = payments.UnmarshalBinary(data)
	if err != nil {
		return err
	}
	tx.Payments = payments
	data = data[payments.BinarySize():]
	tx.Fee = binary.BigEndian.Uint64(data)
	data = data[8:]
	var asset OptionalAsset
	err = asset.UnmarshalBinary(data)
	if err != nil {
		return err
	}
	tx.FeeAsset = asset
	data = data[asset.BinarySize():]
	tx.Timestamp = binary.BigEndian.Uint64(data)
	return nil
}

//Sign adds signature as a proof at first position.
func (tx *InvokeScriptWithProofs) Sign(scheme Scheme, secretKey crypto.SecretKey) error {
	b, err := MarshalTxBody(scheme, tx)
	if err != nil {
		return errors.Wrap(err, "failed to sign InvokeScriptWithProofs transaction")
	}
	if tx.Proofs == nil {
		tx.Proofs = &ProofsV1{proofsVersion, make([]B58Bytes, 0)}
	}
	err = tx.Proofs.Sign(0, secretKey, b)
	if err != nil {
		return errors.Wrap(err, "failed to sign InvokeScriptWithProofs transaction")
	}
	d, err := crypto.FastHash(b)
	if err != nil {
		return errors.Wrap(err, "failed to sign InvokeScriptWithProofs transaction")
	}
	tx.ID = &d
	return nil
}

//Verify checks that first proof is a valid signature.
func (tx *InvokeScriptWithProofs) Verify(scheme Scheme, publicKey crypto.PublicKey) (bool, error) {
	b, err := MarshalTxBody(scheme, tx)
	if err != nil {
		return false, errors.Wrap(err, "failed to verify signature of InvokeScriptWithProofs transaction")
	}
	return tx.Proofs.Verify(0, publicKey, b)
}

//MarshalBinary writes InvokeScriptWithProofs transaction to its bytes representation.
func (tx *InvokeScriptWithProofs) MarshalBinary() ([]byte, error) {
	bb, err := tx.BodyMarshalBinary()
	if err != nil {
		return nil, errors.Wrap(err, "failed to marshal InvokeScriptWithProofs transaction to bytes")
	}
	bl := len(bb)
	if tx.Proofs == nil {
		return nil, errors.New("failed to marshal InvokeScriptWithProofs transaction to bytes: no proofs")
	}
	pb, err := tx.Proofs.MarshalBinary()
	if err != nil {
		return nil, errors.Wrap(err, "failed to marshal InvokeScriptWithProofs transaction to bytes")
	}
	buf := make([]byte, 1+bl+len(pb))
	copy(buf[1:], bb)
	copy(buf[1+bl:], pb)
	return buf, nil
}

//Serialize InvokeScriptWithProofs transaction to its bytes representation.
func (tx *InvokeScriptWithProofs) Serialize(s *serializer.Serializer) error {
	err := s.Byte(0)
	if err != nil {
		return err
	}
	err = tx.BodySerialize(s)
	if err != nil {
		return errors.Wrap(err, "failed to marshal InvokeScriptWithProofs transaction to bytes")
	}
	if tx.Proofs == nil {
		return errors.New("failed to marshal InvokeScriptWithProofs transaction to bytes: no proofs")
	}
	return tx.Proofs.Serialize(s)
}

//UnmarshalBinary reads InvokeScriptWithProofs transaction from its binary representation.
func (tx *InvokeScriptWithProofs) UnmarshalBinary(data []byte, scheme Scheme) error {
	if len(data) > maxInvokeScriptWithProofsBytes {
		return errors.New("invoke script transaction is too big")
	}
	if l := len(data); l < invokeScriptWithProofsMinLen {
		return errors.Errorf("not enough data for InvokeScriptWithProofs transaction, expected not less then %d, received %d", invokeScriptWithProofsMinLen, l)
	}
	if v := data[0]; v != 0 {
		return errors.Errorf("unexpected first byte value %d, expected 0", v)
	}
	data = data[1:]
	err := tx.bodyUnmarshalBinary(data)
	if err != nil {
		return errors.Wrap(err, "failed to unmarshal InvokeScriptWithProofs transaction from bytes")
	}
	bl := invokeScriptWithProofsFixedBodyLen + tx.ScriptRecipient.len + tx.FunctionCall.BinarySize() + tx.Payments.BinarySize() + tx.FeeAsset.BinarySize()
	data = data[bl:]
	var p ProofsV1
	err = p.UnmarshalBinary(data)
	if err != nil {
		return errors.Wrap(err, "failed to unmarshal InvokeScriptWithProofs transaction from bytes")
	}
	tx.Proofs = &p
	if err := tx.GenerateID(scheme); err != nil {
		return err
	}
	return nil
}

func (tx *InvokeScriptWithProofs) MarshalToProtobuf(scheme Scheme) ([]byte, error) {
	return MarshalTxDeterministic(tx, scheme)
}

func (tx *InvokeScriptWithProofs) UnmarshalFromProtobuf(data []byte) error {
	if len(data) > maxInvokeScriptWithProofsBytes {
		return errors.New("invoke script transaction is too big")
	}
	t, err := TxFromProtobuf(data)
	if err != nil {
		return err
	}
	invokeScriptTx, ok := t.(*InvokeScriptWithProofs)
	if !ok {
		return errors.New("failed to convert result to InvokeScripV1")
	}
	*tx = *invokeScriptTx
	return nil
}

func (tx *InvokeScriptWithProofs) MarshalSignedToProtobuf(scheme Scheme) ([]byte, error) {
	return MarshalSignedTxDeterministic(tx, scheme)
}

func (tx *InvokeScriptWithProofs) UnmarshalSignedFromProtobuf(data []byte) error {
	if len(data) > maxInvokeScriptWithProofsBytes {
		return errors.New("invoke script transaction is too big")
	}
	t, err := SignedTxFromProtobuf(data)
	if err != nil {
		return err
	}
	invokeScriptTx, ok := t.(*InvokeScriptWithProofs)
	if !ok {
		return errors.New("failed to convert result to InvokeScriptWithProofs")
	}
	*tx = *invokeScriptTx
	return nil
}

func (tx *InvokeScriptWithProofs) ToProtobuf(scheme Scheme) (*g.Transaction, error) {
	fcBytes, err := tx.FunctionCall.MarshalBinary()
	if err != nil {
		return nil, err
	}
	payments := make([]*g.Amount, len(tx.Payments))
	for i := range tx.Payments {
		payments[i] = &g.Amount{AssetId: tx.Payments[i].Asset.ToID(), Amount: int64(tx.Payments[i].Amount)}
	}
	rcpProto, err := tx.ScriptRecipient.ToProtobuf()
	if err != nil {
		return nil, err
	}
	txData := &g.Transaction_InvokeScript{InvokeScript: &g.InvokeScriptTransactionData{
		DApp:         rcpProto,
		FunctionCall: fcBytes,
		Payments:     payments,
	}}
	fee := &g.Amount{AssetId: tx.FeeAsset.ToID(), Amount: int64(tx.Fee)}
	res := TransactionToProtobufCommon(scheme, tx.SenderPK.Bytes(), tx)
	res.Fee = fee
	res.Data = txData
	return res, nil
}

func (tx *InvokeScriptWithProofs) ToProtobufSigned(scheme Scheme) (*g.SignedTransaction, error) {
	unsigned, err := tx.ToProtobuf(scheme)
	if err != nil {
		return nil, err
	}
	if tx.Proofs == nil {
		return nil, errors.New("no proofs provided")
	}
	return &g.SignedTransaction{
		Transaction: &g.SignedTransaction_WavesTransaction{WavesTransaction: unsigned},
		Proofs:      tx.Proofs.Bytes(),
	}, nil
}

type UpdateAssetInfoWithProofs struct {
	Type        TransactionType  `json:"type"`
	Version     byte             `json:"version,omitempty"`
	ID          *crypto.Digest   `json:"id,omitempty"`
	Proofs      *ProofsV1        `json:"proofs,omitempty"`
	ChainID     byte             `json:"chainId"`
	SenderPK    crypto.PublicKey `json:"senderPublicKey"`
	AssetID     crypto.Digest    `json:"assetId"`
	Name        string           `json:"name"`
	Description string           `json:"description"`
	FeeAsset    OptionalAsset    `json:"feeAssetId"`
	Fee         uint64           `json:"fee"`
	Timestamp   uint64           `json:"timestamp,omitempty"`
}

func (tx UpdateAssetInfoWithProofs) GetTypeInfo() TransactionTypeInfo {
	return TransactionTypeInfo{tx.Type, Proof}
}

func (tx UpdateAssetInfoWithProofs) GetVersion() byte {
	return tx.Version
}

func (tx *UpdateAssetInfoWithProofs) GetID(scheme Scheme) ([]byte, error) {
	if tx.ID == nil {
		if err := tx.GenerateID(scheme); err != nil {
			return nil, err
		}
	}
	return tx.ID.Bytes(), nil
}

func (tx UpdateAssetInfoWithProofs) GetSenderPK() crypto.PublicKey {
	return tx.SenderPK
}

func (tx UpdateAssetInfoWithProofs) GetSender(scheme Scheme) (Address, error) {
	return NewAddressFromPublicKey(scheme, tx.SenderPK)
}

func (tx UpdateAssetInfoWithProofs) GetFee() uint64 {
	return tx.Fee
}

func (tx UpdateAssetInfoWithProofs) GetTimestamp() uint64 {
	return tx.Timestamp
}

func (tx *UpdateAssetInfoWithProofs) Validate(_ Scheme) (Transaction, error) {
	if tx.Version < 1 || tx.Version > MaxUpdateAssetInfoTransactionVersion {
		return tx, errors.Errorf("unexpected version %d for UpdateAssetInfoWithProofs", tx.Version)
	}
	if tx.Fee == 0 {
		return tx, errors.New("fee should be positive")
	}
	if !validJVMLong(tx.Fee) {
		return tx, errors.New("fee is too big")
	}
	if l := len(tx.Name); l < MinAssetNameLen || l > MaxAssetNameLen {
		return tx, errs.NewInvalidName("incorrect number of bytes in the asset's name")
	}
	if l := len(tx.Description); l > MaxDescriptionLen {
		return tx, errs.NewTooBigArray("incorrect number of bytes in the asset's description")
	}
	return tx, nil
}

func (tx *UpdateAssetInfoWithProofs) GenerateID(scheme Scheme) error {
	if tx.ID == nil {
		body, err := MarshalTxBody(scheme, tx)
		if err != nil {
			return err
		}
		id := crypto.MustFastHash(body)
		tx.ID = &id
	}
	return nil
}

func (tx *UpdateAssetInfoWithProofs) MerkleBytes(scheme Scheme) ([]byte, error) {
	return tx.MarshalSignedToProtobuf(scheme)
}

func (tx *UpdateAssetInfoWithProofs) Sign(scheme Scheme, secretKey crypto.SecretKey) error {
	b, err := MarshalTxBody(scheme, tx)
	if err != nil {
		return errors.Wrap(err, "failed to sign UpdateAssetInfoWithProofs transaction")
	}
	if tx.Proofs == nil {
		tx.Proofs = &ProofsV1{proofsVersion, make([]B58Bytes, 0)}
	}
	err = tx.Proofs.Sign(0, secretKey, b)
	if err != nil {
		return errors.Wrap(err, "failed to sign UpdateAssetInfoWithProofs transaction")
	}
	d, err := crypto.FastHash(b)
	tx.ID = &d
	if err != nil {
		return errors.Wrap(err, "failed to sign UpdateAssetInfoWithProofs transaction")
	}
	return nil
}

func (tx *UpdateAssetInfoWithProofs) Verify(scheme Scheme, publicKey crypto.PublicKey) (bool, error) {
	b, err := MarshalTxBody(scheme, tx)
	if err != nil {
		return false, errors.Wrap(err, "failed to verify signature of UpdateAssetInfoWithProofs transaction")
	}
	return tx.Proofs.Verify(0, publicKey, b)
}

func NewUnsignedUpdateAssetInfoWithProofs(v, chainID byte, assetID crypto.Digest, senderPK crypto.PublicKey, name, description string, timestamp uint64, feeAsset OptionalAsset, fee uint64) *UpdateAssetInfoWithProofs {
	return &UpdateAssetInfoWithProofs{
		Type:        UpdateAssetInfoTransaction,
		Version:     v,
		ChainID:     chainID,
		SenderPK:    senderPK,
		AssetID:     assetID,
		Name:        name,
		Description: description,
		Timestamp:   timestamp,
		FeeAsset:    feeAsset,
		Fee:         fee,
	}
}

func (tx *UpdateAssetInfoWithProofs) MarshalBinary() ([]byte, error) {
	return nil, errors.New("binary format is not defined for UpdateAssetInfoTransaction")
}

func (tx *UpdateAssetInfoWithProofs) UnmarshalBinary(_ []byte, _ Scheme) error {
	return errors.New("binary format is not defined for UpdateAssetInfoTransaction")
}

func (tx *UpdateAssetInfoWithProofs) BodyMarshalBinary() ([]byte, error) {
	return nil, errors.New("binary format is not defined for UpdateAssetInfoTransaction")
}

func (tx *UpdateAssetInfoWithProofs) BinarySize() int {
	return 0
}

func (tx *UpdateAssetInfoWithProofs) MarshalToProtobuf(scheme Scheme) ([]byte, error) {
	return MarshalTxDeterministic(tx, scheme)
}

func (tx *UpdateAssetInfoWithProofs) UnmarshalFromProtobuf(data []byte) error {
	t, err := TxFromProtobuf(data)
	if err != nil {
		return err
	}
	updateAssetInfoTx, ok := t.(*UpdateAssetInfoWithProofs)
	if !ok {
		return errors.New("failed to convert result to UpdateAssetInfoWithProofs")
	}
	*tx = *updateAssetInfoTx
	return nil
}

func (tx *UpdateAssetInfoWithProofs) MarshalSignedToProtobuf(scheme Scheme) ([]byte, error) {
	return MarshalSignedTxDeterministic(tx, scheme)
}

func (tx *UpdateAssetInfoWithProofs) UnmarshalSignedFromProtobuf(data []byte) error {
	t, err := SignedTxFromProtobuf(data)
	if err != nil {
		return err
	}
	updateAssetInfoTx, ok := t.(*UpdateAssetInfoWithProofs)
	if !ok {
		return errors.New("failed to convert result to UpdateAssetInfoWithProofs")
	}
	*tx = *updateAssetInfoTx
	return nil
}

func (tx *UpdateAssetInfoWithProofs) ToProtobuf(scheme Scheme) (*g.Transaction, error) {
	res := TransactionToProtobufCommon(scheme, tx.SenderPK.Bytes(), tx)
	txData := &g.Transaction_UpdateAssetInfo{
		UpdateAssetInfo: &g.UpdateAssetInfoTransactionData{AssetId: tx.AssetID.Bytes(), Name: tx.Name, Description: tx.Description},
	}
	fee := &g.Amount{AssetId: tx.FeeAsset.ToID(), Amount: int64(tx.Fee)}
	res.Fee = fee
	res.Data = txData
	return res, nil
}

func (tx *UpdateAssetInfoWithProofs) ToProtobufSigned(scheme Scheme) (*g.SignedTransaction, error) {
	unsigned, err := tx.ToProtobuf(scheme)
	if err != nil {
		return nil, err
	}
	if tx.Proofs == nil {
		return nil, errors.New("no proofs provided")
	}
	return &g.SignedTransaction{
		Transaction: &g.SignedTransaction_WavesTransaction{WavesTransaction: unsigned},
		Proofs:      tx.Proofs.Bytes(),
	}, nil
}<|MERGE_RESOLUTION|>--- conflicted
+++ resolved
@@ -2706,11 +2706,7 @@
 	return NewAddressFromPublicKey(scheme, tx.SenderPK)
 }
 
-<<<<<<< HEAD
-func (tx MassTransferWithProofs) GetID(scheme Scheme) ([]byte, error) {
-=======
 func (tx *MassTransferWithProofs) GetID(scheme Scheme) ([]byte, error) {
->>>>>>> 7e87f3bb
 	if tx.ID == nil {
 		if err := tx.GenerateID(scheme); err != nil {
 			return nil, err
@@ -3091,11 +3087,7 @@
 	return NewAddressFromPublicKey(scheme, tx.SenderPK)
 }
 
-<<<<<<< HEAD
-func (tx DataWithProofs) GetID(scheme Scheme) ([]byte, error) {
-=======
 func (tx *DataWithProofs) GetID(scheme Scheme) ([]byte, error) {
->>>>>>> 7e87f3bb
 	if tx.ID == nil {
 		if err := tx.GenerateID(scheme); err != nil {
 			return nil, err
@@ -3488,11 +3480,7 @@
 	return NewAddressFromPublicKey(scheme, tx.SenderPK)
 }
 
-<<<<<<< HEAD
-func (tx SetScriptWithProofs) GetID(scheme Scheme) ([]byte, error) {
-=======
 func (tx *SetScriptWithProofs) GetID(scheme Scheme) ([]byte, error) {
->>>>>>> 7e87f3bb
 	if tx.ID == nil {
 		if err := tx.GenerateID(scheme); err != nil {
 			return nil, err
@@ -3780,11 +3768,7 @@
 	return NewAddressFromPublicKey(scheme, tx.SenderPK)
 }
 
-<<<<<<< HEAD
-func (tx SponsorshipWithProofs) GetID(scheme Scheme) ([]byte, error) {
-=======
 func (tx *SponsorshipWithProofs) GetID(scheme Scheme) ([]byte, error) {
->>>>>>> 7e87f3bb
 	if tx.ID == nil {
 		if err := tx.GenerateID(scheme); err != nil {
 			return nil, err
@@ -4072,11 +4056,7 @@
 	return NewAddressFromPublicKey(scheme, tx.SenderPK)
 }
 
-<<<<<<< HEAD
-func (tx SetAssetScriptWithProofs) GetID(scheme Scheme) ([]byte, error) {
-=======
 func (tx *SetAssetScriptWithProofs) GetID(scheme Scheme) ([]byte, error) {
->>>>>>> 7e87f3bb
 	if tx.ID == nil {
 		if err := tx.GenerateID(scheme); err != nil {
 			return nil, err
@@ -4380,11 +4360,7 @@
 	return NewAddressFromPublicKey(scheme, tx.SenderPK)
 }
 
-<<<<<<< HEAD
-func (tx InvokeScriptWithProofs) GetID(scheme Scheme) ([]byte, error) {
-=======
 func (tx *InvokeScriptWithProofs) GetID(scheme Scheme) ([]byte, error) {
->>>>>>> 7e87f3bb
 	if tx.ID == nil {
 		if err := tx.GenerateID(scheme); err != nil {
 			return nil, err
