--- conflicted
+++ resolved
@@ -2997,14 +2997,10 @@
 	return &DataWithProofs{Type: DataTransaction, Version: v, SenderPK: senderPK, Fee: fee, Timestamp: timestamp}
 }
 
-<<<<<<< HEAD
 func (tx *DataWithProofs) Valid() (bool, error) {
-=======
-func (tx DataWithProofs) Valid() (bool, error) {
 	if tx.Version < 1 || tx.Version > MaxDataTransactionVersion {
 		return false, errors.Errorf("unexpected version %d for DataWithProofs", tx.Version)
 	}
->>>>>>> b72626b1
 	if len(tx.Entries) > maxEntries {
 		return false, errors.Errorf("number of DataWithProofs entries is bigger than %d", maxEntries)
 	}
