package proto

import (
	"encoding/binary"
	"encoding/json"
	"fmt"

	"github.com/jinzhu/copier"
	"github.com/pkg/errors"
	"github.com/wavesplatform/gowaves/pkg/crypto"
	"github.com/wavesplatform/gowaves/pkg/errs"
	g "github.com/wavesplatform/gowaves/pkg/grpc/generated/waves"
	"github.com/wavesplatform/gowaves/pkg/libs/serializer"
	"github.com/wavesplatform/gowaves/pkg/ride/serialization"
)

const (
	issueWithProofsFixedBodyLen                          = 1 + 1 + 1 + crypto.PublicKeySize + 2 + 2 + 8 + 1 + 1 + 8 + 8 + 1
	issueWithProofsMinBodyLen                            = issueWithProofsFixedBodyLen + 4 // 4 because of the shortest allowed Asset name of 4 bytes
	issueWithProofsMinLen                                = 1 + issueWithProofsMinBodyLen + proofsMinLen
	transferWithProofsFixedBodyLen                       = 1 + 1 + transferLen
	transferWithProofsMinLen                             = 1 + transferWithProofsFixedBodyLen + proofsMinLen
	reissueWithProofsBodyLen                             = 3 + reissueLen
	reissueWithProofsMinLen                              = 1 + reissueWithProofsBodyLen + proofsMinLen
	burnWithProofsBodyLen                                = 1 + 1 + 1 + burnLen
	burnWithProofsLen                                    = 1 + burnWithProofsBodyLen + proofsMinLen
	exchangeWithProofsFixedBodyLen                       = 1 + 1 + 1 + 4 + 4 + 8 + 8 + 8 + 8 + 8 + 8
	exchangeWithProofsMinLen                             = exchangeWithProofsFixedBodyLen + orderV2MinLen + orderV2MinLen + proofsMinLen
	leaseWithProofsBodyLen                               = 1 + 1 + 1 + leaseLen
	leaseWithProofsMinLen                                = leaseWithProofsBodyLen + proofsMinLen
	leaseCancelWithProofsBodyLen                         = 1 + 1 + 1 + leaseCancelLen
	leaseCancelWithProofsMinLen                          = 1 + leaseCancelWithProofsBodyLen + proofsMinLen
	createAliasWithProofsFixedBodyLen                    = 1 + 1 + createAliasLen
	createAliasWithProofsMinLen                          = 1 + createAliasWithProofsFixedBodyLen + proofsMinLen
	massTransferEntryLen                                 = 8
	massTransferWithProofsFixedLen                       = 1 + 1 + crypto.PublicKeySize + 1 + 2 + 8 + 8 + 2
	massTransferWithProofsMinLen                         = massTransferWithProofsFixedLen + proofsMinLen
	dataWithProofsFixedBodyLen                           = 1 + 1 + crypto.PublicKeySize + 2 + 8 + 8
	dataWithProofsMinLen                                 = dataWithProofsFixedBodyLen + proofsMinLen
	setScriptWithProofsFixedBodyLen                      = 1 + 1 + 1 + crypto.PublicKeySize + 1 + 8 + 8
	setScriptWithProofsMinLen                            = 1 + setScriptWithProofsFixedBodyLen + proofsMinLen
	sponsorshipWithProofsBodyLen                         = 1 + 1 + crypto.PublicKeySize + crypto.DigestSize + 8 + 8 + 8
	sponsorshipWithProofsMinLen                          = 1 + 1 + 1 + sponsorshipWithProofsBodyLen + proofsMinLen
	setAssetScriptWithProofsFixedBodyLen                 = 1 + 1 + 1 + crypto.PublicKeySize + crypto.DigestSize + 8 + 8 + 1
	setAssetScriptWithProofsMinLen                       = 1 + setScriptWithProofsFixedBodyLen + proofsMinLen
	invokeScriptWithProofsFixedBodyLen                   = 1 + 1 + 1 + crypto.PublicKeySize + 8 + 8
	invokeScriptWithProofsMinLen                         = 1 + invokeScriptWithProofsFixedBodyLen + proofsMinLen
	maxTransfers                                         = 100
	maxEntries                                           = 100
	maxDataWithProofsTxBytes                         int = 1.2 * MaxDataWithProofsBytes // according to the scala's node realization
	maxArguments                                         = 22
	maxFunctionNameBytes                                 = 255
	maxInvokeScriptWithProofsBinaryTransactionsBytes     = 5 * 1024
	maxInvokeScriptWithProofsProtobufPayloadBytes        = 5 * 1024
)

// IssueWithProofs is a transaction to issue new asset, second version.
type IssueWithProofs struct {
	Type    TransactionType `json:"type"`
	Version byte            `json:"version"`
	ChainID byte            `json:"-"`
	ID      *crypto.Digest  `json:"id,omitempty"`
	Proofs  *ProofsV1       `json:"proofs,omitempty"`
	Script  Script          `json:"script"`
	Issue
}

func (tx IssueWithProofs) BinarySize() int {
	scriptSize := 1
	if len(tx.Script) > 0 {
		scriptSize += 2 + len(tx.Script)
	}
	return 4 + tx.Proofs.BinarySize() + scriptSize + tx.Issue.BinarySize()
}

func (tx *IssueWithProofs) MarshalToProtobuf(scheme Scheme) ([]byte, error) {
	return MarshalTxDeterministic(tx, scheme)
}

func (tx *IssueWithProofs) UnmarshalFromProtobuf(data []byte) error {
	t, err := TxFromProtobuf(data)
	if err != nil {
		return err
	}
	issueTx, ok := t.(*IssueWithProofs)
	if !ok {
		return errors.New("failed to convert result to IssueWithProofs")
	}
	*tx = *issueTx
	return nil
}

func (tx *IssueWithProofs) MarshalSignedToProtobuf(scheme Scheme) ([]byte, error) {
	return MarshalSignedTxDeterministic(tx, scheme)
}

func (tx *IssueWithProofs) UnmarshalSignedFromProtobuf(data []byte) error {
	t, err := SignedTxFromProtobuf(data)
	if err != nil {
		return err
	}
	issueTx, ok := t.(*IssueWithProofs)
	if !ok {
		return errors.New("failed to convert result to IssueWithProofs")
	}
	*tx = *issueTx
	return nil
}

func (tx *IssueWithProofs) ToProtobuf(scheme Scheme) (*g.Transaction, error) {
	res := TransactionToProtobufCommon(scheme, tx.SenderPK.Bytes(), tx)
	txData := tx.Issue.ToProtobuf()
	txData.Issue.Script = tx.Script
	fee := &g.Amount{AssetId: nil, Amount: int64(tx.Fee)}
	res.Fee = fee
	res.Data = txData
	return res, nil
}

func (tx *IssueWithProofs) ToProtobufSigned(scheme Scheme) (*g.SignedTransaction, error) {
	unsigned, err := tx.ToProtobuf(scheme)
	if err != nil {
		return nil, err
	}
	if tx.Proofs == nil {
		return nil, errors.New("no proofs provided")
	}
	return &g.SignedTransaction{
		Transaction: &g.SignedTransaction_WavesTransaction{WavesTransaction: unsigned},
		Proofs:      tx.Proofs.Bytes(),
	}, nil
}

func (tx IssueWithProofs) GetTypeInfo() TransactionTypeInfo {
	return TransactionTypeInfo{tx.Type, Proof}
}

func (tx IssueWithProofs) GetVersion() byte {
	return tx.Version
}

func (tx *IssueWithProofs) GenerateID(scheme Scheme) error {
	if tx.ID == nil {
		body, err := MarshalTxBody(scheme, tx)
		if err != nil {
			return err
		}
		id := crypto.MustFastHash(body)
		tx.ID = &id
	}
	return nil
}

func (tx *IssueWithProofs) MerkleBytes(scheme Scheme) ([]byte, error) {
	return tx.MarshalSignedToProtobuf(scheme)
}

func (tx *IssueWithProofs) GetID(scheme Scheme) ([]byte, error) {
	if tx.ID == nil {
		if err := tx.GenerateID(scheme); err != nil {
			return nil, err
		}
	}
	return tx.ID.Bytes(), nil
}

func (tx *IssueWithProofs) Clone() *IssueWithProofs {
	out := &IssueWithProofs{}
	if err := copier.Copy(out, tx); err != nil {
		panic(err.Error())
	}
	return out
}

//NewUnsignedIssueWithProofs creates a new IssueWithProofs transaction with empty Proofs.
func NewUnsignedIssueWithProofs(v, chainID byte, senderPK crypto.PublicKey, name, description string, quantity uint64, decimals byte, reissuable bool, script []byte, timestamp, fee uint64) *IssueWithProofs {
	i := Issue{
		SenderPK:    senderPK,
		Name:        name,
		Description: description,
		Quantity:    quantity,
		Decimals:    decimals,
		Reissuable:  reissuable,
		Timestamp:   timestamp,
		Fee:         fee,
	}
	return &IssueWithProofs{Type: IssueTransaction, Version: v, ChainID: chainID, Script: script, Issue: i}
}

func (tx *IssueWithProofs) Validate(_ Scheme) (Transaction, error) {
	if tx.Version < 2 || tx.Version > MaxIssueTransactionVersion {
		return tx, errors.Errorf("unexpected version %d for IssueWithProofs", tx.Version)
	}
	ok, err := tx.Issue.Valid()
	if !ok {
		return tx, err
	}
	if tx.NonEmptyScript() {
<<<<<<< HEAD
		if err := serialization.ParseHeader(tx.Script); err != nil {
=======
		if err := serialization.CheckHeader(tx.Script); err != nil {
>>>>>>> 3eb62146
			return tx, err
		}
	}
	return tx, nil
}

//NonEmptyScript returns true if the script of the transaction is not empty, otherwise false.
func (tx *IssueWithProofs) NonEmptyScript() bool {
	return len(tx.Script) != 0
}

func (tx *IssueWithProofs) BodyMarshalBinary() ([]byte, error) {
	var p int
	nl := len(tx.Name)
	dl := len(tx.Description)
	sl := len(tx.Script)
	if sl > 0 {
		sl += 2
	}
	buf := make([]byte, issueWithProofsFixedBodyLen+nl+dl+sl)
	buf[0] = byte(tx.Type)
	buf[1] = tx.Version
	buf[2] = tx.ChainID
	p = 3
	copy(buf[p:], tx.SenderPK[:])
	p += crypto.PublicKeySize
	PutStringWithUInt16Len(buf[p:], tx.Name)
	p += 2 + nl
	PutStringWithUInt16Len(buf[p:], tx.Description)
	p += 2 + dl
	binary.BigEndian.PutUint64(buf[p:], tx.Quantity)
	p += 8
	buf[p] = tx.Decimals
	p++
	PutBool(buf[p:], tx.Reissuable)
	p++
	binary.BigEndian.PutUint64(buf[p:], tx.Fee)
	p += 8
	binary.BigEndian.PutUint64(buf[p:], tx.Timestamp)
	p += 8
	PutBool(buf[p:], tx.NonEmptyScript())
	p++
	if tx.NonEmptyScript() {
		PutBytesWithUInt16Len(buf[p:], tx.Script)
	}
	return buf, nil
}

func (tx *IssueWithProofs) bodyUnmarshalBinary(data []byte) error {
	const message = "failed to unmarshal field %q of IssueWithProofs transaction"
	if l := len(data); l < issueWithProofsMinBodyLen {
		return errors.Errorf("not enough data for IssueWithProofs transaction %d, expected not less then %d", l, issueWithProofsMinBodyLen)
	}
	tx.Type = TransactionType(data[0])
	if tx.Type != IssueTransaction {
		return errors.Errorf("unexpected transaction type %d for IssueWithProofs transaction", tx.Type)
	}
	tx.Version = data[1]
	tx.ChainID = data[2]
	data = data[3:]
	copy(tx.SenderPK[:], data[:crypto.PublicKeySize])
	data = data[crypto.PublicKeySize:]
	var err error
	tx.Name, err = StringWithUInt16Len(data)
	if err != nil {
		return errors.Wrapf(err, message, "AppName")
	}
	data = data[2+len(tx.Name):]
	tx.Description, err = StringWithUInt16Len(data)
	if err != nil {
		return errors.Wrapf(err, message, "Description")
	}
	data = data[2+len(tx.Description):]
	tx.Quantity = binary.BigEndian.Uint64(data)
	data = data[8:]
	tx.Decimals = data[0]
	data = data[1:]
	tx.Reissuable, err = Bool(data)
	if err != nil {
		return errors.Wrapf(err, message, "Reissuable")
	}
	data = data[1:]
	tx.Fee = binary.BigEndian.Uint64(data)
	data = data[8:]
	tx.Timestamp = binary.BigEndian.Uint64(data)
	data = data[8:]
	p, err := Bool(data)
	if err != nil {
		return errors.Wrapf(err, message, "Script")
	}
	data = data[1:]
	if p {
		s, err := BytesWithUInt16Len(data)
		if err != nil {
			return errors.Wrapf(err, message, "Script")
		}
		tx.Script = s
	}
	return nil
}

//Sign calculates transaction signature using given secret key.
func (tx *IssueWithProofs) Sign(scheme Scheme, secretKey crypto.SecretKey) error {
	b, err := MarshalTxBody(scheme, tx)
	if err != nil {
		return errors.Wrap(err, "failed to sign IssueWithProofs transaction")
	}
	if tx.Proofs == nil {
		tx.Proofs = NewProofs()
	}
	err = tx.Proofs.Sign(secretKey, b)
	if err != nil {
		return errors.Wrap(err, "failed to sign IssueWithProofs transaction")
	}
	d, err := crypto.FastHash(b)
	if err != nil {
		return errors.Wrap(err, "failed to sign IssueWithProofs transaction")
	}
	tx.ID = &d
	return nil
}

//Verify checks that the transaction signature is valid for given public key.
func (tx *IssueWithProofs) Verify(scheme Scheme, publicKey crypto.PublicKey) (bool, error) {
	b, err := MarshalTxBody(scheme, tx)
	if err != nil {
		return false, errors.Wrap(err, "failed to verify signature of IssueWithProofs transaction")
	}
	return tx.Proofs.Verify(publicKey, b)
}

//MarshalBinary converts transaction to its binary representation.
func (tx *IssueWithProofs) MarshalBinary() ([]byte, error) {
	bb, err := tx.BodyMarshalBinary()
	if err != nil {
		return nil, errors.Wrap(err, "failed to marshal IssueWithProofs transaction to bytes")
	}
	bl := len(bb)
	if tx.Proofs == nil {
		return nil, errors.New("failed to marshal IssueWithProofs transaction to bytes: no proofs")
	}
	pb, err := tx.Proofs.MarshalBinary()
	if err != nil {
		return nil, errors.Wrap(err, "failed to marshal IssueWithProofs transaction to bytes")
	}
	buf := make([]byte, 1+bl+len(pb))
	var p int
	buf[p] = 0
	p++
	copy(buf[p:], bb)
	p += bl
	copy(buf[p:], pb)
	return buf, nil
}

//UnmarshalBinary reads transaction from its binary representation.
func (tx *IssueWithProofs) UnmarshalBinary(data []byte, scheme Scheme) error {
	if l := len(data); l < issueWithProofsMinLen {
		return errors.Errorf("not enough data for IssueWithProofs transaction, expected not less then %d, received %d", issueWithProofsMinLen, l)
	}
	if v := data[0]; v != 0 {
		return errors.Errorf("unexpected first byte value %d for IssueWithProofs transaction, expected 0", v)
	}
	data = data[1:]
	err := tx.bodyUnmarshalBinary(data)
	if err != nil {
		return errors.Wrap(err, "failed to unmarshal IssueWithProofs transaction")
	}
	sl := len(tx.Script)
	if sl > 0 {
		sl += 2
	}
	bl := issueWithProofsFixedBodyLen + len(tx.Name) + len(tx.Description) + sl
	data = data[bl:]
	var p ProofsV1
	err = p.UnmarshalBinary(data)
	if err != nil {
		return errors.Wrap(err, "failed to unmarshal IssueWithProofs transaction from bytes")
	}
	tx.Proofs = &p
	if err := tx.GenerateID(scheme); err != nil {
		return err
	}
	return nil
}

//TransferWithProofs transaction to transfer any token from one account to another. Version 2.
type TransferWithProofs struct {
	Type    TransactionType `json:"type"`
	Version byte            `json:"version,omitempty"`
	ID      *crypto.Digest  `json:"id,omitempty"`
	Proofs  *ProofsV1       `json:"proofs,omitempty"`
	Transfer
}

func (tx TransferWithProofs) BinarySize() int {
	return 3 + tx.Proofs.BinarySize() + tx.Transfer.BinarySize()
}

func (tx TransferWithProofs) GetProofs() *ProofsV1 {
	return tx.Proofs
}

func (tx *TransferWithProofs) MarshalToProtobuf(scheme Scheme) ([]byte, error) {
	return MarshalTxDeterministic(tx, scheme)
}

func (tx *TransferWithProofs) UnmarshalFromProtobuf(data []byte) error {
	t, err := TxFromProtobuf(data)
	if err != nil {
		return err
	}
	transferTx, ok := t.(*TransferWithProofs)
	if !ok {
		return errors.New("failed to convert result to TransferWithProofs")
	}
	*tx = *transferTx
	return nil
}

func (tx *TransferWithProofs) MarshalSignedToProtobuf(scheme Scheme) ([]byte, error) {
	return MarshalSignedTxDeterministic(tx, scheme)
}

func (tx *TransferWithProofs) UnmarshalSignedFromProtobuf(data []byte) error {
	t, err := SignedTxFromProtobuf(data)
	if err != nil {
		return err
	}
	transferTx, ok := t.(*TransferWithProofs)
	if !ok {
		return errors.New("failed to convert result to TransferWithProofs")
	}
	*tx = *transferTx
	return nil
}

func (tx *TransferWithProofs) ToProtobuf(scheme Scheme) (*g.Transaction, error) {
	res := TransactionToProtobufCommon(scheme, tx.SenderPK.Bytes(), tx)
	txData, err := tx.Transfer.ToProtobuf()
	if err != nil {
		return nil, err
	}
	fee := &g.Amount{AssetId: tx.FeeAsset.ToID(), Amount: int64(tx.Fee)}
	res.Fee = fee
	res.Data = txData
	return res, nil
}

func (tx *TransferWithProofs) ToProtobufSigned(scheme Scheme) (*g.SignedTransaction, error) {
	unsigned, err := tx.ToProtobuf(scheme)
	if err != nil {
		return nil, err
	}
	if tx.Proofs == nil {
		return nil, errors.New("no proofs provided")
	}
	return &g.SignedTransaction{
		Transaction: &g.SignedTransaction_WavesTransaction{WavesTransaction: unsigned},
		Proofs:      tx.Proofs.Bytes(),
	}, nil
}

func (tx TransferWithProofs) GetTypeInfo() TransactionTypeInfo {
	return TransactionTypeInfo{tx.Type, Proof}
}

func (tx TransferWithProofs) GetVersion() byte {
	return tx.Version
}

func (tx *TransferWithProofs) GenerateID(scheme Scheme) error {
	if tx.ID == nil {
		body, err := MarshalTxBody(scheme, tx)
		if err != nil {
			return err
		}
		id := crypto.MustFastHash(body)
		tx.ID = &id
	}
	return nil
}

func (tx *TransferWithProofs) MerkleBytes(scheme Scheme) ([]byte, error) {
	return tx.MarshalSignedToProtobuf(scheme)
}

func (tx *TransferWithProofs) GetID(scheme Scheme) ([]byte, error) {
	if tx.ID == nil {
		if err := tx.GenerateID(scheme); err != nil {
			return nil, err
		}
	}
	return tx.ID.Bytes(), nil
}

func (tx *TransferWithProofs) Clone() *TransferWithProofs {
	out := &TransferWithProofs{}
	if err := copier.Copy(out, tx); err != nil {
		panic(err.Error())
	}
	return out
}

//NewUnsignedTransferWithProofs creates new TransferWithProofs transaction without proofs and ID.
func NewUnsignedTransferWithProofs(v byte, senderPK crypto.PublicKey, amountAsset, feeAsset OptionalAsset, timestamp, amount, fee uint64, recipient Recipient, attachment Attachment) *TransferWithProofs {
	t := Transfer{
		SenderPK:    senderPK,
		Recipient:   recipient,
		AmountAsset: amountAsset,
		Amount:      amount,
		FeeAsset:    feeAsset,
		Fee:         fee,
		Timestamp:   timestamp,
		Attachment:  attachment,
	}
	return &TransferWithProofs{Type: TransferTransaction, Version: v, Transfer: t}
}

func (tx *TransferWithProofs) Validate(_ Scheme) (Transaction, error) {
	if tx.Version < 2 || tx.Version > MaxTransferTransactionVersion {
		return tx, errors.Errorf("unexpected version %d for TransferWithProofs", tx.Version)
	}
	ok, err := tx.Transfer.Valid()
	if !ok {
		return tx, err
	}
	//TODO: validate script and scheme
	return tx, nil
}

func (tx *TransferWithProofs) BodyMarshalBinary() ([]byte, error) {
	b, err := tx.Transfer.marshalBinary()
	if err != nil {
		return nil, errors.Wrap(err, "failed to marshal TransferWithProofs body")
	}
	buf := make([]byte, 2+len(b))
	buf[0] = byte(tx.Type)
	buf[1] = tx.Version
	copy(buf[2:], b)
	return buf, nil
}

func (tx *TransferWithProofs) BodySerialize(s *serializer.Serializer) error {
	buf := [2]byte{byte(tx.Type), tx.Version}
	err := s.Bytes(buf[:])
	if err != nil {
		return err
	}
	err = tx.Transfer.Serialize(s)
	if err != nil {
		return errors.Wrap(err, "failed to marshal TransferWithProofs body")
	}
	return nil
}

func (tx *TransferWithProofs) BodyUnmarshalBinary(data []byte) error {
	if l := len(data); l < transferWithProofsFixedBodyLen {
		return errors.Errorf("%d bytes is not enough for TransferWithProofs transaction, expected not less then %d bytes", l, transferWithProofsFixedBodyLen)
	}
	tx.Type = TransactionType(data[0])
	if tx.Type != TransferTransaction {
		return errors.Errorf("unexpected transaction type %d for TransferWithProofs transaction", tx.Type)
	}
	tx.Version = data[1]
	if v := tx.Version; v < 2 {
		return errors.Errorf("unexpected version %d for TransferWithProofs transaction", v)
	}
	var t Transfer
	err := t.UnmarshalBinary(data[2:])
	if err != nil {
		return errors.Wrap(err, "failed to unmarshal TransferWithProofs body from bytes")
	}
	tx.Transfer = t
	return nil
}

//Sign adds signature as a proof at first position.
func (tx *TransferWithProofs) Sign(scheme Scheme, secretKey crypto.SecretKey) error {
	b, err := MarshalTxBody(scheme, tx)
	if err != nil {
		return errors.Wrap(err, "failed to sign TransferWithProofs transaction")
	}
	if tx.Proofs == nil {
		tx.Proofs = NewProofs()
	}
	err = tx.Proofs.Sign(secretKey, b)
	if err != nil {
		return errors.Wrap(err, "failed to sign TransferWithProofs transaction")
	}
	d, err := crypto.FastHash(b)
	tx.ID = &d
	if err != nil {
		return errors.Wrap(err, "failed to sign TransferWithProofs transaction")
	}
	return nil
}

//Verify checks that first proof is a valid signature.
func (tx *TransferWithProofs) Verify(scheme Scheme, publicKey crypto.PublicKey) (bool, error) {
	b, err := MarshalTxBody(scheme, tx)
	if err != nil {
		return false, errors.Wrap(err, "failed to verify signature of TransferWithProofs transaction")
	}
	return tx.Proofs.Verify(publicKey, b)
}

//MarshalBinary writes TransferWithProofs transaction to its bytes representation.
func (tx *TransferWithProofs) MarshalBinary() ([]byte, error) {
	bb, err := tx.BodyMarshalBinary()
	if err != nil {
		return nil, errors.Wrap(err, "failed to marshal TransferWithProofs transaction to bytes")
	}
	bl := len(bb)
	if tx.Proofs == nil {
		return nil, errors.New("failed to marshal TransferWithProofs transaction to bytes: no proofs")
	}
	pb, err := tx.Proofs.MarshalBinary()
	if err != nil {
		return nil, errors.Wrap(err, "failed to marshal TransferWithProofs transaction to bytes")
	}
	buf := make([]byte, 1+bl+len(pb))
	buf[0] = 0
	copy(buf[1:], bb)
	copy(buf[1+bl:], pb)
	return buf, nil
}

func (tx *TransferWithProofs) Serialize(s *serializer.Serializer) error {
	err := s.Byte(0)
	if err != nil {
		return err
	}
	err = tx.BodySerialize(s)
	if err != nil {
		return errors.Wrap(err, "failed to marshal TransferWithProofs transaction to bytes")
	}
	if tx.Proofs == nil {
		return errors.New("failed to marshal TransferWithProofs transaction to bytes: no proofs")
	}
	err = tx.Proofs.Serialize(s)
	if err != nil {
		return errors.Wrap(err, "failed to marshal TransferWithProofs transaction to bytes")
	}
	return nil
}

//UnmarshalBinary reads TransferWithProofs from its bytes representation.
func (tx *TransferWithProofs) UnmarshalBinary(data []byte, scheme Scheme) error {
	if l := len(data); l < transferWithProofsMinLen {
		return errors.Errorf("not enough data for TransferWithProofs transaction, expected not less then %d, received %d", transferWithProofsMinLen, l)
	}
	if v := data[0]; v != 0 {
		return errors.Errorf("unexpected first byte value %d, expected 0", v)
	}
	data = data[1:]
	err := tx.BodyUnmarshalBinary(data)
	if err != nil {
		return errors.Wrap(err, "failed to unmarshal TransferWithProofs transaction from bytes")
	}
	aal := 0
	if tx.AmountAsset.Present {
		aal += crypto.DigestSize
	}
	fal := 0
	if tx.FeeAsset.Present {
		fal += crypto.DigestSize
	}
	atl := tx.attachmentSize()
	rl := tx.Recipient.len
	bl := transferWithProofsFixedBodyLen + aal + fal + atl + rl
	data = data[bl:]
	var p ProofsV1
	err = p.UnmarshalBinary(data)
	if err != nil {
		return errors.Wrap(err, "failed to unmarshal TransferWithProofs transaction from bytes")
	}
	tx.Proofs = &p
	if err := tx.GenerateID(scheme); err != nil {
		return err
	}
	return nil
}

func (tx *TransferWithProofs) UnmarshalJSON(data []byte) error {
	tmp := struct {
		Type    TransactionType `json:"type"`
		Version byte            `json:"version,omitempty"`
		ID      *crypto.Digest  `json:"id,omitempty"`
		Proofs  *ProofsV1       `json:"proofs,omitempty"`
		Transfer
	}{}

	if err := json.Unmarshal(data, &tmp); err != nil {
		return err
	}
	tx.Type = tmp.Type
	tx.Version = tmp.Version
	tx.ID = tmp.ID
	tx.Proofs = tmp.Proofs
	tx.Transfer = tmp.Transfer
	return nil
}

//ReissueWithProofs same as ReissueWithSig but version 2 with Proofs.
type ReissueWithProofs struct {
	Type    TransactionType `json:"type"`
	Version byte            `json:"version,omitempty"`
	ChainID byte            `json:"-"`
	ID      *crypto.Digest  `json:"id,omitempty"`
	Proofs  *ProofsV1       `json:"proofs,omitempty"`
	Reissue
}

func (tx ReissueWithProofs) BinarySize() int {
	return 4 + tx.Proofs.BinarySize() + tx.Reissue.BinarySize()
}

func (tx *ReissueWithProofs) MarshalToProtobuf(scheme Scheme) ([]byte, error) {
	return MarshalTxDeterministic(tx, scheme)
}

func (tx *ReissueWithProofs) UnmarshalFromProtobuf(data []byte) error {
	t, err := TxFromProtobuf(data)
	if err != nil {
		return err
	}
	reissueTx, ok := t.(*ReissueWithProofs)
	if !ok {
		return errors.New("failed to convert result to ReissueWithProofs")
	}
	*tx = *reissueTx
	return nil
}

func (tx *ReissueWithProofs) MarshalSignedToProtobuf(scheme Scheme) ([]byte, error) {
	return MarshalSignedTxDeterministic(tx, scheme)
}

func (tx *ReissueWithProofs) UnmarshalSignedFromProtobuf(data []byte) error {
	t, err := SignedTxFromProtobuf(data)
	if err != nil {
		return err
	}
	reissueTx, ok := t.(*ReissueWithProofs)
	if !ok {
		return errors.New("failed to convert result to ReissueWithProofs")
	}
	*tx = *reissueTx
	return nil
}

func (tx *ReissueWithProofs) ToProtobuf(scheme Scheme) (*g.Transaction, error) {
	res := TransactionToProtobufCommon(scheme, tx.SenderPK.Bytes(), tx)
	txData := tx.Reissue.ToProtobuf()
	fee := &g.Amount{AssetId: nil, Amount: int64(tx.Fee)}
	res.Fee = fee
	res.Data = txData
	return res, nil
}

func (tx *ReissueWithProofs) ToProtobufSigned(scheme Scheme) (*g.SignedTransaction, error) {
	unsigned, err := tx.ToProtobuf(scheme)
	if err != nil {
		return nil, err
	}
	if tx.Proofs == nil {
		return nil, errors.New("no proofs provided")
	}
	return &g.SignedTransaction{
		Transaction: &g.SignedTransaction_WavesTransaction{WavesTransaction: unsigned},
		Proofs:      tx.Proofs.Bytes(),
	}, nil
}

func (tx ReissueWithProofs) GetTypeInfo() TransactionTypeInfo {
	return TransactionTypeInfo{tx.Type, Proof}
}

func (tx ReissueWithProofs) GetVersion() byte {
	return tx.Version
}

func (tx *ReissueWithProofs) GenerateID(scheme Scheme) error {
	if tx.ID == nil {
		body, err := MarshalTxBody(scheme, tx)
		if err != nil {
			return err
		}
		id := crypto.MustFastHash(body)
		tx.ID = &id
	}
	return nil
}

func (tx *ReissueWithProofs) MerkleBytes(scheme Scheme) ([]byte, error) {
	return tx.MarshalSignedToProtobuf(scheme)
}

func (tx *ReissueWithProofs) GetID(scheme Scheme) ([]byte, error) {
	if tx.ID == nil {
		if err := tx.GenerateID(scheme); err != nil {
			return nil, err
		}
	}
	return tx.ID.Bytes(), nil
}

func (tx *ReissueWithProofs) Clone() *ReissueWithProofs {
	out := &ReissueWithProofs{}
	if err := copier.Copy(out, tx); err != nil {
		panic(err.Error())
	}
	return out
}

//NewUnsignedReissueWithProofs creates new ReissueWithProofs transaction without signature and ID.
func NewUnsignedReissueWithProofs(v, chainID byte, senderPK crypto.PublicKey, assetID crypto.Digest, quantity uint64, reissuable bool, timestamp, fee uint64) *ReissueWithProofs {
	r := Reissue{
		SenderPK:   senderPK,
		AssetID:    assetID,
		Quantity:   quantity,
		Reissuable: reissuable,
		Fee:        fee,
		Timestamp:  timestamp,
	}
	return &ReissueWithProofs{Type: ReissueTransaction, Version: v, ChainID: chainID, Reissue: r}
}

func (tx *ReissueWithProofs) Validate(_ Scheme) (Transaction, error) {
	if tx.Version < 2 || tx.Version > MaxReissueTransactionVersion {
		return tx, errors.Errorf("unexpected version %d for ReissueWithProofs", tx.Version)
	}
	ok, err := tx.Reissue.Valid()
	if !ok {
		return tx, err
	}
	//TODO: add current blockchain scheme validation
	return tx, nil
}

func (tx *ReissueWithProofs) BodyMarshalBinary() ([]byte, error) {
	buf := make([]byte, reissueWithProofsBodyLen)
	buf[0] = byte(tx.Type)
	buf[1] = tx.Version
	buf[2] = tx.ChainID
	b, err := tx.Reissue.marshalBinary()
	if err != nil {
		return nil, errors.Wrap(err, "failed to marshal ReissueWithProofs body")
	}
	copy(buf[3:], b)
	return buf, nil
}

func (tx *ReissueWithProofs) bodyUnmarshalBinary(data []byte) error {
	if l := len(data); l < reissueWithProofsBodyLen {
		return errors.Errorf("%d bytes is not enough for ReissueWithProofs transaction, expected not less then %d bytes", l, reissueWithProofsBodyLen)
	}
	tx.Type = TransactionType(data[0])
	if tx.Type != ReissueTransaction {
		return errors.Errorf("unexpected transaction type %d for ReissueWithProofs transaction", tx.Type)
	}
	tx.Version = data[1]
	if v := tx.Version; v < 2 {
		return errors.Errorf("unexpected version %d for ReissueWithProofs transaction", v)
	}
	tx.ChainID = data[2]
	var r Reissue
	err := r.UnmarshalBinary(data[3:])
	if err != nil {
		return errors.Wrap(err, "failed to unmarshal ReissueWithProofs body from bytes")
	}
	tx.Reissue = r
	return nil
}

//Sign adds signature as a proof at first position.
func (tx *ReissueWithProofs) Sign(scheme Scheme, secretKey crypto.SecretKey) error {
	b, err := MarshalTxBody(scheme, tx)
	if err != nil {
		return errors.Wrap(err, "failed to sign ReissueWithProofs transaction")
	}
	if tx.Proofs == nil {
		tx.Proofs = NewProofs()
	}
	err = tx.Proofs.Sign(secretKey, b)
	if err != nil {
		return errors.Wrap(err, "failed to sign ReissueWithProofs transaction")
	}
	d, err := crypto.FastHash(b)
	tx.ID = &d
	if err != nil {
		return errors.Wrap(err, "failed to sign ReissueWithProofs transaction")
	}
	return nil
}

//Verify checks that first proof is a valid signature.
func (tx *ReissueWithProofs) Verify(scheme Scheme, publicKey crypto.PublicKey) (bool, error) {
	b, err := MarshalTxBody(scheme, tx)
	if err != nil {
		return false, errors.Wrap(err, "failed to verify signature of ReissueWithProofs transaction")
	}
	return tx.Proofs.Verify(publicKey, b)
}

//MarshalBinary writes ReissueWithProofs transaction to its bytes representation.
func (tx *ReissueWithProofs) MarshalBinary() ([]byte, error) {
	bb, err := tx.BodyMarshalBinary()
	if err != nil {
		return nil, errors.Wrap(err, "failed to marshal ReissueWithProofs transaction to bytes")
	}
	bl := len(bb)
	if tx.Proofs == nil {
		return nil, errors.New("failed to marshal ReissueWithProofs transaction to bytes: no proofs")
	}
	pb, err := tx.Proofs.MarshalBinary()
	if err != nil {
		return nil, errors.Wrap(err, "failed to marshal ReissueWithProofs transaction to bytes")
	}
	buf := make([]byte, 1+bl+len(pb))
	buf[0] = 0
	copy(buf[1:], bb)
	copy(buf[1+bl:], pb)
	return buf, nil
}

//UnmarshalBinary reads ReissueWithProofs from its bytes representation.
func (tx *ReissueWithProofs) UnmarshalBinary(data []byte, scheme Scheme) error {
	if l := len(data); l < reissueWithProofsMinLen {
		return errors.Errorf("not enough data for ReissueWithProofs transaction, expected not less then %d, received %d", reissueWithProofsMinLen, l)
	}
	if v := data[0]; v != 0 {
		return errors.Errorf("unexpected first byte value %d, expected 0", v)
	}
	data = data[1:]
	err := tx.bodyUnmarshalBinary(data)
	if err != nil {
		return errors.Wrap(err, "failed to unmarshal ReissueWithProofs transaction from bytes")
	}
	data = data[reissueWithProofsBodyLen:]
	var p ProofsV1
	err = p.UnmarshalBinary(data)
	if err != nil {
		return errors.Wrap(err, "failed to unmarshal ReissueWithProofs transaction from bytes")
	}
	tx.Proofs = &p
	if err := tx.GenerateID(scheme); err != nil {
		return err
	}
	return nil
}

//BurnWithProofs same as BurnWithSig but version 2 with Proofs.
type BurnWithProofs struct {
	Type    TransactionType `json:"type"`
	Version byte            `json:"version,omitempty"`
	ChainID byte            `json:"-"`
	ID      *crypto.Digest  `json:"id,omitempty"`
	Proofs  *ProofsV1       `json:"proofs,omitempty"`
	Burn
}

func (tx BurnWithProofs) BinarySize() int {
	return 4 + tx.Proofs.BinarySize() + tx.Burn.BinarySize()
}

func (tx *BurnWithProofs) MarshalToProtobuf(scheme Scheme) ([]byte, error) {
	return MarshalTxDeterministic(tx, scheme)
}

func (tx *BurnWithProofs) UnmarshalFromProtobuf(data []byte) error {
	t, err := TxFromProtobuf(data)
	if err != nil {
		return err
	}
	burnTx, ok := t.(*BurnWithProofs)
	if !ok {
		return errors.New("failed to convert result to BurnWithProofs")
	}
	*tx = *burnTx
	return nil
}

func (tx *BurnWithProofs) MarshalSignedToProtobuf(scheme Scheme) ([]byte, error) {
	return MarshalSignedTxDeterministic(tx, scheme)
}

func (tx *BurnWithProofs) UnmarshalSignedFromProtobuf(data []byte) error {
	t, err := SignedTxFromProtobuf(data)
	if err != nil {
		return err
	}
	burnTx, ok := t.(*BurnWithProofs)
	if !ok {
		return errors.New("failed to convert result to BurnWithProofs")
	}
	*tx = *burnTx
	return nil
}

func (tx *BurnWithProofs) ToProtobuf(scheme Scheme) (*g.Transaction, error) {
	res := TransactionToProtobufCommon(scheme, tx.SenderPK.Bytes(), tx)
	txData := tx.Burn.ToProtobuf()
	fee := &g.Amount{AssetId: nil, Amount: int64(tx.Fee)}
	res.Fee = fee
	res.Data = txData
	return res, nil
}

func (tx *BurnWithProofs) ToProtobufSigned(scheme Scheme) (*g.SignedTransaction, error) {
	unsigned, err := tx.ToProtobuf(scheme)
	if err != nil {
		return nil, err
	}
	if tx.Proofs == nil {
		return nil, errors.New("no proofs provided")
	}
	return &g.SignedTransaction{
		Transaction: &g.SignedTransaction_WavesTransaction{WavesTransaction: unsigned},
		Proofs:      tx.Proofs.Bytes(),
	}, nil
}

func (tx BurnWithProofs) GetTypeInfo() TransactionTypeInfo {
	return TransactionTypeInfo{tx.Type, Proof}
}

func (tx BurnWithProofs) GetVersion() byte {
	return tx.Version
}

func (tx *BurnWithProofs) GenerateID(scheme Scheme) error {
	if tx.ID == nil {
		body, err := MarshalTxBody(scheme, tx)
		if err != nil {
			return err
		}
		id := crypto.MustFastHash(body)
		tx.ID = &id
	}
	return nil
}

func (tx *BurnWithProofs) MerkleBytes(scheme Scheme) ([]byte, error) {
	return tx.MarshalSignedToProtobuf(scheme)
}

func (tx *BurnWithProofs) GetID(scheme Scheme) ([]byte, error) {
	if tx.ID == nil {
		if err := tx.GenerateID(scheme); err != nil {
			return nil, err
		}
	}
	return tx.ID.Bytes(), nil
}

func (tx *BurnWithProofs) Clone() *BurnWithProofs {
	out := &BurnWithProofs{}
	if err := copier.Copy(out, tx); err != nil {
		panic(err.Error())
	}
	return out
}

//NewUnsignedBurnWithProofs creates new BurnWithProofs transaction without proofs and ID.
func NewUnsignedBurnWithProofs(v, chainID byte, senderPK crypto.PublicKey, assetID crypto.Digest, amount, timestamp, fee uint64) *BurnWithProofs {
	b := Burn{
		SenderPK:  senderPK,
		AssetID:   assetID,
		Amount:    amount,
		Fee:       fee,
		Timestamp: timestamp,
	}
	return &BurnWithProofs{Type: BurnTransaction, Version: v, ChainID: chainID, Burn: b}
}

func (tx *BurnWithProofs) Validate(_ Scheme) (Transaction, error) {
	if tx.Version < 2 || tx.Version > MaxBurnTransactionVersion {
		return tx, errors.Errorf("unexpected version %d for BurnWithProofs", tx.Version)
	}
	ok, err := tx.Burn.Valid()
	if !ok {
		return tx, err
	}
	//TODO: check current blockchain scheme
	return tx, nil
}

func (tx *BurnWithProofs) BodyMarshalBinary() ([]byte, error) {
	buf := make([]byte, burnWithProofsBodyLen)
	buf[0] = byte(tx.Type)
	buf[1] = tx.Version
	buf[2] = tx.ChainID
	b, err := tx.Burn.marshalBinary()
	if err != nil {
		return nil, errors.Wrap(err, "failed to marshal BurnWithProofs body")
	}
	copy(buf[3:], b)
	return buf, nil
}

func (tx *BurnWithProofs) bodyUnmarshalBinary(data []byte) error {
	if l := len(data); l < burnWithProofsBodyLen {
		return errors.Errorf("%d bytes is not enough for BurnWithProofs transaction, expected not less then %d bytes", l, burnWithProofsBodyLen)
	}
	tx.Type = TransactionType(data[0])
	if tx.Type != BurnTransaction {
		return errors.Errorf("unexpected transaction type %d for BurnWithProofs transaction", tx.Type)
	}
	tx.Version = data[1]
	if v := tx.Version; v < 2 {
		return errors.Errorf("unexpected version %d for BurnWithProofs transaction", v)
	}
	tx.ChainID = data[2]
	var b Burn
	err := b.UnmarshalBinary(data[3:])
	if err != nil {
		return errors.Wrap(err, "failed to unmarshal BurnWithProofs body from bytes")
	}
	tx.Burn = b
	return nil
}

//Sign adds signature as a proof at first position.
func (tx *BurnWithProofs) Sign(scheme Scheme, secretKey crypto.SecretKey) error {
	b, err := MarshalTxBody(scheme, tx)
	if err != nil {
		return errors.Wrap(err, "failed to sign BurnWithProofs transaction")
	}
	if tx.Proofs == nil {
		tx.Proofs = NewProofs()
	}
	err = tx.Proofs.Sign(secretKey, b)
	if err != nil {
		return errors.Wrap(err, "failed to sign BurnWithProofs transaction")
	}
	d, err := crypto.FastHash(b)
	tx.ID = &d
	if err != nil {
		return errors.Wrap(err, "failed to sign BurnWithProofs transaction")
	}
	return nil
}

//Verify checks that first proof is a valid signature.
func (tx *BurnWithProofs) Verify(scheme Scheme, publicKey crypto.PublicKey) (bool, error) {
	b, err := MarshalTxBody(scheme, tx)
	if err != nil {
		return false, errors.Wrap(err, "failed to verify signature of BurnWithProofs transaction")
	}
	return tx.Proofs.Verify(publicKey, b)
}

//MarshalBinary writes BurnWithProofs transaction to its bytes representation.
func (tx *BurnWithProofs) MarshalBinary() ([]byte, error) {
	bb, err := tx.BodyMarshalBinary()
	if err != nil {
		return nil, errors.Wrap(err, "failed to marshal BurnWithProofs transaction to bytes")
	}
	bl := len(bb)
	if tx.Proofs == nil {
		return nil, errors.New("failed to marshal BurnWithProofs transaction to bytes: no proofs")
	}
	pb, err := tx.Proofs.MarshalBinary()
	if err != nil {
		return nil, errors.Wrap(err, "failed to marshal BurnWithProofs transaction to bytes")
	}
	buf := make([]byte, 1+bl+len(pb))
	buf[0] = 0
	copy(buf[1:], bb)
	copy(buf[1+bl:], pb)
	return buf, nil
}

//UnmarshalBinary reads BurnWithProofs from its bytes representation.
func (tx *BurnWithProofs) UnmarshalBinary(data []byte, scheme Scheme) error {
	if l := len(data); l < burnWithProofsLen {
		return errors.Errorf("not enough data for BurnWithProofs transaction, expected not less then %d, received %d", burnWithProofsBodyLen, l)
	}
	if v := data[0]; v != 0 {
		return errors.Errorf("unexpected first byte value %d, expected 0", v)
	}
	data = data[1:]
	err := tx.bodyUnmarshalBinary(data)
	if err != nil {
		return errors.Wrap(err, "failed to unmarshal BurnWithProofs transaction from bytes")
	}
	data = data[burnWithProofsBodyLen:]
	var p ProofsV1
	err = p.UnmarshalBinary(data)
	if err != nil {
		return errors.Wrap(err, "failed to unmarshal BurnWithProofs transaction from bytes")
	}
	tx.Proofs = &p
	if err := tx.GenerateID(scheme); err != nil {
		return err
	}
	return nil
}

//ExchangeWithProofs is a transaction to store settlement on blockchain.
type ExchangeWithProofs struct {
	Type           TransactionType  `json:"type"`
	Version        byte             `json:"version,omitempty"`
	ID             *crypto.Digest   `json:"id,omitempty"`
	Proofs         *ProofsV1        `json:"proofs,omitempty"`
	SenderPK       crypto.PublicKey `json:"senderPublicKey"`
	Order1         Order            `json:"order1"`
	Order2         Order            `json:"order2"`
	Price          uint64           `json:"price"`
	Amount         uint64           `json:"amount"`
	BuyMatcherFee  uint64           `json:"buyMatcherFee"`
	SellMatcherFee uint64           `json:"sellMatcherFee"`
	Fee            uint64           `json:"fee"`
	Timestamp      uint64           `json:"timestamp,omitempty"`
}

func (tx ExchangeWithProofs) BinarySize() int {
	boSize := 4 + tx.Order1.BinarySize()
	soSize := 4 + tx.Order2.BinarySize()
	if tx.Order1.GetVersion() == 1 {
		boSize += 1
	}
	if tx.Order2.GetVersion() == 1 {
		soSize += 1
	}
	return 3 + tx.Proofs.BinarySize() + 48 + boSize + soSize
}

func (tx *ExchangeWithProofs) MarshalToProtobuf(scheme Scheme) ([]byte, error) {
	return MarshalTxDeterministic(tx, scheme)
}

func (tx *ExchangeWithProofs) UnmarshalFromProtobuf(data []byte) error {
	t, err := TxFromProtobuf(data)
	if err != nil {
		return err
	}
	exchangeTx, ok := t.(*ExchangeWithProofs)
	if !ok {
		return errors.New("failed to convert result to ExchangeWithProofs")
	}
	*tx = *exchangeTx
	return nil
}

func (tx *ExchangeWithProofs) MarshalSignedToProtobuf(scheme Scheme) ([]byte, error) {
	return MarshalSignedTxDeterministic(tx, scheme)
}

func (tx *ExchangeWithProofs) UnmarshalSignedFromProtobuf(data []byte) error {
	t, err := SignedTxFromProtobuf(data)
	if err != nil {
		return err
	}
	exchangeTx, ok := t.(*ExchangeWithProofs)
	if !ok {
		return errors.New("failed to convert result to ExchangeWithProofs")
	}
	*tx = *exchangeTx
	return nil
}

func (tx *ExchangeWithProofs) ToProtobuf(scheme Scheme) (*g.Transaction, error) {
	orders := []*g.Order{
		tx.Order1.ToProtobufSigned(scheme),
		tx.Order2.ToProtobufSigned(scheme),
	}
	txData := &g.Transaction_Exchange{Exchange: &g.ExchangeTransactionData{
		Amount:         int64(tx.Amount),
		Price:          int64(tx.Price),
		BuyMatcherFee:  int64(tx.BuyMatcherFee),
		SellMatcherFee: int64(tx.SellMatcherFee),
		Orders:         orders,
	}}
	fee := &g.Amount{AssetId: nil, Amount: int64(tx.Fee)}
	res := TransactionToProtobufCommon(scheme, tx.SenderPK.Bytes(), tx)
	res.Fee = fee
	res.Data = txData
	return res, nil
}

func (tx *ExchangeWithProofs) ToProtobufSigned(scheme Scheme) (*g.SignedTransaction, error) {
	unsigned, err := tx.ToProtobuf(scheme)
	if err != nil {
		return nil, err
	}
	if tx.Proofs == nil {
		return nil, errors.New("no proofs provided")
	}
	return &g.SignedTransaction{
		Transaction: &g.SignedTransaction_WavesTransaction{WavesTransaction: unsigned},
		Proofs:      tx.Proofs.Bytes(),
	}, nil
}

func (tx ExchangeWithProofs) GetTypeInfo() TransactionTypeInfo {
	return TransactionTypeInfo{tx.Type, Proof}
}

func (tx ExchangeWithProofs) GetVersion() byte {
	return tx.Version
}

func (tx *ExchangeWithProofs) GenerateID(scheme Scheme) error {
	if tx.ID == nil {
		body, err := MarshalTxBody(scheme, tx)
		if err != nil {
			return err
		}
		id := crypto.MustFastHash(body)
		tx.ID = &id
	}
	return nil
}

func (tx *ExchangeWithProofs) MerkleBytes(scheme Scheme) ([]byte, error) {
	return tx.MarshalSignedToProtobuf(scheme)
}

func (tx *ExchangeWithProofs) GetID(scheme Scheme) ([]byte, error) {
	if tx.ID == nil {
		if err := tx.GenerateID(scheme); err != nil {
			return nil, err
		}
	}
	return tx.ID.Bytes(), nil
}

func (tx *ExchangeWithProofs) Clone() *ExchangeWithProofs {
	out := &ExchangeWithProofs{}
	if err := copier.Copy(out, tx); err != nil {
		panic(err.Error())
	}
	return out
}

func (tx ExchangeWithProofs) GetSenderPK() crypto.PublicKey {
	return tx.SenderPK
}

func (tx ExchangeWithProofs) GetSender(scheme Scheme) (Address, error) {
	return NewAddressFromPublicKey(scheme, tx.SenderPK)
}

func (tx ExchangeWithProofs) GetBuyOrder() (Order, error) {
	if tx.Order1.GetOrderType() == Buy {
		return tx.Order1, nil
	}
	if tx.Order2.GetOrderType() == Buy {
		return tx.Order2, nil
	}
	return nil, errors.New("no buy order")
}

func (tx ExchangeWithProofs) GetSellOrder() (Order, error) {
	if tx.Order2.GetOrderType() == Sell {
		return tx.Order2, nil
	}
	if tx.Order1.GetOrderType() == Sell {
		return tx.Order1, nil
	}
	return nil, errors.New("no sell order")
}

func (tx ExchangeWithProofs) GetOrder1() Order {
	return tx.Order1
}

func (tx ExchangeWithProofs) GetOrder2() Order {
	return tx.Order2
}

func (tx ExchangeWithProofs) GetPrice() uint64 {
	return tx.Price
}

func (tx ExchangeWithProofs) GetAmount() uint64 {
	return tx.Amount
}

func (tx ExchangeWithProofs) GetBuyMatcherFee() uint64 {
	return tx.BuyMatcherFee
}

func (tx ExchangeWithProofs) GetSellMatcherFee() uint64 {
	return tx.SellMatcherFee
}
func (tx ExchangeWithProofs) GetFee() uint64 {
	return tx.Fee
}

func (tx ExchangeWithProofs) GetTimestamp() uint64 {
	return tx.Timestamp
}

func NewUnsignedExchangeWithProofs(v byte, buy, sell Order, price, amount, buyMatcherFee, sellMatcherFee, fee, timestamp uint64) *ExchangeWithProofs {
	return &ExchangeWithProofs{
		Type:           ExchangeTransaction,
		Version:        v,
		SenderPK:       buy.GetMatcherPK(),
		Order1:         buy,
		Order2:         sell,
		Price:          price,
		Amount:         amount,
		BuyMatcherFee:  buyMatcherFee,
		SellMatcherFee: sellMatcherFee,
		Fee:            fee,
		Timestamp:      timestamp,
	}
}

func (tx *ExchangeWithProofs) Validate(_ Scheme) (Transaction, error) {
	if tx.Version < 2 || tx.Version > MaxExchangeTransactionVersion {
		return tx, errors.Errorf("unexpected transaction version %d for ExchangeWithProofs transaction", tx.Version)
	}
	ok, err := tx.Order1.Valid()
	if !ok {
		return tx, errors.Wrap(err, "invalid first order")
	}
	ok, err = tx.Order2.Valid()
	if !ok {
		return tx, errors.Wrap(err, "invalid second order")
	}
	if (tx.Order1.GetOrderType() == Buy && tx.Order2.GetOrderType() != Sell) || (tx.Order1.GetOrderType() == Sell && tx.Order2.GetOrderType() != Buy) {
		return tx, errors.New("incorrect combination of orders types")
	}
	if tx.Order2.GetMatcherPK() != tx.Order1.GetMatcherPK() {
		return tx, errors.New("unmatched matcher's public keys")
	}
	if tx.Order2.GetAssetPair() != tx.Order1.GetAssetPair() {
		return tx, errors.New("different asset pairs")
	}
	if tx.Amount == 0 {
		return tx, errors.New("amount should be positive")
	}
	if !validJVMLong(tx.Amount) {
		return tx, errors.New("amount is too big")
	}
	if tx.Price == 0 {
		return tx, errors.New("price should be positive")
	}
	if !validJVMLong(tx.Price) {
		return tx, errors.New("price is too big")
	}
	bo, err := tx.GetBuyOrder()
	if err != nil {
		return tx, err
	}
	so, err := tx.GetSellOrder()
	if err != nil {
		return tx, err
	}
	if tx.Version < 3 && (tx.Price > bo.GetPrice() || tx.Price < so.GetPrice()) {
		if tx.Price > bo.GetPrice() {
			return tx, errors.Errorf("invalid price: tx.Price %d > bo.GetPrice() %d", tx.Price, bo.GetPrice())
		}
		if tx.Price < so.GetPrice() {
			return tx, errors.Errorf("invalid price: tx.Price %d < so.GetPrice() %d", tx.Price, so.GetPrice())
		}
		panic("unreachable")
	}
	if tx.Fee == 0 {
		return tx, errors.New("fee should be positive")
	}
	if !validJVMLong(tx.Fee) {
		return tx, errors.New("fee is too big")
	}
	if !validJVMLong(tx.BuyMatcherFee) {
		return tx, errors.New("buy matcher's fee is too big")
	}
	if !validJVMLong(tx.SellMatcherFee) {
		return tx, errors.New("sell matcher's fee is too big")
	}
	if tx.Order1.GetExpiration() < tx.Timestamp {
		return tx, errors.New("invalid first order expiration")
	}
	if tx.Order1.GetExpiration()-tx.Timestamp > MaxOrderTTL {
		return tx, errors.New("first order expiration should be earlier than 30 days")
	}
	if tx.Order2.GetExpiration() < tx.Timestamp {
		return tx, errors.New("invalid second order expiration")
	}
	if tx.Order2.GetExpiration()-tx.Timestamp > MaxOrderTTL {
		return tx, errors.New("second order expiration should be earlier than 30 days")
	}
	return tx, nil
}

func (tx *ExchangeWithProofs) marshalAsOrderV1(order Order) ([]byte, error) {
	o, ok := order.(*OrderV1)
	if !ok {
		return nil, errors.Errorf("failed to cast an order with version 1 to OrderV1, type %T", order)
	}
	b, err := o.MarshalBinary()
	if err != nil {
		return nil, errors.Wrapf(err, "failed to marshal OrderV1 to bytes")
	}
	l := len(b)
	buf := make([]byte, 4+1+l)
	binary.BigEndian.PutUint32(buf, uint32(l))
	buf[4] = 1
	copy(buf[5:], b)
	return buf, nil
}

func (tx *ExchangeWithProofs) marshalAsOrderV2(order Order) ([]byte, error) {
	o, ok := order.(*OrderV2)
	if !ok {
		return nil, errors.New("failed to cast an order with version 2 to OrderV2")
	}
	b, err := o.MarshalBinary()
	if err != nil {
		return nil, errors.Wrapf(err, "failed to marshal OrderV2 to bytes")
	}
	l := len(b)
	buf := make([]byte, 4+l)
	binary.BigEndian.PutUint32(buf, uint32(l))
	copy(buf[4:], b)
	return buf, nil
}

func (tx *ExchangeWithProofs) marshalAsOrderV3(order Order) ([]byte, error) {
	o, ok := order.(*OrderV3)
	if !ok {
		return nil, errors.New("failed to cast an order with version 3 to OrderV3")
	}
	b, err := o.MarshalBinary()
	if err != nil {
		return nil, errors.Wrapf(err, "failed to marshal OrderV3 to bytes")
	}
	l := len(b)
	buf := make([]byte, 4+l)
	binary.BigEndian.PutUint32(buf, uint32(l))
	copy(buf[4:], b)
	return buf, nil
}

func (tx *ExchangeWithProofs) BodyMarshalBinary() ([]byte, error) {
	var o1b []byte
	var o2b []byte
	var err error
	switch tx.Order1.GetVersion() {
	case 1:
		o1b, err = tx.marshalAsOrderV1(tx.Order1)
	case 2:
		o1b, err = tx.marshalAsOrderV2(tx.Order1)
	case 3:
		o1b, err = tx.marshalAsOrderV3(tx.Order1)
	default:
		err = errors.Errorf("invalid Order1 version %d", tx.Order1.GetVersion())
	}
	if err != nil {
		return nil, errors.Wrap(err, "failed to marshal buy order to bytes")
	}
	o1l := uint32(len(o1b))
	switch tx.Order2.GetVersion() {
	case 1:
		o2b, err = tx.marshalAsOrderV1(tx.Order2)
	case 2:
		o2b, err = tx.marshalAsOrderV2(tx.Order2)
	case 3:
		o2b, err = tx.marshalAsOrderV3(tx.Order2)
	default:
		err = errors.Errorf("invalid Order2 version %d", tx.Order2.GetVersion())
	}
	if err != nil {
		return nil, errors.Wrap(err, "failed to marshal sell order to bytes")
	}
	o2l := uint32(len(o2b))
	var p uint32
	buf := make([]byte, exchangeWithProofsFixedBodyLen+(o1l-4)+(o2l-4))
	buf[0] = 0
	buf[1] = byte(tx.Type)
	buf[2] = tx.Version
	p += 3
	copy(buf[p:], o1b)
	p += o1l
	copy(buf[p:], o2b)
	p += o2l
	binary.BigEndian.PutUint64(buf[p:], tx.Price)
	p += 8
	binary.BigEndian.PutUint64(buf[p:], tx.Amount)
	p += 8
	binary.BigEndian.PutUint64(buf[p:], tx.BuyMatcherFee)
	p += 8
	binary.BigEndian.PutUint64(buf[p:], tx.SellMatcherFee)
	p += 8
	binary.BigEndian.PutUint64(buf[p:], tx.Fee)
	p += 8
	binary.BigEndian.PutUint64(buf[p:], tx.Timestamp)
	return buf, nil
}

func (tx *ExchangeWithProofs) unmarshalOrder(data []byte) (int, Order, error) {
	var r Order
	n := 0
	ol := binary.BigEndian.Uint32(data)
	n += 4
	switch data[n] {
	case 1:
		n++
		o := new(OrderV1)
		err := o.UnmarshalBinary(data[n:])
		if err != nil {
			return 0, nil, errors.Wrap(err, "failed to unmarshal OrderV1")
		}
		n += int(ol)
		r = o
	case 2:
		o := new(OrderV2)
		err := o.UnmarshalBinary(data[n:])
		if err != nil {
			return 0, nil, errors.Wrap(err, "failed to unmarshal OrderV2")
		}
		n += int(ol)
		r = o
	case 3:
		o := new(OrderV3)
		err := o.UnmarshalBinary(data[n:])
		if err != nil {
			return 0, nil, errors.Wrap(err, "failed to unmarshal OrderV3")
		}
		n += int(ol)
		r = o
	default:
		return 0, nil, errors.Errorf("unexpected order version %d", data[n])
	}
	return n, r, nil
}

func (tx *ExchangeWithProofs) bodyUnmarshalBinary(data []byte) (int, error) {
	n := 0
	if l := len(data); l < exchangeWithProofsFixedBodyLen {
		return 0, errors.Errorf("not enough data for ExchangeWithProofs body, expected not less then %d, received %d", exchangeWithProofsFixedBodyLen, l)
	}
	if v := data[n]; v != 0 {
		return 0, errors.Errorf("unexpected first byte %d of ExchangeWithProofs body, expected 0", v)
	}
	n++
	tx.Type = TransactionType(data[n])
	if tx.Type != ExchangeTransaction {
		return 0, errors.Errorf("unexpected transaction type %d for ExchangeWithProofs transaction", tx.Type)
	}
	n++
	tx.Version = data[n]
	n++
	l, o, err := tx.unmarshalOrder(data[n:])
	if err != nil {
		return 0, errors.Wrap(err, "failed to unmarshal buy order")
	}
	tx.Order1 = o
	n += l
	l, o, err = tx.unmarshalOrder(data[n:])
	if err != nil {
		return 0, errors.Wrap(err, "failed to unmarshal sell order")
	}
	tx.Order2 = o
	n += l
	tx.Price = binary.BigEndian.Uint64(data[n:])
	n += 8
	tx.Amount = binary.BigEndian.Uint64(data[n:])
	n += 8
	tx.BuyMatcherFee = binary.BigEndian.Uint64(data[n:])
	n += 8
	tx.SellMatcherFee = binary.BigEndian.Uint64(data[n:])
	n += 8
	tx.Fee = binary.BigEndian.Uint64(data[n:])
	n += 8
	tx.Timestamp = binary.BigEndian.Uint64(data[n:])
	n += 8
	tx.SenderPK = tx.Order1.GetMatcherPK()
	return n, nil
}

//Sign calculates transaction signature using given secret key.
func (tx *ExchangeWithProofs) Sign(scheme Scheme, secretKey crypto.SecretKey) error {
	b, err := MarshalTxBody(scheme, tx)
	if err != nil {
		return errors.Wrap(err, "failed to sign ExchangeWithProofs transaction")
	}
	if tx.Proofs == nil {
		tx.Proofs = NewProofs()
	}
	err = tx.Proofs.Sign(secretKey, b)
	if err != nil {
		return errors.Wrap(err, "failed to sign ExchangeWithProofs transaction")
	}
	d, err := crypto.FastHash(b)
	if err != nil {
		return errors.Wrap(err, "failed to sign ExchangeWithProofs transaction")
	}
	tx.ID = &d
	return nil
}

//Verify checks that the transaction signature is valid for given public key.
func (tx *ExchangeWithProofs) Verify(scheme Scheme, publicKey crypto.PublicKey) (bool, error) {
	b, err := MarshalTxBody(scheme, tx)
	if err != nil {
		return false, errors.Wrap(err, "failed to verify signature of ExchangeWithProofs transaction")
	}
	return tx.Proofs.Verify(publicKey, b)
}

//MarshalBinary saves the transaction to its binary representation.
func (tx *ExchangeWithProofs) MarshalBinary() ([]byte, error) {
	bb, err := tx.BodyMarshalBinary()
	if err != nil {
		return nil, errors.Wrap(err, "failed to marshal ExchangeWithProofs transaction to bytes")
	}
	bl := len(bb)
	if tx.Proofs == nil {
		return nil, errors.New("failed to marshal ExchangeWithProofs transaction to bytes: no proofs")
	}
	pb, err := tx.Proofs.MarshalBinary()
	if err != nil {
		return nil, errors.Wrap(err, "failed to marshal ExchangeWithProofs transaction to bytes")
	}
	buf := make([]byte, bl+len(pb))
	copy(buf, bb)
	copy(buf[bl:], pb)
	return buf, nil
}

//UnmarshalBinary loads the transaction from its binary representation.
func (tx *ExchangeWithProofs) UnmarshalBinary(data []byte, scheme Scheme) error {
	if l := len(data); l < exchangeWithProofsMinLen {
		return errors.Errorf("not enough data for ExchangeWithProofs transaction, expected not less then %d, received %d", exchangeWithProofsMinLen, l)
	}
	bl, err := tx.bodyUnmarshalBinary(data)
	if err != nil {
		return errors.Wrap(err, "failed to unmarshal ExchangeWithProofs transaction from bytes")
	}
	data = data[bl:]
	var p ProofsV1
	err = p.UnmarshalBinary(data)
	if err != nil {
		return errors.Wrap(err, "failed to unmarshal ExchangeWithProofs transaction from bytes")
	}
	tx.Proofs = &p
	if err := tx.GenerateID(scheme); err != nil {
		return err
	}
	return nil
}

func (tx *ExchangeWithProofs) UnmarshalJSON(data []byte) (err error) {
	type orderRecognizer struct {
		Version         byte               `json:"version"`
		Eip712Signature *EthereumSignature `json:"eip712Signature"`
	}
	orderVersions := struct {
		Order1Recognizer orderRecognizer `json:"order1"`
		Order2Recognizer orderRecognizer `json:"order2"`
	}{}
	guessOrderVersionAndType := func(orderInfo orderRecognizer) (order Order, err error) {
		switch version := orderInfo.Version; version {
		case 1:
			order = new(OrderV1)
		case 2:
			order = new(OrderV2)
		case 3:
			order = new(OrderV3)
		case 4:
			if orderInfo.Eip712Signature != nil {
				ethOrder := new(EthereumOrderV4)
				ethOrder.Proofs = NewProofs()
				order = ethOrder
			} else {
				order = new(OrderV4)
			}
		default:
			err = errors.Errorf("invalid order version %d", version)
		}
		return order, err
	}
	orderUnmarshalHelper := struct {
		Type           TransactionType  `json:"type"`
		Version        byte             `json:"version,omitempty"`
		ID             *crypto.Digest   `json:"id,omitempty"`
		Proofs         *ProofsV1        `json:"proofs,omitempty"`
		SenderPK       crypto.PublicKey `json:"senderPublicKey"`
		Order1         Order            `json:"order1"`
		Order2         Order            `json:"order2"`
		Price          uint64           `json:"price"`
		Amount         uint64           `json:"amount"`
		BuyMatcherFee  uint64           `json:"buyMatcherFee"`
		SellMatcherFee uint64           `json:"sellMatcherFee"`
		Fee            uint64           `json:"fee"`
		Timestamp      uint64           `json:"timestamp,omitempty"`
	}{}

	err = json.Unmarshal(data, &orderVersions)
	if err != nil {
		return errors.Wrap(err, "failed to unmarshal orders versions of ExchangeWithProofs transaction from JSON")
	}

	// TODO: check that Order1.GetProofs() != nil
	// TODO: support EthereumOrderV4: generate senderPK from Eip712Signature
	orderUnmarshalHelper.Order1, err = guessOrderVersionAndType(orderVersions.Order1Recognizer)
	if err != nil {
		return errors.Wrap(err, "failed to guess order1 version and type from JSON")
	}

	// TODO: check that Order1.GetProofs() != nil
	// TODO: support EthereumOrderV4: generate senderPK from Eip712Signature
	orderUnmarshalHelper.Order2, err = guessOrderVersionAndType(orderVersions.Order2Recognizer)
	if err != nil {
		return errors.Wrap(err, "failed to guess order2 version and type from JSON")
	}

	err = json.Unmarshal(data, &orderUnmarshalHelper)
	if err != nil {
		return errors.Wrap(err, "failed to unmarshal ExchangeWithProofs from JSON")
	}

	tx.Type = orderUnmarshalHelper.Type
	tx.Version = orderUnmarshalHelper.Version
	tx.ID = orderUnmarshalHelper.ID
	// TODO: check that orderUnmarshalHelper.Proofs != nil
	tx.Proofs = orderUnmarshalHelper.Proofs
	tx.SenderPK = orderUnmarshalHelper.SenderPK
	tx.Order1 = orderUnmarshalHelper.Order1
	tx.Order2 = orderUnmarshalHelper.Order2
	tx.Price = orderUnmarshalHelper.Price
	tx.Amount = orderUnmarshalHelper.Amount
	tx.BuyMatcherFee = orderUnmarshalHelper.BuyMatcherFee
	tx.SellMatcherFee = orderUnmarshalHelper.SellMatcherFee
	tx.Fee = orderUnmarshalHelper.Fee
	tx.Timestamp = orderUnmarshalHelper.Timestamp
	return nil
}

//LeaseWithProofs is a second version of the LeaseWithSig transaction.
type LeaseWithProofs struct {
	Type    TransactionType `json:"type"`
	Version byte            `json:"version,omitempty"`
	ID      *crypto.Digest  `json:"id,omitempty"`
	Proofs  *ProofsV1       `json:"proofs,omitempty"`
	Lease
}

func (tx *LeaseWithProofs) Validate(_ Scheme) (Transaction, error) {
	if tx.Version < 2 || tx.Version > MaxLeaseTransactionVersion {
		return tx, errors.Errorf("unexpected transaction version %d for LeaseWithProofs transaction", tx.Version)
	}
	ok, err := tx.Lease.Valid()
	if !ok {
		return tx, err
	}
	//TODO: add scheme validation
	return tx, nil
}

func (tx LeaseWithProofs) BinarySize() int {
	return 4 + tx.Proofs.BinarySize() + tx.Lease.BinarySize()
}

func (tx *LeaseWithProofs) MarshalToProtobuf(scheme Scheme) ([]byte, error) {
	return MarshalTxDeterministic(tx, scheme)
}

func (tx *LeaseWithProofs) UnmarshalFromProtobuf(data []byte) error {
	t, err := TxFromProtobuf(data)
	if err != nil {
		return err
	}
	leaseTx, ok := t.(*LeaseWithProofs)
	if !ok {
		return errors.New("failed to convert result to LeaseWithProofs")
	}
	*tx = *leaseTx
	return nil
}

func (tx *LeaseWithProofs) MarshalSignedToProtobuf(scheme Scheme) ([]byte, error) {
	return MarshalSignedTxDeterministic(tx, scheme)
}

func (tx *LeaseWithProofs) UnmarshalSignedFromProtobuf(data []byte) error {
	t, err := SignedTxFromProtobuf(data)
	if err != nil {
		return err
	}
	leaseTx, ok := t.(*LeaseWithProofs)
	if !ok {
		return errors.New("failed to convert result to LeaseWithProofs")
	}
	*tx = *leaseTx
	return nil
}

func (tx *LeaseWithProofs) ToProtobuf(scheme Scheme) (*g.Transaction, error) {
	res := TransactionToProtobufCommon(scheme, tx.SenderPK.Bytes(), tx)
	txData, err := tx.Lease.ToProtobuf()
	if err != nil {
		return nil, err
	}
	fee := &g.Amount{AssetId: nil, Amount: int64(tx.Fee)}
	res.Fee = fee
	res.Data = txData
	return res, nil
}

func (tx *LeaseWithProofs) ToProtobufSigned(scheme Scheme) (*g.SignedTransaction, error) {
	unsigned, err := tx.ToProtobuf(scheme)
	if err != nil {
		return nil, err
	}
	if tx.Proofs == nil {
		return nil, errors.New("no proofs provided")
	}
	return &g.SignedTransaction{
		Transaction: &g.SignedTransaction_WavesTransaction{WavesTransaction: unsigned},
		Proofs:      tx.Proofs.Bytes(),
	}, nil
}

func (tx LeaseWithProofs) GetTypeInfo() TransactionTypeInfo {
	return TransactionTypeInfo{tx.Type, Proof}
}

func (tx LeaseWithProofs) GetVersion() byte {
	return tx.Version
}

func (tx *LeaseWithProofs) GenerateID(scheme Scheme) error {
	if tx.ID == nil {
		body, err := MarshalTxBody(scheme, tx)
		if err != nil {
			return err
		}
		id := crypto.MustFastHash(body)
		tx.ID = &id
	}
	return nil
}

func (tx *LeaseWithProofs) MerkleBytes(scheme Scheme) ([]byte, error) {
	return tx.MarshalSignedToProtobuf(scheme)
}

func (tx *LeaseWithProofs) GetID(scheme Scheme) ([]byte, error) {
	if tx.ID == nil {
		if err := tx.GenerateID(scheme); err != nil {
			return nil, err
		}
	}
	return tx.ID.Bytes(), nil
}

func (tx *LeaseWithProofs) Clone() *LeaseWithProofs {
	out := &LeaseWithProofs{}
	if err := copier.Copy(out, tx); err != nil {
		panic(err.Error())
	}
	return out
}

//NewUnsignedLeaseWithProofs creates new LeaseWithSig transaction without signature and ID set.
func NewUnsignedLeaseWithProofs(v byte, senderPK crypto.PublicKey, recipient Recipient, amount, fee, timestamp uint64) *LeaseWithProofs {
	l := Lease{
		SenderPK:  senderPK,
		Recipient: recipient,
		Amount:    amount,
		Fee:       fee,
		Timestamp: timestamp,
	}
	return &LeaseWithProofs{Type: LeaseTransaction, Version: v, Lease: l}
}

func (tx *LeaseWithProofs) BodyMarshalBinary() ([]byte, error) {
	rl := tx.Recipient.len
	buf := make([]byte, leaseWithProofsBodyLen+rl)
	buf[0] = byte(tx.Type)
	buf[1] = tx.Version
	buf[2] = 0 //Always zero, reserved for future extension of leasing assets.
	b, err := tx.Lease.marshalBinary()
	if err != nil {
		return nil, errors.Wrap(err, "failed to marshal LeaseWithSig transaction to bytes")
	}
	copy(buf[3:], b)
	return buf, nil
}

func (tx *LeaseWithProofs) bodyUnmarshalBinary(data []byte) error {
	if l := len(data); l < leaseWithProofsBodyLen {
		return errors.Errorf("not enough data for LeaseWithProofs transaction, expected not less then %d, received %d", leaseWithProofsBodyLen, l)
	}
	tx.Type = TransactionType(data[0])
	if tx.Type != LeaseTransaction {
		return errors.Errorf("unexpected transaction type %d for LeaseWithProofs transaction", tx.Type)
	}
	tx.Version = data[1]
	var l Lease
	err := l.UnmarshalBinary(data[3:])
	if err != nil {
		return errors.Wrap(err, "failed to unmarshal LeaseWithProofs transaction from bytes")
	}
	tx.Lease = l
	return nil
}

//Sign adds signature as a proof at first position.
func (tx *LeaseWithProofs) Sign(scheme Scheme, secretKey crypto.SecretKey) error {
	b, err := MarshalTxBody(scheme, tx)
	if err != nil {
		return errors.Wrap(err, "failed to sign LeaseWithProofs transaction")
	}
	if tx.Proofs == nil {
		tx.Proofs = NewProofs()
	}
	err = tx.Proofs.Sign(secretKey, b)
	if err != nil {
		return errors.Wrap(err, "failed to sign LeaseWithProofs transaction")
	}
	d, err := crypto.FastHash(b)
	tx.ID = &d
	if err != nil {
		return errors.Wrap(err, "failed to sign LeaseWithProofs transaction")
	}
	return nil
}

//Verify checks that first proof is a valid signature.
func (tx *LeaseWithProofs) Verify(scheme Scheme, publicKey crypto.PublicKey) (bool, error) {
	b, err := MarshalTxBody(scheme, tx)
	if err != nil {
		return false, errors.Wrap(err, "failed to verify signature of LeaseWithProofs transaction")
	}
	return tx.Proofs.Verify(publicKey, b)
}

//MarshalBinary saves the transaction to its binary representation.
func (tx *LeaseWithProofs) MarshalBinary() ([]byte, error) {
	bb, err := tx.BodyMarshalBinary()
	if err != nil {
		return nil, errors.Wrap(err, "failed to marshal LeaseWithProofs transaction to bytes")
	}
	bl := len(bb)
	if tx.Proofs == nil {
		return nil, errors.New("failed to marshal LeaseWithProofs transaction to bytes: no proofs")
	}
	pb, err := tx.Proofs.MarshalBinary()
	if err != nil {
		return nil, errors.Wrap(err, "failed to marshal LeaseWithProofs transaction to bytes")
	}
	buf := make([]byte, 1+bl+len(pb))
	buf[0] = 0
	copy(buf[1:], bb)
	copy(buf[1+bl:], pb)
	return buf, nil
}

//UnmarshalBinary reads the transaction from bytes slice.
func (tx *LeaseWithProofs) UnmarshalBinary(data []byte, scheme Scheme) error {
	if l := len(data); l < leaseWithProofsMinLen {
		return errors.Errorf("not enough data for LeaseWithProofs transaction, expected not less then %d, received %d", leaseWithProofsMinLen, l)
	}
	if v := data[0]; v != 0 {
		return errors.Errorf("unexpected first byte value %d, expected 0", v)
	}
	data = data[1:]
	err := tx.bodyUnmarshalBinary(data)
	if err != nil {
		return errors.Wrap(err, "failed to unmarshal LeaseWithProofs transaction from bytes")
	}
	bl := leaseWithProofsBodyLen + tx.Recipient.len
	data = data[bl:]
	var p ProofsV1
	err = p.UnmarshalBinary(data)
	if err != nil {
		return errors.Wrap(err, "failed to unmarshal LeaseWithProofs transaction from bytes")
	}
	tx.Proofs = &p
	if err := tx.GenerateID(scheme); err != nil {
		return err
	}
	return nil
}

//LeaseCancelWithProofs same as LeaseCancelWithSig but with proofs.
type LeaseCancelWithProofs struct {
	Type    TransactionType `json:"type"`
	Version byte            `json:"version,omitempty"`
	ChainID byte            `json:"chainId"`
	ID      *crypto.Digest  `json:"id,omitempty"`
	Proofs  *ProofsV1       `json:"proofs,omitempty"`
	LeaseCancel
}

func (tx LeaseCancelWithProofs) BinarySize() int {
	return 4 + tx.Proofs.BinarySize() + tx.LeaseCancel.BinarySize()
}

func (tx *LeaseCancelWithProofs) MarshalToProtobuf(scheme Scheme) ([]byte, error) {
	return MarshalTxDeterministic(tx, scheme)
}

func (tx *LeaseCancelWithProofs) UnmarshalFromProtobuf(data []byte) error {
	t, err := TxFromProtobuf(data)
	if err != nil {
		return err
	}
	leaseCancelTx, ok := t.(*LeaseCancelWithProofs)
	if !ok {
		return errors.New("failed to convert result to LeaseCancelWithProofs")
	}
	*tx = *leaseCancelTx
	return nil
}

func (tx *LeaseCancelWithProofs) MarshalSignedToProtobuf(scheme Scheme) ([]byte, error) {
	return MarshalSignedTxDeterministic(tx, scheme)
}

func (tx *LeaseCancelWithProofs) UnmarshalSignedFromProtobuf(data []byte) error {
	t, err := SignedTxFromProtobuf(data)
	if err != nil {
		return err
	}
	leaseCancelTx, ok := t.(*LeaseCancelWithProofs)
	if !ok {
		return errors.New("failed to convert result to LeaseCancelWithProofs")
	}
	*tx = *leaseCancelTx
	return nil
}

func (tx *LeaseCancelWithProofs) ToProtobuf(scheme Scheme) (*g.Transaction, error) {
	res := TransactionToProtobufCommon(scheme, tx.SenderPK.Bytes(), tx)
	txData := tx.LeaseCancel.ToProtobuf()
	fee := &g.Amount{AssetId: nil, Amount: int64(tx.Fee)}
	res.Fee = fee
	res.Data = txData
	return res, nil
}

func (tx *LeaseCancelWithProofs) ToProtobufSigned(scheme Scheme) (*g.SignedTransaction, error) {
	unsigned, err := tx.ToProtobuf(scheme)
	if err != nil {
		return nil, err
	}
	if tx.Proofs == nil {
		return nil, errors.New("no proofs provided")
	}
	return &g.SignedTransaction{
		Transaction: &g.SignedTransaction_WavesTransaction{WavesTransaction: unsigned},
		Proofs:      tx.Proofs.Bytes(),
	}, nil
}

func (tx LeaseCancelWithProofs) GetTypeInfo() TransactionTypeInfo {
	return TransactionTypeInfo{tx.Type, Proof}
}

func (tx LeaseCancelWithProofs) GetVersion() byte {
	return tx.Version
}

func (tx *LeaseCancelWithProofs) GenerateID(scheme Scheme) error {
	if tx.ID == nil {
		body, err := MarshalTxBody(scheme, tx)
		if err != nil {
			return err
		}
		id := crypto.MustFastHash(body)
		tx.ID = &id
	}
	return nil
}

func (tx *LeaseCancelWithProofs) MerkleBytes(scheme Scheme) ([]byte, error) {
	return tx.MarshalSignedToProtobuf(scheme)
}

func (tx *LeaseCancelWithProofs) GetID(scheme Scheme) ([]byte, error) {
	if tx.ID == nil {
		if err := tx.GenerateID(scheme); err != nil {
			return nil, err
		}
	}
	return tx.ID.Bytes(), nil
}

func (tx *LeaseCancelWithProofs) Clone() *LeaseCancelWithProofs {
	out := &LeaseCancelWithProofs{}
	if err := copier.Copy(out, tx); err != nil {
		panic(err.Error())
	}
	return out
}

//NewUnsignedLeaseCancelWithProofs creates new LeaseCancelWithProofs transaction structure without a signature and an ID.
func NewUnsignedLeaseCancelWithProofs(v, chainID byte, senderPK crypto.PublicKey, leaseID crypto.Digest, fee, timestamp uint64) *LeaseCancelWithProofs {
	lc := LeaseCancel{
		SenderPK:  senderPK,
		LeaseID:   leaseID,
		Fee:       fee,
		Timestamp: timestamp,
	}
	return &LeaseCancelWithProofs{Type: LeaseCancelTransaction, Version: v, ChainID: chainID, LeaseCancel: lc}
}

func (tx *LeaseCancelWithProofs) Validate(_ Scheme) (Transaction, error) {
	if tx.Version < 2 || tx.Version > MaxLeaseCancelTransactionVersion {
		return tx, errors.Errorf("unexpected version %d for LeaseCancelWithProofs", tx.Version)
	}
	ok, err := tx.LeaseCancel.Valid()
	if !ok {
		return tx, err
	}
	//TODO: add scheme validation
	return tx, nil
}

func (tx *LeaseCancelWithProofs) BodyMarshalBinary() ([]byte, error) {
	buf := make([]byte, leaseCancelWithProofsBodyLen)
	buf[0] = byte(tx.Type)
	buf[1] = tx.Version
	buf[2] = tx.ChainID
	b, err := tx.LeaseCancel.marshalBinary()
	if err != nil {
		return nil, errors.Wrap(err, "failed to marshal LeaseCancelWithProofs to bytes")
	}
	copy(buf[3:], b)
	return buf, nil
}

func (tx *LeaseCancelWithProofs) bodyUnmarshalBinary(data []byte) error {
	if l := len(data); l < leaseCancelWithProofsBodyLen {
		return errors.Errorf("not enough data for LeaseCancelWithProofs transaction, expected not less then %d, received %d", leaseCancelWithProofsBodyLen, l)
	}
	tx.Type = TransactionType(data[0])
	if tx.Type != LeaseCancelTransaction {
		return errors.Errorf("unexpected transaction type %d for LeaseCancelWithProofs transaction", tx.Type)

	}
	tx.Version = data[1]
	tx.ChainID = data[2]
	var lc LeaseCancel
	err := lc.UnmarshalBinary(data[3:])
	if err != nil {
		return errors.Wrap(err, "failed to unmarshal LeaseCancelWithProofs from bytes")
	}
	tx.LeaseCancel = lc
	return nil
}

//Sign adds signature as a proof at first position.
func (tx *LeaseCancelWithProofs) Sign(scheme Scheme, secretKey crypto.SecretKey) error {
	b, err := MarshalTxBody(scheme, tx)
	if err != nil {
		return errors.Wrap(err, "failed to sign LeaseCancelWithProofs transaction")
	}
	if tx.Proofs == nil {
		tx.Proofs = NewProofs()
	}
	err = tx.Proofs.Sign(secretKey, b)
	if err != nil {
		return errors.Wrap(err, "failed to sign LeaseCancelWithProofs transaction")
	}
	d, err := crypto.FastHash(b)
	tx.ID = &d
	if err != nil {
		return errors.Wrap(err, "failed to sign LeaseCancelWithProofs transaction")
	}
	return nil
}

//Verify checks that first proof is a valid signature.
func (tx *LeaseCancelWithProofs) Verify(scheme Scheme, publicKey crypto.PublicKey) (bool, error) {
	b, err := MarshalTxBody(scheme, tx)
	if err != nil {
		return false, errors.Wrap(err, "failed to verify signature of LeaseCancelWithProofs transaction")
	}
	return tx.Proofs.Verify(publicKey, b)
}

//MarshalBinary saves the transaction to its binary representation.
func (tx *LeaseCancelWithProofs) MarshalBinary() ([]byte, error) {
	bb, err := tx.BodyMarshalBinary()
	if err != nil {
		return nil, errors.Wrap(err, "failed to marshal LeaseCancelWithProofs transaction to bytes")
	}
	bl := len(bb)
	if tx.Proofs == nil {
		return nil, errors.New("failed to marshal LeaseCancelWithProofs transaction to bytes: no proofs")
	}
	pb, err := tx.Proofs.MarshalBinary()
	if err != nil {
		return nil, errors.Wrap(err, "failed to marshal LeaseCancelWithProofs transaction to bytes")
	}
	buf := make([]byte, 1+bl+len(pb))
	buf[0] = 0
	copy(buf[1:], bb)
	copy(buf[1+bl:], pb)
	return buf, nil
}

//UnmarshalBinary reads the transaction from bytes slice.
func (tx *LeaseCancelWithProofs) UnmarshalBinary(data []byte, scheme Scheme) error {
	if l := len(data); l < leaseCancelWithProofsMinLen {
		return errors.Errorf("not enough data for LeaseCancelWithProofs transaction, expected not less then %d, received %d", leaseCancelWithProofsMinLen, l)
	}
	if v := data[0]; v != 0 {
		return errors.Errorf("unexpected first byte value %d, expected 0", v)
	}
	data = data[1:]
	err := tx.bodyUnmarshalBinary(data)
	if err != nil {
		return errors.Wrap(err, "failed to unmarshal LeaseCancelWithProofs transaction from bytes")
	}
	data = data[leaseCancelWithProofsBodyLen:]
	var p ProofsV1
	err = p.UnmarshalBinary(data)
	if err != nil {
		return errors.Wrap(err, "failed to unmarshal LeaseCancelWithProofs transaction from bytes")
	}
	tx.Proofs = &p
	if err := tx.GenerateID(scheme); err != nil {
		return err
	}
	return nil
}

type CreateAliasWithProofs struct {
	Type    TransactionType `json:"type"`
	Version byte            `json:"version,omitempty"`
	ID      *crypto.Digest  `json:"id,omitempty"`
	Proofs  *ProofsV1       `json:"proofs,omitempty"`
	CreateAlias
}

func (tx *CreateAliasWithProofs) Validate(_ Scheme) (Transaction, error) {
	if tx.Version < 2 || tx.Version > MaxCreateAliasTransactionVersion {
		return tx, errors.Errorf("unexpected version %d for CreateAliasWithProofs", tx.Version)
	}
	ok, err := tx.CreateAlias.Valid()
	if !ok {
		return tx, err
	}
	//TODO: add script and scheme validations
	return tx, nil
}

func (tx CreateAliasWithProofs) BinarySize() int {
	return 3 + tx.Proofs.BinarySize() + tx.CreateAlias.BinarySize()
}

func (tx *CreateAliasWithProofs) MarshalToProtobuf(scheme Scheme) ([]byte, error) {
	return MarshalTxDeterministic(tx, scheme)
}

func (tx *CreateAliasWithProofs) UnmarshalFromProtobuf(data []byte) error {
	t, err := TxFromProtobuf(data)
	if err != nil {
		return err
	}
	createAliasTx, ok := t.(*CreateAliasWithProofs)
	if !ok {
		return errors.New("failed to convert result to CreateAliasWithProofs")
	}
	*tx = *createAliasTx
	return nil
}

func (tx *CreateAliasWithProofs) MarshalSignedToProtobuf(scheme Scheme) ([]byte, error) {
	return MarshalSignedTxDeterministic(tx, scheme)
}

func (tx *CreateAliasWithProofs) UnmarshalSignedFromProtobuf(data []byte) error {
	t, err := SignedTxFromProtobuf(data)
	if err != nil {
		return err
	}
	createAliasTx, ok := t.(*CreateAliasWithProofs)
	if !ok {
		return errors.New("failed to convert result to CreateAliasWithProofs")
	}
	*tx = *createAliasTx
	return nil
}

func (tx *CreateAliasWithProofs) ToProtobuf(scheme Scheme) (*g.Transaction, error) {
	res := TransactionToProtobufCommon(scheme, tx.SenderPK.Bytes(), tx)
	txData := tx.CreateAlias.ToProtobuf()
	fee := &g.Amount{AssetId: nil, Amount: int64(tx.Fee)}
	res.Fee = fee
	res.Data = txData
	return res, nil
}

func (tx *CreateAliasWithProofs) ToProtobufSigned(scheme Scheme) (*g.SignedTransaction, error) {
	unsigned, err := tx.ToProtobuf(scheme)
	if err != nil {
		return nil, err
	}
	if tx.Proofs == nil {
		return nil, errors.New("no proofs provided")
	}
	return &g.SignedTransaction{
		Transaction: &g.SignedTransaction_WavesTransaction{WavesTransaction: unsigned},
		Proofs:      tx.Proofs.Bytes(),
	}, nil
}

func (tx CreateAliasWithProofs) GetTypeInfo() TransactionTypeInfo {
	return TransactionTypeInfo{tx.Type, Proof}
}

func (tx CreateAliasWithProofs) GetVersion() byte {
	return tx.Version
}

func (tx *CreateAliasWithProofs) GenerateID(scheme Scheme) error {
	if tx.ID != nil {
		return nil
	}
	if IsProtobufTx(tx) {
		body, err := MarshalTxBody(scheme, tx)
		if err != nil {
			return err
		}
		id := crypto.MustFastHash(body)
		tx.ID = &id
		return nil
	}
	id, err := tx.CreateAlias.id()
	if err != nil {
		return err
	}
	tx.ID = id
	return nil
}

func (tx *CreateAliasWithProofs) MerkleBytes(scheme Scheme) ([]byte, error) {
	return tx.MarshalSignedToProtobuf(scheme)
}

func (tx *CreateAliasWithProofs) GetID(scheme Scheme) ([]byte, error) {
	if tx.ID == nil {
		if err := tx.GenerateID(scheme); err != nil {
			return nil, err
		}
	}
	return tx.ID.Bytes(), nil
}

func (tx *CreateAliasWithProofs) Clone() *CreateAliasWithProofs {
	out := &CreateAliasWithProofs{}
	if err := copier.Copy(out, tx); err != nil {
		panic(err.Error())
	}
	return out
}

func NewUnsignedCreateAliasWithProofs(v byte, senderPK crypto.PublicKey, alias Alias, fee, timestamp uint64) *CreateAliasWithProofs {
	ca := CreateAlias{
		SenderPK:  senderPK,
		Alias:     alias,
		Fee:       fee,
		Timestamp: timestamp,
	}
	return &CreateAliasWithProofs{Type: CreateAliasTransaction, Version: v, CreateAlias: ca}
}

func (tx *CreateAliasWithProofs) BodyMarshalBinary() ([]byte, error) {
	buf := make([]byte, createAliasWithProofsFixedBodyLen+len(tx.Alias.Alias))
	buf[0] = byte(tx.Type)
	buf[1] = tx.Version
	b, err := tx.CreateAlias.marshalBinary()
	if err != nil {
		return nil, errors.Wrap(err, "failed to marshal CreateAliasWithProofs transaction body to bytes")
	}
	copy(buf[2:], b)
	return buf, nil
}

func (tx *CreateAliasWithProofs) bodyUnmarshalBinary(data []byte) error {
	if l := len(data); l < createAliasWithProofsFixedBodyLen {
		return errors.Errorf("not enough data for CreateAliasWithProofs transaction, expected not less then %d, received %d", createAliasWithProofsFixedBodyLen, l)
	}
	tx.Type = TransactionType(data[0])
	if tx.Type != CreateAliasTransaction {
		return errors.Errorf("unexpected transaction type %d for CreateAliasWithProofs transaction", tx.Type)
	}
	tx.Version = data[1]
	var ca CreateAlias
	err := ca.UnmarshalBinary(data[2:])
	if err != nil {
		return errors.Wrap(err, "failed to unmarshal CreateAliasWithProofs transaction from bytes")
	}
	tx.CreateAlias = ca
	return nil
}

//Sign adds signature as a proof at first position.
func (tx *CreateAliasWithProofs) Sign(scheme Scheme, secretKey crypto.SecretKey) error {
	b, err := MarshalTxBody(scheme, tx)
	if err != nil {
		return errors.Wrap(err, "failed to sign CreateAliasWithProofs transaction")
	}
	if tx.Proofs == nil {
		tx.Proofs = NewProofs()
	}
	err = tx.Proofs.Sign(secretKey, b)
	if err != nil {
		return errors.Wrap(err, "failed to sign CreateAliasWithProofs transaction")
	}
	if err := tx.GenerateID(scheme); err != nil {
		return err
	}
	return nil
}

//Verify checks that first proof is a valid signature.
func (tx *CreateAliasWithProofs) Verify(scheme Scheme, publicKey crypto.PublicKey) (bool, error) {
	b, err := MarshalTxBody(scheme, tx)
	if err != nil {
		return false, errors.Wrap(err, "failed to verify signature of CreateAliasWithProofs transaction")
	}
	return tx.Proofs.Verify(publicKey, b)
}

//MarshalBinary saves the transaction to its binary representation.
func (tx *CreateAliasWithProofs) MarshalBinary() ([]byte, error) {
	bb, err := tx.BodyMarshalBinary()
	if err != nil {
		return nil, errors.Wrap(err, "failed to marshal CreateAliasWithProofs transaction to bytes")
	}
	bl := len(bb)
	if tx.Proofs == nil {
		return nil, errors.New("failed to marshal CreateAliasWithProofs transaction to bytes: no proofs")
	}
	pb, err := tx.Proofs.MarshalBinary()
	if err != nil {
		return nil, errors.Wrap(err, "failed to marshal CreateAliasWithProofs transaction to bytes")
	}
	buf := make([]byte, 1+bl+len(pb))
	buf[0] = 0
	copy(buf[1:], bb)
	copy(buf[1+bl:], pb)
	return buf, nil
}

//UnmarshalBinary reads the transaction from bytes slice.
func (tx *CreateAliasWithProofs) UnmarshalBinary(data []byte, scheme Scheme) error {
	if l := len(data); l < createAliasWithProofsMinLen {
		return errors.Errorf("not enough data for CreateAliasWithProofs transaction, expected not less then %d, received %d", createAliasWithProofsMinLen, l)
	}
	if v := data[0]; v != 0 {
		return errors.Errorf("unexpected first byte value %d, expected 0", v)
	}
	data = data[1:]
	err := tx.bodyUnmarshalBinary(data)
	if err != nil {
		return errors.Wrap(err, "failed to unmarshal CreateAliasWithProofs transaction from bytes")
	}
	data = data[createAliasWithProofsFixedBodyLen+len(tx.Alias.Alias):]
	var p ProofsV1
	err = p.UnmarshalBinary(data)
	if err != nil {
		return errors.Wrap(err, "failed to unmarshal CreateAliasWithProofs transaction from bytes")
	}
	tx.Proofs = &p
	if err := tx.GenerateID(scheme); err != nil {
		return err
	}
	return nil
}

func (tx *CreateAliasWithProofs) UnmarshalJSON(data []byte) error {
	tmp := struct {
		Type      TransactionType  `json:"type"`
		Version   byte             `json:"version,omitempty"`
		ID        *crypto.Digest   `json:"id,omitempty"`
		Proofs    *ProofsV1        `json:"proofs,omitempty"`
		SenderPK  crypto.PublicKey `json:"senderPublicKey"`
		Alias     string           `json:"alias"`
		Fee       uint64           `json:"fee"`
		Timestamp uint64           `json:"timestamp,omitempty"`
	}{}
	err := json.Unmarshal(data, &tmp)
	if err != nil {
		return errors.Wrap(err, "failed to unmarshal CreateAliasWithSig from JSON")
	}
	tx.Type = tmp.Type
	tx.Version = tmp.Version
	tx.ID = tmp.ID
	tx.Proofs = tmp.Proofs
	tx.SenderPK = tmp.SenderPK
	tx.Alias = Alias{aliasVersion, TestNetScheme, tmp.Alias}
	tx.Fee = tmp.Fee
	tx.Timestamp = tmp.Timestamp
	return nil
}

type MassTransferEntry struct {
	Recipient Recipient `json:"recipient"`
	Amount    uint64    `json:"amount"`
}

func (e *MassTransferEntry) BinarySize() int {
	return e.Recipient.BinarySize() + 8
}

func (e *MassTransferEntry) ToProtobuf() (*g.MassTransferTransactionData_Transfer, error) {
	rcpProto, err := e.Recipient.ToProtobuf()
	if err != nil {
		return nil, err
	}
	return &g.MassTransferTransactionData_Transfer{Recipient: rcpProto, Amount: int64(e.Amount)}, nil
}

func (e *MassTransferEntry) MarshalBinary() ([]byte, error) {
	rb, err := e.Recipient.MarshalBinary()
	if err != nil {
		return nil, errors.Wrap(err, "failed to marshal MassTransferEntry")
	}
	rl := e.Recipient.len
	buf := make([]byte, massTransferEntryLen+rl)
	copy(buf, rb)
	binary.BigEndian.PutUint64(buf[rl:], e.Amount)
	return buf, nil
}

func (e *MassTransferEntry) UnmarshalBinary(data []byte) error {
	if l := len(data); l < massTransferEntryLen {
		return errors.Errorf("not enough data to unmarshal MassTransferEntry from byte, expected %d, received %d bytes", massTransferEntryLen, l)
	}
	err := e.Recipient.UnmarshalBinary(data)
	if err != nil {
		return errors.Wrap(err, "failed to unmarshal MassTransferEntry from bytes")
	}
	e.Amount = binary.BigEndian.Uint64(data[e.Recipient.len:])
	return nil
}

//MassTransferWithProofs is a transaction that performs multiple transfers of one asset to the accounts at once.
type MassTransferWithProofs struct {
	Type       TransactionType     `json:"type"`
	Version    byte                `json:"version,omitempty"`
	ID         *crypto.Digest      `json:"id,omitempty"`
	Proofs     *ProofsV1           `json:"proofs,omitempty"`
	SenderPK   crypto.PublicKey    `json:"senderPublicKey"`
	Asset      OptionalAsset       `json:"assetId"`
	Transfers  []MassTransferEntry `json:"transfers"`
	Timestamp  uint64              `json:"timestamp,omitempty"`
	Fee        uint64              `json:"fee"`
	Attachment Attachment          `json:"attachment,omitempty"`
}

func (tx MassTransferWithProofs) BinarySize() int {
	size := 2 + tx.Proofs.BinarySize() + crypto.PublicKeySize + tx.Asset.BinarySize() + 16 + 2 + tx.attachmentSize()
	size += 2
	for _, tr := range tx.Transfers {
		size += tr.BinarySize()
	}
	return size
}

func (tx MassTransferWithProofs) HasRecipient(rcp Recipient) bool {
	for _, tr := range tx.Transfers {
		if tr.Recipient == rcp {
			return true
		}
	}
	return false
}

func (tx MassTransferWithProofs) GetTypeInfo() TransactionTypeInfo {
	return TransactionTypeInfo{tx.Type, Proof}
}

func (tx MassTransferWithProofs) GetVersion() byte {
	return tx.Version
}

func (tx *MassTransferWithProofs) Clone() *MassTransferWithProofs {
	out := &MassTransferWithProofs{}
	if err := copier.Copy(out, tx); err != nil {
		panic(err.Error())
	}
	return out
}

func (tx *MassTransferWithProofs) GenerateID(scheme Scheme) error {
	if tx.ID == nil {
		body, err := MarshalTxBody(scheme, tx)
		if err != nil {
			return err
		}
		id := crypto.MustFastHash(body)
		tx.ID = &id
	}
	return nil
}

func (tx *MassTransferWithProofs) MerkleBytes(scheme Scheme) ([]byte, error) {
	return tx.MarshalSignedToProtobuf(scheme)
}

func (tx MassTransferWithProofs) GetSenderPK() crypto.PublicKey {
	return tx.SenderPK
}

func (tx MassTransferWithProofs) GetSender(scheme Scheme) (Address, error) {
	return NewAddressFromPublicKey(scheme, tx.SenderPK)
}

func (tx *MassTransferWithProofs) GetID(scheme Scheme) ([]byte, error) {
	if tx.ID == nil {
		if err := tx.GenerateID(scheme); err != nil {
			return nil, err
		}
	}
	return tx.ID.Bytes(), nil
}

func (tx MassTransferWithProofs) GetFee() uint64 {
	return tx.Fee
}

func (tx MassTransferWithProofs) GetTimestamp() uint64 {
	return tx.Timestamp
}

//NewUnsignedMassTransferWithProofs creates new MassTransferWithProofs transaction structure without signature and ID.
func NewUnsignedMassTransferWithProofs(v byte, senderPK crypto.PublicKey, asset OptionalAsset, transfers []MassTransferEntry, fee, timestamp uint64, attachment Attachment) *MassTransferWithProofs {
	return &MassTransferWithProofs{Type: MassTransferTransaction, Version: v, SenderPK: senderPK, Asset: asset, Transfers: transfers, Fee: fee, Timestamp: timestamp, Attachment: attachment}
}

func (tx *MassTransferWithProofs) Validate(_ Scheme) (Transaction, error) {
	if tx.Version < 1 || tx.Version > MaxMassTransferTransactionVersion {
		return tx, errors.Errorf("unexpected version %d for MassTransferWithProofs", tx.Version)
	}
	if len(tx.Transfers) > maxTransfers {
		return tx, errs.NewTxValidationError(fmt.Sprintf("Number of transfers %d is greater than %d", len(tx.Transfers), maxTransfers))
	}
	if tx.Fee == 0 {
		return tx, errors.New("fee should be positive")
	}
	if !validJVMLong(tx.Fee) {
		return tx, errors.New("fee is too big")
	}
	total := tx.Fee
	for _, t := range tx.Transfers {
		if !validJVMLong(t.Amount) {
			return tx, errors.New("at least one of the transfers amount is bigger than JVM long")
		}
		total += t.Amount
		if !validJVMLong(total) {
			return tx, errors.New("sum of amounts of transfers and transaction fee is bigger than JVM long")
		}
	}
	if tx.attachmentSize() > maxAttachmentLengthBytes {
		return tx, errs.NewTooBigArray("attachment too long")
	}
	return tx, nil
}

func (tx *MassTransferWithProofs) attachmentSize() int {
	if tx.Attachment != nil {
		return tx.Attachment.Size()
	}
	return 0
}

func (tx *MassTransferWithProofs) bodyAndAssetLen() (int, int) {
	n := len(tx.Transfers)
	l := 0
	if tx.Asset.Present {
		l += crypto.DigestSize
	}
	rls := 0
	for _, e := range tx.Transfers {
		rls += e.Recipient.len
	}
	al := tx.attachmentSize()
	return massTransferWithProofsFixedLen + l + n*massTransferEntryLen + rls + al, l
}

func (tx *MassTransferWithProofs) BodyMarshalBinary() ([]byte, error) {
	var p int
	n := len(tx.Transfers)
	bl, al := tx.bodyAndAssetLen()
	buf := make([]byte, bl)
	buf[p] = byte(tx.Type)
	p++
	buf[p] = tx.Version
	p++
	copy(buf[p:], tx.SenderPK[:])
	p += crypto.PublicKeySize
	ab, err := tx.Asset.MarshalBinary()
	if err != nil {
		return nil, errors.Wrap(err, "failed to marshal MassTransferWithProofs transaction body to bytes")
	}
	copy(buf[p:], ab)
	p += 1 + al
	binary.BigEndian.PutUint16(buf[p:], uint16(n))
	p += 2
	for _, t := range tx.Transfers {
		tb, err := t.MarshalBinary()
		if err != nil {
			return nil, errors.Wrap(err, "failed to marshal MassTransferWithProofs transaction body to bytes")
		}
		copy(buf[p:], tb)
		p += massTransferEntryLen + t.Recipient.len
	}
	binary.BigEndian.PutUint64(buf[p:], tx.Timestamp)
	p += 8
	binary.BigEndian.PutUint64(buf[p:], tx.Fee)
	p += 8
	PutBytesWithUInt16Len(buf[p:], tx.Attachment)
	return buf, nil
}

func (tx *MassTransferWithProofs) bodyUnmarshalBinary(data []byte) error {
	tx.Type = TransactionType(data[0])
	tx.Version = data[1]
	if l := len(data); l < massTransferWithProofsMinLen {
		return errors.Errorf("not enough data for MassTransferWithProofs transaction, expected not less then %d, received %d", massTransferWithProofsMinLen, l)
	}
	if tx.Type != MassTransferTransaction {
		return errors.Errorf("unexpected transaction type %d for MassTransferWithProofs transaction", tx.Type)
	}
	data = data[2:]
	copy(tx.SenderPK[:], data[:crypto.PublicKeySize])
	data = data[crypto.PublicKeySize:]
	err := tx.Asset.UnmarshalBinary(data)
	if err != nil {
		return errors.Wrap(err, "failed to unmarshal MassTransferWithProofs from bytes")
	}
	data = data[1:]
	if tx.Asset.Present {
		data = data[crypto.DigestSize:]
	}
	n := int(binary.BigEndian.Uint16(data))
	data = data[2:]
	var entries []MassTransferEntry
	for i := 0; i < n; i++ {
		var e MassTransferEntry
		err := e.UnmarshalBinary(data)
		if err != nil {
			return errors.Wrap(err, "failed to unmarshal MassTransferWithProofs transaction body from bytes")
		}
		data = data[massTransferEntryLen+e.Recipient.len:]
		entries = append(entries, e)
	}
	tx.Transfers = entries
	tx.Timestamp = binary.BigEndian.Uint64(data)
	data = data[8:]
	tx.Fee = binary.BigEndian.Uint64(data)
	data = data[8:]
	at, err := BytesWithUInt16Len(data)
	if err != nil {
		return errors.Wrap(err, "failed to unmarshal MassTransferWithProofs transaction body from bytes")
	}
	tx.Attachment = at
	return nil
}

//Sign calculates signature and ID of the transaction.
func (tx *MassTransferWithProofs) Sign(scheme Scheme, secretKey crypto.SecretKey) error {
	b, err := MarshalTxBody(scheme, tx)
	if err != nil {
		return errors.Wrap(err, "failed to sign MassTransferWithProofs transaction")
	}
	if tx.Proofs == nil {
		tx.Proofs = NewProofs()
	}
	err = tx.Proofs.Sign(secretKey, b)
	if err != nil {
		return errors.Wrap(err, "failed to sign MassTransferWithProofs transaction")
	}
	d, err := crypto.FastHash(b)
	tx.ID = &d
	if err != nil {
		return errors.Wrap(err, "failed to sign MassTransferWithProofs transaction")
	}
	return nil
}

//Verify checks that the signature is valid for the given public key.
func (tx *MassTransferWithProofs) Verify(scheme Scheme, publicKey crypto.PublicKey) (bool, error) {
	b, err := MarshalTxBody(scheme, tx)
	if err != nil {
		return false, errors.Wrap(err, "failed to verify signature of MassTransferWithProofs transaction")
	}
	return tx.Proofs.Verify(publicKey, b)
}

//MarshalBinary saves the transaction to its binary representation.
func (tx *MassTransferWithProofs) MarshalBinary() ([]byte, error) {
	bb, err := tx.BodyMarshalBinary()
	if err != nil {
		return nil, errors.Wrap(err, "failed to marshal MassTransferWithProofs transaction to bytes")
	}
	bl := len(bb)
	if tx.Proofs == nil {
		return nil, errors.New("failed to marshal MassTransferWithProofs transaction to bytes: no proofs")
	}
	pb, err := tx.Proofs.MarshalBinary()
	if err != nil {
		return nil, errors.Wrap(err, "failed to marshal MassTransferWithProofs transaction to bytes")
	}
	pl := len(pb)
	buf := make([]byte, bl+pl)
	copy(buf[0:], bb)
	copy(buf[bl:], pb)
	return buf, nil
}

//UnmarshalBinary loads transaction from its binary representation.
func (tx *MassTransferWithProofs) UnmarshalBinary(data []byte, scheme Scheme) error {
	if l := len(data); l < massTransferWithProofsMinLen {
		return errors.Errorf("not enough data for MassTransferWithProofs transaction, expected not less then %d, received %d", massTransferWithProofsMinLen, l)
	}
	if data[0] != byte(MassTransferTransaction) {
		return errors.Errorf("incorrect transaction type %d for MassTransferWithProofs transaction", data[0])
	}
	err := tx.bodyUnmarshalBinary(data)
	if err != nil {
		return errors.Wrap(err, "failed to unmarshal MassTransferWithProofs transaction from bytes")
	}
	bl, _ := tx.bodyAndAssetLen()
	data = data[bl:]
	var p ProofsV1
	err = p.UnmarshalBinary(data)
	if err != nil {
		return errors.Wrap(err, "failed to unmarshal MassTransferWithProofs transaction from bytes")
	}
	tx.Proofs = &p
	if err := tx.GenerateID(scheme); err != nil {
		return err
	}
	return nil
}

func (tx *MassTransferWithProofs) MarshalToProtobuf(scheme Scheme) ([]byte, error) {
	return MarshalTxDeterministic(tx, scheme)
}

func (tx *MassTransferWithProofs) UnmarshalFromProtobuf(data []byte) error {
	t, err := TxFromProtobuf(data)
	if err != nil {
		return err
	}
	massTransferTx, ok := t.(*MassTransferWithProofs)
	if !ok {
		return errors.New("failed to convert result to MassTransferWithProofs")
	}
	*tx = *massTransferTx
	return nil
}

func (tx *MassTransferWithProofs) MarshalSignedToProtobuf(scheme Scheme) ([]byte, error) {
	return MarshalSignedTxDeterministic(tx, scheme)
}

func (tx *MassTransferWithProofs) UnmarshalSignedFromProtobuf(data []byte) error {
	t, err := SignedTxFromProtobuf(data)
	if err != nil {
		return err
	}
	massTransferTx, ok := t.(*MassTransferWithProofs)
	if !ok {
		return errors.New("failed to convert result to MassTransferWithProofs")
	}
	*tx = *massTransferTx
	return nil
}

func (tx *MassTransferWithProofs) ToProtobuf(scheme Scheme) (*g.Transaction, error) {
	var err error
	transfers := make([]*g.MassTransferTransactionData_Transfer, len(tx.Transfers))
	for i, tr := range tx.Transfers {
		transfers[i], err = tr.ToProtobuf()
		if err != nil {
			return nil, err
		}
	}
	txData := &g.Transaction_MassTransfer{MassTransfer: &g.MassTransferTransactionData{
		AssetId:    tx.Asset.ToID(),
		Transfers:  transfers,
		Attachment: tx.Attachment,
	}}
	fee := &g.Amount{AssetId: nil, Amount: int64(tx.Fee)}
	res := TransactionToProtobufCommon(scheme, tx.SenderPK.Bytes(), tx)
	res.Fee = fee
	res.Data = txData
	return res, nil
}

func (tx *MassTransferWithProofs) ToProtobufSigned(scheme Scheme) (*g.SignedTransaction, error) {
	unsigned, err := tx.ToProtobuf(scheme)
	if err != nil {
		return nil, err
	}
	if tx.Proofs == nil {
		return nil, errors.New("no proofs provided")
	}
	return &g.SignedTransaction{
		Transaction: &g.SignedTransaction_WavesTransaction{WavesTransaction: unsigned},
		Proofs:      tx.Proofs.Bytes(),
	}, nil
}

func (tx *MassTransferWithProofs) UnmarshalJSON(data []byte) error {
	tmp := struct {
		Type       TransactionType     `json:"type"`
		Version    byte                `json:"version,omitempty"`
		ID         *crypto.Digest      `json:"id,omitempty"`
		Proofs     *ProofsV1           `json:"proofs,omitempty"`
		SenderPK   crypto.PublicKey    `json:"senderPublicKey"`
		Asset      OptionalAsset       `json:"assetId"`
		Transfers  []MassTransferEntry `json:"transfers"`
		Timestamp  uint64              `json:"timestamp,omitempty"`
		Fee        uint64              `json:"fee"`
		Attachment Attachment          `json:"attachment,omitempty"`
	}{}

	if err := json.Unmarshal(data, &tmp); err != nil {
		return err
	}
	tx.Type = tmp.Type
	tx.Version = tmp.Version
	tx.ID = tmp.ID
	tx.Proofs = tmp.Proofs
	tx.SenderPK = tmp.SenderPK
	tx.Asset = tmp.Asset
	tx.Transfers = tmp.Transfers
	tx.Timestamp = tmp.Timestamp
	tx.Fee = tmp.Fee
	tx.Attachment = tmp.Attachment
	return nil
}

//DataWithProofs is first version of the transaction that puts data to the key-value storage of an account.
type DataWithProofs struct {
	Type      TransactionType  `json:"type"`
	Version   byte             `json:"version,omitempty"`
	ID        *crypto.Digest   `json:"id,omitempty"`
	Proofs    *ProofsV1        `json:"proofs,omitempty"`
	SenderPK  crypto.PublicKey `json:"senderPublicKey"`
	Entries   DataEntries      `json:"data"`
	Fee       uint64           `json:"fee"`
	Timestamp uint64           `json:"timestamp,omitempty"`
}

func (tx DataWithProofs) BinarySize() int {
	size := 3 + tx.Proofs.BinarySize() + crypto.PublicKeySize + 16
	size += 2
	size += tx.Entries.BinarySize()
	return size
}

func (tx DataWithProofs) GetTypeInfo() TransactionTypeInfo {
	return TransactionTypeInfo{tx.Type, Proof}
}

func (tx DataWithProofs) GetVersion() byte {
	return tx.Version
}

func (tx *DataWithProofs) GenerateID(scheme Scheme) error {
	if tx.ID == nil {
		body, err := MarshalTxBody(scheme, tx)
		if err != nil {
			return err
		}
		id := crypto.MustFastHash(body)
		tx.ID = &id
	}
	return nil
}

func (tx *DataWithProofs) MerkleBytes(scheme Scheme) ([]byte, error) {
	return tx.MarshalSignedToProtobuf(scheme)
}

func (tx DataWithProofs) GetSenderPK() crypto.PublicKey {
	return tx.SenderPK
}

func (tx DataWithProofs) GetSender(scheme Scheme) (Address, error) {
	return NewAddressFromPublicKey(scheme, tx.SenderPK)
}

func (tx *DataWithProofs) GetID(scheme Scheme) ([]byte, error) {
	if tx.ID == nil {
		if err := tx.GenerateID(scheme); err != nil {
			return nil, err
		}
	}
	return tx.ID.Bytes(), nil
}

func (tx DataWithProofs) GetFee() uint64 {
	return tx.Fee
}

func (tx DataWithProofs) GetTimestamp() uint64 {
	return tx.Timestamp
}

func (tx *DataWithProofs) Clone() *DataWithProofs {
	out := &DataWithProofs{}
	if err := copier.Copy(out, tx); err != nil {
		panic(err.Error())
	}
	return out
}

func NewUnsignedData(v byte, senderPK crypto.PublicKey, fee, timestamp uint64) *DataWithProofs {
	return &DataWithProofs{Type: DataTransaction, Version: v, SenderPK: senderPK, Fee: fee, Timestamp: timestamp}
}

func (tx *DataWithProofs) Validate(_ Scheme) (Transaction, error) {
	if tx.Version < 1 || tx.Version > MaxDataTransactionVersion {
		return tx, errors.Errorf("unexpected version %d for DataWithProofs", tx.Version)
	}
	if len(tx.Entries) > maxEntries {
		return tx, errs.NewTooBigArray(fmt.Sprintf("number of DataWithProofs entries is bigger than %d", maxEntries))
	}
	isPBTx := IsProtobufTx(tx)
	keys := make(map[string]struct{}, len(tx.Entries))
	for _, e := range tx.Entries {
		if !isPBTx && e.GetValueType() == DataDelete {
			return tx, errors.New("delete supported only for protobuf transaction")
		}
		key := e.GetKey()
		if _, ok := keys[key]; ok {
			return tx, errs.NewDuplicatedDataKeys(fmt.Sprintf("duplicate key %s", key))
		}
		keys[key] = struct{}{}
	}
	if tx.Fee == 0 {
		return tx, errors.New("fee should be positive")
	}
	if tx.Fee < MinFee {
		return tx, errs.NewTxValidationError(fmt.Sprintf("Fee %d does not exceed minimal value", tx.Fee))
	}
	if !validJVMLong(tx.Fee) {
		return tx, errors.New("fee is too big")
	}
	// see tx size and entries validation in transactionChecker
	return tx, nil
}

//AppendEntry adds the entry to the transaction.
func (tx *DataWithProofs) AppendEntry(entry DataEntry) error {
	if len(entry.GetKey()) == 0 {
		return errors.Errorf("empty keys are not allowed")
	}
	key := entry.GetKey()
	for _, e := range tx.Entries {
		if e.GetKey() == key {
			return errors.Errorf("key '%s' already exist", key)
		}
	}
	tx.Entries = append(tx.Entries, entry)
	return nil
}

func (tx *DataWithProofs) BodyMarshalBinary() ([]byte, error) {
	var p int
	n := len(tx.Entries)
	el := tx.Entries.BinarySize()
	buf := make([]byte, dataWithProofsFixedBodyLen+el)
	buf[p] = byte(tx.Type)
	p++
	buf[p] = tx.Version
	p++
	copy(buf[p:], tx.SenderPK[:])
	p += crypto.PublicKeySize
	binary.BigEndian.PutUint16(buf[p:], uint16(n))
	p += 2
	for _, e := range tx.Entries {
		eb, err := e.MarshalBinary()
		if err != nil {
			return nil, errors.Wrap(err, "failed to marshal DataWithProofs transaction body to bytes")
		}
		copy(buf[p:], eb)
		p += e.BinarySize()
	}
	binary.BigEndian.PutUint64(buf[p:], tx.Timestamp)
	p += 8
	binary.BigEndian.PutUint64(buf[p:], tx.Fee)
	return buf, nil
}

func (tx *DataWithProofs) bodyUnmarshalBinary(data []byte) error {
	tx.Type = TransactionType(data[0])
	tx.Version = data[1]
	if l := len(data); l < dataWithProofsFixedBodyLen {
		return errors.Errorf("not enough data for DataWithProofs transaction, expected not less then %d, received %d", dataWithProofsFixedBodyLen, l)
	}
	if tx.Type != DataTransaction {
		return errors.Errorf("unexpected transaction type %d for DataWithProofs transaction", tx.Type)
	}
	data = data[2:]
	copy(tx.SenderPK[:], data[:crypto.PublicKeySize])
	data = data[crypto.PublicKeySize:]
	n := int(binary.BigEndian.Uint16(data))
	data = data[2:]
	for i := 0; i < n; i++ {
		var e DataEntry
		t, err := extractValueType(data)
		if err != nil {
			return errors.Errorf("failed to extract type of data entry")
		}
		switch t {
		case DataInteger:
			var ie IntegerDataEntry
			err = ie.UnmarshalBinary(data)
			e = &ie
		case DataBoolean:
			var be BooleanDataEntry
			err = be.UnmarshalBinary(data)
			e = &be
		case DataBinary:
			var be BinaryDataEntry
			err = be.UnmarshalBinary(data)
			e = &be
		case DataString:
			var se StringDataEntry
			err = se.UnmarshalBinary(data)
			e = &se
		default:
			return errors.Errorf("unsupported ValueType %d", t)
		}
		if err != nil {
			return errors.Wrap(err, "failed to unmarshal DataWithProofs transaction body from bytes")
		}
		data = data[e.BinarySize():]
		err = tx.AppendEntry(e)
		if err != nil {
			return errors.Wrap(err, "failed to unmarshal DataWithProofs transaction body from bytes")
		}
	}
	tx.Timestamp = binary.BigEndian.Uint64(data)
	data = data[8:]
	tx.Fee = binary.BigEndian.Uint64(data)
	return nil
}

func extractValueType(data []byte) (DataValueType, error) {
	if l := len(data); l < 3 {
		return 0, errors.Errorf("not enough data to extract ValueType, expected not less than %d, received %d", 3, l)
	}
	kl := binary.BigEndian.Uint16(data)
	if l := len(data); l <= int(kl)+2 {
		return 0, errors.Errorf("not enough data to extract ValueType, expected more than %d, received %d", kl+2, l)
	}
	return DataValueType(data[kl+2]), nil
}

//Sign use given secret key to calculate signature of the transaction.
func (tx *DataWithProofs) Sign(scheme Scheme, secretKey crypto.SecretKey) error {
	b, err := MarshalTxBody(scheme, tx)
	if err != nil {
		return errors.Wrap(err, "failed to sign DataWithProofs transaction")
	}
	if tx.Proofs == nil {
		tx.Proofs = NewProofs()
	}
	err = tx.Proofs.Sign(secretKey, b)
	if err != nil {
		return errors.Wrap(err, "failed to sign DataWithProofs transaction")
	}
	d, err := crypto.FastHash(b)
	tx.ID = &d
	if err != nil {
		return errors.Wrap(err, "failed to sign DataWithProofs transaction")
	}
	return nil
}

//Verify checks that the signature is valid for the given public key.
func (tx *DataWithProofs) Verify(scheme Scheme, publicKey crypto.PublicKey) (bool, error) {
	b, err := MarshalTxBody(scheme, tx)
	if err != nil {
		return false, errors.Wrap(err, "failed to verify signature of DataWithProofs transaction")
	}
	return tx.Proofs.Verify(publicKey, b)
}

//MarshalBinary saves the transaction to bytes.
func (tx *DataWithProofs) MarshalBinary() ([]byte, error) {
	bb, err := tx.BodyMarshalBinary()
	if err != nil {
		return nil, errors.Wrap(err, "failed to marshal DataWithProofs transaction to bytes")
	}
	bl := len(bb)
	if tx.Proofs == nil {
		return nil, errors.New("failed to marshal DataWithProofs transaction to bytes: no proofs")
	}
	pb, err := tx.Proofs.MarshalBinary()
	if err != nil {
		return nil, errors.Wrap(err, "failed to marshal DataWithProofs transaction to bytes")
	}
	pl := len(pb)
	buf := make([]byte, 1+bl+pl)
	buf[0] = 0
	copy(buf[1:], bb)
	copy(buf[1+bl:], pb)
	return buf, nil
}

//UnmarshalBinary reads the transaction from the bytes.
func (tx *DataWithProofs) UnmarshalBinary(data []byte, scheme Scheme) error {
	if len(data) > maxDataWithProofsTxBytes {
		return errors.Errorf("total size of DataWithProofs transaction is bigger than %d bytes", maxDataWithProofsTxBytes)
	}
	if l := len(data); l < dataWithProofsMinLen {
		return errors.Errorf("not enough data for DataWithProofs transaction, expected not less then %d, received %d", dataWithProofsMinLen, l)
	}
	if data[0] != 0 {
		return errors.Errorf("unexpected first byte %d for DataWithProofs transaction", data[0])
	}
	err := tx.bodyUnmarshalBinary(data[1:])
	if err != nil {
		return errors.Wrap(err, "failed to unmarshal DataWithProofs transaction from bytes")
	}
	bl := dataWithProofsFixedBodyLen + tx.Entries.BinarySize()
	data = data[1+bl:]
	var p ProofsV1
	err = p.UnmarshalBinary(data)
	if err != nil {
		return errors.Wrap(err, "failed to unmarshal DataWithProofs transaction from bytes")
	}
	tx.Proofs = &p
	if err := tx.GenerateID(scheme); err != nil {
		return err
	}
	return nil
}

func (tx *DataWithProofs) MarshalToProtobuf(scheme Scheme) ([]byte, error) {
	return MarshalTxDeterministic(tx, scheme)
}

func (tx *DataWithProofs) UnmarshalFromProtobuf(data []byte) error {
	if len(data) > maxDataWithProofsTxBytes {
		return errors.Errorf("total size of DataWithProofs transaction is bigger than %d bytes", maxDataWithProofsTxBytes)
	}
	t, err := TxFromProtobuf(data)
	if err != nil {
		return err
	}
	dataTx, ok := t.(*DataWithProofs)
	if !ok {
		return errors.New("failed to convert result to DataWithProofs")
	}
	*tx = *dataTx
	return nil
}

func (tx *DataWithProofs) MarshalSignedToProtobuf(scheme Scheme) ([]byte, error) {
	return MarshalSignedTxDeterministic(tx, scheme)
}

func (tx *DataWithProofs) UnmarshalSignedFromProtobuf(data []byte) error {
	if len(data) > maxDataWithProofsTxBytes {
		return errors.Errorf("total size of DataWithProofs transaction is bigger than %d bytes", maxDataWithProofsTxBytes)
	}
	t, err := SignedTxFromProtobuf(data)
	if err != nil {
		return err
	}
	dataTx, ok := t.(*DataWithProofs)
	if !ok {
		return errors.New("failed to convert result to DataWithProofs")
	}
	*tx = *dataTx
	return nil
}

func (tx *DataWithProofs) protobufDataTransactionData() *g.DataTransactionData {
	entries := make([]*g.DataTransactionData_DataEntry, len(tx.Entries))
	for i, entry := range tx.Entries {
		entries[i] = entry.ToProtobuf()
	}
	return &g.DataTransactionData{Data: entries}
}

func (tx *DataWithProofs) ToProtobuf(scheme Scheme) (*g.Transaction, error) {
	txData := &g.Transaction_DataTransaction{DataTransaction: tx.protobufDataTransactionData()}
	fee := &g.Amount{AssetId: nil, Amount: int64(tx.Fee)}
	res := TransactionToProtobufCommon(scheme, tx.SenderPK.Bytes(), tx)
	res.Fee = fee
	res.Data = txData
	return res, nil
}

func (tx *DataWithProofs) ProtoPayload() *g.DataTransactionData {
	return tx.protobufDataTransactionData()
}

func (tx *DataWithProofs) ProtoPayloadSize() int {
	// use this method to calculate PB binary size of payload
	return tx.ProtoPayload().SizeVT()
}

func (tx *DataWithProofs) ToProtobufSigned(scheme Scheme) (*g.SignedTransaction, error) {
	unsigned, err := tx.ToProtobuf(scheme)
	if err != nil {
		return nil, err
	}
	if tx.Proofs == nil {
		return nil, errors.New("no proofs provided")
	}
	return &g.SignedTransaction{
		Transaction: &g.SignedTransaction_WavesTransaction{WavesTransaction: unsigned},
		Proofs:      tx.Proofs.Bytes(),
	}, nil
}

//SetScriptWithProofs is a transaction to set smart script on an account.
type SetScriptWithProofs struct {
	Type      TransactionType  `json:"type"`
	Version   byte             `json:"version,omitempty"`
	ID        *crypto.Digest   `json:"id,omitempty"`
	Proofs    *ProofsV1        `json:"proofs,omitempty"`
	ChainID   byte             `json:"-"`
	SenderPK  crypto.PublicKey `json:"senderPublicKey"`
	Script    Script           `json:"script"`
	Fee       uint64           `json:"fee"`
	Timestamp uint64           `json:"timestamp,omitempty"`
}

func (tx SetScriptWithProofs) BinarySize() int {
	scriptSize := 1
	if len(tx.Script) > 0 {
		scriptSize += 2 + len(tx.Script)
	}
	return 3 + tx.Proofs.BinarySize() + 1 + crypto.PublicKeySize + 16 + scriptSize
}

func (tx SetScriptWithProofs) GetTypeInfo() TransactionTypeInfo {
	return TransactionTypeInfo{tx.Type, Proof}
}

func (tx SetScriptWithProofs) GetVersion() byte {
	return tx.Version
}

func (tx *SetScriptWithProofs) GenerateID(scheme Scheme) error {
	if tx.ID == nil {
		body, err := MarshalTxBody(scheme, tx)
		if err != nil {
			return err
		}
		id := crypto.MustFastHash(body)
		tx.ID = &id
	}
	return nil
}

func (tx *SetScriptWithProofs) MerkleBytes(scheme Scheme) ([]byte, error) {
	return tx.MarshalSignedToProtobuf(scheme)
}

func (tx SetScriptWithProofs) GetSenderPK() crypto.PublicKey {
	return tx.SenderPK
}

func (tx SetScriptWithProofs) GetSender(scheme Scheme) (Address, error) {
	return NewAddressFromPublicKey(scheme, tx.SenderPK)
}

func (tx *SetScriptWithProofs) GetID(scheme Scheme) ([]byte, error) {
	if tx.ID == nil {
		if err := tx.GenerateID(scheme); err != nil {
			return nil, err
		}
	}
	return tx.ID.Bytes(), nil
}

func (tx SetScriptWithProofs) GetFee() uint64 {
	return tx.Fee
}

func (tx SetScriptWithProofs) GetTimestamp() uint64 {
	return tx.Timestamp
}

//NewUnsignedSetScriptWithProofs creates new unsigned SetScriptWithProofs transaction.
func NewUnsignedSetScriptWithProofs(v byte, chain byte, senderPK crypto.PublicKey, script []byte, fee, timestamp uint64) *SetScriptWithProofs {
	return &SetScriptWithProofs{Type: SetScriptTransaction, Version: v, ChainID: chain, SenderPK: senderPK, Script: script, Fee: fee, Timestamp: timestamp}
}

func (tx *SetScriptWithProofs) Validate(_ Scheme) (Transaction, error) {
	if tx.Version < 1 || tx.Version > MaxSetScriptTransactionVersion {
		return tx, errors.Errorf("unexpected version %d for SetScriptWithProofs", tx.Version)
	}
	if tx.Fee == 0 {
		return tx, errors.New("fee should be positive")
	}
	if !validJVMLong(tx.Fee) {
		return tx, errors.New("fee is too big")
	}
	return tx, nil
}

//NonEmptyScript returns true if transaction contains non-empty script.
func (tx *SetScriptWithProofs) NonEmptyScript() bool {
	return len(tx.Script) != 0
}

func (tx *SetScriptWithProofs) BodyMarshalBinary() ([]byte, error) {
	var p int
	sl := 0
	if tx.NonEmptyScript() {
		sl = len(tx.Script) + 2
	}
	buf := make([]byte, setScriptWithProofsFixedBodyLen+sl)
	buf[p] = byte(tx.Type)
	p++
	buf[p] = tx.Version
	p++
	buf[p] = tx.ChainID
	p++
	copy(buf[p:], tx.SenderPK[:])
	p += crypto.PublicKeySize
	PutBool(buf[p:], tx.NonEmptyScript())
	p++
	if tx.NonEmptyScript() {
		PutBytesWithUInt16Len(buf[p:], tx.Script)
		p += sl
	}
	binary.BigEndian.PutUint64(buf[p:], tx.Fee)
	p += 8
	binary.BigEndian.PutUint64(buf[p:], tx.Timestamp)
	return buf, nil
}

func (tx *SetScriptWithProofs) bodyUnmarshalBinary(data []byte) error {
	if l := len(data); l < setScriptWithProofsFixedBodyLen {
		return errors.Errorf("not enough data for SetScriptWithProofs transaction, expected not less then %d, received %d", setScriptWithProofsFixedBodyLen, l)
	}
	tx.Type = TransactionType(data[0])
	tx.Version = data[1]
	tx.ChainID = data[2]
	if tx.Type != SetScriptTransaction {
		return errors.Errorf("unexpected transaction type %d for SetScriptWithProofs transaction", tx.Type)
	}
	data = data[3:]
	copy(tx.SenderPK[:], data[:crypto.PublicKeySize])
	data = data[crypto.PublicKeySize:]
	p, err := Bool(data)
	if err != nil {
		return errors.Wrap(err, "failed to unmarshal SetScripV1 transaction body from bytes")
	}
	data = data[1:]
	if p {
		s, err := BytesWithUInt16Len(data)
		if err != nil {
			return errors.Wrap(err, "failed to unmarshal SetScriptWithProofs transaction body from bytes")
		}
		tx.Script = s
		data = data[2+len(s):]
	}
	tx.Fee = binary.BigEndian.Uint64(data)
	data = data[8:]
	tx.Timestamp = binary.BigEndian.Uint64(data)
	return nil
}

//Sign adds signature as a proof at first position.
func (tx *SetScriptWithProofs) Sign(scheme Scheme, secretKey crypto.SecretKey) error {
	b, err := MarshalTxBody(scheme, tx)
	if err != nil {
		return errors.Wrap(err, "failed to sign SetScriptWithProofs transaction")
	}
	if tx.Proofs == nil {
		tx.Proofs = NewProofs()
	}
	err = tx.Proofs.Sign(secretKey, b)
	if err != nil {
		return errors.Wrap(err, "failed to sign SetScriptWithProofs transaction")
	}
	d, err := crypto.FastHash(b)
	tx.ID = &d
	if err != nil {
		return errors.Wrap(err, "failed to sign SetScriptWithProofs transaction")
	}
	return nil
}

//Verify checks that first proof is a valid signature.
func (tx *SetScriptWithProofs) Verify(scheme Scheme, publicKey crypto.PublicKey) (bool, error) {
	b, err := MarshalTxBody(scheme, tx)
	if err != nil {
		return false, errors.Wrap(err, "failed to verify signature of SetScriptWithProofs transaction")
	}
	return tx.Proofs.Verify(publicKey, b)
}

//MarshalBinary writes SetScriptWithProofs transaction to its bytes representation.
func (tx *SetScriptWithProofs) MarshalBinary() ([]byte, error) {
	bb, err := tx.BodyMarshalBinary()
	if err != nil {
		return nil, errors.Wrap(err, "failed to marshal SetScriptWithProofs transaction to bytes")
	}
	bl := len(bb)
	if tx.Proofs == nil {
		return nil, errors.New("failed to marshal SetScriptWithProofs transaction to bytes: no proofs")
	}
	pb, err := tx.Proofs.MarshalBinary()
	if err != nil {
		return nil, errors.Wrap(err, "failed to marshal SetScriptWithProofs transaction to bytes")
	}
	buf := make([]byte, 1+bl+len(pb))
	copy(buf[1:], bb)
	copy(buf[1+bl:], pb)
	return buf, nil
}

//UnmarshalBinary reads SetScriptWithProofs transaction from its binary representation.
func (tx *SetScriptWithProofs) UnmarshalBinary(data []byte, scheme Scheme) error {
	if l := len(data); l < setScriptWithProofsMinLen {
		return errors.Errorf("not enough data for SetScriptWithProofs transaction, expected not less then %d, received %d", setScriptWithProofsMinLen, l)
	}
	if v := data[0]; v != 0 {
		return errors.Errorf("unexpected first byte value %d, expected 0", v)
	}
	data = data[1:]
	err := tx.bodyUnmarshalBinary(data)
	if err != nil {
		return errors.Wrap(err, "failed to unmarshal SetScriptWithProofs transaction from bytes")
	}
	sl := 0
	if tx.NonEmptyScript() {
		sl = len(tx.Script) + 2
	}
	bl := setScriptWithProofsFixedBodyLen + sl
	data = data[bl:]
	var p ProofsV1
	err = p.UnmarshalBinary(data)
	if err != nil {
		return errors.Wrap(err, "failed to unmarshal SetScriptWithProofs transaction from bytes")
	}
	tx.Proofs = &p
	if err := tx.GenerateID(scheme); err != nil {
		return err
	}
	return nil
}

func (tx *SetScriptWithProofs) MarshalToProtobuf(scheme Scheme) ([]byte, error) {
	return MarshalTxDeterministic(tx, scheme)
}

func (tx *SetScriptWithProofs) UnmarshalFromProtobuf(data []byte) error {
	t, err := TxFromProtobuf(data)
	if err != nil {
		return err
	}
	setScriptTx, ok := t.(*SetScriptWithProofs)
	if !ok {
		return errors.New("failed to convert result to SetScriptWithProofs")
	}
	*tx = *setScriptTx
	return nil
}

func (tx *SetScriptWithProofs) MarshalSignedToProtobuf(scheme Scheme) ([]byte, error) {
	return MarshalSignedTxDeterministic(tx, scheme)
}

func (tx *SetScriptWithProofs) UnmarshalSignedFromProtobuf(data []byte) error {
	t, err := SignedTxFromProtobuf(data)
	if err != nil {
		return err
	}
	setScriptTx, ok := t.(*SetScriptWithProofs)
	if !ok {
		return errors.New("failed to convert result to SetScriptWithProofs")
	}
	*tx = *setScriptTx
	return nil
}

func (tx *SetScriptWithProofs) ToProtobuf(scheme Scheme) (*g.Transaction, error) {
	txData := &g.Transaction_SetScript{SetScript: &g.SetScriptTransactionData{
		Script: tx.Script,
	}}
	fee := &g.Amount{AssetId: nil, Amount: int64(tx.Fee)}
	res := TransactionToProtobufCommon(scheme, tx.SenderPK.Bytes(), tx)
	res.Fee = fee
	res.Data = txData
	return res, nil
}

func (tx *SetScriptWithProofs) ToProtobufSigned(scheme Scheme) (*g.SignedTransaction, error) {
	unsigned, err := tx.ToProtobuf(scheme)
	if err != nil {
		return nil, err
	}
	if tx.Proofs == nil {
		return nil, errors.New("no proofs provided")
	}
	return &g.SignedTransaction{
		Transaction: &g.SignedTransaction_WavesTransaction{WavesTransaction: unsigned},
		Proofs:      tx.Proofs.Bytes(),
	}, nil
}

//SponsorshipWithProofs is a transaction to setup fee sponsorship for an asset.
type SponsorshipWithProofs struct {
	Type        TransactionType  `json:"type"`
	Version     byte             `json:"version,omitempty"`
	ID          *crypto.Digest   `json:"id,omitempty"`
	Proofs      *ProofsV1        `json:"proofs,omitempty"`
	SenderPK    crypto.PublicKey `json:"senderPublicKey"`
	AssetID     crypto.Digest    `json:"assetId"`
	MinAssetFee uint64           `json:"minSponsoredAssetFee"`
	Fee         uint64           `json:"fee"`
	Timestamp   uint64           `json:"timestamp,omitempty"`
}

func (tx SponsorshipWithProofs) BinarySize() int {
	return 5 + tx.Proofs.BinarySize() + crypto.PublicKeySize + crypto.DigestSize + 24
}

func (tx SponsorshipWithProofs) GetTypeInfo() TransactionTypeInfo {
	return TransactionTypeInfo{tx.Type, Proof}
}

func (tx SponsorshipWithProofs) GetVersion() byte {
	return tx.Version
}

func (tx *SponsorshipWithProofs) GenerateID(scheme Scheme) error {
	if tx.ID == nil {
		body, err := MarshalTxBody(scheme, tx)
		if err != nil {
			return err
		}
		id := crypto.MustFastHash(body)
		tx.ID = &id
	}
	return nil
}

func (tx *SponsorshipWithProofs) MerkleBytes(scheme Scheme) ([]byte, error) {
	return tx.MarshalSignedToProtobuf(scheme)
}

func (tx SponsorshipWithProofs) GetSenderPK() crypto.PublicKey {
	return tx.SenderPK
}

func (tx SponsorshipWithProofs) GetSender(scheme Scheme) (Address, error) {
	return NewAddressFromPublicKey(scheme, tx.SenderPK)
}

func (tx *SponsorshipWithProofs) GetID(scheme Scheme) ([]byte, error) {
	if tx.ID == nil {
		if err := tx.GenerateID(scheme); err != nil {
			return nil, err
		}
	}
	return tx.ID.Bytes(), nil
}

func (tx SponsorshipWithProofs) GetFee() uint64 {
	return tx.Fee
}

func (tx SponsorshipWithProofs) GetTimestamp() uint64 {
	return tx.Timestamp
}

func (tx *SponsorshipWithProofs) Clone() *SponsorshipWithProofs {
	out := &SponsorshipWithProofs{}
	if err := copier.Copy(out, tx); err != nil {
		panic(err.Error())
	}
	return out
}

//NewUnsignedSponsorshipWithProofs creates new unsigned SponsorshipWithProofs transaction
func NewUnsignedSponsorshipWithProofs(v byte, senderPK crypto.PublicKey, assetID crypto.Digest, minAssetFee, fee, timestamp uint64) *SponsorshipWithProofs {
	return &SponsorshipWithProofs{Type: SponsorshipTransaction, Version: v, SenderPK: senderPK, AssetID: assetID, MinAssetFee: minAssetFee, Fee: fee, Timestamp: timestamp}
}

func (tx *SponsorshipWithProofs) Validate(_ Scheme) (Transaction, error) {
	if tx.Version < 1 || tx.Version > MaxSponsorshipTransactionVersion {
		return tx, errors.Errorf("unexpected version %d for SponsorshipWithProofs", tx.Version)
	}
	if tx.Fee == 0 {
		return tx, errors.New("fee should be positive")
	}
	if !validJVMLong(tx.Fee) {
		return tx, errors.New("fee is too big")
	}
	if !validJVMLong(tx.MinAssetFee) {
		return tx, errors.New("min asset fee is too big")
	}
	return tx, nil
}

func (tx *SponsorshipWithProofs) BodyMarshalBinary() ([]byte, error) {
	var p int
	buf := make([]byte, sponsorshipWithProofsBodyLen)
	buf[p] = byte(tx.Type)
	p++
	buf[p] = tx.Version
	p++
	copy(buf[p:], tx.SenderPK[:])
	p += crypto.PublicKeySize
	copy(buf[p:], tx.AssetID[:])
	p += crypto.DigestSize
	binary.BigEndian.PutUint64(buf[p:], tx.MinAssetFee)
	p += 8
	binary.BigEndian.PutUint64(buf[p:], tx.Fee)
	p += 8
	binary.BigEndian.PutUint64(buf[p:], tx.Timestamp)
	return buf, nil
}

func (tx *SponsorshipWithProofs) bodyUnmarshalBinary(data []byte) error {
	if l := len(data); l < sponsorshipWithProofsBodyLen {
		return errors.Errorf("not enough data for SponsorshipWithProofs transaction body, expected %d bytes, received %d", sponsorshipWithProofsBodyLen, l)
	}
	tx.Type = TransactionType(data[0])
	tx.Version = data[1]
	if tx.Type != SponsorshipTransaction {
		return errors.Errorf("unexpected transaction type %d for SponsorshipWithProofs transaction", tx.Type)
	}
	data = data[2:]
	copy(tx.SenderPK[:], data[:crypto.PublicKeySize])
	data = data[crypto.PublicKeySize:]
	copy(tx.AssetID[:], data[:crypto.DigestSize])
	data = data[crypto.DigestSize:]
	tx.MinAssetFee = binary.BigEndian.Uint64(data)
	data = data[8:]
	tx.Fee = binary.BigEndian.Uint64(data)
	data = data[8:]
	tx.Timestamp = binary.BigEndian.Uint64(data)
	return nil
}

//Sign adds signature as a proof at first position.
func (tx *SponsorshipWithProofs) Sign(scheme Scheme, secretKey crypto.SecretKey) error {
	b, err := MarshalTxBody(scheme, tx)
	if err != nil {
		return errors.Wrap(err, "failed to sign SponsorshipWithProofs transaction")
	}
	if tx.Proofs == nil {
		tx.Proofs = NewProofs()
	}
	err = tx.Proofs.Sign(secretKey, b)
	if err != nil {
		return errors.Wrap(err, "failed to sign SponsorshipWithProofs transaction")
	}
	d, err := crypto.FastHash(b)
	tx.ID = &d
	if err != nil {
		return errors.Wrap(err, "failed to sign SponsorshipWithProofs transaction")
	}
	return nil
}

//Verify checks that first proof is a valid signature.
func (tx *SponsorshipWithProofs) Verify(scheme Scheme, publicKey crypto.PublicKey) (bool, error) {
	b, err := MarshalTxBody(scheme, tx)
	if err != nil {
		return false, errors.Wrap(err, "failed to verify signature of SponsorshipWithProofs transaction")
	}
	return tx.Proofs.Verify(publicKey, b)
}

//MarshalBinary writes SponsorshipWithProofs transaction to its bytes representation.
func (tx *SponsorshipWithProofs) MarshalBinary() ([]byte, error) {
	bb, err := tx.BodyMarshalBinary()
	if err != nil {
		return nil, errors.Wrap(err, "failed to marshal SponsorshipWithProofs transaction to bytes")
	}
	bl := len(bb)
	if tx.Proofs == nil {
		return nil, errors.New("failed to marshal SponsorshipWithProofs transaction to bytes: no proofs")
	}
	pb, err := tx.Proofs.MarshalBinary()
	if err != nil {
		return nil, errors.Wrap(err, "failed to marshal SponsorshipWithProofs transaction to bytes")
	}
	buf := make([]byte, 1+1+1+bl+len(pb))
	buf[0] = 0
	buf[1] = byte(tx.Type)
	buf[2] = tx.Version
	copy(buf[3:], bb)
	copy(buf[3+bl:], pb)
	return buf, nil
}

//UnmarshalBinary reads SponsorshipWithProofs from its bytes representation.
func (tx *SponsorshipWithProofs) UnmarshalBinary(data []byte, scheme Scheme) error {
	if l := len(data); l < sponsorshipWithProofsMinLen {
		return errors.Errorf("not enough data for SponsorshipWithProofs transaction, expected not less then %d, received %d", sponsorshipWithProofsMinLen, l)
	}
	if v := data[0]; v != 0 {
		return errors.Errorf("unexpected first byte value %d, expected 0", v)
	}
	data = data[1:]
	if t := data[0]; t != byte(SponsorshipTransaction) {
		return errors.Errorf("unexpected transaction type %d, expected %d", t, SponsorshipTransaction)
	}
	data = data[1:]
	if v := data[0]; v != 1 {
		return errors.Errorf("unexpected transaction version %d, expected %d", v, 1)
	}
	data = data[1:]
	err := tx.bodyUnmarshalBinary(data)
	if err != nil {
		return errors.Wrap(err, "failed to unmarshal SponsorshipWithProofs transaction from bytes")
	}
	bl := sponsorshipWithProofsBodyLen
	data = data[bl:]
	var p ProofsV1
	err = p.UnmarshalBinary(data)
	if err != nil {
		return errors.Wrap(err, "failed to unmarshal SponsorshipWithProofs transaction from bytes")
	}
	tx.Proofs = &p
	if err := tx.GenerateID(scheme); err != nil {
		return err
	}
	return nil
}

func (tx *SponsorshipWithProofs) MarshalToProtobuf(scheme Scheme) ([]byte, error) {
	return MarshalTxDeterministic(tx, scheme)
}

func (tx *SponsorshipWithProofs) UnmarshalFromProtobuf(data []byte) error {
	t, err := TxFromProtobuf(data)
	if err != nil {
		return err
	}
	sponsorshipTx, ok := t.(*SponsorshipWithProofs)
	if !ok {
		return errors.New("failed to convert result to SponsorshipWithProofs")
	}
	*tx = *sponsorshipTx
	return nil
}

func (tx *SponsorshipWithProofs) MarshalSignedToProtobuf(scheme Scheme) ([]byte, error) {
	return MarshalSignedTxDeterministic(tx, scheme)
}

func (tx *SponsorshipWithProofs) UnmarshalSignedFromProtobuf(data []byte) error {
	t, err := SignedTxFromProtobuf(data)
	if err != nil {
		return err
	}
	sponsorshipTx, ok := t.(*SponsorshipWithProofs)
	if !ok {
		return errors.New("failed to convert result to SponsorshipWithProofs")
	}
	*tx = *sponsorshipTx
	return nil
}

func (tx *SponsorshipWithProofs) ToProtobuf(scheme Scheme) (*g.Transaction, error) {
	txData := &g.Transaction_SponsorFee{SponsorFee: &g.SponsorFeeTransactionData{
		MinFee: &g.Amount{AssetId: tx.AssetID.Bytes(), Amount: int64(tx.MinAssetFee)},
	}}
	fee := &g.Amount{AssetId: nil, Amount: int64(tx.Fee)}
	res := TransactionToProtobufCommon(scheme, tx.SenderPK.Bytes(), tx)
	res.Fee = fee
	res.Data = txData
	return res, nil
}

func (tx *SponsorshipWithProofs) ToProtobufSigned(scheme Scheme) (*g.SignedTransaction, error) {
	unsigned, err := tx.ToProtobuf(scheme)
	if err != nil {
		return nil, err
	}
	if tx.Proofs == nil {
		return nil, errors.New("no proofs provided")
	}
	return &g.SignedTransaction{
		Transaction: &g.SignedTransaction_WavesTransaction{WavesTransaction: unsigned},
		Proofs:      tx.Proofs.Bytes(),
	}, nil
}

//SetAssetScriptWithProofs is a transaction to set smart script on an asset.
type SetAssetScriptWithProofs struct {
	Type      TransactionType  `json:"type"`
	Version   byte             `json:"version,omitempty"`
	ID        *crypto.Digest   `json:"id,omitempty"`
	Proofs    *ProofsV1        `json:"proofs,omitempty"`
	ChainID   byte             `json:"-"`
	SenderPK  crypto.PublicKey `json:"senderPublicKey"`
	AssetID   crypto.Digest    `json:"assetId"`
	Script    Script           `json:"script"`
	Fee       uint64           `json:"fee"`
	Timestamp uint64           `json:"timestamp,omitempty"`
}

func (tx SetAssetScriptWithProofs) BinarySize() int {
	scriptSize := 1
	if len(tx.Script) > 0 {
		scriptSize += 2 + len(tx.Script)
	}
	return 4 + crypto.DigestSize + tx.Proofs.BinarySize() + crypto.PublicKeySize + 16 + scriptSize
}

func (tx SetAssetScriptWithProofs) GetTypeInfo() TransactionTypeInfo {
	return TransactionTypeInfo{tx.Type, Proof}
}

func (tx SetAssetScriptWithProofs) GetVersion() byte {
	return tx.Version
}

func (tx *SetAssetScriptWithProofs) GenerateID(scheme Scheme) error {
	if tx.ID == nil {
		body, err := MarshalTxBody(scheme, tx)
		if err != nil {
			return err
		}
		id := crypto.MustFastHash(body)
		tx.ID = &id
	}
	return nil
}

func (tx *SetAssetScriptWithProofs) MerkleBytes(scheme Scheme) ([]byte, error) {
	return tx.MarshalSignedToProtobuf(scheme)
}

func (tx SetAssetScriptWithProofs) GetSenderPK() crypto.PublicKey {
	return tx.SenderPK
}

func (tx SetAssetScriptWithProofs) GetSender(scheme Scheme) (Address, error) {
	return NewAddressFromPublicKey(scheme, tx.SenderPK)
}

func (tx *SetAssetScriptWithProofs) GetID(scheme Scheme) ([]byte, error) {
	if tx.ID == nil {
		if err := tx.GenerateID(scheme); err != nil {
			return nil, err
		}
	}
	return tx.ID.Bytes(), nil
}

func (tx SetAssetScriptWithProofs) GetFee() uint64 {
	return tx.Fee
}

func (tx SetAssetScriptWithProofs) GetTimestamp() uint64 {
	return tx.Timestamp
}

func (tx *SetAssetScriptWithProofs) Clone() *SetAssetScriptWithProofs {
	out := &SetAssetScriptWithProofs{}
	if err := copier.Copy(out, tx); err != nil {
		panic(err.Error())
	}
	return out
}

//NewUnsignedSetAssetScriptWithProofs creates new unsigned SetAssetScriptWithProofs transaction.
func NewUnsignedSetAssetScriptWithProofs(v, chain byte, senderPK crypto.PublicKey, assetID crypto.Digest, script []byte, fee, timestamp uint64) *SetAssetScriptWithProofs {
	return &SetAssetScriptWithProofs{Type: SetAssetScriptTransaction, Version: v, ChainID: chain, SenderPK: senderPK, AssetID: assetID, Script: script, Fee: fee, Timestamp: timestamp}
}

func (tx *SetAssetScriptWithProofs) Validate(_ Scheme) (Transaction, error) {
	if tx.Version < 1 || tx.Version > MaxSetAssetScriptTransactionVersion {
		return tx, errors.Errorf("unexpected version %d for SetAssetScriptWithProofs", tx.Version)
	}
	if tx.Fee == 0 {
		return tx, errors.New("fee should be positive")
	}
	if !validJVMLong(tx.Fee) {
		return tx, errors.New("fee is too big")
	}
	//TODO: validate blockchain scheme and script type
	return tx, nil
}

//NonEmptyScript returns true if transaction contains non-empty script.
func (tx *SetAssetScriptWithProofs) NonEmptyScript() bool {
	return len(tx.Script) != 0
}

func (tx *SetAssetScriptWithProofs) BodyMarshalBinary() ([]byte, error) {
	var p int
	sl := 0
	if tx.NonEmptyScript() {
		sl = len(tx.Script) + 2
	}
	buf := make([]byte, setAssetScriptWithProofsFixedBodyLen+sl)
	buf[p] = byte(tx.Type)
	p++
	buf[p] = tx.Version
	p++
	buf[p] = tx.ChainID
	p++
	copy(buf[p:], tx.SenderPK[:])
	p += crypto.PublicKeySize
	copy(buf[p:], tx.AssetID[:])
	p += crypto.DigestSize
	binary.BigEndian.PutUint64(buf[p:], tx.Fee)
	p += 8
	binary.BigEndian.PutUint64(buf[p:], tx.Timestamp)
	p += 8
	PutBool(buf[p:], tx.NonEmptyScript())
	p++
	if tx.NonEmptyScript() {
		PutBytesWithUInt16Len(buf[p:], tx.Script)
	}
	return buf, nil
}

func (tx *SetAssetScriptWithProofs) bodyUnmarshalBinary(data []byte) error {
	if l := len(data); l < setAssetScriptWithProofsFixedBodyLen {
		return errors.Errorf("not enough data for SetAssetScriptWithProofs transaction, expected not less then %d, received %d", setAssetScriptWithProofsFixedBodyLen, l)
	}
	tx.Type = TransactionType(data[0])
	tx.Version = data[1]
	tx.ChainID = data[2]
	if tx.Type != SetAssetScriptTransaction {
		return errors.Errorf("unexpected transaction type %d for SetAssetScriptWithProofs transaction", tx.Type)
	}
	data = data[3:]
	copy(tx.SenderPK[:], data[:crypto.PublicKeySize])
	data = data[crypto.PublicKeySize:]
	copy(tx.AssetID[:], data[:crypto.DigestSize])
	data = data[crypto.DigestSize:]
	tx.Fee = binary.BigEndian.Uint64(data)
	data = data[8:]
	tx.Timestamp = binary.BigEndian.Uint64(data)
	data = data[8:]
	p, err := Bool(data)
	if err != nil {
		return errors.Wrap(err, "failed to unmarshal SetAssetScripV1 transaction body from bytes")
	}
	data = data[1:]
	if p {
		s, err := BytesWithUInt16Len(data)
		if err != nil {
			return errors.Wrap(err, "failed to unmarshal SetAssetScriptWithProofs transaction body from bytes")
		}
		tx.Script = s
	}
	return nil
}

//Sign adds signature as a proof at first position.
func (tx *SetAssetScriptWithProofs) Sign(scheme Scheme, secretKey crypto.SecretKey) error {
	b, err := MarshalTxBody(scheme, tx)
	if err != nil {
		return errors.Wrap(err, "failed to sign SetAssetScriptWithProofs transaction")
	}
	if tx.Proofs == nil {
		tx.Proofs = NewProofs()
	}
	err = tx.Proofs.Sign(secretKey, b)
	if err != nil {
		return errors.Wrap(err, "failed to sign SetAssetScriptWithProofs transaction")
	}
	d, err := crypto.FastHash(b)
	if err != nil {
		return errors.Wrap(err, "failed to sign SetAssetScriptWithProofs transaction")
	}
	tx.ID = &d
	return nil
}

//Verify checks that first proof is a valid signature.
func (tx *SetAssetScriptWithProofs) Verify(scheme Scheme, publicKey crypto.PublicKey) (bool, error) {
	b, err := MarshalTxBody(scheme, tx)
	if err != nil {
		return false, errors.Wrap(err, "failed to verify signature of SetAssetScriptWithProofs transaction")
	}
	return tx.Proofs.Verify(publicKey, b)
}

//MarshalBinary writes SetAssetScriptWithProofs transaction to its bytes representation.
func (tx *SetAssetScriptWithProofs) MarshalBinary() ([]byte, error) {
	bb, err := tx.BodyMarshalBinary()
	if err != nil {
		return nil, errors.Wrap(err, "failed to marshal SetAssetScriptWithProofs transaction to bytes")
	}
	bl := len(bb)
	if tx.Proofs == nil {
		return nil, errors.New("failed to marshal SetAssetScriptWithProofs transaction to bytes: no proofs")
	}
	pb, err := tx.Proofs.MarshalBinary()
	if err != nil {
		return nil, errors.Wrap(err, "failed to marshal SetAssetScriptWithProofs transaction to bytes")
	}
	buf := make([]byte, 1+bl+len(pb))
	copy(buf[1:], bb)
	copy(buf[1+bl:], pb)
	return buf, nil
}

//UnmarshalBinary reads SetAssetScriptWithProofs transaction from its binary representation.
func (tx *SetAssetScriptWithProofs) UnmarshalBinary(data []byte, scheme Scheme) error {
	if l := len(data); l < setAssetScriptWithProofsMinLen {
		return errors.Errorf("not enough data for SetAssetScriptWithProofs transaction, expected not less then %d, received %d", setAssetScriptWithProofsMinLen, l)
	}
	if v := data[0]; v != 0 {
		return errors.Errorf("unexpected first byte value %d, expected 0", v)
	}
	data = data[1:]
	err := tx.bodyUnmarshalBinary(data)
	if err != nil {
		return errors.Wrap(err, "failed to unmarshal SetAssetScriptWithProofs transaction from bytes")
	}
	sl := 0
	if tx.NonEmptyScript() {
		sl = len(tx.Script) + 2
	}
	bl := setAssetScriptWithProofsFixedBodyLen + sl
	data = data[bl:]
	var p ProofsV1
	err = p.UnmarshalBinary(data)
	if err != nil {
		return errors.Wrap(err, "failed to unmarshal SetAssetScriptWithProofs transaction from bytes")
	}
	tx.Proofs = &p
	if err := tx.GenerateID(scheme); err != nil {
		return err
	}
	return nil
}

func (tx *SetAssetScriptWithProofs) MarshalToProtobuf(scheme Scheme) ([]byte, error) {
	return MarshalTxDeterministic(tx, scheme)
}

func (tx *SetAssetScriptWithProofs) UnmarshalFromProtobuf(data []byte) error {
	t, err := TxFromProtobuf(data)
	if err != nil {
		return err
	}
	setAssetScriptTx, ok := t.(*SetAssetScriptWithProofs)
	if !ok {
		return errors.New("failed to convert result to SetAssetScripV1")
	}
	*tx = *setAssetScriptTx
	return nil
}

func (tx *SetAssetScriptWithProofs) MarshalSignedToProtobuf(scheme Scheme) ([]byte, error) {
	return MarshalSignedTxDeterministic(tx, scheme)
}

func (tx *SetAssetScriptWithProofs) UnmarshalSignedFromProtobuf(data []byte) error {
	t, err := SignedTxFromProtobuf(data)
	if err != nil {
		return err
	}
	setAssetScriptTx, ok := t.(*SetAssetScriptWithProofs)
	if !ok {
		return errors.New("failed to convert result to SetAssetScriptWithProofs")
	}
	*tx = *setAssetScriptTx
	return nil
}

func (tx *SetAssetScriptWithProofs) ToProtobuf(scheme Scheme) (*g.Transaction, error) {
	txData := &g.Transaction_SetAssetScript{SetAssetScript: &g.SetAssetScriptTransactionData{
		AssetId: tx.AssetID.Bytes(),
		Script:  tx.Script,
	}}
	fee := &g.Amount{AssetId: nil, Amount: int64(tx.Fee)}
	res := TransactionToProtobufCommon(scheme, tx.SenderPK.Bytes(), tx)
	res.Fee = fee
	res.Data = txData
	return res, nil
}

func (tx *SetAssetScriptWithProofs) ToProtobufSigned(scheme Scheme) (*g.SignedTransaction, error) {
	unsigned, err := tx.ToProtobuf(scheme)
	if err != nil {
		return nil, err
	}
	if tx.Proofs == nil {
		return nil, errors.New("no proofs provided")
	}
	return &g.SignedTransaction{
		Transaction: &g.SignedTransaction_WavesTransaction{WavesTransaction: unsigned},
		Proofs:      tx.Proofs.Bytes(),
	}, nil
}

type InvokeScriptWithProofs struct {
	Type            TransactionType  `json:"type"`
	Version         byte             `json:"version,omitempty"`
	ID              *crypto.Digest   `json:"id,omitempty"`
	Proofs          *ProofsV1        `json:"proofs,omitempty"`
	ChainID         byte             `json:"-"`
	SenderPK        crypto.PublicKey `json:"senderPublicKey"`
	ScriptRecipient Recipient        `json:"dApp"`
	FunctionCall    FunctionCall     `json:"call"`
	Payments        ScriptPayments   `json:"payment"`
	FeeAsset        OptionalAsset    `json:"feeAssetId"`
	Fee             uint64           `json:"fee"`
	Timestamp       uint64           `json:"timestamp,omitempty"`
}

func (tx *InvokeScriptWithProofs) BinarySize() int {
	return 4 + tx.Proofs.BinarySize() + crypto.PublicKeySize + tx.FunctionCall.BinarySize() + tx.ScriptRecipient.BinarySize() + tx.Payments.BinarySize() + tx.FeeAsset.BinarySize() + 16
}

func (tx *InvokeScriptWithProofs) GenerateID(scheme Scheme) error {
	if tx.ID == nil {
		body, err := MarshalTxBody(scheme, tx)
		if err != nil {
			return err
		}
		id := crypto.MustFastHash(body)
		tx.ID = &id
	}
	return nil
}

func (tx *InvokeScriptWithProofs) MerkleBytes(scheme Scheme) ([]byte, error) {
	return tx.MarshalSignedToProtobuf(scheme)
}

func (tx InvokeScriptWithProofs) GetTypeInfo() TransactionTypeInfo {
	return TransactionTypeInfo{tx.Type, Proof}
}

func (tx InvokeScriptWithProofs) GetVersion() byte {
	return tx.Version
}

func (tx InvokeScriptWithProofs) GetSenderPK() crypto.PublicKey {
	return tx.SenderPK
}

func (tx InvokeScriptWithProofs) GetSender(scheme Scheme) (Address, error) {
	return NewAddressFromPublicKey(scheme, tx.SenderPK)
}

func (tx *InvokeScriptWithProofs) GetID(scheme Scheme) ([]byte, error) {
	if tx.ID == nil {
		if err := tx.GenerateID(scheme); err != nil {
			return nil, err
		}
	}
	return tx.ID.Bytes(), nil
}

func (tx InvokeScriptWithProofs) GetFee() uint64 {
	return tx.Fee
}

func (tx InvokeScriptWithProofs) GetTimestamp() uint64 {
	return tx.Timestamp
}

func (tx *InvokeScriptWithProofs) Clone() *InvokeScriptWithProofs {
	out := &InvokeScriptWithProofs{}
	if err := copier.Copy(out, tx); err != nil {
		panic(err.Error())
	}
	return out
}

//NewUnsignedInvokeScriptWithProofs creates new unsigned InvokeScriptWithProofs transaction.
func NewUnsignedInvokeScriptWithProofs(v, chain byte, senderPK crypto.PublicKey, scriptRecipient Recipient, call FunctionCall, payments ScriptPayments, feeAsset OptionalAsset, fee, timestamp uint64) *InvokeScriptWithProofs {
	return &InvokeScriptWithProofs{
		Type:            InvokeScriptTransaction,
		Version:         v,
		ChainID:         chain,
		SenderPK:        senderPK,
		ScriptRecipient: scriptRecipient,
		FunctionCall:    call,
		Payments:        payments,
		FeeAsset:        feeAsset,
		Fee:             fee,
		Timestamp:       timestamp,
	}
}

func (tx *InvokeScriptWithProofs) Validate(_ Scheme) (Transaction, error) {
	if tx.Version < 1 || tx.Version > MaxInvokeScriptTransactionVersion {
		return tx, errors.Errorf("unexpected version %d for InvokeScriptWithProofs", tx.Version)
	}
	if tx.Fee == 0 {
		return tx, errors.New("fee should be positive")
	}
	if !validJVMLong(tx.Fee) {
		return tx, errors.New("fee is too big")
	}
	if len(tx.FunctionCall.Arguments) > maxArguments {
		return tx, errors.New("too many arguments")
	}
	if len(tx.FunctionCall.Name) > maxFunctionNameBytes {
		return tx, errors.New("function name is too big")
	}
	for _, p := range tx.Payments {
		if p.Amount == 0 {
			return tx, errors.New("at least one payment has a non-positive amount")
		}
		if !validJVMLong(p.Amount) {
			return tx, errors.New("at least one payment has a too big amount")
		}
	}
	//TODO: check blockchain scheme and script type
	return tx, nil
}

func (tx *InvokeScriptWithProofs) BodyMarshalBinary() ([]byte, error) {
	p := 0
	buf := make([]byte, invokeScriptWithProofsFixedBodyLen+tx.ScriptRecipient.len+tx.FunctionCall.BinarySize()+tx.Payments.BinarySize()+tx.FeeAsset.BinarySize())
	buf[p] = byte(tx.Type)
	p++
	buf[p] = tx.Version
	p++
	buf[p] = tx.ChainID
	p++
	copy(buf[p:], tx.SenderPK[:])
	p += crypto.PublicKeySize
	rb, err := tx.ScriptRecipient.MarshalBinary()
	if err != nil {
		return nil, errors.Wrap(err, "failed to marshal InvokeScriptWithProofs body")
	}
	copy(buf[p:], rb)
	p += tx.ScriptRecipient.len
	fcb, err := tx.FunctionCall.MarshalBinary()
	if err != nil {
		return nil, err
	}
	copy(buf[p:], fcb)
	if len(fcb) != tx.FunctionCall.BinarySize() {
		panic("INVALID FUNCTION CALL")
	}
	p += len(fcb)
	psb, err := tx.Payments.MarshalBinary()
	if err != nil {
		return nil, err
	}
	copy(buf[p:], psb)
	if len(psb) != tx.Payments.BinarySize() {
		panic("INVALID PAYMENTS")
	}
	p += len(psb)
	binary.BigEndian.PutUint64(buf[p:], tx.Fee)
	p += 8
	fab, err := tx.FeeAsset.MarshalBinary()
	if err != nil {
		return nil, err
	}
	copy(buf[p:], fab)
	p += len(fab)
	binary.BigEndian.PutUint64(buf[p:], tx.Timestamp)
	return buf, nil
}

func (tx *InvokeScriptWithProofs) BodySerialize(s *serializer.Serializer) error {
	err := s.Byte(byte(tx.Type))
	if err != nil {
		return err
	}
	err = s.Byte(tx.Version)
	if err != nil {
		return err
	}
	err = s.Byte(tx.ChainID)
	if err != nil {
		return err
	}
	err = s.Bytes(tx.SenderPK[:])
	if err != nil {
		return err
	}
	err = tx.ScriptRecipient.Serialize(s)
	if err != nil {
		return err
	}
	err = tx.FunctionCall.Serialize(s)
	if err != nil {
		return err
	}
	err = tx.Payments.Serialize(s)
	if err != nil {
		return err
	}
	err = s.Uint64(tx.Fee)
	if err != nil {
		return err
	}
	err = tx.FeeAsset.Serialize(s)
	if err != nil {
		return err
	}
	return s.Uint64(tx.Timestamp)
}

func (tx *InvokeScriptWithProofs) bodyUnmarshalBinary(data []byte) error {
	if l := len(data); l < invokeScriptWithProofsFixedBodyLen {
		return errors.Errorf("not enough data for InvokeScriptWithProofs transaction, expected not less then %d, received %d", invokeScriptWithProofsFixedBodyLen, l)
	}
	tx.Type = TransactionType(data[0])
	tx.Version = data[1]
	tx.ChainID = data[2]
	if tx.Type != InvokeScriptTransaction {
		return errors.Errorf("unexpected transaction type %d for InvokeScriptWithProofs transaction", tx.Type)
	}
	data = data[3:]
	copy(tx.SenderPK[:], data[:crypto.PublicKeySize])
	data = data[crypto.PublicKeySize:]
	var recipient Recipient
	err := recipient.UnmarshalBinary(data)
	if err != nil {
		return errors.Wrap(err, "failed to unmarshal InvokeScriptWithProofs transaction")
	}
	tx.ScriptRecipient = recipient
	data = data[tx.ScriptRecipient.len:]
	functionCall := FunctionCall{}
	err = functionCall.UnmarshalBinary(data)
	if err != nil {
		return err
	}
	tx.FunctionCall = functionCall
	data = data[functionCall.BinarySize():]
	payments := ScriptPayments{}
	err = payments.UnmarshalBinary(data)
	if err != nil {
		return err
	}
	tx.Payments = payments
	data = data[payments.BinarySize():]
	tx.Fee = binary.BigEndian.Uint64(data)
	data = data[8:]
	var asset OptionalAsset
	err = asset.UnmarshalBinary(data)
	if err != nil {
		return err
	}
	tx.FeeAsset = asset
	data = data[asset.BinarySize():]
	tx.Timestamp = binary.BigEndian.Uint64(data)
	return nil
}

//Sign adds signature as a proof at first position.
func (tx *InvokeScriptWithProofs) Sign(scheme Scheme, secretKey crypto.SecretKey) error {
	b, err := MarshalTxBody(scheme, tx)
	if err != nil {
		return errors.Wrap(err, "failed to sign InvokeScriptWithProofs transaction")
	}
	if tx.Proofs == nil {
		tx.Proofs = NewProofs()
	}
	err = tx.Proofs.Sign(secretKey, b)
	if err != nil {
		return errors.Wrap(err, "failed to sign InvokeScriptWithProofs transaction")
	}
	d, err := crypto.FastHash(b)
	if err != nil {
		return errors.Wrap(err, "failed to sign InvokeScriptWithProofs transaction")
	}
	tx.ID = &d
	return nil
}

//Verify checks that first proof is a valid signature.
func (tx *InvokeScriptWithProofs) Verify(scheme Scheme, publicKey crypto.PublicKey) (bool, error) {
	b, err := MarshalTxBody(scheme, tx)
	if err != nil {
		return false, errors.Wrap(err, "failed to verify signature of InvokeScriptWithProofs transaction")
	}
	return tx.Proofs.Verify(publicKey, b)
}

//MarshalBinary writes InvokeScriptWithProofs transaction to its bytes representation.
func (tx *InvokeScriptWithProofs) MarshalBinary() ([]byte, error) {
	bb, err := tx.BodyMarshalBinary()
	if err != nil {
		return nil, errors.Wrap(err, "failed to marshal InvokeScriptWithProofs transaction to bytes")
	}
	bl := len(bb)
	if tx.Proofs == nil {
		return nil, errors.New("failed to marshal InvokeScriptWithProofs transaction to bytes: no proofs")
	}
	pb, err := tx.Proofs.MarshalBinary()
	if err != nil {
		return nil, errors.Wrap(err, "failed to marshal InvokeScriptWithProofs transaction to bytes")
	}
	buf := make([]byte, 1+bl+len(pb))
	copy(buf[1:], bb)
	copy(buf[1+bl:], pb)
	return buf, nil
}

//Serialize InvokeScriptWithProofs transaction to its bytes representation.
func (tx *InvokeScriptWithProofs) Serialize(s *serializer.Serializer) error {
	err := s.Byte(0)
	if err != nil {
		return err
	}
	err = tx.BodySerialize(s)
	if err != nil {
		return errors.Wrap(err, "failed to marshal InvokeScriptWithProofs transaction to bytes")
	}
	if tx.Proofs == nil {
		return errors.New("failed to marshal InvokeScriptWithProofs transaction to bytes: no proofs")
	}
	return tx.Proofs.Serialize(s)
}

//UnmarshalBinary reads InvokeScriptWithProofs transaction from its binary representation.
func (tx *InvokeScriptWithProofs) UnmarshalBinary(data []byte, scheme Scheme) error {
	if len(data) > maxInvokeScriptWithProofsBinaryTransactionsBytes {
		return errors.New("invoke script transaction is too big")
	}
	if l := len(data); l < invokeScriptWithProofsMinLen {
		return errors.Errorf("not enough data for InvokeScriptWithProofs transaction, expected not less then %d, received %d", invokeScriptWithProofsMinLen, l)
	}
	if v := data[0]; v != 0 {
		return errors.Errorf("unexpected first byte value %d, expected 0", v)
	}
	data = data[1:]
	err := tx.bodyUnmarshalBinary(data)
	if err != nil {
		return errors.Wrap(err, "failed to unmarshal InvokeScriptWithProofs transaction from bytes")
	}
	bl := invokeScriptWithProofsFixedBodyLen + tx.ScriptRecipient.len + tx.FunctionCall.BinarySize() + tx.Payments.BinarySize() + tx.FeeAsset.BinarySize()
	data = data[bl:]
	var p ProofsV1
	err = p.UnmarshalBinary(data)
	if err != nil {
		return errors.Wrap(err, "failed to unmarshal InvokeScriptWithProofs transaction from bytes")
	}
	tx.Proofs = &p
	if err := tx.GenerateID(scheme); err != nil {
		return err
	}
	return nil
}

func (tx *InvokeScriptWithProofs) MarshalToProtobuf(scheme Scheme) ([]byte, error) {
	return MarshalTxDeterministic(tx, scheme)
}

func (tx *InvokeScriptWithProofs) UnmarshalFromProtobuf(data []byte) error {
	t, err := TxFromProtobuf(data)
	if err != nil {
		return err
	}
	invokeScriptTx, ok := t.(*InvokeScriptWithProofs)
	if !ok {
		return errors.New("failed to convert result to InvokeScripV1")
	}
	protoPayloadSize, err := invokeScriptTx.protoPayloadSize()
	if err != nil {
		return err
	}
	if protoPayloadSize > maxInvokeScriptWithProofsProtobufPayloadBytes {
		return errors.New("invoke script transaction is too big")
	}
	*tx = *invokeScriptTx
	return nil
}

func (tx *InvokeScriptWithProofs) MarshalSignedToProtobuf(scheme Scheme) ([]byte, error) {
	return MarshalSignedTxDeterministic(tx, scheme)
}

func (tx *InvokeScriptWithProofs) UnmarshalSignedFromProtobuf(data []byte) error {
	t, err := SignedTxFromProtobuf(data)
	if err != nil {
		return err
	}
	invokeScriptTx, ok := t.(*InvokeScriptWithProofs)
	if !ok {
		return errors.New("failed to convert result to InvokeScriptWithProofs")
	}
	protoPayloadSize, err := invokeScriptTx.protoPayloadSize()
	if err != nil {
		return err
	}
	if protoPayloadSize > maxInvokeScriptWithProofsProtobufPayloadBytes {
		return errors.New("invoke script transaction is too big")
	}
	*tx = *invokeScriptTx
	return nil
}

func (tx *InvokeScriptWithProofs) protobufInvokeScriptTransactionData() (*g.InvokeScriptTransactionData, error) {
	fcBytes, err := tx.FunctionCall.MarshalBinary()
	if err != nil {
		return nil, err
	}
	payments := make([]*g.Amount, len(tx.Payments))
	for i := range tx.Payments {
		payments[i] = &g.Amount{AssetId: tx.Payments[i].Asset.ToID(), Amount: int64(tx.Payments[i].Amount)}
	}
	rcpProto, err := tx.ScriptRecipient.ToProtobuf()
	if err != nil {
		return nil, err
	}
	txData := &g.InvokeScriptTransactionData{
		DApp:         rcpProto,
		FunctionCall: fcBytes,
		Payments:     payments,
	}
	return txData, nil
}

func (tx *InvokeScriptWithProofs) ToProtobuf(scheme Scheme) (*g.Transaction, error) {
	invokeTxData, err := tx.protobufInvokeScriptTransactionData()
	if err != nil {
		return nil, err
	}
	txData := &g.Transaction_InvokeScript{InvokeScript: invokeTxData}
	fee := &g.Amount{AssetId: tx.FeeAsset.ToID(), Amount: int64(tx.Fee)}
	res := TransactionToProtobufCommon(scheme, tx.SenderPK.Bytes(), tx)
	res.Fee = fee
	res.Data = txData
	return res, nil
}

func (tx *InvokeScriptWithProofs) ToProtobufSigned(scheme Scheme) (*g.SignedTransaction, error) {
	unsigned, err := tx.ToProtobuf(scheme)
	if err != nil {
		return nil, err
	}
	if tx.Proofs == nil {
		return nil, errors.New("no proofs provided")
	}
	return &g.SignedTransaction{
		Transaction: &g.SignedTransaction_WavesTransaction{WavesTransaction: unsigned},
		Proofs:      tx.Proofs.Bytes(),
	}, nil
}

func (tx *InvokeScriptWithProofs) protoPayloadSize() (int, error) {
	invokeTxData, err := tx.protobufInvokeScriptTransactionData()
	if err != nil {
		return 0, err
	}
	// use this method to calculate PB binary size of payload
	return invokeTxData.SizeVT(), err
}

type UpdateAssetInfoWithProofs struct {
	Type        TransactionType  `json:"type"`
	Version     byte             `json:"version,omitempty"`
	ID          *crypto.Digest   `json:"id,omitempty"`
	Proofs      *ProofsV1        `json:"proofs,omitempty"`
	ChainID     byte             `json:"chainId"`
	SenderPK    crypto.PublicKey `json:"senderPublicKey"`
	AssetID     crypto.Digest    `json:"assetId"`
	Name        string           `json:"name"`
	Description string           `json:"description"`
	FeeAsset    OptionalAsset    `json:"feeAssetId"`
	Fee         uint64           `json:"fee"`
	Timestamp   uint64           `json:"timestamp,omitempty"`
}

func (tx UpdateAssetInfoWithProofs) GetTypeInfo() TransactionTypeInfo {
	return TransactionTypeInfo{tx.Type, Proof}
}

func (tx UpdateAssetInfoWithProofs) GetVersion() byte {
	return tx.Version
}

func (tx *UpdateAssetInfoWithProofs) GetID(scheme Scheme) ([]byte, error) {
	if tx.ID == nil {
		if err := tx.GenerateID(scheme); err != nil {
			return nil, err
		}
	}
	return tx.ID.Bytes(), nil
}

func (tx UpdateAssetInfoWithProofs) GetSenderPK() crypto.PublicKey {
	return tx.SenderPK
}

func (tx UpdateAssetInfoWithProofs) GetSender(scheme Scheme) (Address, error) {
	return NewAddressFromPublicKey(scheme, tx.SenderPK)
}

func (tx UpdateAssetInfoWithProofs) GetFee() uint64 {
	return tx.Fee
}

func (tx UpdateAssetInfoWithProofs) GetTimestamp() uint64 {
	return tx.Timestamp
}

func (tx *UpdateAssetInfoWithProofs) Validate(_ Scheme) (Transaction, error) {
	if tx.Version < 1 || tx.Version > MaxUpdateAssetInfoTransactionVersion {
		return tx, errors.Errorf("unexpected version %d for UpdateAssetInfoWithProofs", tx.Version)
	}
	if tx.Fee == 0 {
		return tx, errors.New("fee should be positive")
	}
	if !validJVMLong(tx.Fee) {
		return tx, errors.New("fee is too big")
	}
	if l := len(tx.Name); l < MinAssetNameLen || l > MaxAssetNameLen {
		return tx, errs.NewInvalidName("incorrect number of bytes in the asset's name")
	}
	if l := len(tx.Description); l > MaxDescriptionLen {
		return tx, errs.NewTooBigArray("incorrect number of bytes in the asset's description")
	}
	return tx, nil
}

func (tx *UpdateAssetInfoWithProofs) GenerateID(scheme Scheme) error {
	if tx.ID == nil {
		body, err := MarshalTxBody(scheme, tx)
		if err != nil {
			return err
		}
		id := crypto.MustFastHash(body)
		tx.ID = &id
	}
	return nil
}

func (tx *UpdateAssetInfoWithProofs) MerkleBytes(scheme Scheme) ([]byte, error) {
	return tx.MarshalSignedToProtobuf(scheme)
}

func (tx *UpdateAssetInfoWithProofs) Sign(scheme Scheme, secretKey crypto.SecretKey) error {
	b, err := MarshalTxBody(scheme, tx)
	if err != nil {
		return errors.Wrap(err, "failed to sign UpdateAssetInfoWithProofs transaction")
	}
	if tx.Proofs == nil {
		tx.Proofs = NewProofs()
	}
	err = tx.Proofs.Sign(secretKey, b)
	if err != nil {
		return errors.Wrap(err, "failed to sign UpdateAssetInfoWithProofs transaction")
	}
	d, err := crypto.FastHash(b)
	tx.ID = &d
	if err != nil {
		return errors.Wrap(err, "failed to sign UpdateAssetInfoWithProofs transaction")
	}
	return nil
}

func (tx *UpdateAssetInfoWithProofs) Verify(scheme Scheme, publicKey crypto.PublicKey) (bool, error) {
	b, err := MarshalTxBody(scheme, tx)
	if err != nil {
		return false, errors.Wrap(err, "failed to verify signature of UpdateAssetInfoWithProofs transaction")
	}
	return tx.Proofs.Verify(publicKey, b)
}

func NewUnsignedUpdateAssetInfoWithProofs(v, chainID byte, assetID crypto.Digest, senderPK crypto.PublicKey, name, description string, timestamp uint64, feeAsset OptionalAsset, fee uint64) *UpdateAssetInfoWithProofs {
	return &UpdateAssetInfoWithProofs{
		Type:        UpdateAssetInfoTransaction,
		Version:     v,
		ChainID:     chainID,
		SenderPK:    senderPK,
		AssetID:     assetID,
		Name:        name,
		Description: description,
		Timestamp:   timestamp,
		FeeAsset:    feeAsset,
		Fee:         fee,
	}
}

func (tx *UpdateAssetInfoWithProofs) MarshalBinary() ([]byte, error) {
	return nil, errors.New("binary format is not defined for UpdateAssetInfoTransaction")
}

func (tx *UpdateAssetInfoWithProofs) UnmarshalBinary(_ []byte, _ Scheme) error {
	return errors.New("binary format is not defined for UpdateAssetInfoTransaction")
}

func (tx *UpdateAssetInfoWithProofs) BodyMarshalBinary() ([]byte, error) {
	return nil, errors.New("binary format is not defined for UpdateAssetInfoTransaction")
}

func (tx *UpdateAssetInfoWithProofs) BinarySize() int {
	return 0
}

func (tx *UpdateAssetInfoWithProofs) MarshalToProtobuf(scheme Scheme) ([]byte, error) {
	return MarshalTxDeterministic(tx, scheme)
}

func (tx *UpdateAssetInfoWithProofs) UnmarshalFromProtobuf(data []byte) error {
	t, err := TxFromProtobuf(data)
	if err != nil {
		return err
	}
	updateAssetInfoTx, ok := t.(*UpdateAssetInfoWithProofs)
	if !ok {
		return errors.New("failed to convert result to UpdateAssetInfoWithProofs")
	}
	*tx = *updateAssetInfoTx
	return nil
}

func (tx *UpdateAssetInfoWithProofs) MarshalSignedToProtobuf(scheme Scheme) ([]byte, error) {
	return MarshalSignedTxDeterministic(tx, scheme)
}

func (tx *UpdateAssetInfoWithProofs) UnmarshalSignedFromProtobuf(data []byte) error {
	t, err := SignedTxFromProtobuf(data)
	if err != nil {
		return err
	}
	updateAssetInfoTx, ok := t.(*UpdateAssetInfoWithProofs)
	if !ok {
		return errors.New("failed to convert result to UpdateAssetInfoWithProofs")
	}
	*tx = *updateAssetInfoTx
	return nil
}

func (tx *UpdateAssetInfoWithProofs) ToProtobuf(scheme Scheme) (*g.Transaction, error) {
	res := TransactionToProtobufCommon(scheme, tx.SenderPK.Bytes(), tx)
	txData := &g.Transaction_UpdateAssetInfo{
		UpdateAssetInfo: &g.UpdateAssetInfoTransactionData{AssetId: tx.AssetID.Bytes(), Name: tx.Name, Description: tx.Description},
	}
	fee := &g.Amount{AssetId: tx.FeeAsset.ToID(), Amount: int64(tx.Fee)}
	res.Fee = fee
	res.Data = txData
	return res, nil
}

func (tx *UpdateAssetInfoWithProofs) ToProtobufSigned(scheme Scheme) (*g.SignedTransaction, error) {
	unsigned, err := tx.ToProtobuf(scheme)
	if err != nil {
		return nil, err
	}
	if tx.Proofs == nil {
		return nil, errors.New("no proofs provided")
	}
	return &g.SignedTransaction{
		Transaction: &g.SignedTransaction_WavesTransaction{WavesTransaction: unsigned},
		Proofs:      tx.Proofs.Bytes(),
	}, nil
}

type InvokeExpressionTransactionWithProofs struct {
	ID         *crypto.Digest   `json:"id,omitempty"`
	Type       TransactionType  `json:"type"`
	Version    byte             `json:"version,omitempty"`
	ChainID    byte             `json:"-"`
	SenderPK   crypto.PublicKey `json:"senderPublicKey"`
	Fee        uint64           `json:"fee"`
	FeeAsset   OptionalAsset    `json:"feeAssetId"`
	Timestamp  uint64           `json:"timestamp,omitempty"`
	Proofs     *ProofsV1        `json:"proofs,omitempty"`
	Expression B64Bytes         `json:"expression,omitempty"`
}

//NewUnsignedInvokeExpressionWithProofs creates new unsigned InvokeExpressionTransactionWithProofs transaction.
func NewUnsignedInvokeExpressionWithProofs(v, chain byte, senderPK crypto.PublicKey, expression B64Bytes, feeAsset OptionalAsset, fee, timestamp uint64) *InvokeExpressionTransactionWithProofs {
	return &InvokeExpressionTransactionWithProofs{
		Type:       InvokeExpressionTransaction,
		Version:    v,
		ChainID:    chain,
		SenderPK:   senderPK,
		FeeAsset:   feeAsset,
		Fee:        fee,
		Timestamp:  timestamp,
		Expression: expression,
	}
}

func (tx *InvokeExpressionTransactionWithProofs) Verify(scheme Scheme, publicKey crypto.PublicKey) (bool, error) {
	b, err := MarshalTxBody(scheme, tx)
	if err != nil {
		return false, errors.Wrap(err, "failed to verify signature of InvokeExpressionTransactionWithProofs")
	}
	return tx.Proofs.Verify(publicKey, b)
}

func (tx InvokeExpressionTransactionWithProofs) GetTypeInfo() TransactionTypeInfo {
	return TransactionTypeInfo{tx.Type, Proof}
}

func (tx InvokeExpressionTransactionWithProofs) GetVersion() byte {
	return tx.Version
}

func (tx *InvokeExpressionTransactionWithProofs) GetID(scheme Scheme) ([]byte, error) {
	if tx.ID == nil {
		if err := tx.GenerateID(scheme); err != nil {
			return nil, err
		}
	}
	return tx.ID.Bytes(), nil
}

func (tx InvokeExpressionTransactionWithProofs) GetSender(scheme Scheme) (Address, error) {
	return NewAddressFromPublicKey(scheme, tx.SenderPK)
}

func (tx InvokeExpressionTransactionWithProofs) GetFee() uint64 {
	return tx.Fee
}

func (tx InvokeExpressionTransactionWithProofs) GetTimestamp() uint64 {
	return tx.Timestamp
}

func (tx *InvokeExpressionTransactionWithProofs) Validate(scheme Scheme) (Transaction, error) {
	if tx.Version < 1 || tx.Version > MaxInvokeScriptTransactionVersion {
		return tx, errors.Errorf("unexpected version %d for InvokeExpressionWithProofs", tx.Version)
	}
	if l := len(tx.Expression); l > MaxContractScriptSize {
		return tx, errors.Errorf("size of the expression %d is exceeded limit %d", l, MaxContractScriptSize)
	}
	if tx.Fee == 0 {
		return tx, errors.New("fee should be positive")
	}
	if !validJVMLong(tx.Fee) {
		return tx, errors.New("fee is too big")
	}
	if tx.ChainID != scheme {
		return tx, errors.New("the chain id of InvokeExpressionWithProofs is not equal to network byte")
	}
	return tx, nil
}

func (tx *InvokeExpressionTransactionWithProofs) GenerateID(scheme Scheme) error {
	if tx.ID == nil {
		body, err := MarshalTxBody(scheme, tx)
		if err != nil {
			return err
		}
		id := crypto.MustFastHash(body)
		tx.ID = &id
	}
	return nil
}

func (tx *InvokeExpressionTransactionWithProofs) Sign(scheme Scheme, sk crypto.SecretKey) error {
	b, err := MarshalTxBody(scheme, tx)
	if err != nil {
		return errors.Wrap(err, "failed to sign InvokeExpressionWithProofs transaction")
	}
	if tx.Proofs == nil {
		tx.Proofs = NewProofs()
	}
	err = tx.Proofs.Sign(sk, b)
	if err != nil {
		return errors.Wrap(err, "failed to sign InvokeExpressionWithProofs transaction")
	}
	d, err := crypto.FastHash(b)
	if err != nil {
		return errors.Wrap(err, "failed to sign InvokeExpressionWithProofs transaction")
	}
	tx.ID = &d
	return nil
}

func (tx *InvokeExpressionTransactionWithProofs) MerkleBytes(scheme Scheme) ([]byte, error) {
	return tx.MarshalSignedToProtobuf(scheme)
}

func (tx *InvokeExpressionTransactionWithProofs) MarshalBinary() ([]byte, error) {
	panic("MarshalBinary is not implemented")
}

func (tx *InvokeExpressionTransactionWithProofs) UnmarshalBinary([]byte, Scheme) error {
	panic("UnmarshalBinary is not implemented")
}

func (tx *InvokeExpressionTransactionWithProofs) BodyMarshalBinary() ([]byte, error) {
	panic("BodyMarshalBinary is not implemented")
}

func (tx *InvokeExpressionTransactionWithProofs) BinarySize() int {
	panic("BinarySize is not implemented")
}

func (tx *InvokeExpressionTransactionWithProofs) MarshalToProtobuf(scheme Scheme) ([]byte, error) {
	return MarshalTxDeterministic(tx, scheme)
}

func (tx *InvokeExpressionTransactionWithProofs) UnmarshalFromProtobuf(data []byte) error {
	t, err := TxFromProtobuf(data)
	if err != nil {
		return err
	}
	invokeExpressionTx, ok := t.(*InvokeExpressionTransactionWithProofs)
	if !ok {
		return errors.New("failed to convert result to InvokeExpressionTransactionWithProofs")
	}
	*tx = *invokeExpressionTx
	return nil
}

func (tx *InvokeExpressionTransactionWithProofs) MarshalSignedToProtobuf(scheme Scheme) ([]byte, error) {
	return MarshalSignedTxDeterministic(tx, scheme)
}

func (tx *InvokeExpressionTransactionWithProofs) UnmarshalSignedFromProtobuf(data []byte) error {
	t, err := SignedTxFromProtobuf(data)
	if err != nil {
		return err
	}
	invokeExpressionTx, ok := t.(*InvokeExpressionTransactionWithProofs)
	if !ok {
		return errors.New("failed to convert result to InvokeExpressionTransactionWithProofs")
	}
	*tx = *invokeExpressionTx
	return nil
}
func (tx *InvokeExpressionTransactionWithProofs) ToProtobuf(scheme Scheme) (*g.Transaction, error) {
	txData := &g.Transaction_InvokeExpression{InvokeExpression: &g.InvokeExpressionTransactionData{
		Expression: []byte(tx.Expression),
	}}
	fee := &g.Amount{AssetId: tx.FeeAsset.ToID(), Amount: int64(tx.Fee)}
	res := TransactionToProtobufCommon(scheme, tx.SenderPK.Bytes(), tx)
	res.Fee = fee
	res.Data = txData
	return res, nil
}
func (tx *InvokeExpressionTransactionWithProofs) ToProtobufSigned(scheme Scheme) (*g.SignedTransaction, error) {
	unsigned, err := tx.ToProtobuf(scheme)
	if err != nil {
		return nil, err
	}
	if tx.Proofs == nil {
		return nil, errors.New("no proofs provided")
	}
	return &g.SignedTransaction{
		Transaction: &g.SignedTransaction_WavesTransaction{WavesTransaction: unsigned},
		Proofs:      tx.Proofs.Bytes(),
	}, nil
}<|MERGE_RESOLUTION|>--- conflicted
+++ resolved
@@ -196,11 +196,7 @@
 		return tx, err
 	}
 	if tx.NonEmptyScript() {
-<<<<<<< HEAD
-		if err := serialization.ParseHeader(tx.Script); err != nil {
-=======
 		if err := serialization.CheckHeader(tx.Script); err != nil {
->>>>>>> 3eb62146
 			return tx, err
 		}
 	}
