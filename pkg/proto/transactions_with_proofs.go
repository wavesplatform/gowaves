package proto

import (
	"encoding/binary"
	"encoding/json"
	"fmt"

	"github.com/jinzhu/copier"
	"github.com/pkg/errors"
	"github.com/wavesplatform/gowaves/pkg/crypto"
	"github.com/wavesplatform/gowaves/pkg/errs"
	g "github.com/wavesplatform/gowaves/pkg/grpc/generated/waves"
	"github.com/wavesplatform/gowaves/pkg/libs/serializer"
	protobuf "google.golang.org/protobuf/proto"
)

const (
	issueWithProofsFixedBodyLen          = 1 + 1 + 1 + crypto.PublicKeySize + 2 + 2 + 8 + 1 + 1 + 8 + 8 + 1
	issueWithProofsMinBodyLen            = issueWithProofsFixedBodyLen + 4 // 4 because of the shortest allowed Asset name of 4 bytes
	issueWithProofsMinLen                = 1 + issueWithProofsMinBodyLen + proofsMinLen
	transferWithProofsFixedBodyLen       = 1 + 1 + transferLen
	transferWithProofsMinLen             = 1 + transferWithProofsFixedBodyLen + proofsMinLen
	reissueWithProofsBodyLen             = 3 + reissueLen
	reissueWithProofsMinLen              = 1 + reissueWithProofsBodyLen + proofsMinLen
	burnWithProofsBodyLen                = 1 + 1 + 1 + burnLen
	burnWithProofsLen                    = 1 + burnWithProofsBodyLen + proofsMinLen
	exchangeWithProofsFixedBodyLen       = 1 + 1 + 1 + 4 + 4 + 8 + 8 + 8 + 8 + 8 + 8
	exchangeWithProofsMinLen             = exchangeWithProofsFixedBodyLen + orderV2MinLen + orderV2MinLen + proofsMinLen
	leaseWithProofsBodyLen               = 1 + 1 + 1 + leaseLen
	leaseWithProofsMinLen                = leaseWithProofsBodyLen + proofsMinLen
	leaseCancelWithProofsBodyLen         = 1 + 1 + 1 + leaseCancelLen
	leaseCancelWithProofsMinLen          = 1 + leaseCancelWithProofsBodyLen + proofsMinLen
	createAliasWithProofsFixedBodyLen    = 1 + 1 + createAliasLen
	createAliasWithProofsMinLen          = 1 + createAliasWithProofsFixedBodyLen + proofsMinLen
	massTransferEntryLen                 = 8
	massTransferWithProofsFixedLen       = 1 + 1 + crypto.PublicKeySize + 1 + 2 + 8 + 8 + 2
	massTransferWithProofsMinLen         = massTransferWithProofsFixedLen + proofsMinLen
	dataWithProofsFixedBodyLen           = 1 + 1 + crypto.PublicKeySize + 2 + 8 + 8
	dataWithProofsMinLen                 = dataWithProofsFixedBodyLen + proofsMinLen
	setScriptWithProofsFixedBodyLen      = 1 + 1 + 1 + crypto.PublicKeySize + 1 + 8 + 8
	setScriptWithProofsMinLen            = 1 + setScriptWithProofsFixedBodyLen + proofsMinLen
	sponsorshipWithProofsBodyLen         = 1 + 1 + crypto.PublicKeySize + crypto.DigestSize + 8 + 8 + 8
	sponsorshipWithProofsMinLen          = 1 + 1 + 1 + sponsorshipWithProofsBodyLen + proofsMinLen
	setAssetScriptWithProofsFixedBodyLen = 1 + 1 + 1 + crypto.PublicKeySize + crypto.DigestSize + 8 + 8 + 1
	setAssetScriptWithProofsMinLen       = 1 + setScriptWithProofsFixedBodyLen + proofsMinLen
	invokeScriptWithProofsFixedBodyLen   = 1 + 1 + 1 + crypto.PublicKeySize + 8 + 8
	invokeScriptWithProofsMinLen         = 1 + invokeScriptWithProofsFixedBodyLen + proofsMinLen
	maxTransfers                         = 100
	maxEntries                           = 100
	maxDataWithProofsBytes               = 150 * 1024
	maxArguments                         = 22
	maxFunctionNameBytes                 = 255
	maxInvokeScriptWithProofsBytes       = 5 * 1024

	topRideVersion = 5
)

// IssueWithProofs is a transaction to issue new asset, second version.
type IssueWithProofs struct {
	Type    TransactionType `json:"type"`
	Version byte            `json:"version"`
	ChainID byte            `json:"-"`
	ID      *crypto.Digest  `json:"id,omitempty"`
	Proofs  *ProofsV1       `json:"proofs,omitempty"`
	Script  Script          `json:"script"`
	Issue
}

func (tx IssueWithProofs) BinarySize() int {
	scriptSize := 1
	if len(tx.Script) > 0 {
		scriptSize += 2 + len(tx.Script)
	}
	return 4 + tx.Proofs.BinarySize() + scriptSize + tx.Issue.BinarySize()
}

func (tx *IssueWithProofs) MarshalToProtobuf(scheme Scheme) ([]byte, error) {
	return MarshalTxDeterministic(tx, scheme)
}

func (tx *IssueWithProofs) UnmarshalFromProtobuf(data []byte) error {
	t, err := TxFromProtobuf(data)
	if err != nil {
		return err
	}
	issueTx, ok := t.(*IssueWithProofs)
	if !ok {
		return errors.New("failed to convert result to IssueWithProofs")
	}
	*tx = *issueTx
	return nil
}

func (tx *IssueWithProofs) MarshalSignedToProtobuf(scheme Scheme) ([]byte, error) {
	return MarshalSignedTxDeterministic(tx, scheme)
}

func (tx *IssueWithProofs) UnmarshalSignedFromProtobuf(data []byte) error {
	t, err := SignedTxFromProtobuf(data)
	if err != nil {
		return err
	}
	issueTx, ok := t.(*IssueWithProofs)
	if !ok {
		return errors.New("failed to convert result to IssueWithProofs")
	}
	*tx = *issueTx
	return nil
}

func (tx *IssueWithProofs) ToProtobuf(scheme Scheme) (*g.Transaction, error) {
	res := TransactionToProtobufCommon(scheme, tx.SenderPK.Bytes(), tx)
	txData := tx.Issue.ToProtobuf()
	txData.Issue.Script = tx.Script
	fee := &g.Amount{AssetId: nil, Amount: int64(tx.Fee)}
	res.Fee = fee
	res.Data = txData
	return res, nil
}

func (tx *IssueWithProofs) ToProtobufSigned(scheme Scheme) (*g.SignedTransaction, error) {
	unsigned, err := tx.ToProtobuf(scheme)
	if err != nil {
		return nil, err
	}
	if tx.Proofs == nil {
		return nil, errors.New("no proofs provided")
	}
	return &g.SignedTransaction{
		Transaction: &g.SignedTransaction_WavesTransaction{WavesTransaction: unsigned},
		Proofs:      tx.Proofs.Bytes(),
	}, nil
}

func (tx IssueWithProofs) GetTypeInfo() TransactionTypeInfo {
	return TransactionTypeInfo{tx.Type, Proof}
}

func (tx IssueWithProofs) GetVersion() byte {
	return tx.Version
}

func (tx *IssueWithProofs) GenerateID(scheme Scheme) error {
	if tx.ID == nil {
		body, err := MarshalTxBody(scheme, tx)
		if err != nil {
			return err
		}
		id := crypto.MustFastHash(body)
		tx.ID = &id
	}
	return nil
}

func (tx IssueWithProofs) GetID(scheme Scheme) ([]byte, error) {
	if tx.ID == nil {
		if err := tx.GenerateID(scheme); err != nil {
			return nil, err
		}
	}
	return tx.ID.Bytes(), nil
}

func (tx *IssueWithProofs) Clone() *IssueWithProofs {
	out := &IssueWithProofs{}
	_ = copier.Copy(out, tx)
	return out
}

//NewUnsignedIssueWithProofs creates a new IssueWithProofs transaction with empty Proofs.
func NewUnsignedIssueWithProofs(v, chainID byte, senderPK crypto.PublicKey, name, description string, quantity uint64, decimals byte, reissuable bool, script []byte, timestamp, fee uint64) *IssueWithProofs {
	i := Issue{
		SenderPK:    senderPK,
		Name:        name,
		Description: description,
		Quantity:    quantity,
		Decimals:    decimals,
		Reissuable:  reissuable,
		Timestamp:   timestamp,
		Fee:         fee,
	}
	return &IssueWithProofs{Type: IssueTransaction, Version: v, ChainID: chainID, Script: script, Issue: i}
}

func validContentType(t byte) bool {
	return t >= 1 && t <= 3
}

func validScriptVersion(v byte) bool {
	return v <= topRideVersion
}

func (tx *IssueWithProofs) Validate() (Transaction, error) {
	if tx.Version < 2 || tx.Version > MaxIssueTransactionVersion {
		return tx, errors.Errorf("unexpected version %d for IssueWithProofs", tx.Version)
	}
	ok, err := tx.Issue.Valid()
	if !ok {
		return tx, err
	}
	if tx.NonEmptyScript() {
		if !validScriptVersion(tx.Script[0]) {
			return tx, errors.Errorf("Invalid version of script: %d", tx.Script[0])
		}
		if tx.Script[0] == 0 { // version byte
			if len(tx.Script) <= 2 {
				return tx, errors.Errorf("Illegal length of script: %d", len(tx.Script))
			}
			if !validContentType(tx.Script[1]) {
				return tx, errors.Errorf("Invalid content type of script: %d", tx.Script[1])
			}
			if !validScriptVersion(tx.Script[2]) {
				return tx, errors.Errorf("Invalid version of script: %d", tx.Script[2])
			}
		}
		if !tx.Script.IsValidChecksum() {
			return tx, errors.Errorf("Invalid checksum: %+v", []byte(tx.Script))
		}
	}
	return tx, nil
}

//NonEmptyScript returns true if the script of the transaction is not empty, otherwise false.
func (tx *IssueWithProofs) NonEmptyScript() bool {
	return len(tx.Script) != 0
}

func (tx *IssueWithProofs) BodyMarshalBinary() ([]byte, error) {
	var p int
	nl := len(tx.Name)
	dl := len(tx.Description)
	sl := len(tx.Script)
	if sl > 0 {
		sl += 2
	}
	buf := make([]byte, issueWithProofsFixedBodyLen+nl+dl+sl)
	buf[0] = byte(tx.Type)
	buf[1] = tx.Version
	buf[2] = tx.ChainID
	p = 3
	copy(buf[p:], tx.SenderPK[:])
	p += crypto.PublicKeySize
	PutStringWithUInt16Len(buf[p:], tx.Name)
	p += 2 + nl
	PutStringWithUInt16Len(buf[p:], tx.Description)
	p += 2 + dl
	binary.BigEndian.PutUint64(buf[p:], tx.Quantity)
	p += 8
	buf[p] = tx.Decimals
	p++
	PutBool(buf[p:], tx.Reissuable)
	p++
	binary.BigEndian.PutUint64(buf[p:], tx.Fee)
	p += 8
	binary.BigEndian.PutUint64(buf[p:], tx.Timestamp)
	p += 8
	PutBool(buf[p:], tx.NonEmptyScript())
	p++
	if tx.NonEmptyScript() {
		PutBytesWithUInt16Len(buf[p:], tx.Script)
	}
	return buf, nil
}

func (tx *IssueWithProofs) bodyUnmarshalBinary(data []byte) error {
	const message = "failed to unmarshal field %q of IssueWithProofs transaction"
	if l := len(data); l < issueWithProofsMinBodyLen {
		return errors.Errorf("not enough data for IssueWithProofs transaction %d, expected not less then %d", l, issueWithProofsMinBodyLen)
	}
	tx.Type = TransactionType(data[0])
	if tx.Type != IssueTransaction {
		return errors.Errorf("unexpected transaction type %d for IssueWithProofs transaction", tx.Type)
	}
	tx.Version = data[1]
	tx.ChainID = data[2]
	data = data[3:]
	copy(tx.SenderPK[:], data[:crypto.PublicKeySize])
	data = data[crypto.PublicKeySize:]
	var err error
	tx.Name, err = StringWithUInt16Len(data)
	if err != nil {
		return errors.Wrapf(err, message, "AppName")
	}
	data = data[2+len(tx.Name):]
	tx.Description, err = StringWithUInt16Len(data)
	if err != nil {
		return errors.Wrapf(err, message, "Description")
	}
	data = data[2+len(tx.Description):]
	tx.Quantity = binary.BigEndian.Uint64(data)
	data = data[8:]
	tx.Decimals = data[0]
	data = data[1:]
	tx.Reissuable, err = Bool(data)
	if err != nil {
		return errors.Wrapf(err, message, "Reissuable")
	}
	data = data[1:]
	tx.Fee = binary.BigEndian.Uint64(data)
	data = data[8:]
	tx.Timestamp = binary.BigEndian.Uint64(data)
	data = data[8:]
	p, err := Bool(data)
	if err != nil {
		return errors.Wrapf(err, message, "Script")
	}
	data = data[1:]
	if p {
		s, err := BytesWithUInt16Len(data)
		if err != nil {
			return errors.Wrapf(err, message, "Script")
		}
		tx.Script = s
	}
	return nil
}

//Sign calculates transaction signature using given secret key.
func (tx *IssueWithProofs) Sign(scheme Scheme, secretKey crypto.SecretKey) error {
	b, err := MarshalTxBody(scheme, tx)
	if err != nil {
		return errors.Wrap(err, "failed to sign IssueWithProofs transaction")
	}
	if tx.Proofs == nil {
		tx.Proofs = &ProofsV1{proofsVersion, make([]B58Bytes, 0)}
	}
	err = tx.Proofs.Sign(0, secretKey, b)
	if err != nil {
		return errors.Wrap(err, "failed to sign IssueWithProofs transaction")
	}
	d, err := crypto.FastHash(b)
	if err != nil {
		return errors.Wrap(err, "failed to sign IssueWithProofs transaction")
	}
	tx.ID = &d
	return nil
}

//Verify checks that the transaction signature is valid for given public key.
func (tx *IssueWithProofs) Verify(scheme Scheme, publicKey crypto.PublicKey) (bool, error) {
	b, err := MarshalTxBody(scheme, tx)
	if err != nil {
		return false, errors.Wrap(err, "failed to verify signature of IssueWithProofs transaction")
	}
	return tx.Proofs.Verify(0, publicKey, b)
}

//MarshalBinary converts transaction to its binary representation.
func (tx *IssueWithProofs) MarshalBinary() ([]byte, error) {
	bb, err := tx.BodyMarshalBinary()
	if err != nil {
		return nil, errors.Wrap(err, "failed to marshal IssueWithProofs transaction to bytes")
	}
	bl := len(bb)
	if tx.Proofs == nil {
		return nil, errors.New("failed to marshal IssueWithProofs transaction to bytes: no proofs")
	}
	pb, err := tx.Proofs.MarshalBinary()
	if err != nil {
		return nil, errors.Wrap(err, "failed to marshal IssueWithProofs transaction to bytes")
	}
	buf := make([]byte, 1+bl+len(pb))
	var p int
	buf[p] = 0
	p++
	copy(buf[p:], bb)
	p += bl
	copy(buf[p:], pb)
	return buf, nil
}

//UnmarshalBinary reads transaction from its binary representation.
func (tx *IssueWithProofs) UnmarshalBinary(data []byte, scheme Scheme) error {
	if l := len(data); l < issueWithProofsMinLen {
		return errors.Errorf("not enough data for IssueWithProofs transaction, expected not less then %d, received %d", issueWithProofsMinLen, l)
	}
	if v := data[0]; v != 0 {
		return errors.Errorf("unexpected first byte value %d for IssueWithProofs transaction, expected 0", v)
	}
	data = data[1:]
	err := tx.bodyUnmarshalBinary(data)
	if err != nil {
		return errors.Wrap(err, "failed to unmarshal IssueWithProofs transaction")
	}
	sl := len(tx.Script)
	if sl > 0 {
		sl += 2
	}
	bl := issueWithProofsFixedBodyLen + len(tx.Name) + len(tx.Description) + sl
	data = data[bl:]
	var p ProofsV1
	err = p.UnmarshalBinary(data)
	if err != nil {
		return errors.Wrap(err, "failed to unmarshal IssueWithProofs transaction from bytes")
	}
	tx.Proofs = &p
	if err := tx.GenerateID(scheme); err != nil {
		return err
	}
	return nil
}

//TransferWithProofs transaction to transfer any token from one account to another. Version 2.
type TransferWithProofs struct {
	Type    TransactionType `json:"type"`
	Version byte            `json:"version,omitempty"`
	ID      *crypto.Digest  `json:"id,omitempty"`
	Proofs  *ProofsV1       `json:"proofs,omitempty"`
	Transfer
}

func (tx TransferWithProofs) BinarySize() int {
	return 3 + tx.Proofs.BinarySize() + tx.Transfer.BinarySize()
}

func (tx TransferWithProofs) GetProofs() *ProofsV1 {
	return tx.Proofs
}

func (tx *TransferWithProofs) MarshalToProtobuf(scheme Scheme) ([]byte, error) {
	return MarshalTxDeterministic(tx, scheme)
}

func (tx *TransferWithProofs) UnmarshalFromProtobuf(data []byte) error {
	t, err := TxFromProtobuf(data)
	if err != nil {
		return err
	}
	transferTx, ok := t.(*TransferWithProofs)
	if !ok {
		return errors.New("failed to convert result to TransferWithProofs")
	}
	*tx = *transferTx
	return nil
}

func (tx *TransferWithProofs) MarshalSignedToProtobuf(scheme Scheme) ([]byte, error) {
	return MarshalSignedTxDeterministic(tx, scheme)
}

func (tx *TransferWithProofs) UnmarshalSignedFromProtobuf(data []byte) error {
	t, err := SignedTxFromProtobuf(data)
	if err != nil {
		return err
	}
	transferTx, ok := t.(*TransferWithProofs)
	if !ok {
		return errors.New("failed to convert result to TransferWithProofs")
	}
	*tx = *transferTx
	return nil
}

func (tx *TransferWithProofs) ToProtobuf(scheme Scheme) (*g.Transaction, error) {
	res := TransactionToProtobufCommon(scheme, tx.SenderPK.Bytes(), tx)
	txData, err := tx.Transfer.ToProtobuf()
	if err != nil {
		return nil, err
	}
	fee := &g.Amount{AssetId: tx.FeeAsset.ToID(), Amount: int64(tx.Fee)}
	res.Fee = fee
	res.Data = txData
	return res, nil
}

func (tx *TransferWithProofs) ToProtobufSigned(scheme Scheme) (*g.SignedTransaction, error) {
	unsigned, err := tx.ToProtobuf(scheme)
	if err != nil {
		return nil, err
	}
	if tx.Proofs == nil {
		return nil, errors.New("no proofs provided")
	}
	return &g.SignedTransaction{
		Transaction: &g.SignedTransaction_WavesTransaction{WavesTransaction: unsigned},
		Proofs:      tx.Proofs.Bytes(),
	}, nil
}

func (tx TransferWithProofs) GetTypeInfo() TransactionTypeInfo {
	return TransactionTypeInfo{tx.Type, Proof}
}

func (tx TransferWithProofs) GetVersion() byte {
	return tx.Version
}

func (tx *TransferWithProofs) GenerateID(scheme Scheme) error {
	if tx.ID == nil {
		body, err := MarshalTxBody(scheme, tx)
		if err != nil {
			return err
		}
		id := crypto.MustFastHash(body)
		tx.ID = &id
	}
	return nil
}

func (tx TransferWithProofs) GetID(scheme Scheme) ([]byte, error) {
	if tx.ID == nil {
		if err := tx.GenerateID(scheme); err != nil {
			return nil, err
		}
	}
	return tx.ID.Bytes(), nil
}

func (tx *TransferWithProofs) Clone() *TransferWithProofs {
	out := &TransferWithProofs{}
	_ = copier.Copy(out, tx)
	return out
}

//NewUnsignedTransferWithProofs creates new TransferWithProofs transaction without proofs and ID.
func NewUnsignedTransferWithProofs(v byte, senderPK crypto.PublicKey, amountAsset, feeAsset OptionalAsset, timestamp, amount, fee uint64, recipient Recipient, attachment Attachment) *TransferWithProofs {
	t := Transfer{
		SenderPK:    senderPK,
		Recipient:   recipient,
		AmountAsset: amountAsset,
		Amount:      amount,
		FeeAsset:    feeAsset,
		Fee:         fee,
		Timestamp:   timestamp,
		Attachment:  attachment,
	}
	return &TransferWithProofs{Type: TransferTransaction, Version: v, Transfer: t}
}

func (tx *TransferWithProofs) Validate() (Transaction, error) {
	if tx.Version < 2 || tx.Version > MaxTransferTransactionVersion {
		return tx, errors.Errorf("unexpected version %d for TransferWithProofs", tx.Version)
	}
	ok, err := tx.Transfer.Valid()
	if !ok {
		return tx, err
	}
	//TODO: validate script and scheme
	return tx, nil
}

func (tx *TransferWithProofs) BodyMarshalBinary() ([]byte, error) {
	b, err := tx.Transfer.marshalBinary()
	if err != nil {
		return nil, errors.Wrap(err, "failed to marshal TransferWithProofs body")
	}
	buf := make([]byte, 2+len(b))
	buf[0] = byte(tx.Type)
	buf[1] = tx.Version
	copy(buf[2:], b)
	return buf, nil
}

func (tx *TransferWithProofs) BodySerialize(s *serializer.Serializer) error {
	buf := [2]byte{byte(tx.Type), tx.Version}
	err := s.Bytes(buf[:])
	if err != nil {
		return err
	}
	err = tx.Transfer.Serialize(s)
	if err != nil {
		return errors.Wrap(err, "failed to marshal TransferWithProofs body")
	}
	return nil
}

func (tx *TransferWithProofs) BodyUnmarshalBinary(data []byte) error {
	if l := len(data); l < transferWithProofsFixedBodyLen {
		return errors.Errorf("%d bytes is not enough for TransferWithProofs transaction, expected not less then %d bytes", l, transferWithProofsFixedBodyLen)
	}
	tx.Type = TransactionType(data[0])
	if tx.Type != TransferTransaction {
		return errors.Errorf("unexpected transaction type %d for TransferWithProofs transaction", tx.Type)
	}
	tx.Version = data[1]
	if v := tx.Version; v < 2 {
		return errors.Errorf("unexpected version %d for TransferWithProofs transaction", v)
	}
	var t Transfer
	err := t.UnmarshalBinary(data[2:])
	if err != nil {
		return errors.Wrap(err, "failed to unmarshal TransferWithProofs body from bytes")
	}
	tx.Transfer = t
	return nil
}

//Sign adds signature as a proof at first position.
func (tx *TransferWithProofs) Sign(scheme Scheme, secretKey crypto.SecretKey) error {
	b, err := MarshalTxBody(scheme, tx)
	if err != nil {
		return errors.Wrap(err, "failed to sign TransferWithProofs transaction")
	}
	if tx.Proofs == nil {
		tx.Proofs = &ProofsV1{proofsVersion, make([]B58Bytes, 0)}
	}
	err = tx.Proofs.Sign(0, secretKey, b)
	if err != nil {
		return errors.Wrap(err, "failed to sign TransferWithProofs transaction")
	}
	d, err := crypto.FastHash(b)
	tx.ID = &d
	if err != nil {
		return errors.Wrap(err, "failed to sign TransferWithProofs transaction")
	}
	return nil
}

//Verify checks that first proof is a valid signature.
func (tx *TransferWithProofs) Verify(scheme Scheme, publicKey crypto.PublicKey) (bool, error) {
	b, err := MarshalTxBody(scheme, tx)
	if err != nil {
		return false, errors.Wrap(err, "failed to verify signature of TransferWithProofs transaction")
	}
	return tx.Proofs.Verify(0, publicKey, b)
}

//MarshalBinary writes TransferWithProofs transaction to its bytes representation.
func (tx *TransferWithProofs) MarshalBinary() ([]byte, error) {
	bb, err := tx.BodyMarshalBinary()
	if err != nil {
		return nil, errors.Wrap(err, "failed to marshal TransferWithProofs transaction to bytes")
	}
	bl := len(bb)
	if tx.Proofs == nil {
		return nil, errors.New("failed to marshal TransferWithProofs transaction to bytes: no proofs")
	}
	pb, err := tx.Proofs.MarshalBinary()
	if err != nil {
		return nil, errors.Wrap(err, "failed to marshal TransferWithProofs transaction to bytes")
	}
	buf := make([]byte, 1+bl+len(pb))
	buf[0] = 0
	copy(buf[1:], bb)
	copy(buf[1+bl:], pb)
	return buf, nil
}

func (tx *TransferWithProofs) Serialize(s *serializer.Serializer) error {
	err := s.Byte(0)
	if err != nil {
		return err
	}
	err = tx.BodySerialize(s)
	if err != nil {
		return errors.Wrap(err, "failed to marshal TransferWithProofs transaction to bytes")
	}
	if tx.Proofs == nil {
		return errors.New("failed to marshal TransferWithProofs transaction to bytes: no proofs")
	}
	err = tx.Proofs.Serialize(s)
	if err != nil {
		return errors.Wrap(err, "failed to marshal TransferWithProofs transaction to bytes")
	}
	return nil
}

//UnmarshalBinary reads TransferWithProofs from its bytes representation.
func (tx *TransferWithProofs) UnmarshalBinary(data []byte, scheme Scheme) error {
	if l := len(data); l < transferWithProofsMinLen {
		return errors.Errorf("not enough data for TransferWithProofs transaction, expected not less then %d, received %d", transferWithProofsMinLen, l)
	}
	if v := data[0]; v != 0 {
		return errors.Errorf("unexpected first byte value %d, expected 0", v)
	}
	data = data[1:]
	err := tx.BodyUnmarshalBinary(data)
	if err != nil {
		return errors.Wrap(err, "failed to unmarshal TransferWithProofs transaction from bytes")
	}
	aal := 0
	if tx.AmountAsset.Present {
		aal += crypto.DigestSize
	}
	fal := 0
	if tx.FeeAsset.Present {
		fal += crypto.DigestSize
	}
	atl := tx.attachmentSize()
	rl := tx.Recipient.len
	bl := transferWithProofsFixedBodyLen + aal + fal + atl + rl
	data = data[bl:]
	var p ProofsV1
	err = p.UnmarshalBinary(data)
	if err != nil {
		return errors.Wrap(err, "failed to unmarshal TransferWithProofs transaction from bytes")
	}
	tx.Proofs = &p
	if err := tx.GenerateID(scheme); err != nil {
		return err
	}
	return nil
}

func (tx *TransferWithProofs) UnmarshalJSON(data []byte) error {
	tmp := struct {
		Type    TransactionType `json:"type"`
		Version byte            `json:"version,omitempty"`
		ID      *crypto.Digest  `json:"id,omitempty"`
		Proofs  *ProofsV1       `json:"proofs,omitempty"`
		Transfer
	}{}

	if err := json.Unmarshal(data, &tmp); err != nil {
		return err
	}
	tx.Type = tmp.Type
	tx.Version = tmp.Version
	tx.ID = tmp.ID
	tx.Proofs = tmp.Proofs
	tx.Transfer = tmp.Transfer
	return nil
}

//ReissueWithProofs same as ReissueWithSig but version 2 with Proofs.
type ReissueWithProofs struct {
	Type    TransactionType `json:"type"`
	Version byte            `json:"version,omitempty"`
	ChainID byte            `json:"-"`
	ID      *crypto.Digest  `json:"id,omitempty"`
	Proofs  *ProofsV1       `json:"proofs,omitempty"`
	Reissue
}

func (tx ReissueWithProofs) BinarySize() int {
	return 4 + tx.Proofs.BinarySize() + tx.Reissue.BinarySize()
}

func (tx *ReissueWithProofs) MarshalToProtobuf(scheme Scheme) ([]byte, error) {
	return MarshalTxDeterministic(tx, scheme)
}

func (tx *ReissueWithProofs) UnmarshalFromProtobuf(data []byte) error {
	t, err := TxFromProtobuf(data)
	if err != nil {
		return err
	}
	reissueTx, ok := t.(*ReissueWithProofs)
	if !ok {
		return errors.New("failed to convert result to ReissueWithProofs")
	}
	*tx = *reissueTx
	return nil
}

func (tx *ReissueWithProofs) MarshalSignedToProtobuf(scheme Scheme) ([]byte, error) {
	return MarshalSignedTxDeterministic(tx, scheme)
}

func (tx *ReissueWithProofs) UnmarshalSignedFromProtobuf(data []byte) error {
	t, err := SignedTxFromProtobuf(data)
	if err != nil {
		return err
	}
	reissueTx, ok := t.(*ReissueWithProofs)
	if !ok {
		return errors.New("failed to convert result to ReissueWithProofs")
	}
	*tx = *reissueTx
	return nil
}

func (tx *ReissueWithProofs) ToProtobuf(scheme Scheme) (*g.Transaction, error) {
	res := TransactionToProtobufCommon(scheme, tx.SenderPK.Bytes(), tx)
	txData := tx.Reissue.ToProtobuf()
	fee := &g.Amount{AssetId: nil, Amount: int64(tx.Fee)}
	res.Fee = fee
	res.Data = txData
	return res, nil
}

func (tx *ReissueWithProofs) ToProtobufSigned(scheme Scheme) (*g.SignedTransaction, error) {
	unsigned, err := tx.ToProtobuf(scheme)
	if err != nil {
		return nil, err
	}
	if tx.Proofs == nil {
		return nil, errors.New("no proofs provided")
	}
	return &g.SignedTransaction{
		Transaction: &g.SignedTransaction_WavesTransaction{WavesTransaction: unsigned},
		Proofs:      tx.Proofs.Bytes(),
	}, nil
}

func (tx ReissueWithProofs) GetTypeInfo() TransactionTypeInfo {
	return TransactionTypeInfo{tx.Type, Proof}
}

func (tx ReissueWithProofs) GetVersion() byte {
	return tx.Version
}

func (tx *ReissueWithProofs) GenerateID(scheme Scheme) error {
	if tx.ID == nil {
		body, err := MarshalTxBody(scheme, tx)
		if err != nil {
			return err
		}
		id := crypto.MustFastHash(body)
		tx.ID = &id
	}
	return nil
}

func (tx ReissueWithProofs) GetID(scheme Scheme) ([]byte, error) {
	if tx.ID == nil {
		if err := tx.GenerateID(scheme); err != nil {
			return nil, err
		}
	}
	return tx.ID.Bytes(), nil
}

func (tx *ReissueWithProofs) Clone() *ReissueWithProofs {
	out := &ReissueWithProofs{}
	_ = copier.Copy(out, tx)
	return out
}

//NewUnsignedReissueWithProofs creates new ReissueWithProofs transaction without signature and ID.
func NewUnsignedReissueWithProofs(v, chainID byte, senderPK crypto.PublicKey, assetID crypto.Digest, quantity uint64, reissuable bool, timestamp, fee uint64) *ReissueWithProofs {
	r := Reissue{
		SenderPK:   senderPK,
		AssetID:    assetID,
		Quantity:   quantity,
		Reissuable: reissuable,
		Fee:        fee,
		Timestamp:  timestamp,
	}
	return &ReissueWithProofs{Type: ReissueTransaction, Version: v, ChainID: chainID, Reissue: r}
}

func (tx *ReissueWithProofs) Validate() (Transaction, error) {
	if tx.Version < 2 || tx.Version > MaxReissueTransactionVersion {
		return tx, errors.Errorf("unexpected version %d for ReissueWithProofs", tx.Version)
	}
	ok, err := tx.Reissue.Valid()
	if !ok {
		return tx, err
	}
	//TODO: add current blockchain scheme validation
	return tx, nil
}

func (tx *ReissueWithProofs) BodyMarshalBinary() ([]byte, error) {
	buf := make([]byte, reissueWithProofsBodyLen)
	buf[0] = byte(tx.Type)
	buf[1] = tx.Version
	buf[2] = tx.ChainID
	b, err := tx.Reissue.marshalBinary()
	if err != nil {
		return nil, errors.Wrap(err, "failed to marshal ReissueWithProofs body")
	}
	copy(buf[3:], b)
	return buf, nil
}

func (tx *ReissueWithProofs) bodyUnmarshalBinary(data []byte) error {
	if l := len(data); l < reissueWithProofsBodyLen {
		return errors.Errorf("%d bytes is not enough for ReissueWithProofs transaction, expected not less then %d bytes", l, reissueWithProofsBodyLen)
	}
	tx.Type = TransactionType(data[0])
	if tx.Type != ReissueTransaction {
		return errors.Errorf("unexpected transaction type %d for ReissueWithProofs transaction", tx.Type)
	}
	tx.Version = data[1]
	if v := tx.Version; v < 2 {
		return errors.Errorf("unexpected version %d for ReissueWithProofs transaction", v)
	}
	tx.ChainID = data[2]
	var r Reissue
	err := r.UnmarshalBinary(data[3:])
	if err != nil {
		return errors.Wrap(err, "failed to unmarshal ReissueWithProofs body from bytes")
	}
	tx.Reissue = r
	return nil
}

//Sign adds signature as a proof at first position.
func (tx *ReissueWithProofs) Sign(scheme Scheme, secretKey crypto.SecretKey) error {
	b, err := MarshalTxBody(scheme, tx)
	if err != nil {
		return errors.Wrap(err, "failed to sign ReissueWithProofs transaction")
	}
	if tx.Proofs == nil {
		tx.Proofs = &ProofsV1{proofsVersion, make([]B58Bytes, 0)}
	}
	err = tx.Proofs.Sign(0, secretKey, b)
	if err != nil {
		return errors.Wrap(err, "failed to sign ReissueWithProofs transaction")
	}
	d, err := crypto.FastHash(b)
	tx.ID = &d
	if err != nil {
		return errors.Wrap(err, "failed to sign ReissueWithProofs transaction")
	}
	return nil
}

//Verify checks that first proof is a valid signature.
func (tx *ReissueWithProofs) Verify(scheme Scheme, publicKey crypto.PublicKey) (bool, error) {
	b, err := MarshalTxBody(scheme, tx)
	if err != nil {
		return false, errors.Wrap(err, "failed to verify signature of ReissueWithProofs transaction")
	}
	return tx.Proofs.Verify(0, publicKey, b)
}

//MarshalBinary writes ReissueWithProofs transaction to its bytes representation.
func (tx *ReissueWithProofs) MarshalBinary() ([]byte, error) {
	bb, err := tx.BodyMarshalBinary()
	if err != nil {
		return nil, errors.Wrap(err, "failed to marshal ReissueWithProofs transaction to bytes")
	}
	bl := len(bb)
	if tx.Proofs == nil {
		return nil, errors.New("failed to marshal ReissueWithProofs transaction to bytes: no proofs")
	}
	pb, err := tx.Proofs.MarshalBinary()
	if err != nil {
		return nil, errors.Wrap(err, "failed to marshal ReissueWithProofs transaction to bytes")
	}
	buf := make([]byte, 1+bl+len(pb))
	buf[0] = 0
	copy(buf[1:], bb)
	copy(buf[1+bl:], pb)
	return buf, nil
}

//UnmarshalBinary reads ReissueWithProofs from its bytes representation.
func (tx *ReissueWithProofs) UnmarshalBinary(data []byte, scheme Scheme) error {
	if l := len(data); l < reissueWithProofsMinLen {
		return errors.Errorf("not enough data for ReissueWithProofs transaction, expected not less then %d, received %d", reissueWithProofsMinLen, l)
	}
	if v := data[0]; v != 0 {
		return errors.Errorf("unexpected first byte value %d, expected 0", v)
	}
	data = data[1:]
	err := tx.bodyUnmarshalBinary(data)
	if err != nil {
		return errors.Wrap(err, "failed to unmarshal ReissueWithProofs transaction from bytes")
	}
	data = data[reissueWithProofsBodyLen:]
	var p ProofsV1
	err = p.UnmarshalBinary(data)
	if err != nil {
		return errors.Wrap(err, "failed to unmarshal ReissueWithProofs transaction from bytes")
	}
	tx.Proofs = &p
	if err := tx.GenerateID(scheme); err != nil {
		return err
	}
	return nil
}

//BurnWithProofs same as BurnWithSig but version 2 with Proofs.
type BurnWithProofs struct {
	Type    TransactionType `json:"type"`
	Version byte            `json:"version,omitempty"`
	ChainID byte            `json:"-"`
	ID      *crypto.Digest  `json:"id,omitempty"`
	Proofs  *ProofsV1       `json:"proofs,omitempty"`
	Burn
}

func (tx BurnWithProofs) BinarySize() int {
	return 4 + tx.Proofs.BinarySize() + tx.Burn.BinarySize()
}

func (tx *BurnWithProofs) MarshalToProtobuf(scheme Scheme) ([]byte, error) {
	return MarshalTxDeterministic(tx, scheme)
}

func (tx *BurnWithProofs) UnmarshalFromProtobuf(data []byte) error {
	t, err := TxFromProtobuf(data)
	if err != nil {
		return err
	}
	burnTx, ok := t.(*BurnWithProofs)
	if !ok {
		return errors.New("failed to convert result to BurnWithProofs")
	}
	*tx = *burnTx
	return nil
}

func (tx *BurnWithProofs) MarshalSignedToProtobuf(scheme Scheme) ([]byte, error) {
	return MarshalSignedTxDeterministic(tx, scheme)
}

func (tx *BurnWithProofs) UnmarshalSignedFromProtobuf(data []byte) error {
	t, err := SignedTxFromProtobuf(data)
	if err != nil {
		return err
	}
	burnTx, ok := t.(*BurnWithProofs)
	if !ok {
		return errors.New("failed to convert result to BurnWithProofs")
	}
	*tx = *burnTx
	return nil
}

func (tx *BurnWithProofs) ToProtobuf(scheme Scheme) (*g.Transaction, error) {
	res := TransactionToProtobufCommon(scheme, tx.SenderPK.Bytes(), tx)
	txData := tx.Burn.ToProtobuf()
	fee := &g.Amount{AssetId: nil, Amount: int64(tx.Fee)}
	res.Fee = fee
	res.Data = txData
	return res, nil
}

func (tx *BurnWithProofs) ToProtobufSigned(scheme Scheme) (*g.SignedTransaction, error) {
	unsigned, err := tx.ToProtobuf(scheme)
	if err != nil {
		return nil, err
	}
	if tx.Proofs == nil {
		return nil, errors.New("no proofs provided")
	}
	return &g.SignedTransaction{
		Transaction: &g.SignedTransaction_WavesTransaction{WavesTransaction: unsigned},
		Proofs:      tx.Proofs.Bytes(),
	}, nil
}

func (tx BurnWithProofs) GetTypeInfo() TransactionTypeInfo {
	return TransactionTypeInfo{tx.Type, Proof}
}

func (tx BurnWithProofs) GetVersion() byte {
	return tx.Version
}

func (tx *BurnWithProofs) GenerateID(scheme Scheme) error {
	if tx.ID == nil {
		body, err := MarshalTxBody(scheme, tx)
		if err != nil {
			return err
		}
		id := crypto.MustFastHash(body)
		tx.ID = &id
	}
	return nil
}

func (tx BurnWithProofs) GetID(scheme Scheme) ([]byte, error) {
	if tx.ID == nil {
		if err := tx.GenerateID(scheme); err != nil {
			return nil, err
		}
	}
	return tx.ID.Bytes(), nil
}

func (tx *BurnWithProofs) Clone() *BurnWithProofs {
	out := &BurnWithProofs{}
	_ = copier.Copy(out, tx)
	return out
}

//NewUnsignedBurnWithProofs creates new BurnWithProofs transaction without proofs and ID.
func NewUnsignedBurnWithProofs(v, chainID byte, senderPK crypto.PublicKey, assetID crypto.Digest, amount, timestamp, fee uint64) *BurnWithProofs {
	b := Burn{
		SenderPK:  senderPK,
		AssetID:   assetID,
		Amount:    amount,
		Fee:       fee,
		Timestamp: timestamp,
	}
	return &BurnWithProofs{Type: BurnTransaction, Version: v, ChainID: chainID, Burn: b}
}

func (tx *BurnWithProofs) Validate() (Transaction, error) {
	if tx.Version < 2 || tx.Version > MaxBurnTransactionVersion {
		return tx, errors.Errorf("unexpected version %d for BurnWithProofs", tx.Version)
	}
	ok, err := tx.Burn.Valid()
	if !ok {
		return tx, err
	}
	//TODO: check current blockchain scheme
	return tx, nil
}

func (tx *BurnWithProofs) BodyMarshalBinary() ([]byte, error) {
	buf := make([]byte, burnWithProofsBodyLen)
	buf[0] = byte(tx.Type)
	buf[1] = tx.Version
	buf[2] = tx.ChainID
	b, err := tx.Burn.marshalBinary()
	if err != nil {
		return nil, errors.Wrap(err, "failed to marshal BurnWithProofs body")
	}
	copy(buf[3:], b)
	return buf, nil
}

func (tx *BurnWithProofs) bodyUnmarshalBinary(data []byte) error {
	if l := len(data); l < burnWithProofsBodyLen {
		return errors.Errorf("%d bytes is not enough for BurnWithProofs transaction, expected not less then %d bytes", l, burnWithProofsBodyLen)
	}
	tx.Type = TransactionType(data[0])
	if tx.Type != BurnTransaction {
		return errors.Errorf("unexpected transaction type %d for BurnWithProofs transaction", tx.Type)
	}
	tx.Version = data[1]
	if v := tx.Version; v < 2 {
		return errors.Errorf("unexpected version %d for BurnWithProofs transaction", v)
	}
	tx.ChainID = data[2]
	var b Burn
	err := b.UnmarshalBinary(data[3:])
	if err != nil {
		return errors.Wrap(err, "failed to unmarshal BurnWithProofs body from bytes")
	}
	tx.Burn = b
	return nil
}

//Sign adds signature as a proof at first position.
func (tx *BurnWithProofs) Sign(scheme Scheme, secretKey crypto.SecretKey) error {
	b, err := MarshalTxBody(scheme, tx)
	if err != nil {
		return errors.Wrap(err, "failed to sign BurnWithProofs transaction")
	}
	if tx.Proofs == nil {
		tx.Proofs = &ProofsV1{proofsVersion, make([]B58Bytes, 0)}
	}
	err = tx.Proofs.Sign(0, secretKey, b)
	if err != nil {
		return errors.Wrap(err, "failed to sign BurnWithProofs transaction")
	}
	d, err := crypto.FastHash(b)
	tx.ID = &d
	if err != nil {
		return errors.Wrap(err, "failed to sign BurnWithProofs transaction")
	}
	return nil
}

//Verify checks that first proof is a valid signature.
func (tx *BurnWithProofs) Verify(scheme Scheme, publicKey crypto.PublicKey) (bool, error) {
	b, err := MarshalTxBody(scheme, tx)
	if err != nil {
		return false, errors.Wrap(err, "failed to verify signature of BurnWithProofs transaction")
	}
	return tx.Proofs.Verify(0, publicKey, b)
}

//MarshalBinary writes BurnWithProofs transaction to its bytes representation.
func (tx *BurnWithProofs) MarshalBinary() ([]byte, error) {
	bb, err := tx.BodyMarshalBinary()
	if err != nil {
		return nil, errors.Wrap(err, "failed to marshal BurnWithProofs transaction to bytes")
	}
	bl := len(bb)
	if tx.Proofs == nil {
		return nil, errors.New("failed to marshal BurnWithProofs transaction to bytes: no proofs")
	}
	pb, err := tx.Proofs.MarshalBinary()
	if err != nil {
		return nil, errors.Wrap(err, "failed to marshal BurnWithProofs transaction to bytes")
	}
	buf := make([]byte, 1+bl+len(pb))
	buf[0] = 0
	copy(buf[1:], bb)
	copy(buf[1+bl:], pb)
	return buf, nil
}

//UnmarshalBinary reads BurnWithProofs from its bytes representation.
func (tx *BurnWithProofs) UnmarshalBinary(data []byte, scheme Scheme) error {
	if l := len(data); l < burnWithProofsLen {
		return errors.Errorf("not enough data for BurnWithProofs transaction, expected not less then %d, received %d", burnWithProofsBodyLen, l)
	}
	if v := data[0]; v != 0 {
		return errors.Errorf("unexpected first byte value %d, expected 0", v)
	}
	data = data[1:]
	err := tx.bodyUnmarshalBinary(data)
	if err != nil {
		return errors.Wrap(err, "failed to unmarshal BurnWithProofs transaction from bytes")
	}
	data = data[burnWithProofsBodyLen:]
	var p ProofsV1
	err = p.UnmarshalBinary(data)
	if err != nil {
		return errors.Wrap(err, "failed to unmarshal BurnWithProofs transaction from bytes")
	}
	tx.Proofs = &p
	if err := tx.GenerateID(scheme); err != nil {
		return err
	}
	return nil
}

//ExchangeWithProofs is a transaction to store settlement on blockchain.
type ExchangeWithProofs struct {
	Type           TransactionType  `json:"type"`
	Version        byte             `json:"version,omitempty"`
	ID             *crypto.Digest   `json:"id,omitempty"`
	Proofs         *ProofsV1        `json:"proofs,omitempty"`
	SenderPK       crypto.PublicKey `json:"senderPublicKey"`
	Order1         Order            `json:"order1"`
	Order2         Order            `json:"order2"`
	Price          uint64           `json:"price"`
	Amount         uint64           `json:"amount"`
	BuyMatcherFee  uint64           `json:"buyMatcherFee"`
	SellMatcherFee uint64           `json:"sellMatcherFee"`
	Fee            uint64           `json:"fee"`
	Timestamp      uint64           `json:"timestamp,omitempty"`
}

func (tx ExchangeWithProofs) BinarySize() int {
	boSize := 4 + tx.Order1.BinarySize()
	soSize := 4 + tx.Order2.BinarySize()
	if tx.Order1.GetVersion() == 1 {
		boSize += 1
	}
	if tx.Order2.GetVersion() == 1 {
		soSize += 1
	}
	return 3 + tx.Proofs.BinarySize() + 48 + boSize + soSize
}

func (tx *ExchangeWithProofs) MarshalToProtobuf(scheme Scheme) ([]byte, error) {
	return MarshalTxDeterministic(tx, scheme)
}

func (tx *ExchangeWithProofs) UnmarshalFromProtobuf(data []byte) error {
	t, err := TxFromProtobuf(data)
	if err != nil {
		return err
	}
	exchangeTx, ok := t.(*ExchangeWithProofs)
	if !ok {
		return errors.New("failed to convert result to ExchangeWithProofs")
	}
	*tx = *exchangeTx
	return nil
}

func (tx *ExchangeWithProofs) MarshalSignedToProtobuf(scheme Scheme) ([]byte, error) {
	return MarshalSignedTxDeterministic(tx, scheme)
}

func (tx *ExchangeWithProofs) UnmarshalSignedFromProtobuf(data []byte) error {
	t, err := SignedTxFromProtobuf(data)
	if err != nil {
		return err
	}
	exchangeTx, ok := t.(*ExchangeWithProofs)
	if !ok {
		return errors.New("failed to convert result to ExchangeWithProofs")
	}
	*tx = *exchangeTx
	return nil
}

func (tx *ExchangeWithProofs) ToProtobuf(scheme Scheme) (*g.Transaction, error) {
	orders := make([]*g.Order, 2)
	orders[0] = tx.Order1.ToProtobufSigned(scheme)
	orders[1] = tx.Order2.ToProtobufSigned(scheme)
	txData := &g.Transaction_Exchange{Exchange: &g.ExchangeTransactionData{
		Amount:         int64(tx.Amount),
		Price:          int64(tx.Price),
		BuyMatcherFee:  int64(tx.BuyMatcherFee),
		SellMatcherFee: int64(tx.SellMatcherFee),
		Orders:         orders,
	}}
	fee := &g.Amount{AssetId: nil, Amount: int64(tx.Fee)}
	res := TransactionToProtobufCommon(scheme, tx.SenderPK.Bytes(), tx)
	res.Fee = fee
	res.Data = txData
	return res, nil
}

func (tx *ExchangeWithProofs) ToProtobufSigned(scheme Scheme) (*g.SignedTransaction, error) {
	unsigned, err := tx.ToProtobuf(scheme)
	if err != nil {
		return nil, err
	}
	if tx.Proofs == nil {
		return nil, errors.New("no proofs provided")
	}
	return &g.SignedTransaction{
		Transaction: &g.SignedTransaction_WavesTransaction{WavesTransaction: unsigned},
		Proofs:      tx.Proofs.Bytes(),
	}, nil
}

func (tx ExchangeWithProofs) GetTypeInfo() TransactionTypeInfo {
	return TransactionTypeInfo{tx.Type, Proof}
}

func (tx ExchangeWithProofs) GetVersion() byte {
	return tx.Version
}

func (tx *ExchangeWithProofs) GenerateID(scheme Scheme) error {
	if tx.ID == nil {
		body, err := MarshalTxBody(scheme, tx)
		if err != nil {
			return err
		}
		id := crypto.MustFastHash(body)
		tx.ID = &id
	}
	return nil
}

func (tx ExchangeWithProofs) GetID(scheme Scheme) ([]byte, error) {
	if tx.ID == nil {
		if err := tx.GenerateID(scheme); err != nil {
			return nil, err
		}
	}
	return tx.ID.Bytes(), nil
}

func (tx *ExchangeWithProofs) Clone() *ExchangeWithProofs {
	out := &ExchangeWithProofs{}
	_ = copier.Copy(out, tx)
	return out
}

func (tx ExchangeWithProofs) GetSenderPK() crypto.PublicKey {
	return tx.SenderPK
}

func (tx ExchangeWithProofs) GetSender(scheme Scheme) (Address, error) {
	return NewAddressFromPublicKey(scheme, tx.SenderPK)
}

func (tx ExchangeWithProofs) GetBuyOrder() (Order, error) {
	if tx.Order1.GetOrderType() == Buy {
		return tx.Order1, nil
	}
	if tx.Order2.GetOrderType() == Buy {
		return tx.Order2, nil
	}
	return nil, errors.New("no buy order")
}

func (tx ExchangeWithProofs) GetSellOrder() (Order, error) {
	if tx.Order2.GetOrderType() == Sell {
		return tx.Order2, nil
	}
	if tx.Order1.GetOrderType() == Sell {
		return tx.Order1, nil
	}
	return nil, errors.New("no sell order")
}

func (tx ExchangeWithProofs) GetOrder1() Order {
	return tx.Order1
}

func (tx ExchangeWithProofs) GetOrder2() Order {
	return tx.Order2
}

func (tx ExchangeWithProofs) GetPrice() uint64 {
	return tx.Price
}

func (tx ExchangeWithProofs) GetAmount() uint64 {
	return tx.Amount
}

func (tx ExchangeWithProofs) GetBuyMatcherFee() uint64 {
	return tx.BuyMatcherFee
}

func (tx ExchangeWithProofs) GetSellMatcherFee() uint64 {
	return tx.SellMatcherFee
}
func (tx ExchangeWithProofs) GetFee() uint64 {
	return tx.Fee
}

func (tx ExchangeWithProofs) GetTimestamp() uint64 {
	return tx.Timestamp
}

func NewUnsignedExchangeWithProofs(v byte, buy, sell Order, price, amount, buyMatcherFee, sellMatcherFee, fee, timestamp uint64) *ExchangeWithProofs {
	return &ExchangeWithProofs{
		Type:           ExchangeTransaction,
		Version:        v,
		SenderPK:       buy.GetMatcherPK(),
		Order1:         buy,
		Order2:         sell,
		Price:          price,
		Amount:         amount,
		BuyMatcherFee:  buyMatcherFee,
		SellMatcherFee: sellMatcherFee,
		Fee:            fee,
		Timestamp:      timestamp,
	}
}

func (tx *ExchangeWithProofs) Validate() (Transaction, error) {
	if tx.Version < 2 || tx.Version > MaxExchangeTransactionVersion {
		return tx, errors.Errorf("unexpected transaction version %d for ExchangeWithProofs transaction", tx.Version)
	}
	ok, err := tx.Order1.Valid()
	if !ok {
		return tx, errors.Wrap(err, "invalid first order")
	}
	ok, err = tx.Order2.Valid()
	if !ok {
		return tx, errors.Wrap(err, "invalid second order")
	}
	if (tx.Order1.GetOrderType() == Buy && tx.Order2.GetOrderType() != Sell) || (tx.Order1.GetOrderType() == Sell && tx.Order2.GetOrderType() != Buy) {
		return tx, errors.New("incorrect combination of orders types")
	}
	if tx.Order2.GetMatcherPK() != tx.Order1.GetMatcherPK() {
		return tx, errors.New("unmatched matcher's public keys")
	}
	if tx.Order2.GetAssetPair() != tx.Order1.GetAssetPair() {
		return tx, errors.New("different asset pairs")
	}
	if tx.Amount == 0 {
		return tx, errors.New("amount should be positive")
	}
	if !validJVMLong(tx.Amount) {
		return tx, errors.New("amount is too big")
	}
	if tx.Price == 0 {
		return tx, errors.New("price should be positive")
	}
	if !validJVMLong(tx.Price) {
		return tx, errors.New("price is too big")
	}
	bo, err := tx.GetBuyOrder()
	if err != nil {
		return tx, err
	}
	so, err := tx.GetSellOrder()
	if err != nil {
		return tx, err
	}
	if tx.Version < 3 && (tx.Price > bo.GetPrice() || tx.Price < so.GetPrice()) {
		if tx.Price > bo.GetPrice() {
			return tx, errors.Errorf("invalid price: tx.Price %d > bo.GetPrice() %d", tx.Price, bo.GetPrice())
		}
		if tx.Price < so.GetPrice() {
			return tx, errors.Errorf("invalid price: tx.Price %d < so.GetPrice() %d", tx.Price, so.GetPrice())
		}
		panic("unreachable")
	}
	if tx.Fee == 0 {
		return tx, errors.New("fee should be positive")
	}
	if !validJVMLong(tx.Fee) {
		return tx, errors.New("fee is too big")
	}
	if !validJVMLong(tx.BuyMatcherFee) {
		return tx, errors.New("buy matcher's fee is too big")
	}
	if !validJVMLong(tx.SellMatcherFee) {
		return tx, errors.New("sell matcher's fee is too big")
	}
	if tx.Order1.GetExpiration() < tx.Timestamp {
		return tx, errors.New("invalid first order expiration")
	}
	if tx.Order1.GetExpiration()-tx.Timestamp > MaxOrderTTL {
		return tx, errors.New("first order expiration should be earlier than 30 days")
	}
	if tx.Order2.GetExpiration() < tx.Timestamp {
		return tx, errors.New("invalid second order expiration")
	}
	if tx.Order2.GetExpiration()-tx.Timestamp > MaxOrderTTL {
		return tx, errors.New("second order expiration should be earlier than 30 days")
	}
	return tx, nil
}

func (tx *ExchangeWithProofs) marshalAsOrderV1(order Order) ([]byte, error) {
	o, ok := order.(*OrderV1)
	if !ok {
		return nil, errors.Errorf("failed to cast an order with version 1 to OrderV1, type %T", order)
	}
	b, err := o.MarshalBinary()
	if err != nil {
		return nil, errors.Wrapf(err, "failed to marshal OrderV1 to bytes")
	}
	l := len(b)
	buf := make([]byte, 4+1+l)
	binary.BigEndian.PutUint32(buf, uint32(l))
	buf[4] = 1
	copy(buf[5:], b)
	return buf, nil
}

func (tx *ExchangeWithProofs) marshalAsOrderV2(order Order) ([]byte, error) {
	o, ok := order.(*OrderV2)
	if !ok {
		return nil, errors.New("failed to cast an order with version 2 to OrderV2")
	}
	b, err := o.MarshalBinary()
	if err != nil {
		return nil, errors.Wrapf(err, "failed to marshal OrderV2 to bytes")
	}
	l := len(b)
	buf := make([]byte, 4+l)
	binary.BigEndian.PutUint32(buf, uint32(l))
	copy(buf[4:], b)
	return buf, nil
}

func (tx *ExchangeWithProofs) marshalAsOrderV3(order Order) ([]byte, error) {
	o, ok := order.(*OrderV3)
	if !ok {
		return nil, errors.New("failed to cast an order with version 3 to OrderV3")
	}
	b, err := o.MarshalBinary()
	if err != nil {
		return nil, errors.Wrapf(err, "failed to marshal OrderV3 to bytes")
	}
	l := len(b)
	buf := make([]byte, 4+l)
	binary.BigEndian.PutUint32(buf, uint32(l))
	copy(buf[4:], b)
	return buf, nil
}

func (tx *ExchangeWithProofs) BodyMarshalBinary() ([]byte, error) {
	var o1b []byte
	var o2b []byte
	var err error
	switch tx.Order1.GetVersion() {
	case 1:
		o1b, err = tx.marshalAsOrderV1(tx.Order1)
	case 2:
		o1b, err = tx.marshalAsOrderV2(tx.Order1)
	case 3:
		o1b, err = tx.marshalAsOrderV3(tx.Order1)
	default:
		err = errors.Errorf("invalid Order1 version %d", tx.Order1.GetVersion())
	}
	if err != nil {
		return nil, errors.Wrap(err, "failed to marshal buy order to bytes")
	}
	o1l := uint32(len(o1b))
	switch tx.Order2.GetVersion() {
	case 1:
		o2b, err = tx.marshalAsOrderV1(tx.Order2)
	case 2:
		o2b, err = tx.marshalAsOrderV2(tx.Order2)
	case 3:
		o2b, err = tx.marshalAsOrderV3(tx.Order2)
	default:
		err = errors.Errorf("invalid Order2 version %d", tx.Order2.GetVersion())
	}
	if err != nil {
		return nil, errors.Wrap(err, "failed to marshal sell order to bytes")
	}
	o2l := uint32(len(o2b))
	var p uint32
	buf := make([]byte, exchangeWithProofsFixedBodyLen+(o1l-4)+(o2l-4))
	buf[0] = 0
	buf[1] = byte(tx.Type)
	buf[2] = tx.Version
	p += 3
	copy(buf[p:], o1b)
	p += o1l
	copy(buf[p:], o2b)
	p += o2l
	binary.BigEndian.PutUint64(buf[p:], tx.Price)
	p += 8
	binary.BigEndian.PutUint64(buf[p:], tx.Amount)
	p += 8
	binary.BigEndian.PutUint64(buf[p:], tx.BuyMatcherFee)
	p += 8
	binary.BigEndian.PutUint64(buf[p:], tx.SellMatcherFee)
	p += 8
	binary.BigEndian.PutUint64(buf[p:], tx.Fee)
	p += 8
	binary.BigEndian.PutUint64(buf[p:], tx.Timestamp)
	return buf, nil
}

func (tx *ExchangeWithProofs) unmarshalOrder(data []byte) (int, Order, error) {
	var r Order
	n := 0
	ol := binary.BigEndian.Uint32(data)
	n += 4
	switch data[n] {
	case 1:
		n++
		o := new(OrderV1)
		err := o.UnmarshalBinary(data[n:])
		if err != nil {
			return 0, nil, errors.Wrap(err, "failed to unmarshal OrderV1")
		}
		n += int(ol)
		r = o
	case 2:
		o := new(OrderV2)
		err := o.UnmarshalBinary(data[n:])
		if err != nil {
			return 0, nil, errors.Wrap(err, "failed to unmarshal OrderV2")
		}
		n += int(ol)
		r = o
	case 3:
		o := new(OrderV3)
		err := o.UnmarshalBinary(data[n:])
		if err != nil {
			return 0, nil, errors.Wrap(err, "failed to unmarshal OrderV3")
		}
		n += int(ol)
		r = o
	default:
		return 0, nil, errors.Errorf("unexpected order version %d", data[n])
	}
	return n, r, nil
}

func (tx *ExchangeWithProofs) bodyUnmarshalBinary(data []byte) (int, error) {
	n := 0
	if l := len(data); l < exchangeWithProofsFixedBodyLen {
		return 0, errors.Errorf("not enough data for ExchangeWithProofs body, expected not less then %d, received %d", exchangeWithProofsFixedBodyLen, l)
	}
	if v := data[n]; v != 0 {
		return 0, errors.Errorf("unexpected first byte %d of ExchangeWithProofs body, expected 0", v)
	}
	n++
	tx.Type = TransactionType(data[n])
	if tx.Type != ExchangeTransaction {
		return 0, errors.Errorf("unexpected transaction type %d for ExchangeWithProofs transaction", tx.Type)
	}
	n++
	tx.Version = data[n]
	n++
	l, o, err := tx.unmarshalOrder(data[n:])
	if err != nil {
		return 0, errors.Wrap(err, "failed to unmarshal buy order")
	}
	tx.Order1 = o
	n += l
	l, o, err = tx.unmarshalOrder(data[n:])
	if err != nil {
		return 0, errors.Wrap(err, "failed to unmarshal sell order")
	}
	tx.Order2 = o
	n += l
	tx.Price = binary.BigEndian.Uint64(data[n:])
	n += 8
	tx.Amount = binary.BigEndian.Uint64(data[n:])
	n += 8
	tx.BuyMatcherFee = binary.BigEndian.Uint64(data[n:])
	n += 8
	tx.SellMatcherFee = binary.BigEndian.Uint64(data[n:])
	n += 8
	tx.Fee = binary.BigEndian.Uint64(data[n:])
	n += 8
	tx.Timestamp = binary.BigEndian.Uint64(data[n:])
	n += 8
	tx.SenderPK = tx.Order1.GetMatcherPK()
	return n, nil
}

//Sign calculates transaction signature using given secret key.
func (tx *ExchangeWithProofs) Sign(scheme Scheme, secretKey crypto.SecretKey) error {
	b, err := MarshalTxBody(scheme, tx)
	if err != nil {
		return errors.Wrap(err, "failed to sign ExchangeWithProofs transaction")
	}
	if tx.Proofs == nil {
		tx.Proofs = &ProofsV1{proofsVersion, make([]B58Bytes, 0)}
	}
	err = tx.Proofs.Sign(0, secretKey, b)
	if err != nil {
		return errors.Wrap(err, "failed to sign ExchangeWithProofs transaction")
	}
	d, err := crypto.FastHash(b)
	if err != nil {
		return errors.Wrap(err, "failed to sign ExchangeWithProofs transaction")
	}
	tx.ID = &d
	return nil
}

//Verify checks that the transaction signature is valid for given public key.
func (tx *ExchangeWithProofs) Verify(scheme Scheme, publicKey crypto.PublicKey) (bool, error) {
	b, err := MarshalTxBody(scheme, tx)
	if err != nil {
		return false, errors.Wrap(err, "failed to verify signature of ExchangeWithProofs transaction")
	}
	return tx.Proofs.Verify(0, publicKey, b)
}

//MarshalBinary saves the transaction to its binary representation.
func (tx *ExchangeWithProofs) MarshalBinary() ([]byte, error) {
	bb, err := tx.BodyMarshalBinary()
	if err != nil {
		return nil, errors.Wrap(err, "failed to marshal ExchangeWithProofs transaction to bytes")
	}
	bl := len(bb)
	if tx.Proofs == nil {
		return nil, errors.New("failed to marshal ExchangeWithProofs transaction to bytes: no proofs")
	}
	pb, err := tx.Proofs.MarshalBinary()
	if err != nil {
		return nil, errors.Wrap(err, "failed to marshal ExchangeWithProofs transaction to bytes")
	}
	buf := make([]byte, bl+len(pb))
	copy(buf, bb)
	copy(buf[bl:], pb)
	return buf, nil
}

//UnmarshalBinary loads the transaction from its binary representation.
func (tx *ExchangeWithProofs) UnmarshalBinary(data []byte, scheme Scheme) error {
	if l := len(data); l < exchangeWithProofsMinLen {
		return errors.Errorf("not enough data for ExchangeWithProofs transaction, expected not less then %d, received %d", exchangeWithProofsMinLen, l)
	}
	bl, err := tx.bodyUnmarshalBinary(data)
	if err != nil {
		return errors.Wrap(err, "failed to unmarshal ExchangeWithProofs transaction from bytes")
	}
	data = data[bl:]
	var p ProofsV1
	err = p.UnmarshalBinary(data)
	if err != nil {
		return errors.Wrap(err, "failed to unmarshal ExchangeWithProofs transaction from bytes")
	}
	tx.Proofs = &p
	if err := tx.GenerateID(scheme); err != nil {
		return err
	}
	return nil
}

func (tx *ExchangeWithProofs) UnmarshalJSON(data []byte) error {
	guessOrderVersion := func(version byte) Order {
		var r Order
		switch version {
		case 4:
			r = new(OrderV4)
		case 3:
			r = new(OrderV3)
		case 2:
			r = new(OrderV2)
		default:
			r = new(OrderV1)
		}
		return r
	}

	orderVersions := struct {
		Order1Version OrderVersion `json:"order1"`
		Order2Version OrderVersion `json:"order2"`
	}{}
	if err := json.Unmarshal(data, &orderVersions); err != nil {
		return errors.Wrap(err, "failed to unmarshal orders versions of ExchangeWithProofs transaction from JSON")
	}
	tmp := struct {
		Type           TransactionType  `json:"type"`
		Version        byte             `json:"version,omitempty"`
		ID             *crypto.Digest   `json:"id,omitempty"`
		Proofs         *ProofsV1        `json:"proofs,omitempty"`
		SenderPK       crypto.PublicKey `json:"senderPublicKey"`
		Order1         Order            `json:"order1"`
		Order2         Order            `json:"order2"`
		Price          uint64           `json:"price"`
		Amount         uint64           `json:"amount"`
		BuyMatcherFee  uint64           `json:"buyMatcherFee"`
		SellMatcherFee uint64           `json:"sellMatcherFee"`
		Fee            uint64           `json:"fee"`
		Timestamp      uint64           `json:"timestamp,omitempty"`
	}{}
	tmp.Order1 = guessOrderVersion(orderVersions.Order1Version.Version)
	tmp.Order2 = guessOrderVersion(orderVersions.Order2Version.Version)

	err := json.Unmarshal(data, &tmp)
	if err != nil {
		return errors.Wrap(err, "failed to unmarshal ExchangeWithProofs from JSON")
	}
	tx.Type = tmp.Type
	tx.Version = tmp.Version
	tx.ID = tmp.ID
	tx.Proofs = tmp.Proofs
	tx.SenderPK = tmp.SenderPK
	tx.Order1 = tmp.Order1
	tx.Order2 = tmp.Order2
	tx.Price = tmp.Price
	tx.Amount = tmp.Amount
	tx.BuyMatcherFee = tmp.BuyMatcherFee
	tx.SellMatcherFee = tmp.SellMatcherFee
	tx.Fee = tmp.Fee
	tx.Timestamp = tmp.Timestamp
	return nil
}

//LeaseWithProofs is a second version of the LeaseWithSig transaction.
type LeaseWithProofs struct {
	Type    TransactionType `json:"type"`
	Version byte            `json:"version,omitempty"`
	ID      *crypto.Digest  `json:"id,omitempty"`
	Proofs  *ProofsV1       `json:"proofs,omitempty"`
	Lease
}

func (tx *LeaseWithProofs) Validate() (Transaction, error) {
	if tx.Version < 2 || tx.Version > MaxLeaseTransactionVersion {
		return tx, errors.Errorf("unexpected transaction version %d for LeaseWithProofs transaction", tx.Version)
	}
	ok, err := tx.Lease.Valid()
	if !ok {
		return tx, err
	}
	//TODO: add scheme validation
	return tx, nil
}

func (tx LeaseWithProofs) BinarySize() int {
	return 4 + tx.Proofs.BinarySize() + tx.Lease.BinarySize()
}

func (tx *LeaseWithProofs) MarshalToProtobuf(scheme Scheme) ([]byte, error) {
	return MarshalTxDeterministic(tx, scheme)
}

func (tx *LeaseWithProofs) UnmarshalFromProtobuf(data []byte) error {
	t, err := TxFromProtobuf(data)
	if err != nil {
		return err
	}
	leaseTx, ok := t.(*LeaseWithProofs)
	if !ok {
		return errors.New("failed to convert result to LeaseWithProofs")
	}
	*tx = *leaseTx
	return nil
}

func (tx *LeaseWithProofs) MarshalSignedToProtobuf(scheme Scheme) ([]byte, error) {
	return MarshalSignedTxDeterministic(tx, scheme)
}

func (tx *LeaseWithProofs) UnmarshalSignedFromProtobuf(data []byte) error {
	t, err := SignedTxFromProtobuf(data)
	if err != nil {
		return err
	}
	leaseTx, ok := t.(*LeaseWithProofs)
	if !ok {
		return errors.New("failed to convert result to LeaseWithProofs")
	}
	*tx = *leaseTx
	return nil
}

func (tx *LeaseWithProofs) ToProtobuf(scheme Scheme) (*g.Transaction, error) {
	res := TransactionToProtobufCommon(scheme, tx.SenderPK.Bytes(), tx)
	txData, err := tx.Lease.ToProtobuf()
	if err != nil {
		return nil, err
	}
	fee := &g.Amount{AssetId: nil, Amount: int64(tx.Fee)}
	res.Fee = fee
	res.Data = txData
	return res, nil
}

func (tx *LeaseWithProofs) ToProtobufSigned(scheme Scheme) (*g.SignedTransaction, error) {
	unsigned, err := tx.ToProtobuf(scheme)
	if err != nil {
		return nil, err
	}
	if tx.Proofs == nil {
		return nil, errors.New("no proofs provided")
	}
	return &g.SignedTransaction{
		Transaction: &g.SignedTransaction_WavesTransaction{WavesTransaction: unsigned},
		Proofs:      tx.Proofs.Bytes(),
	}, nil
}

func (tx LeaseWithProofs) GetTypeInfo() TransactionTypeInfo {
	return TransactionTypeInfo{tx.Type, Proof}
}

func (tx LeaseWithProofs) GetVersion() byte {
	return tx.Version
}

func (tx *LeaseWithProofs) GenerateID(scheme Scheme) error {
	if tx.ID == nil {
		body, err := MarshalTxBody(scheme, tx)
		if err != nil {
			return err
		}
		id := crypto.MustFastHash(body)
		tx.ID = &id
	}
	return nil
}

func (tx LeaseWithProofs) GetID(scheme Scheme) ([]byte, error) {
	if tx.ID == nil {
		if err := tx.GenerateID(scheme); err != nil {
			return nil, err
		}
	}
	return tx.ID.Bytes(), nil
}

func (tx *LeaseWithProofs) Clone() *LeaseWithProofs {
	out := &LeaseWithProofs{}
	_ = copier.Copy(out, tx)
	return out
}

//NewUnsignedLeaseWithProofs creates new LeaseWithSig transaction without signature and ID set.
func NewUnsignedLeaseWithProofs(v byte, senderPK crypto.PublicKey, recipient Recipient, amount, fee, timestamp uint64) *LeaseWithProofs {
	l := Lease{
		SenderPK:  senderPK,
		Recipient: recipient,
		Amount:    amount,
		Fee:       fee,
		Timestamp: timestamp,
	}
	return &LeaseWithProofs{Type: LeaseTransaction, Version: v, Lease: l}
}

func (tx *LeaseWithProofs) BodyMarshalBinary() ([]byte, error) {
	rl := tx.Recipient.len
	buf := make([]byte, leaseWithProofsBodyLen+rl)
	buf[0] = byte(tx.Type)
	buf[1] = tx.Version
	buf[2] = 0 //Always zero, reserved for future extension of leasing assets.
	b, err := tx.Lease.marshalBinary()
	if err != nil {
		return nil, errors.Wrap(err, "failed to marshal LeaseWithSig transaction to bytes")
	}
	copy(buf[3:], b)
	return buf, nil
}

func (tx *LeaseWithProofs) bodyUnmarshalBinary(data []byte) error {
	if l := len(data); l < leaseWithProofsBodyLen {
		return errors.Errorf("not enough data for LeaseWithProofs transaction, expected not less then %d, received %d", leaseWithProofsBodyLen, l)
	}
	tx.Type = TransactionType(data[0])
	if tx.Type != LeaseTransaction {
		return errors.Errorf("unexpected transaction type %d for LeaseWithProofs transaction", tx.Type)
	}
	tx.Version = data[1]
	var l Lease
	err := l.UnmarshalBinary(data[3:])
	if err != nil {
		return errors.Wrap(err, "failed to unmarshal LeaseWithProofs transaction from bytes")
	}
	tx.Lease = l
	return nil
}

//Sign adds signature as a proof at first position.
func (tx *LeaseWithProofs) Sign(scheme Scheme, secretKey crypto.SecretKey) error {
	b, err := MarshalTxBody(scheme, tx)
	if err != nil {
		return errors.Wrap(err, "failed to sign LeaseWithProofs transaction")
	}
	if tx.Proofs == nil {
		tx.Proofs = &ProofsV1{proofsVersion, make([]B58Bytes, 0)}
	}
	err = tx.Proofs.Sign(0, secretKey, b)
	if err != nil {
		return errors.Wrap(err, "failed to sign LeaseWithProofs transaction")
	}
	d, err := crypto.FastHash(b)
	tx.ID = &d
	if err != nil {
		return errors.Wrap(err, "failed to sign LeaseWithProofs transaction")
	}
	return nil
}

//Verify checks that first proof is a valid signature.
func (tx *LeaseWithProofs) Verify(scheme Scheme, publicKey crypto.PublicKey) (bool, error) {
	b, err := MarshalTxBody(scheme, tx)
	if err != nil {
		return false, errors.Wrap(err, "failed to verify signature of LeaseWithProofs transaction")
	}
	return tx.Proofs.Verify(0, publicKey, b)
}

//MarshalBinary saves the transaction to its binary representation.
func (tx *LeaseWithProofs) MarshalBinary() ([]byte, error) {
	bb, err := tx.BodyMarshalBinary()
	if err != nil {
		return nil, errors.Wrap(err, "failed to marshal LeaseWithProofs transaction to bytes")
	}
	bl := len(bb)
	if tx.Proofs == nil {
		return nil, errors.New("failed to marshal LeaseWithProofs transaction to bytes: no proofs")
	}
	pb, err := tx.Proofs.MarshalBinary()
	if err != nil {
		return nil, errors.Wrap(err, "failed to marshal LeaseWithProofs transaction to bytes")
	}
	buf := make([]byte, 1+bl+len(pb))
	buf[0] = 0
	copy(buf[1:], bb)
	copy(buf[1+bl:], pb)
	return buf, nil
}

//UnmarshalBinary reads the transaction from bytes slice.
func (tx *LeaseWithProofs) UnmarshalBinary(data []byte, scheme Scheme) error {
	if l := len(data); l < leaseWithProofsMinLen {
		return errors.Errorf("not enough data for LeaseWithProofs transaction, expected not less then %d, received %d", leaseWithProofsMinLen, l)
	}
	if v := data[0]; v != 0 {
		return errors.Errorf("unexpected first byte value %d, expected 0", v)
	}
	data = data[1:]
	err := tx.bodyUnmarshalBinary(data)
	if err != nil {
		return errors.Wrap(err, "failed to unmarshal LeaseWithProofs transaction from bytes")
	}
	bl := leaseWithProofsBodyLen + tx.Recipient.len
	data = data[bl:]
	var p ProofsV1
	err = p.UnmarshalBinary(data)
	if err != nil {
		return errors.Wrap(err, "failed to unmarshal LeaseWithProofs transaction from bytes")
	}
	tx.Proofs = &p
	if err := tx.GenerateID(scheme); err != nil {
		return err
	}
	return nil
}

//LeaseCancelWithProofs same as LeaseCancelWithSig but with proofs.
type LeaseCancelWithProofs struct {
	Type    TransactionType `json:"type"`
	Version byte            `json:"version,omitempty"`
	ChainID byte            `json:"chainId"`
	ID      *crypto.Digest  `json:"id,omitempty"`
	Proofs  *ProofsV1       `json:"proofs,omitempty"`
	LeaseCancel
}

func (tx LeaseCancelWithProofs) BinarySize() int {
	return 4 + tx.Proofs.BinarySize() + tx.LeaseCancel.BinarySize()
}

func (tx *LeaseCancelWithProofs) MarshalToProtobuf(scheme Scheme) ([]byte, error) {
	return MarshalTxDeterministic(tx, scheme)
}

func (tx *LeaseCancelWithProofs) UnmarshalFromProtobuf(data []byte) error {
	t, err := TxFromProtobuf(data)
	if err != nil {
		return err
	}
	leaseCancelTx, ok := t.(*LeaseCancelWithProofs)
	if !ok {
		return errors.New("failed to convert result to LeaseCancelWithProofs")
	}
	*tx = *leaseCancelTx
	return nil
}

func (tx *LeaseCancelWithProofs) MarshalSignedToProtobuf(scheme Scheme) ([]byte, error) {
	return MarshalSignedTxDeterministic(tx, scheme)
}

func (tx *LeaseCancelWithProofs) UnmarshalSignedFromProtobuf(data []byte) error {
	t, err := SignedTxFromProtobuf(data)
	if err != nil {
		return err
	}
	leaseCancelTx, ok := t.(*LeaseCancelWithProofs)
	if !ok {
		return errors.New("failed to convert result to LeaseCancelWithProofs")
	}
	*tx = *leaseCancelTx
	return nil
}

func (tx *LeaseCancelWithProofs) ToProtobuf(scheme Scheme) (*g.Transaction, error) {
	res := TransactionToProtobufCommon(scheme, tx.SenderPK.Bytes(), tx)
	txData := tx.LeaseCancel.ToProtobuf()
	fee := &g.Amount{AssetId: nil, Amount: int64(tx.Fee)}
	res.Fee = fee
	res.Data = txData
	return res, nil
}

func (tx *LeaseCancelWithProofs) ToProtobufSigned(scheme Scheme) (*g.SignedTransaction, error) {
	unsigned, err := tx.ToProtobuf(scheme)
	if err != nil {
		return nil, err
	}
	if tx.Proofs == nil {
		return nil, errors.New("no proofs provided")
	}
	return &g.SignedTransaction{
		Transaction: &g.SignedTransaction_WavesTransaction{WavesTransaction: unsigned},
		Proofs:      tx.Proofs.Bytes(),
	}, nil
}

func (tx LeaseCancelWithProofs) GetTypeInfo() TransactionTypeInfo {
	return TransactionTypeInfo{tx.Type, Proof}
}

func (tx LeaseCancelWithProofs) GetVersion() byte {
	return tx.Version
}

func (tx *LeaseCancelWithProofs) GenerateID(scheme Scheme) error {
	if tx.ID == nil {
		body, err := MarshalTxBody(scheme, tx)
		if err != nil {
			return err
		}
		id := crypto.MustFastHash(body)
		tx.ID = &id
	}
	return nil
}

func (tx LeaseCancelWithProofs) GetID(scheme Scheme) ([]byte, error) {
	if tx.ID == nil {
		if err := tx.GenerateID(scheme); err != nil {
			return nil, err
		}
	}
	return tx.ID.Bytes(), nil
}

func (tx *LeaseCancelWithProofs) Clone() *LeaseCancelWithProofs {
	out := &LeaseCancelWithProofs{}
	_ = copier.Copy(out, tx)
	return out
}

//NewUnsignedLeaseCancelWithProofs creates new LeaseCancelWithProofs transaction structure without a signature and an ID.
func NewUnsignedLeaseCancelWithProofs(v, chainID byte, senderPK crypto.PublicKey, leaseID crypto.Digest, fee, timestamp uint64) *LeaseCancelWithProofs {
	lc := LeaseCancel{
		SenderPK:  senderPK,
		LeaseID:   leaseID,
		Fee:       fee,
		Timestamp: timestamp,
	}
	return &LeaseCancelWithProofs{Type: LeaseCancelTransaction, Version: v, ChainID: chainID, LeaseCancel: lc}
}

func (tx *LeaseCancelWithProofs) Validate() (Transaction, error) {
	if tx.Version < 2 || tx.Version > MaxLeaseCancelTransactionVersion {
		return tx, errors.Errorf("unexpected version %d for LeaseCancelWithProofs", tx.Version)
	}
	ok, err := tx.LeaseCancel.Valid()
	if !ok {
		return tx, err
	}
	//TODO: add scheme validation
	return tx, nil
}

func (tx *LeaseCancelWithProofs) BodyMarshalBinary() ([]byte, error) {
	buf := make([]byte, leaseCancelWithProofsBodyLen)
	buf[0] = byte(tx.Type)
	buf[1] = tx.Version
	buf[2] = tx.ChainID
	b, err := tx.LeaseCancel.marshalBinary()
	if err != nil {
		return nil, errors.Wrap(err, "failed to marshal LeaseCancelWithProofs to bytes")
	}
	copy(buf[3:], b)
	return buf, nil
}

func (tx *LeaseCancelWithProofs) bodyUnmarshalBinary(data []byte) error {
	if l := len(data); l < leaseCancelWithProofsBodyLen {
		return errors.Errorf("not enough data for LeaseCancelWithProofs transaction, expected not less then %d, received %d", leaseCancelWithProofsBodyLen, l)
	}
	tx.Type = TransactionType(data[0])
	if tx.Type != LeaseCancelTransaction {
		return errors.Errorf("unexpected transaction type %d for LeaseCancelWithProofs transaction", tx.Type)

	}
	tx.Version = data[1]
	tx.ChainID = data[2]
	var lc LeaseCancel
	err := lc.UnmarshalBinary(data[3:])
	if err != nil {
		return errors.Wrap(err, "failed to unmarshal LeaseCancelWithProofs from bytes")
	}
	tx.LeaseCancel = lc
	return nil
}

//Sign adds signature as a proof at first position.
func (tx *LeaseCancelWithProofs) Sign(scheme Scheme, secretKey crypto.SecretKey) error {
	b, err := MarshalTxBody(scheme, tx)
	if err != nil {
		return errors.Wrap(err, "failed to sign LeaseCancelWithProofs transaction")
	}
	if tx.Proofs == nil {
		tx.Proofs = &ProofsV1{proofsVersion, make([]B58Bytes, 0)}
	}
	err = tx.Proofs.Sign(0, secretKey, b)
	if err != nil {
		return errors.Wrap(err, "failed to sign LeaseCancelWithProofs transaction")
	}
	d, err := crypto.FastHash(b)
	tx.ID = &d
	if err != nil {
		return errors.Wrap(err, "failed to sign LeaseCancelWithProofs transaction")
	}
	return nil
}

//Verify checks that first proof is a valid signature.
func (tx *LeaseCancelWithProofs) Verify(scheme Scheme, publicKey crypto.PublicKey) (bool, error) {
	b, err := MarshalTxBody(scheme, tx)
	if err != nil {
		return false, errors.Wrap(err, "failed to verify signature of LeaseCancelWithProofs transaction")
	}
	return tx.Proofs.Verify(0, publicKey, b)
}

//MarshalBinary saves the transaction to its binary representation.
func (tx *LeaseCancelWithProofs) MarshalBinary() ([]byte, error) {
	bb, err := tx.BodyMarshalBinary()
	if err != nil {
		return nil, errors.Wrap(err, "failed to marshal LeaseCancelWithProofs transaction to bytes")
	}
	bl := len(bb)
	if tx.Proofs == nil {
		return nil, errors.New("failed to marshal LeaseCancelWithProofs transaction to bytes: no proofs")
	}
	pb, err := tx.Proofs.MarshalBinary()
	if err != nil {
		return nil, errors.Wrap(err, "failed to marshal LeaseCancelWithProofs transaction to bytes")
	}
	buf := make([]byte, 1+bl+len(pb))
	buf[0] = 0
	copy(buf[1:], bb)
	copy(buf[1+bl:], pb)
	return buf, nil
}

//UnmarshalBinary reads the transaction from bytes slice.
func (tx *LeaseCancelWithProofs) UnmarshalBinary(data []byte, scheme Scheme) error {
	if l := len(data); l < leaseCancelWithProofsMinLen {
		return errors.Errorf("not enough data for LeaseCancelWithProofs transaction, expected not less then %d, received %d", leaseCancelWithProofsMinLen, l)
	}
	if v := data[0]; v != 0 {
		return errors.Errorf("unexpected first byte value %d, expected 0", v)
	}
	data = data[1:]
	err := tx.bodyUnmarshalBinary(data)
	if err != nil {
		return errors.Wrap(err, "failed to unmarshal LeaseCancelWithProofs transaction from bytes")
	}
	data = data[leaseCancelWithProofsBodyLen:]
	var p ProofsV1
	err = p.UnmarshalBinary(data)
	if err != nil {
		return errors.Wrap(err, "failed to unmarshal LeaseCancelWithProofs transaction from bytes")
	}
	tx.Proofs = &p
	if err := tx.GenerateID(scheme); err != nil {
		return err
	}
	return nil
}

type CreateAliasWithProofs struct {
	Type    TransactionType `json:"type"`
	Version byte            `json:"version,omitempty"`
	ID      *crypto.Digest  `json:"id,omitempty"`
	Proofs  *ProofsV1       `json:"proofs,omitempty"`
	CreateAlias
}

func (tx *CreateAliasWithProofs) Validate() (Transaction, error) {
	if tx.Version < 2 || tx.Version > MaxCreateAliasTransactionVersion {
		return tx, errors.Errorf("unexpected version %d for CreateAliasWithProofs", tx.Version)
	}
	ok, err := tx.CreateAlias.Valid()
	if !ok {
		return tx, err
	}
	//TODO: add script and scheme validations
	return tx, nil
}

func (tx CreateAliasWithProofs) BinarySize() int {
	return 3 + tx.Proofs.BinarySize() + tx.CreateAlias.BinarySize()
}

func (tx *CreateAliasWithProofs) MarshalToProtobuf(scheme Scheme) ([]byte, error) {
	return MarshalTxDeterministic(tx, scheme)
}

func (tx *CreateAliasWithProofs) UnmarshalFromProtobuf(data []byte) error {
	t, err := TxFromProtobuf(data)
	if err != nil {
		return err
	}
	createAliasTx, ok := t.(*CreateAliasWithProofs)
	if !ok {
		return errors.New("failed to convert result to CreateAliasWithProofs")
	}
	*tx = *createAliasTx
	return nil
}

func (tx *CreateAliasWithProofs) MarshalSignedToProtobuf(scheme Scheme) ([]byte, error) {
	return MarshalSignedTxDeterministic(tx, scheme)
}

func (tx *CreateAliasWithProofs) UnmarshalSignedFromProtobuf(data []byte) error {
	t, err := SignedTxFromProtobuf(data)
	if err != nil {
		return err
	}
	createAliasTx, ok := t.(*CreateAliasWithProofs)
	if !ok {
		return errors.New("failed to convert result to CreateAliasWithProofs")
	}
	*tx = *createAliasTx
	return nil
}

func (tx *CreateAliasWithProofs) ToProtobuf(scheme Scheme) (*g.Transaction, error) {
	res := TransactionToProtobufCommon(scheme, tx.SenderPK.Bytes(), tx)
	txData := tx.CreateAlias.ToProtobuf()
	fee := &g.Amount{AssetId: nil, Amount: int64(tx.Fee)}
	res.Fee = fee
	res.Data = txData
	return res, nil
}

func (tx *CreateAliasWithProofs) ToProtobufSigned(scheme Scheme) (*g.SignedTransaction, error) {
	unsigned, err := tx.ToProtobuf(scheme)
	if err != nil {
		return nil, err
	}
	if tx.Proofs == nil {
		return nil, errors.New("no proofs provided")
	}
	return &g.SignedTransaction{
		Transaction: &g.SignedTransaction_WavesTransaction{WavesTransaction: unsigned},
		Proofs:      tx.Proofs.Bytes(),
	}, nil
}

func (tx CreateAliasWithProofs) GetTypeInfo() TransactionTypeInfo {
	return TransactionTypeInfo{tx.Type, Proof}
}

func (tx CreateAliasWithProofs) GetVersion() byte {
	return tx.Version
}

func (tx *CreateAliasWithProofs) GenerateID(scheme Scheme) error {
	if tx.ID != nil {
		return nil
	}
	if IsProtobufTx(tx) {
		body, err := MarshalTxBody(scheme, tx)
		if err != nil {
			return err
		}
		id := crypto.MustFastHash(body)
		tx.ID = &id
		return nil
	}
	id, err := tx.CreateAlias.id()
	if err != nil {
		return err
	}
	tx.ID = id
	return nil
}

func (tx CreateAliasWithProofs) GetID(scheme Scheme) ([]byte, error) {
	if tx.ID == nil {
		if err := tx.GenerateID(scheme); err != nil {
			return nil, err
		}
	}
	return tx.ID.Bytes(), nil
}

func (tx *CreateAliasWithProofs) Clone() *CreateAliasWithProofs {
	out := &CreateAliasWithProofs{}
	_ = copier.Copy(out, tx)
	return out
}

func NewUnsignedCreateAliasWithProofs(v byte, senderPK crypto.PublicKey, alias Alias, fee, timestamp uint64) *CreateAliasWithProofs {
	ca := CreateAlias{
		SenderPK:  senderPK,
		Alias:     alias,
		Fee:       fee,
		Timestamp: timestamp,
	}
	return &CreateAliasWithProofs{Type: CreateAliasTransaction, Version: v, CreateAlias: ca}
}

func (tx *CreateAliasWithProofs) BodyMarshalBinary() ([]byte, error) {
	buf := make([]byte, createAliasWithProofsFixedBodyLen+len(tx.Alias.Alias))
	buf[0] = byte(tx.Type)
	buf[1] = tx.Version
	b, err := tx.CreateAlias.marshalBinary()
	if err != nil {
		return nil, errors.Wrap(err, "failed to marshal CreateAliasWithProofs transaction body to bytes")
	}
	copy(buf[2:], b)
	return buf, nil
}

func (tx *CreateAliasWithProofs) bodyUnmarshalBinary(data []byte) error {
	if l := len(data); l < createAliasWithProofsFixedBodyLen {
		return errors.Errorf("not enough data for CreateAliasWithProofs transaction, expected not less then %d, received %d", createAliasWithProofsFixedBodyLen, l)
	}
	tx.Type = TransactionType(data[0])
	if tx.Type != CreateAliasTransaction {
		return errors.Errorf("unexpected transaction type %d for CreateAliasWithProofs transaction", tx.Type)
	}
	tx.Version = data[1]
	var ca CreateAlias
	err := ca.UnmarshalBinary(data[2:])
	if err != nil {
		return errors.Wrap(err, "failed to unmarshal CreateAliasWithProofs transaction from bytes")
	}
	tx.CreateAlias = ca
	return nil
}

//Sign adds signature as a proof at first position.
func (tx *CreateAliasWithProofs) Sign(scheme Scheme, secretKey crypto.SecretKey) error {
	b, err := MarshalTxBody(scheme, tx)
	if err != nil {
		return errors.Wrap(err, "failed to sign CreateAliasWithProofs transaction")
	}
	if tx.Proofs == nil {
		tx.Proofs = &ProofsV1{proofsVersion, make([]B58Bytes, 0)}
	}
	err = tx.Proofs.Sign(0, secretKey, b)
	if err != nil {
		return errors.Wrap(err, "failed to sign CreateAliasWithProofs transaction")
	}
	if err := tx.GenerateID(scheme); err != nil {
		return err
	}
	return nil
}

//Verify checks that first proof is a valid signature.
func (tx *CreateAliasWithProofs) Verify(scheme Scheme, publicKey crypto.PublicKey) (bool, error) {
	b, err := MarshalTxBody(scheme, tx)
	if err != nil {
		return false, errors.Wrap(err, "failed to verify signature of CreateAliasWithProofs transaction")
	}
	return tx.Proofs.Verify(0, publicKey, b)
}

//MarshalBinary saves the transaction to its binary representation.
func (tx *CreateAliasWithProofs) MarshalBinary() ([]byte, error) {
	bb, err := tx.BodyMarshalBinary()
	if err != nil {
		return nil, errors.Wrap(err, "failed to marshal CreateAliasWithProofs transaction to bytes")
	}
	bl := len(bb)
	if tx.Proofs == nil {
		return nil, errors.New("failed to marshal CreateAliasWithProofs transaction to bytes: no proofs")
	}
	pb, err := tx.Proofs.MarshalBinary()
	if err != nil {
		return nil, errors.Wrap(err, "failed to marshal CreateAliasWithProofs transaction to bytes")
	}
	buf := make([]byte, 1+bl+len(pb))
	buf[0] = 0
	copy(buf[1:], bb)
	copy(buf[1+bl:], pb)
	return buf, nil
}

//UnmarshalBinary reads the transaction from bytes slice.
func (tx *CreateAliasWithProofs) UnmarshalBinary(data []byte, scheme Scheme) error {
	if l := len(data); l < createAliasWithProofsMinLen {
		return errors.Errorf("not enough data for CreateAliasWithProofs transaction, expected not less then %d, received %d", createAliasWithProofsMinLen, l)
	}
	if v := data[0]; v != 0 {
		return errors.Errorf("unexpected first byte value %d, expected 0", v)
	}
	data = data[1:]
	err := tx.bodyUnmarshalBinary(data)
	if err != nil {
		return errors.Wrap(err, "failed to unmarshal CreateAliasWithProofs transaction from bytes")
	}
	data = data[createAliasWithProofsFixedBodyLen+len(tx.Alias.Alias):]
	var p ProofsV1
	err = p.UnmarshalBinary(data)
	if err != nil {
		return errors.Wrap(err, "failed to unmarshal CreateAliasWithProofs transaction from bytes")
	}
	tx.Proofs = &p
	if err := tx.GenerateID(scheme); err != nil {
		return err
	}
	return nil
}

func (tx *CreateAliasWithProofs) UnmarshalJSON(data []byte) error {
	tmp := struct {
		Type      TransactionType  `json:"type"`
		Version   byte             `json:"version,omitempty"`
		ID        *crypto.Digest   `json:"id,omitempty"`
		Proofs    *ProofsV1        `json:"proofs,omitempty"`
		SenderPK  crypto.PublicKey `json:"senderPublicKey"`
		Alias     string           `json:"alias"`
		Fee       uint64           `json:"fee"`
		Timestamp uint64           `json:"timestamp,omitempty"`
	}{}
	err := json.Unmarshal(data, &tmp)
	if err != nil {
		return errors.Wrap(err, "failed to unmarshal CreateAliasWithSig from JSON")
	}
	tx.Type = tmp.Type
	tx.Version = tmp.Version
	tx.ID = tmp.ID
	tx.Proofs = tmp.Proofs
	tx.SenderPK = tmp.SenderPK
	tx.Alias = Alias{aliasVersion, TestNetScheme, tmp.Alias}
	tx.Fee = tmp.Fee
	tx.Timestamp = tmp.Timestamp
	return nil
}

type MassTransferEntry struct {
	Recipient Recipient `json:"recipient"`
	Amount    uint64    `json:"amount"`
}

func (e *MassTransferEntry) BinarySize() int {
	return e.Recipient.BinarySize() + 8
}

func (e *MassTransferEntry) ToProtobuf() (*g.MassTransferTransactionData_Transfer, error) {
	rcpProto, err := e.Recipient.ToProtobuf()
	if err != nil {
		return nil, err
	}
	return &g.MassTransferTransactionData_Transfer{Recipient: rcpProto, Amount: int64(e.Amount)}, nil
}

func (e *MassTransferEntry) MarshalBinary() ([]byte, error) {
	rb, err := e.Recipient.MarshalBinary()
	if err != nil {
		return nil, errors.Wrap(err, "failed to marshal MassTransferEntry")
	}
	rl := e.Recipient.len
	buf := make([]byte, massTransferEntryLen+rl)
	copy(buf, rb)
	binary.BigEndian.PutUint64(buf[rl:], e.Amount)
	return buf, nil
}

func (e *MassTransferEntry) UnmarshalBinary(data []byte) error {
	if l := len(data); l < massTransferEntryLen {
		return errors.Errorf("not enough data to unmarshal MassTransferEntry from byte, expected %d, received %d bytes", massTransferEntryLen, l)
	}
	err := e.Recipient.UnmarshalBinary(data)
	if err != nil {
		return errors.Wrap(err, "failed to unmarshal MassTransferEntry from bytes")
	}
	e.Amount = binary.BigEndian.Uint64(data[e.Recipient.len:])
	return nil
}

//MassTransferWithProofs is a transaction that performs multiple transfers of one asset to the accounts at once.
type MassTransferWithProofs struct {
	Type       TransactionType     `json:"type"`
	Version    byte                `json:"version,omitempty"`
	ID         *crypto.Digest      `json:"id,omitempty"`
	Proofs     *ProofsV1           `json:"proofs,omitempty"`
	SenderPK   crypto.PublicKey    `json:"senderPublicKey"`
	Asset      OptionalAsset       `json:"assetId"`
	Transfers  []MassTransferEntry `json:"transfers"`
	Timestamp  uint64              `json:"timestamp,omitempty"`
	Fee        uint64              `json:"fee"`
	Attachment Attachment          `json:"attachment,omitempty"`
}

func (tx MassTransferWithProofs) BinarySize() int {
	size := 2 + tx.Proofs.BinarySize() + crypto.PublicKeySize + tx.Asset.BinarySize() + 16 + 2 + tx.attachmentSize()
	size += 2
	for _, tr := range tx.Transfers {
		size += tr.BinarySize()
	}
	return size
}

func (tx MassTransferWithProofs) HasRecipient(rcp Recipient) bool {
	for _, tr := range tx.Transfers {
		if tr.Recipient == rcp {
			return true
		}
	}
	return false
}

func (tx MassTransferWithProofs) GetTypeInfo() TransactionTypeInfo {
	return TransactionTypeInfo{tx.Type, Proof}
}

func (tx MassTransferWithProofs) GetVersion() byte {
	return tx.Version
}

func (tx *MassTransferWithProofs) Clone() *MassTransferWithProofs {
	out := &MassTransferWithProofs{}
	_ = copier.Copy(out, tx)
	return out
}

func (tx *MassTransferWithProofs) GenerateID(scheme Scheme) error {
	if tx.ID == nil {
		body, err := MarshalTxBody(scheme, tx)
		if err != nil {
			return err
		}
		id := crypto.MustFastHash(body)
		tx.ID = &id
	}
	return nil
}

func (tx MassTransferWithProofs) GetSenderPK() crypto.PublicKey {
	return tx.SenderPK
}

func (tx MassTransferWithProofs) GetSender(scheme Scheme) (Address, error) {
<<<<<<< HEAD
	return NewAddressFromPublicKey(scheme, crypto.PublicKey{})
=======
	return NewAddressFromPublicKey(scheme, tx.SenderPK)
>>>>>>> ed402a52
}

func (tx MassTransferWithProofs) GetID(scheme Scheme) ([]byte, error) {
	if tx.ID == nil {
		if err := tx.GenerateID(scheme); err != nil {
			return nil, err
		}
	}
	return tx.ID.Bytes(), nil
}

func (tx MassTransferWithProofs) GetFee() uint64 {
	return tx.Fee
}

func (tx MassTransferWithProofs) GetTimestamp() uint64 {
	return tx.Timestamp
}

//NewUnsignedMassTransferWithProofs creates new MassTransferWithProofs transaction structure without signature and ID.
func NewUnsignedMassTransferWithProofs(v byte, senderPK crypto.PublicKey, asset OptionalAsset, transfers []MassTransferEntry, fee, timestamp uint64, attachment Attachment) *MassTransferWithProofs {
	return &MassTransferWithProofs{Type: MassTransferTransaction, Version: v, SenderPK: senderPK, Asset: asset, Transfers: transfers, Fee: fee, Timestamp: timestamp, Attachment: attachment}
}

func (tx *MassTransferWithProofs) Validate() (Transaction, error) {
	if tx.Version < 1 || tx.Version > MaxMassTransferTransactionVersion {
		return tx, errors.Errorf("unexpected version %d for MassTransferWithProofs", tx.Version)
	}
	if len(tx.Transfers) > maxTransfers {
		return tx, errs.NewTxValidationError(fmt.Sprintf("Number of transfers %d is greater than %d", len(tx.Transfers), maxTransfers))
	}
	if tx.Fee == 0 {
		return tx, errors.New("fee should be positive")
	}
	if !validJVMLong(tx.Fee) {
		return tx, errors.New("fee is too big")
	}
	total := tx.Fee
	for _, t := range tx.Transfers {
		if !validJVMLong(t.Amount) {
			return tx, errors.New("at least one of the transfers amount is bigger than JVM long")
		}
		total += t.Amount
		if !validJVMLong(total) {
			return tx, errors.New("sum of amounts of transfers and transaction fee is bigger than JVM long")
		}
	}
	if tx.attachmentSize() > maxAttachmentLengthBytes {
		return tx, errs.NewTooBigArray("attachment too long")
	}
	return tx, nil
}

func (tx *MassTransferWithProofs) attachmentSize() int {
	if tx.Attachment != nil {
		return tx.Attachment.Size()
	}
	return 0
}

func (tx *MassTransferWithProofs) bodyAndAssetLen() (int, int) {
	n := len(tx.Transfers)
	l := 0
	if tx.Asset.Present {
		l += crypto.DigestSize
	}
	rls := 0
	for _, e := range tx.Transfers {
		rls += e.Recipient.len
	}
	al := tx.attachmentSize()
	return massTransferWithProofsFixedLen + l + n*massTransferEntryLen + rls + al, l
}

func (tx *MassTransferWithProofs) BodyMarshalBinary() ([]byte, error) {
	var p int
	n := len(tx.Transfers)
	bl, al := tx.bodyAndAssetLen()
	buf := make([]byte, bl)
	buf[p] = byte(tx.Type)
	p++
	buf[p] = tx.Version
	p++
	copy(buf[p:], tx.SenderPK[:])
	p += crypto.PublicKeySize
	ab, err := tx.Asset.MarshalBinary()
	if err != nil {
		return nil, errors.Wrap(err, "failed to marshal MassTransferWithProofs transaction body to bytes")
	}
	copy(buf[p:], ab)
	p += 1 + al
	binary.BigEndian.PutUint16(buf[p:], uint16(n))
	p += 2
	for _, t := range tx.Transfers {
		tb, err := t.MarshalBinary()
		if err != nil {
			return nil, errors.Wrap(err, "failed to marshal MassTransferWithProofs transaction body to bytes")
		}
		copy(buf[p:], tb)
		p += massTransferEntryLen + t.Recipient.len
	}
	binary.BigEndian.PutUint64(buf[p:], tx.Timestamp)
	p += 8
	binary.BigEndian.PutUint64(buf[p:], tx.Fee)
	p += 8
	PutBytesWithUInt16Len(buf[p:], tx.Attachment)
	return buf, nil
}

func (tx *MassTransferWithProofs) bodyUnmarshalBinary(data []byte) error {
	tx.Type = TransactionType(data[0])
	tx.Version = data[1]
	if l := len(data); l < massTransferWithProofsMinLen {
		return errors.Errorf("not enough data for MassTransferWithProofs transaction, expected not less then %d, received %d", massTransferWithProofsMinLen, l)
	}
	if tx.Type != MassTransferTransaction {
		return errors.Errorf("unexpected transaction type %d for MassTransferWithProofs transaction", tx.Type)
	}
	data = data[2:]
	copy(tx.SenderPK[:], data[:crypto.PublicKeySize])
	data = data[crypto.PublicKeySize:]
	err := tx.Asset.UnmarshalBinary(data)
	if err != nil {
		return errors.Wrap(err, "failed to unmarshal MassTransferWithProofs from bytes")
	}
	data = data[1:]
	if tx.Asset.Present {
		data = data[crypto.DigestSize:]
	}
	n := int(binary.BigEndian.Uint16(data))
	data = data[2:]
	var entries []MassTransferEntry
	for i := 0; i < n; i++ {
		var e MassTransferEntry
		err := e.UnmarshalBinary(data)
		if err != nil {
			return errors.Wrap(err, "failed to unmarshal MassTransferWithProofs transaction body from bytes")
		}
		data = data[massTransferEntryLen+e.Recipient.len:]
		entries = append(entries, e)
	}
	tx.Transfers = entries
	tx.Timestamp = binary.BigEndian.Uint64(data)
	data = data[8:]
	tx.Fee = binary.BigEndian.Uint64(data)
	data = data[8:]
	at, err := BytesWithUInt16Len(data)
	if err != nil {
		return errors.Wrap(err, "failed to unmarshal MassTransferWithProofs transaction body from bytes")
	}
	tx.Attachment = at
	return nil
}

//Sign calculates signature and ID of the transaction.
func (tx *MassTransferWithProofs) Sign(scheme Scheme, secretKey crypto.SecretKey) error {
	b, err := MarshalTxBody(scheme, tx)
	if err != nil {
		return errors.Wrap(err, "failed to sign MassTransferWithProofs transaction")
	}
	if tx.Proofs == nil {
		tx.Proofs = &ProofsV1{proofsVersion, make([]B58Bytes, 0)}
	}
	err = tx.Proofs.Sign(0, secretKey, b)
	if err != nil {
		return errors.Wrap(err, "failed to sign MassTransferWithProofs transaction")
	}
	d, err := crypto.FastHash(b)
	tx.ID = &d
	if err != nil {
		return errors.Wrap(err, "failed to sign MassTransferWithProofs transaction")
	}
	return nil
}

//Verify checks that the signature is valid for the given public key.
func (tx *MassTransferWithProofs) Verify(scheme Scheme, publicKey crypto.PublicKey) (bool, error) {
	b, err := MarshalTxBody(scheme, tx)
	if err != nil {
		return false, errors.Wrap(err, "failed to verify signature of MassTransferWithProofs transaction")
	}
	return tx.Proofs.Verify(0, publicKey, b)
}

//MarshalBinary saves the transaction to its binary representation.
func (tx *MassTransferWithProofs) MarshalBinary() ([]byte, error) {
	bb, err := tx.BodyMarshalBinary()
	if err != nil {
		return nil, errors.Wrap(err, "failed to marshal MassTransferWithProofs transaction to bytes")
	}
	bl := len(bb)
	if tx.Proofs == nil {
		return nil, errors.New("failed to marshal MassTransferWithProofs transaction to bytes: no proofs")
	}
	pb, err := tx.Proofs.MarshalBinary()
	if err != nil {
		return nil, errors.Wrap(err, "failed to marshal MassTransferWithProofs transaction to bytes")
	}
	pl := len(pb)
	buf := make([]byte, bl+pl)
	copy(buf[0:], bb)
	copy(buf[bl:], pb)
	return buf, nil
}

//UnmarshalBinary loads transaction from its binary representation.
func (tx *MassTransferWithProofs) UnmarshalBinary(data []byte, scheme Scheme) error {
	if l := len(data); l < massTransferWithProofsMinLen {
		return errors.Errorf("not enough data for MassTransferWithProofs transaction, expected not less then %d, received %d", massTransferWithProofsMinLen, l)
	}
	if data[0] != byte(MassTransferTransaction) {
		return errors.Errorf("incorrect transaction type %d for MassTransferWithProofs transaction", data[0])
	}
	err := tx.bodyUnmarshalBinary(data)
	if err != nil {
		return errors.Wrap(err, "failed to unmarshal MassTransferWithProofs transaction from bytes")
	}
	bl, _ := tx.bodyAndAssetLen()
	data = data[bl:]
	var p ProofsV1
	err = p.UnmarshalBinary(data)
	if err != nil {
		return errors.Wrap(err, "failed to unmarshal MassTransferWithProofs transaction from bytes")
	}
	tx.Proofs = &p
	if err := tx.GenerateID(scheme); err != nil {
		return err
	}
	return nil
}

func (tx *MassTransferWithProofs) MarshalToProtobuf(scheme Scheme) ([]byte, error) {
	return MarshalTxDeterministic(tx, scheme)
}

func (tx *MassTransferWithProofs) UnmarshalFromProtobuf(data []byte) error {
	t, err := TxFromProtobuf(data)
	if err != nil {
		return err
	}
	massTransferTx, ok := t.(*MassTransferWithProofs)
	if !ok {
		return errors.New("failed to convert result to MassTransferWithProofs")
	}
	*tx = *massTransferTx
	return nil
}

func (tx *MassTransferWithProofs) MarshalSignedToProtobuf(scheme Scheme) ([]byte, error) {
	return MarshalSignedTxDeterministic(tx, scheme)
}

func (tx *MassTransferWithProofs) UnmarshalSignedFromProtobuf(data []byte) error {
	t, err := SignedTxFromProtobuf(data)
	if err != nil {
		return err
	}
	massTransferTx, ok := t.(*MassTransferWithProofs)
	if !ok {
		return errors.New("failed to convert result to MassTransferWithProofs")
	}
	*tx = *massTransferTx
	return nil
}

func (tx *MassTransferWithProofs) ToProtobuf(scheme Scheme) (*g.Transaction, error) {
	var err error
	transfers := make([]*g.MassTransferTransactionData_Transfer, len(tx.Transfers))
	for i, tr := range tx.Transfers {
		transfers[i], err = tr.ToProtobuf()
		if err != nil {
			return nil, err
		}
	}
	txData := &g.Transaction_MassTransfer{MassTransfer: &g.MassTransferTransactionData{
		AssetId:    tx.Asset.ToID(),
		Transfers:  transfers,
		Attachment: tx.Attachment,
	}}
	fee := &g.Amount{AssetId: nil, Amount: int64(tx.Fee)}
	res := TransactionToProtobufCommon(scheme, tx.SenderPK.Bytes(), tx)
	res.Fee = fee
	res.Data = txData
	return res, nil
}

func (tx *MassTransferWithProofs) ToProtobufSigned(scheme Scheme) (*g.SignedTransaction, error) {
	unsigned, err := tx.ToProtobuf(scheme)
	if err != nil {
		return nil, err
	}
	if tx.Proofs == nil {
		return nil, errors.New("no proofs provided")
	}
	return &g.SignedTransaction{
		Transaction: &g.SignedTransaction_WavesTransaction{WavesTransaction: unsigned},
		Proofs:      tx.Proofs.Bytes(),
	}, nil
}

func (tx *MassTransferWithProofs) UnmarshalJSON(data []byte) error {
	tmp := struct {
		Type       TransactionType     `json:"type"`
		Version    byte                `json:"version,omitempty"`
		ID         *crypto.Digest      `json:"id,omitempty"`
		Proofs     *ProofsV1           `json:"proofs,omitempty"`
		SenderPK   crypto.PublicKey    `json:"senderPublicKey"`
		Asset      OptionalAsset       `json:"assetId"`
		Transfers  []MassTransferEntry `json:"transfers"`
		Timestamp  uint64              `json:"timestamp,omitempty"`
		Fee        uint64              `json:"fee"`
		Attachment Attachment          `json:"attachment,omitempty"`
	}{}

	if err := json.Unmarshal(data, &tmp); err != nil {
		return err
	}
	tx.Type = tmp.Type
	tx.Version = tmp.Version
	tx.ID = tmp.ID
	tx.Proofs = tmp.Proofs
	tx.SenderPK = tmp.SenderPK
	tx.Asset = tmp.Asset
	tx.Transfers = tmp.Transfers
	tx.Timestamp = tmp.Timestamp
	tx.Fee = tmp.Fee
	tx.Attachment = tmp.Attachment
	return nil
}

//DataWithProofs is first version of the transaction that puts data to the key-value storage of an account.
type DataWithProofs struct {
	Type      TransactionType  `json:"type"`
	Version   byte             `json:"version,omitempty"`
	ID        *crypto.Digest   `json:"id,omitempty"`
	Proofs    *ProofsV1        `json:"proofs,omitempty"`
	SenderPK  crypto.PublicKey `json:"senderPublicKey"`
	Entries   DataEntries      `json:"data"`
	Fee       uint64           `json:"fee"`
	Timestamp uint64           `json:"timestamp,omitempty"`
}

func (tx DataWithProofs) BinarySize() int {
	size := 3 + tx.Proofs.BinarySize() + crypto.PublicKeySize + 16
	size += 2
	for _, entry := range tx.Entries {
		size += entry.BinarySize()
	}
	return size
}

func (tx DataWithProofs) GetTypeInfo() TransactionTypeInfo {
	return TransactionTypeInfo{tx.Type, Proof}
}

func (tx DataWithProofs) GetVersion() byte {
	return tx.Version
}

func (tx *DataWithProofs) GenerateID(scheme Scheme) error {
	if tx.ID == nil {
		body, err := MarshalTxBody(scheme, tx)
		if err != nil {
			return err
		}
		id := crypto.MustFastHash(body)
		tx.ID = &id
	}
	return nil
}

func (tx DataWithProofs) GetSenderPK() crypto.PublicKey {
	return tx.SenderPK
}

func (tx DataWithProofs) GetSender(scheme Scheme) (Address, error) {
	return NewAddressFromPublicKey(scheme, tx.SenderPK)
}

func (tx DataWithProofs) GetID(scheme Scheme) ([]byte, error) {
	if tx.ID == nil {
		if err := tx.GenerateID(scheme); err != nil {
			return nil, err
		}
	}
	return tx.ID.Bytes(), nil
}

func (tx DataWithProofs) GetFee() uint64 {
	return tx.Fee
}

func (tx DataWithProofs) GetTimestamp() uint64 {
	return tx.Timestamp
}

func (tx *DataWithProofs) Clone() *DataWithProofs {
	out := &DataWithProofs{}
	_ = copier.Copy(out, tx)
	return out
}

func NewUnsignedData(v byte, senderPK crypto.PublicKey, fee, timestamp uint64) *DataWithProofs {
	return &DataWithProofs{Type: DataTransaction, Version: v, SenderPK: senderPK, Fee: fee, Timestamp: timestamp}
}

func (tx *DataWithProofs) Validate() (Transaction, error) {
	if tx.Version < 1 || tx.Version > MaxDataTransactionVersion {
		return tx, errors.Errorf("unexpected version %d for DataWithProofs", tx.Version)
	}
	if len(tx.Entries) > maxEntries {
		return tx, errs.NewTooBigArray(fmt.Sprintf("number of DataWithProofs entries is bigger than %d", maxEntries))
	}
	keys := make(map[string]struct{})
	for _, e := range tx.Entries {
		if !IsProtobufTx(tx) && e.GetValueType() == DataDelete {
			return tx, errors.New("delete supported only for protobuf transaction")
		}
		err := e.Valid(tx.Version)
		if err != nil {
			return tx, errs.Extend(err, "at least one of the DataWithProofs entry is not valid")
		}
		_, ok := keys[e.GetKey()]
		if ok {
			return tx, errs.NewDuplicatedDataKeys(fmt.Sprintf("duplicate key %s", e.GetKey()))
		}
		keys[e.GetKey()] = struct{}{}
	}
	if tx.Fee == 0 {
		return tx, errors.New("fee should be positive")
	}
	if tx.Fee < MinFee {
		return tx, errs.NewTxValidationError(fmt.Sprintf("Fee %d does not exceed minimal value", tx.Fee))
	}
	if !validJVMLong(tx.Fee) {
		return tx, errors.New("fee is too big")
	}
	//TODO: validate size of transaction by version:
	// 1 -> binary size should be less than 150 * 1024; 2 -> proto payload size should be less than 165890 bytes
	return tx, nil
}

//AppendEntry adds the entry to the transaction.
func (tx *DataWithProofs) AppendEntry(entry DataEntry) error {
	if len(entry.GetKey()) == 0 {
		return errors.Errorf("empty keys are not allowed")
	}
	key := entry.GetKey()
	for _, e := range tx.Entries {
		if e.GetKey() == key {
			return errors.Errorf("key '%s' already exist", key)
		}
	}
	tx.Entries = append(tx.Entries, entry)
	return nil
}

func (tx *DataWithProofs) entriesLen() int {
	r := 0
	for _, e := range tx.Entries {
		r += e.BinarySize()
	}
	return r
}

func (tx *DataWithProofs) BodyMarshalBinary() ([]byte, error) {
	var p int
	n := len(tx.Entries)
	el := tx.entriesLen()
	buf := make([]byte, dataWithProofsFixedBodyLen+el)
	buf[p] = byte(tx.Type)
	p++
	buf[p] = tx.Version
	p++
	copy(buf[p:], tx.SenderPK[:])
	p += crypto.PublicKeySize
	binary.BigEndian.PutUint16(buf[p:], uint16(n))
	p += 2
	for _, e := range tx.Entries {
		eb, err := e.MarshalBinary()
		if err != nil {
			return nil, errors.Wrap(err, "failed to marshal DataWithProofs transaction body to bytes")
		}
		copy(buf[p:], eb)
		p += e.BinarySize()
	}
	binary.BigEndian.PutUint64(buf[p:], tx.Timestamp)
	p += 8
	binary.BigEndian.PutUint64(buf[p:], tx.Fee)
	return buf, nil
}

func (tx *DataWithProofs) bodyUnmarshalBinary(data []byte) error {
	tx.Type = TransactionType(data[0])
	tx.Version = data[1]
	if l := len(data); l < dataWithProofsFixedBodyLen {
		return errors.Errorf("not enough data for DataWithProofs transaction, expected not less then %d, received %d", dataWithProofsFixedBodyLen, l)
	}
	if tx.Type != DataTransaction {
		return errors.Errorf("unexpected transaction type %d for DataWithProofs transaction", tx.Type)
	}
	data = data[2:]
	copy(tx.SenderPK[:], data[:crypto.PublicKeySize])
	data = data[crypto.PublicKeySize:]
	n := int(binary.BigEndian.Uint16(data))
	data = data[2:]
	for i := 0; i < n; i++ {
		var e DataEntry
		t, err := extractValueType(data)
		if err != nil {
			return errors.Errorf("failed to extract type of data entry")
		}
		switch t {
		case DataInteger:
			var ie IntegerDataEntry
			err = ie.UnmarshalBinary(data)
			e = &ie
		case DataBoolean:
			var be BooleanDataEntry
			err = be.UnmarshalBinary(data)
			e = &be
		case DataBinary:
			var be BinaryDataEntry
			err = be.UnmarshalBinary(data)
			e = &be
		case DataString:
			var se StringDataEntry
			err = se.UnmarshalBinary(data)
			e = &se
		default:
			return errors.Errorf("unsupported ValueType %d", t)
		}
		if err != nil {
			return errors.Wrap(err, "failed to unmarshal DataWithProofs transaction body from bytes")
		}
		data = data[e.BinarySize():]
		err = tx.AppendEntry(e)
		if err != nil {
			return errors.Wrap(err, "failed to unmarshal DataWithProofs transaction body from bytes")
		}
	}
	tx.Timestamp = binary.BigEndian.Uint64(data)
	data = data[8:]
	tx.Fee = binary.BigEndian.Uint64(data)
	return nil
}

func extractValueType(data []byte) (DataValueType, error) {
	if l := len(data); l < 3 {
		return 0, errors.Errorf("not enough data to extract ValueType, expected not less than %d, received %d", 3, l)
	}
	kl := binary.BigEndian.Uint16(data)
	if l := len(data); l <= int(kl)+2 {
		return 0, errors.Errorf("not enough data to extract ValueType, expected more than %d, received %d", kl+2, l)
	}
	return DataValueType(data[kl+2]), nil
}

//Sign use given secret key to calculate signature of the transaction.
func (tx *DataWithProofs) Sign(scheme Scheme, secretKey crypto.SecretKey) error {
	b, err := MarshalTxBody(scheme, tx)
	if err != nil {
		return errors.Wrap(err, "failed to sign DataWithProofs transaction")
	}
	if tx.Proofs == nil {
		tx.Proofs = &ProofsV1{proofsVersion, make([]B58Bytes, 0)}
	}
	err = tx.Proofs.Sign(0, secretKey, b)
	if err != nil {
		return errors.Wrap(err, "failed to sign DataWithProofs transaction")
	}
	d, err := crypto.FastHash(b)
	tx.ID = &d
	if err != nil {
		return errors.Wrap(err, "failed to sign DataWithProofs transaction")
	}
	return nil
}

//Verify checks that the signature is valid for the given public key.
func (tx *DataWithProofs) Verify(scheme Scheme, publicKey crypto.PublicKey) (bool, error) {
	b, err := MarshalTxBody(scheme, tx)
	if err != nil {
		return false, errors.Wrap(err, "failed to verify signature of DataWithProofs transaction")
	}
	return tx.Proofs.Verify(0, publicKey, b)
}

//MarshalBinary saves the transaction to bytes.
func (tx *DataWithProofs) MarshalBinary() ([]byte, error) {
	bb, err := tx.BodyMarshalBinary()
	if err != nil {
		return nil, errors.Wrap(err, "failed to marshal DataWithProofs transaction to bytes")
	}
	bl := len(bb)
	if tx.Proofs == nil {
		return nil, errors.New("failed to marshal DataWithProofs transaction to bytes: no proofs")
	}
	pb, err := tx.Proofs.MarshalBinary()
	if err != nil {
		return nil, errors.Wrap(err, "failed to marshal DataWithProofs transaction to bytes")
	}
	pl := len(pb)
	buf := make([]byte, 1+bl+pl)
	buf[0] = 0
	copy(buf[1:], bb)
	copy(buf[1+bl:], pb)
	return buf, nil
}

//UnmarshalBinary reads the transaction from the bytes.
func (tx *DataWithProofs) UnmarshalBinary(data []byte, scheme Scheme) error {
	if len(data) > maxDataWithProofsBytes {
		return errors.Errorf("total size of DataWithProofs transaction is bigger than %d bytes", maxDataWithProofsBytes)
	}
	if l := len(data); l < dataWithProofsMinLen {
		return errors.Errorf("not enough data for DataWithProofs transaction, expected not less then %d, received %d", dataWithProofsMinLen, l)
	}
	if data[0] != 0 {
		return errors.Errorf("unexpected first byte %d for DataWithProofs transaction", data[0])
	}
	err := tx.bodyUnmarshalBinary(data[1:])
	if err != nil {
		return errors.Wrap(err, "failed to unmarshal DataWithProofs transaction from bytes")
	}
	bl := dataWithProofsFixedBodyLen + tx.entriesLen()
	data = data[1+bl:]
	var p ProofsV1
	err = p.UnmarshalBinary(data)
	if err != nil {
		return errors.Wrap(err, "failed to unmarshal DataWithProofs transaction from bytes")
	}
	tx.Proofs = &p
	if err := tx.GenerateID(scheme); err != nil {
		return err
	}
	return nil
}

func (tx *DataWithProofs) MarshalToProtobuf(scheme Scheme) ([]byte, error) {
	return MarshalTxDeterministic(tx, scheme)
}

func (tx *DataWithProofs) UnmarshalFromProtobuf(data []byte) error {
	if len(data) > maxDataWithProofsBytes {
		return errors.Errorf("total size of DataWithProofs transaction is bigger than %d bytes", maxDataWithProofsBytes)
	}
	t, err := TxFromProtobuf(data)
	if err != nil {
		return err
	}
	dataTx, ok := t.(*DataWithProofs)
	if !ok {
		return errors.New("failed to convert result to DataWithProofs")
	}
	*tx = *dataTx
	return nil
}

func (tx *DataWithProofs) MarshalSignedToProtobuf(scheme Scheme) ([]byte, error) {
	return MarshalSignedTxDeterministic(tx, scheme)
}

func (tx *DataWithProofs) UnmarshalSignedFromProtobuf(data []byte) error {
	if len(data) > maxDataWithProofsBytes {
		return errors.Errorf("total size of DataWithProofs transaction is bigger than %d bytes", maxDataWithProofsBytes)
	}
	t, err := SignedTxFromProtobuf(data)
	if err != nil {
		return err
	}
	dataTx, ok := t.(*DataWithProofs)
	if !ok {
		return errors.New("failed to convert result to DataWithProofs")
	}
	*tx = *dataTx
	return nil
}

func (tx *DataWithProofs) ToProtobuf(scheme Scheme) (*g.Transaction, error) {
	entries := make([]*g.DataTransactionData_DataEntry, len(tx.Entries))
	for i, entry := range tx.Entries {
		entries[i] = entry.ToProtobuf()
	}
	txData := &g.Transaction_DataTransaction{DataTransaction: &g.DataTransactionData{
		Data: entries,
	}}
	fee := &g.Amount{AssetId: nil, Amount: int64(tx.Fee)}
	res := TransactionToProtobufCommon(scheme, tx.SenderPK.Bytes(), tx)
	res.Fee = fee
	res.Data = txData
	return res, nil
}

func (tx *DataWithProofs) ProtoPayload(scheme Scheme) ([]byte, error) {
	proto, err := tx.ToProtobuf(scheme)
	if err != nil {
		return nil, err
	}
	data := proto.GetDataTransaction()
	return protobuf.MarshalOptions{Deterministic: true}.Marshal(data)
}

func (tx *DataWithProofs) ToProtobufSigned(scheme Scheme) (*g.SignedTransaction, error) {
	unsigned, err := tx.ToProtobuf(scheme)
	if err != nil {
		return nil, err
	}
	if tx.Proofs == nil {
		return nil, errors.New("no proofs provided")
	}
	return &g.SignedTransaction{
		Transaction: &g.SignedTransaction_WavesTransaction{WavesTransaction: unsigned},
		Proofs:      tx.Proofs.Bytes(),
	}, nil
}

//SetScriptWithProofs is a transaction to set smart script on an account.
type SetScriptWithProofs struct {
	Type      TransactionType  `json:"type"`
	Version   byte             `json:"version,omitempty"`
	ID        *crypto.Digest   `json:"id,omitempty"`
	Proofs    *ProofsV1        `json:"proofs,omitempty"`
	ChainID   byte             `json:"-"`
	SenderPK  crypto.PublicKey `json:"senderPublicKey"`
	Script    Script           `json:"script"`
	Fee       uint64           `json:"fee"`
	Timestamp uint64           `json:"timestamp,omitempty"`
}

func (tx SetScriptWithProofs) BinarySize() int {
	scriptSize := 1
	if len(tx.Script) > 0 {
		scriptSize += 2 + len(tx.Script)
	}
	return 3 + tx.Proofs.BinarySize() + 1 + crypto.PublicKeySize + 16 + scriptSize
}

func (tx SetScriptWithProofs) GetTypeInfo() TransactionTypeInfo {
	return TransactionTypeInfo{tx.Type, Proof}
}

func (tx SetScriptWithProofs) GetVersion() byte {
	return tx.Version
}

func (tx *SetScriptWithProofs) GenerateID(scheme Scheme) error {
	if tx.ID == nil {
		body, err := MarshalTxBody(scheme, tx)
		if err != nil {
			return err
		}
		id := crypto.MustFastHash(body)
		tx.ID = &id
	}
	return nil
}

func (tx SetScriptWithProofs) GetSenderPK() crypto.PublicKey {
	return tx.SenderPK
}

func (tx SetScriptWithProofs) GetSender(scheme Scheme) (Address, error) {
	return NewAddressFromPublicKey(scheme, tx.SenderPK)
}

func (tx SetScriptWithProofs) GetID(scheme Scheme) ([]byte, error) {
	if tx.ID == nil {
		if err := tx.GenerateID(scheme); err != nil {
			return nil, err
		}
	}
	return tx.ID.Bytes(), nil
}

func (tx SetScriptWithProofs) GetFee() uint64 {
	return tx.Fee
}

func (tx SetScriptWithProofs) GetTimestamp() uint64 {
	return tx.Timestamp
}

//NewUnsignedSetScriptWithProofs creates new unsigned SetScriptWithProofs transaction.
func NewUnsignedSetScriptWithProofs(v byte, chain byte, senderPK crypto.PublicKey, script []byte, fee, timestamp uint64) *SetScriptWithProofs {
	return &SetScriptWithProofs{Type: SetScriptTransaction, Version: v, ChainID: chain, SenderPK: senderPK, Script: script, Fee: fee, Timestamp: timestamp}
}

func (tx *SetScriptWithProofs) Validate() (Transaction, error) {
	if tx.Version < 1 || tx.Version > MaxSetScriptTransactionVersion {
		return tx, errors.Errorf("unexpected version %d for SetScriptWithProofs", tx.Version)
	}
	if tx.Fee == 0 {
		return tx, errors.New("fee should be positive")
	}
	if !validJVMLong(tx.Fee) {
		return tx, errors.New("fee is too big")
	}
	return tx, nil
}

//NonEmptyScript returns true if transaction contains non-empty script.
func (tx *SetScriptWithProofs) NonEmptyScript() bool {
	return len(tx.Script) != 0
}

func (tx *SetScriptWithProofs) BodyMarshalBinary() ([]byte, error) {
	var p int
	sl := 0
	if tx.NonEmptyScript() {
		sl = len(tx.Script) + 2
	}
	buf := make([]byte, setScriptWithProofsFixedBodyLen+sl)
	buf[p] = byte(tx.Type)
	p++
	buf[p] = tx.Version
	p++
	buf[p] = tx.ChainID
	p++
	copy(buf[p:], tx.SenderPK[:])
	p += crypto.PublicKeySize
	PutBool(buf[p:], tx.NonEmptyScript())
	p++
	if tx.NonEmptyScript() {
		PutBytesWithUInt16Len(buf[p:], tx.Script)
		p += sl
	}
	binary.BigEndian.PutUint64(buf[p:], tx.Fee)
	p += 8
	binary.BigEndian.PutUint64(buf[p:], tx.Timestamp)
	return buf, nil
}

func (tx *SetScriptWithProofs) bodyUnmarshalBinary(data []byte) error {
	if l := len(data); l < setScriptWithProofsFixedBodyLen {
		return errors.Errorf("not enough data for SetScriptWithProofs transaction, expected not less then %d, received %d", setScriptWithProofsFixedBodyLen, l)
	}
	tx.Type = TransactionType(data[0])
	tx.Version = data[1]
	tx.ChainID = data[2]
	if tx.Type != SetScriptTransaction {
		return errors.Errorf("unexpected transaction type %d for SetScriptWithProofs transaction", tx.Type)
	}
	data = data[3:]
	copy(tx.SenderPK[:], data[:crypto.PublicKeySize])
	data = data[crypto.PublicKeySize:]
	p, err := Bool(data)
	if err != nil {
		return errors.Wrap(err, "failed to unmarshal SetScripV1 transaction body from bytes")
	}
	data = data[1:]
	if p {
		s, err := BytesWithUInt16Len(data)
		if err != nil {
			return errors.Wrap(err, "failed to unmarshal SetScriptWithProofs transaction body from bytes")
		}
		tx.Script = s
		data = data[2+len(s):]
	}
	tx.Fee = binary.BigEndian.Uint64(data)
	data = data[8:]
	tx.Timestamp = binary.BigEndian.Uint64(data)
	return nil
}

//Sign adds signature as a proof at first position.
func (tx *SetScriptWithProofs) Sign(scheme Scheme, secretKey crypto.SecretKey) error {
	b, err := MarshalTxBody(scheme, tx)
	if err != nil {
		return errors.Wrap(err, "failed to sign SetScriptWithProofs transaction")
	}
	if tx.Proofs == nil {
		tx.Proofs = &ProofsV1{proofsVersion, make([]B58Bytes, 0)}
	}
	err = tx.Proofs.Sign(0, secretKey, b)
	if err != nil {
		return errors.Wrap(err, "failed to sign SetScriptWithProofs transaction")
	}
	d, err := crypto.FastHash(b)
	tx.ID = &d
	if err != nil {
		return errors.Wrap(err, "failed to sign SetScriptWithProofs transaction")
	}
	return nil
}

//Verify checks that first proof is a valid signature.
func (tx *SetScriptWithProofs) Verify(scheme Scheme, publicKey crypto.PublicKey) (bool, error) {
	b, err := MarshalTxBody(scheme, tx)
	if err != nil {
		return false, errors.Wrap(err, "failed to verify signature of SetScriptWithProofs transaction")
	}
	return tx.Proofs.Verify(0, publicKey, b)
}

//MarshalBinary writes SetScriptWithProofs transaction to its bytes representation.
func (tx *SetScriptWithProofs) MarshalBinary() ([]byte, error) {
	bb, err := tx.BodyMarshalBinary()
	if err != nil {
		return nil, errors.Wrap(err, "failed to marshal SetScriptWithProofs transaction to bytes")
	}
	bl := len(bb)
	if tx.Proofs == nil {
		return nil, errors.New("failed to marshal SetScriptWithProofs transaction to bytes: no proofs")
	}
	pb, err := tx.Proofs.MarshalBinary()
	if err != nil {
		return nil, errors.Wrap(err, "failed to marshal SetScriptWithProofs transaction to bytes")
	}
	buf := make([]byte, 1+bl+len(pb))
	copy(buf[1:], bb)
	copy(buf[1+bl:], pb)
	return buf, nil
}

//UnmarshalBinary reads SetScriptWithProofs transaction from its binary representation.
func (tx *SetScriptWithProofs) UnmarshalBinary(data []byte, scheme Scheme) error {
	if l := len(data); l < setScriptWithProofsMinLen {
		return errors.Errorf("not enough data for SetScriptWithProofs transaction, expected not less then %d, received %d", setScriptWithProofsMinLen, l)
	}
	if v := data[0]; v != 0 {
		return errors.Errorf("unexpected first byte value %d, expected 0", v)
	}
	data = data[1:]
	err := tx.bodyUnmarshalBinary(data)
	if err != nil {
		return errors.Wrap(err, "failed to unmarshal SetScriptWithProofs transaction from bytes")
	}
	sl := 0
	if tx.NonEmptyScript() {
		sl = len(tx.Script) + 2
	}
	bl := setScriptWithProofsFixedBodyLen + sl
	data = data[bl:]
	var p ProofsV1
	err = p.UnmarshalBinary(data)
	if err != nil {
		return errors.Wrap(err, "failed to unmarshal SetScriptWithProofs transaction from bytes")
	}
	tx.Proofs = &p
	if err := tx.GenerateID(scheme); err != nil {
		return err
	}
	return nil
}

func (tx *SetScriptWithProofs) MarshalToProtobuf(scheme Scheme) ([]byte, error) {
	return MarshalTxDeterministic(tx, scheme)
}

func (tx *SetScriptWithProofs) UnmarshalFromProtobuf(data []byte) error {
	t, err := TxFromProtobuf(data)
	if err != nil {
		return err
	}
	setScriptTx, ok := t.(*SetScriptWithProofs)
	if !ok {
		return errors.New("failed to convert result to SetScriptWithProofs")
	}
	*tx = *setScriptTx
	return nil
}

func (tx *SetScriptWithProofs) MarshalSignedToProtobuf(scheme Scheme) ([]byte, error) {
	return MarshalSignedTxDeterministic(tx, scheme)
}

func (tx *SetScriptWithProofs) UnmarshalSignedFromProtobuf(data []byte) error {
	t, err := SignedTxFromProtobuf(data)
	if err != nil {
		return err
	}
	setScriptTx, ok := t.(*SetScriptWithProofs)
	if !ok {
		return errors.New("failed to convert result to SetScriptWithProofs")
	}
	*tx = *setScriptTx
	return nil
}

func (tx *SetScriptWithProofs) ToProtobuf(scheme Scheme) (*g.Transaction, error) {
	txData := &g.Transaction_SetScript{SetScript: &g.SetScriptTransactionData{
		Script: tx.Script,
	}}
	fee := &g.Amount{AssetId: nil, Amount: int64(tx.Fee)}
	res := TransactionToProtobufCommon(scheme, tx.SenderPK.Bytes(), tx)
	res.Fee = fee
	res.Data = txData
	return res, nil
}

func (tx *SetScriptWithProofs) ToProtobufSigned(scheme Scheme) (*g.SignedTransaction, error) {
	unsigned, err := tx.ToProtobuf(scheme)
	if err != nil {
		return nil, err
	}
	if tx.Proofs == nil {
		return nil, errors.New("no proofs provided")
	}
	return &g.SignedTransaction{
		Transaction: &g.SignedTransaction_WavesTransaction{WavesTransaction: unsigned},
		Proofs:      tx.Proofs.Bytes(),
	}, nil
}

//SponsorshipWithProofs is a transaction to setup fee sponsorship for an asset.
type SponsorshipWithProofs struct {
	Type        TransactionType  `json:"type"`
	Version     byte             `json:"version,omitempty"`
	ID          *crypto.Digest   `json:"id,omitempty"`
	Proofs      *ProofsV1        `json:"proofs,omitempty"`
	SenderPK    crypto.PublicKey `json:"senderPublicKey"`
	AssetID     crypto.Digest    `json:"assetId"`
	MinAssetFee uint64           `json:"minSponsoredAssetFee"`
	Fee         uint64           `json:"fee"`
	Timestamp   uint64           `json:"timestamp,omitempty"`
}

func (tx SponsorshipWithProofs) BinarySize() int {
	return 5 + tx.Proofs.BinarySize() + crypto.PublicKeySize + crypto.DigestSize + 24
}

func (tx SponsorshipWithProofs) GetTypeInfo() TransactionTypeInfo {
	return TransactionTypeInfo{tx.Type, Proof}
}

func (tx SponsorshipWithProofs) GetVersion() byte {
	return tx.Version
}

func (tx *SponsorshipWithProofs) GenerateID(scheme Scheme) error {
	if tx.ID == nil {
		body, err := MarshalTxBody(scheme, tx)
		if err != nil {
			return err
		}
		id := crypto.MustFastHash(body)
		tx.ID = &id
	}
	return nil
}

func (tx SponsorshipWithProofs) GetSenderPK() crypto.PublicKey {
	return tx.SenderPK
}

func (tx SponsorshipWithProofs) GetSender(scheme Scheme) (Address, error) {
	return NewAddressFromPublicKey(scheme, tx.SenderPK)
}

func (tx SponsorshipWithProofs) GetID(scheme Scheme) ([]byte, error) {
	if tx.ID == nil {
		if err := tx.GenerateID(scheme); err != nil {
			return nil, err
		}
	}
	return tx.ID.Bytes(), nil
}

func (tx SponsorshipWithProofs) GetFee() uint64 {
	return tx.Fee
}

func (tx SponsorshipWithProofs) GetTimestamp() uint64 {
	return tx.Timestamp
}

func (tx *SponsorshipWithProofs) Clone() *SponsorshipWithProofs {
	out := &SponsorshipWithProofs{}
	_ = copier.Copy(out, tx)
	return out
}

//NewUnsignedSponsorshipWithProofs creates new unsigned SponsorshipWithProofs transaction
func NewUnsignedSponsorshipWithProofs(v byte, senderPK crypto.PublicKey, assetID crypto.Digest, minAssetFee, fee, timestamp uint64) *SponsorshipWithProofs {
	return &SponsorshipWithProofs{Type: SponsorshipTransaction, Version: v, SenderPK: senderPK, AssetID: assetID, MinAssetFee: minAssetFee, Fee: fee, Timestamp: timestamp}
}

func (tx *SponsorshipWithProofs) Validate() (Transaction, error) {
	if tx.Version < 1 || tx.Version > MaxSponsorshipTransactionVersion {
		return tx, errors.Errorf("unexpected version %d for SponsorshipWithProofs", tx.Version)
	}
	if tx.Fee == 0 {
		return tx, errors.New("fee should be positive")
	}
	if !validJVMLong(tx.Fee) {
		return tx, errors.New("fee is too big")
	}
	if !validJVMLong(tx.MinAssetFee) {
		return tx, errors.New("min asset fee is too big")
	}
	return tx, nil
}

func (tx *SponsorshipWithProofs) BodyMarshalBinary() ([]byte, error) {
	var p int
	buf := make([]byte, sponsorshipWithProofsBodyLen)
	buf[p] = byte(tx.Type)
	p++
	buf[p] = tx.Version
	p++
	copy(buf[p:], tx.SenderPK[:])
	p += crypto.PublicKeySize
	copy(buf[p:], tx.AssetID[:])
	p += crypto.DigestSize
	binary.BigEndian.PutUint64(buf[p:], tx.MinAssetFee)
	p += 8
	binary.BigEndian.PutUint64(buf[p:], tx.Fee)
	p += 8
	binary.BigEndian.PutUint64(buf[p:], tx.Timestamp)
	return buf, nil
}

func (tx *SponsorshipWithProofs) bodyUnmarshalBinary(data []byte) error {
	if l := len(data); l < sponsorshipWithProofsBodyLen {
		return errors.Errorf("not enough data for SponsorshipWithProofs transaction body, expected %d bytes, received %d", sponsorshipWithProofsBodyLen, l)
	}
	tx.Type = TransactionType(data[0])
	tx.Version = data[1]
	if tx.Type != SponsorshipTransaction {
		return errors.Errorf("unexpected transaction type %d for SponsorshipWithProofs transaction", tx.Type)
	}
	data = data[2:]
	copy(tx.SenderPK[:], data[:crypto.PublicKeySize])
	data = data[crypto.PublicKeySize:]
	copy(tx.AssetID[:], data[:crypto.DigestSize])
	data = data[crypto.DigestSize:]
	tx.MinAssetFee = binary.BigEndian.Uint64(data)
	data = data[8:]
	tx.Fee = binary.BigEndian.Uint64(data)
	data = data[8:]
	tx.Timestamp = binary.BigEndian.Uint64(data)
	return nil
}

//Sign adds signature as a proof at first position.
func (tx *SponsorshipWithProofs) Sign(scheme Scheme, secretKey crypto.SecretKey) error {
	b, err := MarshalTxBody(scheme, tx)
	if err != nil {
		return errors.Wrap(err, "failed to sign SponsorshipWithProofs transaction")
	}
	if tx.Proofs == nil {
		tx.Proofs = &ProofsV1{proofsVersion, make([]B58Bytes, 0)}
	}
	err = tx.Proofs.Sign(0, secretKey, b)
	if err != nil {
		return errors.Wrap(err, "failed to sign SponsorshipWithProofs transaction")
	}
	d, err := crypto.FastHash(b)
	tx.ID = &d
	if err != nil {
		return errors.Wrap(err, "failed to sign SponsorshipWithProofs transaction")
	}
	return nil
}

//Verify checks that first proof is a valid signature.
func (tx *SponsorshipWithProofs) Verify(scheme Scheme, publicKey crypto.PublicKey) (bool, error) {
	b, err := MarshalTxBody(scheme, tx)
	if err != nil {
		return false, errors.Wrap(err, "failed to verify signature of SponsorshipWithProofs transaction")
	}
	return tx.Proofs.Verify(0, publicKey, b)
}

//MarshalBinary writes SponsorshipWithProofs transaction to its bytes representation.
func (tx *SponsorshipWithProofs) MarshalBinary() ([]byte, error) {
	bb, err := tx.BodyMarshalBinary()
	if err != nil {
		return nil, errors.Wrap(err, "failed to marshal SponsorshipWithProofs transaction to bytes")
	}
	bl := len(bb)
	if tx.Proofs == nil {
		return nil, errors.New("failed to marshal SponsorshipWithProofs transaction to bytes: no proofs")
	}
	pb, err := tx.Proofs.MarshalBinary()
	if err != nil {
		return nil, errors.Wrap(err, "failed to marshal SponsorshipWithProofs transaction to bytes")
	}
	buf := make([]byte, 1+1+1+bl+len(pb))
	buf[0] = 0
	buf[1] = byte(tx.Type)
	buf[2] = tx.Version
	copy(buf[3:], bb)
	copy(buf[3+bl:], pb)
	return buf, nil
}

//UnmarshalBinary reads SponsorshipWithProofs from its bytes representation.
func (tx *SponsorshipWithProofs) UnmarshalBinary(data []byte, scheme Scheme) error {
	if l := len(data); l < sponsorshipWithProofsMinLen {
		return errors.Errorf("not enough data for SponsorshipWithProofs transaction, expected not less then %d, received %d", sponsorshipWithProofsMinLen, l)
	}
	if v := data[0]; v != 0 {
		return errors.Errorf("unexpected first byte value %d, expected 0", v)
	}
	data = data[1:]
	if t := data[0]; t != byte(SponsorshipTransaction) {
		return errors.Errorf("unexpected transaction type %d, expected %d", t, SponsorshipTransaction)
	}
	data = data[1:]
	if v := data[0]; v != 1 {
		return errors.Errorf("unexpected transaction version %d, expected %d", v, 1)
	}
	data = data[1:]
	err := tx.bodyUnmarshalBinary(data)
	if err != nil {
		return errors.Wrap(err, "failed to unmarshal SponsorshipWithProofs transaction from bytes")
	}
	bl := sponsorshipWithProofsBodyLen
	data = data[bl:]
	var p ProofsV1
	err = p.UnmarshalBinary(data)
	if err != nil {
		return errors.Wrap(err, "failed to unmarshal SponsorshipWithProofs transaction from bytes")
	}
	tx.Proofs = &p
	if err := tx.GenerateID(scheme); err != nil {
		return err
	}
	return nil
}

func (tx *SponsorshipWithProofs) MarshalToProtobuf(scheme Scheme) ([]byte, error) {
	return MarshalTxDeterministic(tx, scheme)
}

func (tx *SponsorshipWithProofs) UnmarshalFromProtobuf(data []byte) error {
	t, err := TxFromProtobuf(data)
	if err != nil {
		return err
	}
	sponsorshipTx, ok := t.(*SponsorshipWithProofs)
	if !ok {
		return errors.New("failed to convert result to SponsorshipWithProofs")
	}
	*tx = *sponsorshipTx
	return nil
}

func (tx *SponsorshipWithProofs) MarshalSignedToProtobuf(scheme Scheme) ([]byte, error) {
	return MarshalSignedTxDeterministic(tx, scheme)
}

func (tx *SponsorshipWithProofs) UnmarshalSignedFromProtobuf(data []byte) error {
	t, err := SignedTxFromProtobuf(data)
	if err != nil {
		return err
	}
	sponsorshipTx, ok := t.(*SponsorshipWithProofs)
	if !ok {
		return errors.New("failed to convert result to SponsorshipWithProofs")
	}
	*tx = *sponsorshipTx
	return nil
}

func (tx *SponsorshipWithProofs) ToProtobuf(scheme Scheme) (*g.Transaction, error) {
	txData := &g.Transaction_SponsorFee{SponsorFee: &g.SponsorFeeTransactionData{
		MinFee: &g.Amount{AssetId: tx.AssetID.Bytes(), Amount: int64(tx.MinAssetFee)},
	}}
	fee := &g.Amount{AssetId: nil, Amount: int64(tx.Fee)}
	res := TransactionToProtobufCommon(scheme, tx.SenderPK.Bytes(), tx)
	res.Fee = fee
	res.Data = txData
	return res, nil
}

func (tx *SponsorshipWithProofs) ToProtobufSigned(scheme Scheme) (*g.SignedTransaction, error) {
	unsigned, err := tx.ToProtobuf(scheme)
	if err != nil {
		return nil, err
	}
	if tx.Proofs == nil {
		return nil, errors.New("no proofs provided")
	}
	return &g.SignedTransaction{
		Transaction: &g.SignedTransaction_WavesTransaction{WavesTransaction: unsigned},
		Proofs:      tx.Proofs.Bytes(),
	}, nil
}

//SetAssetScriptWithProofs is a transaction to set smart script on an asset.
type SetAssetScriptWithProofs struct {
	Type      TransactionType  `json:"type"`
	Version   byte             `json:"version,omitempty"`
	ID        *crypto.Digest   `json:"id,omitempty"`
	Proofs    *ProofsV1        `json:"proofs,omitempty"`
	ChainID   byte             `json:"-"`
	SenderPK  crypto.PublicKey `json:"senderPublicKey"`
	AssetID   crypto.Digest    `json:"assetId"`
	Script    Script           `json:"script"`
	Fee       uint64           `json:"fee"`
	Timestamp uint64           `json:"timestamp,omitempty"`
}

func (tx SetAssetScriptWithProofs) BinarySize() int {
	scriptSize := 1
	if len(tx.Script) > 0 {
		scriptSize += 2 + len(tx.Script)
	}
	return 4 + crypto.DigestSize + tx.Proofs.BinarySize() + crypto.PublicKeySize + 16 + scriptSize
}

func (tx SetAssetScriptWithProofs) GetTypeInfo() TransactionTypeInfo {
	return TransactionTypeInfo{tx.Type, Proof}
}

func (tx SetAssetScriptWithProofs) GetVersion() byte {
	return tx.Version
}

func (tx *SetAssetScriptWithProofs) GenerateID(scheme Scheme) error {
	if tx.ID == nil {
		body, err := MarshalTxBody(scheme, tx)
		if err != nil {
			return err
		}
		id := crypto.MustFastHash(body)
		tx.ID = &id
	}
	return nil
}

func (tx SetAssetScriptWithProofs) GetSenderPK() crypto.PublicKey {
	return tx.SenderPK
}

func (tx SetAssetScriptWithProofs) GetSender(scheme Scheme) (Address, error) {
	return NewAddressFromPublicKey(scheme, tx.SenderPK)
}

func (tx SetAssetScriptWithProofs) GetID(scheme Scheme) ([]byte, error) {
	if tx.ID == nil {
		if err := tx.GenerateID(scheme); err != nil {
			return nil, err
		}
	}
	return tx.ID.Bytes(), nil
}

func (tx SetAssetScriptWithProofs) GetFee() uint64 {
	return tx.Fee
}

func (tx SetAssetScriptWithProofs) GetTimestamp() uint64 {
	return tx.Timestamp
}

func (tx *SetAssetScriptWithProofs) Clone() *SetAssetScriptWithProofs {
	out := &SetAssetScriptWithProofs{}
	_ = copier.Copy(out, tx)
	return out
}

//NewUnsignedSetAssetScriptWithProofs creates new unsigned SetAssetScriptWithProofs transaction.
func NewUnsignedSetAssetScriptWithProofs(v, chain byte, senderPK crypto.PublicKey, assetID crypto.Digest, script []byte, fee, timestamp uint64) *SetAssetScriptWithProofs {
	return &SetAssetScriptWithProofs{Type: SetAssetScriptTransaction, Version: v, ChainID: chain, SenderPK: senderPK, AssetID: assetID, Script: script, Fee: fee, Timestamp: timestamp}
}

func (tx *SetAssetScriptWithProofs) Validate() (Transaction, error) {
	if tx.Version < 1 || tx.Version > MaxSetAssetScriptTransactionVersion {
		return tx, errors.Errorf("unexpected version %d for SetAssetScriptWithProofs", tx.Version)
	}
	if tx.Fee == 0 {
		return tx, errors.New("fee should be positive")
	}
	if !validJVMLong(tx.Fee) {
		return tx, errors.New("fee is too big")
	}
	//TODO: validate blockchain scheme and script type
	return tx, nil
}

//NonEmptyScript returns true if transaction contains non-empty script.
func (tx *SetAssetScriptWithProofs) NonEmptyScript() bool {
	return len(tx.Script) != 0
}

func (tx *SetAssetScriptWithProofs) BodyMarshalBinary() ([]byte, error) {
	var p int
	sl := 0
	if tx.NonEmptyScript() {
		sl = len(tx.Script) + 2
	}
	buf := make([]byte, setAssetScriptWithProofsFixedBodyLen+sl)
	buf[p] = byte(tx.Type)
	p++
	buf[p] = tx.Version
	p++
	buf[p] = tx.ChainID
	p++
	copy(buf[p:], tx.SenderPK[:])
	p += crypto.PublicKeySize
	copy(buf[p:], tx.AssetID[:])
	p += crypto.DigestSize
	binary.BigEndian.PutUint64(buf[p:], tx.Fee)
	p += 8
	binary.BigEndian.PutUint64(buf[p:], tx.Timestamp)
	p += 8
	PutBool(buf[p:], tx.NonEmptyScript())
	p++
	if tx.NonEmptyScript() {
		PutBytesWithUInt16Len(buf[p:], tx.Script)
	}
	return buf, nil
}

func (tx *SetAssetScriptWithProofs) bodyUnmarshalBinary(data []byte) error {
	if l := len(data); l < setAssetScriptWithProofsFixedBodyLen {
		return errors.Errorf("not enough data for SetAssetScriptWithProofs transaction, expected not less then %d, received %d", setAssetScriptWithProofsFixedBodyLen, l)
	}
	tx.Type = TransactionType(data[0])
	tx.Version = data[1]
	tx.ChainID = data[2]
	if tx.Type != SetAssetScriptTransaction {
		return errors.Errorf("unexpected transaction type %d for SetAssetScriptWithProofs transaction", tx.Type)
	}
	data = data[3:]
	copy(tx.SenderPK[:], data[:crypto.PublicKeySize])
	data = data[crypto.PublicKeySize:]
	copy(tx.AssetID[:], data[:crypto.DigestSize])
	data = data[crypto.DigestSize:]
	tx.Fee = binary.BigEndian.Uint64(data)
	data = data[8:]
	tx.Timestamp = binary.BigEndian.Uint64(data)
	data = data[8:]
	p, err := Bool(data)
	if err != nil {
		return errors.Wrap(err, "failed to unmarshal SetAssetScripV1 transaction body from bytes")
	}
	data = data[1:]
	if p {
		s, err := BytesWithUInt16Len(data)
		if err != nil {
			return errors.Wrap(err, "failed to unmarshal SetAssetScriptWithProofs transaction body from bytes")
		}
		tx.Script = s
	}
	return nil
}

//Sign adds signature as a proof at first position.
func (tx *SetAssetScriptWithProofs) Sign(scheme Scheme, secretKey crypto.SecretKey) error {
	b, err := MarshalTxBody(scheme, tx)
	if err != nil {
		return errors.Wrap(err, "failed to sign SetAssetScriptWithProofs transaction")
	}
	if tx.Proofs == nil {
		tx.Proofs = &ProofsV1{proofsVersion, make([]B58Bytes, 0)}
	}
	err = tx.Proofs.Sign(0, secretKey, b)
	if err != nil {
		return errors.Wrap(err, "failed to sign SetAssetScriptWithProofs transaction")
	}
	d, err := crypto.FastHash(b)
	if err != nil {
		return errors.Wrap(err, "failed to sign SetAssetScriptWithProofs transaction")
	}
	tx.ID = &d
	return nil
}

//Verify checks that first proof is a valid signature.
func (tx *SetAssetScriptWithProofs) Verify(scheme Scheme, publicKey crypto.PublicKey) (bool, error) {
	b, err := MarshalTxBody(scheme, tx)
	if err != nil {
		return false, errors.Wrap(err, "failed to verify signature of SetAssetScriptWithProofs transaction")
	}
	return tx.Proofs.Verify(0, publicKey, b)
}

//MarshalBinary writes SetAssetScriptWithProofs transaction to its bytes representation.
func (tx *SetAssetScriptWithProofs) MarshalBinary() ([]byte, error) {
	bb, err := tx.BodyMarshalBinary()
	if err != nil {
		return nil, errors.Wrap(err, "failed to marshal SetAssetScriptWithProofs transaction to bytes")
	}
	bl := len(bb)
	if tx.Proofs == nil {
		return nil, errors.New("failed to marshal SetAssetScriptWithProofs transaction to bytes: no proofs")
	}
	pb, err := tx.Proofs.MarshalBinary()
	if err != nil {
		return nil, errors.Wrap(err, "failed to marshal SetAssetScriptWithProofs transaction to bytes")
	}
	buf := make([]byte, 1+bl+len(pb))
	copy(buf[1:], bb)
	copy(buf[1+bl:], pb)
	return buf, nil
}

//UnmarshalBinary reads SetAssetScriptWithProofs transaction from its binary representation.
func (tx *SetAssetScriptWithProofs) UnmarshalBinary(data []byte, scheme Scheme) error {
	if l := len(data); l < setAssetScriptWithProofsMinLen {
		return errors.Errorf("not enough data for SetAssetScriptWithProofs transaction, expected not less then %d, received %d", setAssetScriptWithProofsMinLen, l)
	}
	if v := data[0]; v != 0 {
		return errors.Errorf("unexpected first byte value %d, expected 0", v)
	}
	data = data[1:]
	err := tx.bodyUnmarshalBinary(data)
	if err != nil {
		return errors.Wrap(err, "failed to unmarshal SetAssetScriptWithProofs transaction from bytes")
	}
	sl := 0
	if tx.NonEmptyScript() {
		sl = len(tx.Script) + 2
	}
	bl := setAssetScriptWithProofsFixedBodyLen + sl
	data = data[bl:]
	var p ProofsV1
	err = p.UnmarshalBinary(data)
	if err != nil {
		return errors.Wrap(err, "failed to unmarshal SetAssetScriptWithProofs transaction from bytes")
	}
	tx.Proofs = &p
	if err := tx.GenerateID(scheme); err != nil {
		return err
	}
	return nil
}

func (tx *SetAssetScriptWithProofs) MarshalToProtobuf(scheme Scheme) ([]byte, error) {
	return MarshalTxDeterministic(tx, scheme)
}

func (tx *SetAssetScriptWithProofs) UnmarshalFromProtobuf(data []byte) error {
	t, err := TxFromProtobuf(data)
	if err != nil {
		return err
	}
	setAssetScriptTx, ok := t.(*SetAssetScriptWithProofs)
	if !ok {
		return errors.New("failed to convert result to SetAssetScripV1")
	}
	*tx = *setAssetScriptTx
	return nil
}

func (tx *SetAssetScriptWithProofs) MarshalSignedToProtobuf(scheme Scheme) ([]byte, error) {
	return MarshalSignedTxDeterministic(tx, scheme)
}

func (tx *SetAssetScriptWithProofs) UnmarshalSignedFromProtobuf(data []byte) error {
	t, err := SignedTxFromProtobuf(data)
	if err != nil {
		return err
	}
	setAssetScriptTx, ok := t.(*SetAssetScriptWithProofs)
	if !ok {
		return errors.New("failed to convert result to SetAssetScriptWithProofs")
	}
	*tx = *setAssetScriptTx
	return nil
}

func (tx *SetAssetScriptWithProofs) ToProtobuf(scheme Scheme) (*g.Transaction, error) {
	txData := &g.Transaction_SetAssetScript{SetAssetScript: &g.SetAssetScriptTransactionData{
		AssetId: tx.AssetID.Bytes(),
		Script:  tx.Script,
	}}
	fee := &g.Amount{AssetId: nil, Amount: int64(tx.Fee)}
	res := TransactionToProtobufCommon(scheme, tx.SenderPK.Bytes(), tx)
	res.Fee = fee
	res.Data = txData
	return res, nil
}

func (tx *SetAssetScriptWithProofs) ToProtobufSigned(scheme Scheme) (*g.SignedTransaction, error) {
	unsigned, err := tx.ToProtobuf(scheme)
	if err != nil {
		return nil, err
	}
	if tx.Proofs == nil {
		return nil, errors.New("no proofs provided")
	}
	return &g.SignedTransaction{
		Transaction: &g.SignedTransaction_WavesTransaction{WavesTransaction: unsigned},
		Proofs:      tx.Proofs.Bytes(),
	}, nil
}

type InvokeScriptWithProofs struct {
	Type            TransactionType  `json:"type"`
	Version         byte             `json:"version,omitempty"`
	ID              *crypto.Digest   `json:"id,omitempty"`
	Proofs          *ProofsV1        `json:"proofs,omitempty"`
	ChainID         byte             `json:"-"`
	SenderPK        crypto.PublicKey `json:"senderPublicKey"`
	ScriptRecipient Recipient        `json:"dApp"`
	FunctionCall    FunctionCall     `json:"call"`
	Payments        ScriptPayments   `json:"payment"`
	FeeAsset        OptionalAsset    `json:"feeAssetId"`
	Fee             uint64           `json:"fee"`
	Timestamp       uint64           `json:"timestamp,omitempty"`
}

func (tx *InvokeScriptWithProofs) BinarySize() int {
	return 4 + tx.Proofs.BinarySize() + crypto.PublicKeySize + tx.FunctionCall.BinarySize() + tx.ScriptRecipient.BinarySize() + tx.Payments.BinarySize() + tx.FeeAsset.BinarySize() + 16
}

func (tx *InvokeScriptWithProofs) GenerateID(scheme Scheme) error {
	if tx.ID == nil {
		body, err := MarshalTxBody(scheme, tx)
		if err != nil {
			return err
		}
		id := crypto.MustFastHash(body)
		tx.ID = &id
	}
	return nil
}

func (tx InvokeScriptWithProofs) GetTypeInfo() TransactionTypeInfo {
	return TransactionTypeInfo{tx.Type, Proof}
}

func (tx InvokeScriptWithProofs) GetVersion() byte {
	return tx.Version
}

func (tx InvokeScriptWithProofs) GetSenderPK() crypto.PublicKey {
	return tx.SenderPK
}

func (tx InvokeScriptWithProofs) GetSender(scheme Scheme) (Address, error) {
	return NewAddressFromPublicKey(scheme, tx.SenderPK)
}

func (tx InvokeScriptWithProofs) GetID(scheme Scheme) ([]byte, error) {
	if tx.ID == nil {
		if err := tx.GenerateID(scheme); err != nil {
			return nil, err
		}
	}
	return tx.ID.Bytes(), nil
}

func (tx InvokeScriptWithProofs) GetFee() uint64 {
	return tx.Fee
}

func (tx InvokeScriptWithProofs) GetTimestamp() uint64 {
	return tx.Timestamp
}

func (tx *InvokeScriptWithProofs) Clone() *InvokeScriptWithProofs {
	out := &InvokeScriptWithProofs{}
	_ = copier.Copy(out, tx)
	return out
}

//NewUnsignedInvokeScriptWithProofs creates new unsigned InvokeScriptWithProofs transaction.
func NewUnsignedInvokeScriptWithProofs(v, chain byte, senderPK crypto.PublicKey, scriptRecipient Recipient, call FunctionCall, payments ScriptPayments, feeAsset OptionalAsset, fee, timestamp uint64) *InvokeScriptWithProofs {
	return &InvokeScriptWithProofs{
		Type:            InvokeScriptTransaction,
		Version:         v,
		ChainID:         chain,
		SenderPK:        senderPK,
		ScriptRecipient: scriptRecipient,
		FunctionCall:    call,
		Payments:        payments,
		FeeAsset:        feeAsset,
		Fee:             fee,
		Timestamp:       timestamp,
	}
}

func (tx *InvokeScriptWithProofs) Validate() (Transaction, error) {
	if tx.Version < 1 || tx.Version > MaxInvokeScriptTransactionVersion {
		return tx, errors.Errorf("unexpected version %d for InvokeScriptWithProofs", tx.Version)
	}
	if tx.Fee == 0 {
		return tx, errors.New("fee should be positive")
	}
	if !validJVMLong(tx.Fee) {
		return tx, errors.New("fee is too big")
	}
	if len(tx.FunctionCall.Arguments) > maxArguments {
		return tx, errors.New("too many arguments")
	}
	if len(tx.FunctionCall.Name) > maxFunctionNameBytes {
		return tx, errors.New("function name is too big")
	}
	for _, p := range tx.Payments {
		if p.Amount == 0 {
			return tx, errors.New("at least one payment has a non-positive amount")
		}
		if !validJVMLong(p.Amount) {
			return tx, errors.New("at least one payment has a too big amount")
		}
	}
	//TODO: check blockchain scheme and script type
	return tx, nil
}

func (tx *InvokeScriptWithProofs) BodyMarshalBinary() ([]byte, error) {
	p := 0
	buf := make([]byte, invokeScriptWithProofsFixedBodyLen+tx.ScriptRecipient.len+tx.FunctionCall.BinarySize()+tx.Payments.BinarySize()+tx.FeeAsset.BinarySize())
	buf[p] = byte(tx.Type)
	p++
	buf[p] = tx.Version
	p++
	buf[p] = tx.ChainID
	p++
	copy(buf[p:], tx.SenderPK[:])
	p += crypto.PublicKeySize
	rb, err := tx.ScriptRecipient.MarshalBinary()
	if err != nil {
		return nil, errors.Wrap(err, "failed to marshal InvokeScriptWithProofs body")
	}
	copy(buf[p:], rb)
	p += tx.ScriptRecipient.len
	fcb, err := tx.FunctionCall.MarshalBinary()
	if err != nil {
		return nil, err
	}
	copy(buf[p:], fcb)
	if len(fcb) != tx.FunctionCall.BinarySize() {
		panic("INVALID FUNCTION CALL")
	}
	p += len(fcb)
	psb, err := tx.Payments.MarshalBinary()
	if err != nil {
		return nil, err
	}
	copy(buf[p:], psb)
	if len(psb) != tx.Payments.BinarySize() {
		panic("INVALID PAYMENTS")
	}
	p += len(psb)
	binary.BigEndian.PutUint64(buf[p:], tx.Fee)
	p += 8
	fab, err := tx.FeeAsset.MarshalBinary()
	if err != nil {
		return nil, err
	}
	copy(buf[p:], fab)
	p += len(fab)
	binary.BigEndian.PutUint64(buf[p:], tx.Timestamp)
	return buf, nil
}

func (tx *InvokeScriptWithProofs) BodySerialize(s *serializer.Serializer) error {
	err := s.Byte(byte(tx.Type))
	if err != nil {
		return err
	}
	err = s.Byte(tx.Version)
	if err != nil {
		return err
	}
	err = s.Byte(tx.ChainID)
	if err != nil {
		return err
	}
	err = s.Bytes(tx.SenderPK[:])
	if err != nil {
		return err
	}
	err = tx.ScriptRecipient.Serialize(s)
	if err != nil {
		return err
	}
	err = tx.FunctionCall.Serialize(s)
	if err != nil {
		return err
	}
	err = tx.Payments.Serialize(s)
	if err != nil {
		return err
	}
	err = s.Uint64(tx.Fee)
	if err != nil {
		return err
	}
	err = tx.FeeAsset.Serialize(s)
	if err != nil {
		return err
	}
	return s.Uint64(tx.Timestamp)
}

func (tx *InvokeScriptWithProofs) bodyUnmarshalBinary(data []byte) error {
	if l := len(data); l < invokeScriptWithProofsFixedBodyLen {
		return errors.Errorf("not enough data for InvokeScriptWithProofs transaction, expected not less then %d, received %d", invokeScriptWithProofsFixedBodyLen, l)
	}
	tx.Type = TransactionType(data[0])
	tx.Version = data[1]
	tx.ChainID = data[2]
	if tx.Type != InvokeScriptTransaction {
		return errors.Errorf("unexpected transaction type %d for InvokeScriptWithProofs transaction", tx.Type)
	}
	data = data[3:]
	copy(tx.SenderPK[:], data[:crypto.PublicKeySize])
	data = data[crypto.PublicKeySize:]
	var recipient Recipient
	err := recipient.UnmarshalBinary(data)
	if err != nil {
		return errors.Wrap(err, "failed to unmarshal InvokeScriptWithProofs transaction")
	}
	tx.ScriptRecipient = recipient
	data = data[tx.ScriptRecipient.len:]
	functionCall := FunctionCall{}
	err = functionCall.UnmarshalBinary(data)
	if err != nil {
		return err
	}
	tx.FunctionCall = functionCall
	data = data[functionCall.BinarySize():]
	payments := ScriptPayments{}
	err = payments.UnmarshalBinary(data)
	if err != nil {
		return err
	}
	tx.Payments = payments
	data = data[payments.BinarySize():]
	tx.Fee = binary.BigEndian.Uint64(data)
	data = data[8:]
	var asset OptionalAsset
	err = asset.UnmarshalBinary(data)
	if err != nil {
		return err
	}
	tx.FeeAsset = asset
	data = data[asset.BinarySize():]
	tx.Timestamp = binary.BigEndian.Uint64(data)
	return nil
}

//Sign adds signature as a proof at first position.
func (tx *InvokeScriptWithProofs) Sign(scheme Scheme, secretKey crypto.SecretKey) error {
	b, err := MarshalTxBody(scheme, tx)
	if err != nil {
		return errors.Wrap(err, "failed to sign InvokeScriptWithProofs transaction")
	}
	if tx.Proofs == nil {
		tx.Proofs = &ProofsV1{proofsVersion, make([]B58Bytes, 0)}
	}
	err = tx.Proofs.Sign(0, secretKey, b)
	if err != nil {
		return errors.Wrap(err, "failed to sign InvokeScriptWithProofs transaction")
	}
	d, err := crypto.FastHash(b)
	if err != nil {
		return errors.Wrap(err, "failed to sign InvokeScriptWithProofs transaction")
	}
	tx.ID = &d
	return nil
}

//Verify checks that first proof is a valid signature.
func (tx *InvokeScriptWithProofs) Verify(scheme Scheme, publicKey crypto.PublicKey) (bool, error) {
	b, err := MarshalTxBody(scheme, tx)
	if err != nil {
		return false, errors.Wrap(err, "failed to verify signature of InvokeScriptWithProofs transaction")
	}
	return tx.Proofs.Verify(0, publicKey, b)
}

//MarshalBinary writes InvokeScriptWithProofs transaction to its bytes representation.
func (tx *InvokeScriptWithProofs) MarshalBinary() ([]byte, error) {
	bb, err := tx.BodyMarshalBinary()
	if err != nil {
		return nil, errors.Wrap(err, "failed to marshal InvokeScriptWithProofs transaction to bytes")
	}
	bl := len(bb)
	if tx.Proofs == nil {
		return nil, errors.New("failed to marshal InvokeScriptWithProofs transaction to bytes: no proofs")
	}
	pb, err := tx.Proofs.MarshalBinary()
	if err != nil {
		return nil, errors.Wrap(err, "failed to marshal InvokeScriptWithProofs transaction to bytes")
	}
	buf := make([]byte, 1+bl+len(pb))
	copy(buf[1:], bb)
	copy(buf[1+bl:], pb)
	return buf, nil
}

//Serialize InvokeScriptWithProofs transaction to its bytes representation.
func (tx *InvokeScriptWithProofs) Serialize(s *serializer.Serializer) error {
	err := s.Byte(0)
	if err != nil {
		return err
	}
	err = tx.BodySerialize(s)
	if err != nil {
		return errors.Wrap(err, "failed to marshal InvokeScriptWithProofs transaction to bytes")
	}
	if tx.Proofs == nil {
		return errors.New("failed to marshal InvokeScriptWithProofs transaction to bytes: no proofs")
	}
	return tx.Proofs.Serialize(s)
}

//UnmarshalBinary reads InvokeScriptWithProofs transaction from its binary representation.
func (tx *InvokeScriptWithProofs) UnmarshalBinary(data []byte, scheme Scheme) error {
	if len(data) > maxInvokeScriptWithProofsBytes {
		return errors.New("invoke script transaction is too big")
	}
	if l := len(data); l < invokeScriptWithProofsMinLen {
		return errors.Errorf("not enough data for InvokeScriptWithProofs transaction, expected not less then %d, received %d", invokeScriptWithProofsMinLen, l)
	}
	if v := data[0]; v != 0 {
		return errors.Errorf("unexpected first byte value %d, expected 0", v)
	}
	data = data[1:]
	err := tx.bodyUnmarshalBinary(data)
	if err != nil {
		return errors.Wrap(err, "failed to unmarshal InvokeScriptWithProofs transaction from bytes")
	}
	bl := invokeScriptWithProofsFixedBodyLen + tx.ScriptRecipient.len + tx.FunctionCall.BinarySize() + tx.Payments.BinarySize() + tx.FeeAsset.BinarySize()
	data = data[bl:]
	var p ProofsV1
	err = p.UnmarshalBinary(data)
	if err != nil {
		return errors.Wrap(err, "failed to unmarshal InvokeScriptWithProofs transaction from bytes")
	}
	tx.Proofs = &p
	if err := tx.GenerateID(scheme); err != nil {
		return err
	}
	return nil
}

func (tx *InvokeScriptWithProofs) MarshalToProtobuf(scheme Scheme) ([]byte, error) {
	return MarshalTxDeterministic(tx, scheme)
}

func (tx *InvokeScriptWithProofs) UnmarshalFromProtobuf(data []byte) error {
	if len(data) > maxInvokeScriptWithProofsBytes {
		return errors.New("invoke script transaction is too big")
	}
	t, err := TxFromProtobuf(data)
	if err != nil {
		return err
	}
	invokeScriptTx, ok := t.(*InvokeScriptWithProofs)
	if !ok {
		return errors.New("failed to convert result to InvokeScripV1")
	}
	*tx = *invokeScriptTx
	return nil
}

func (tx *InvokeScriptWithProofs) MarshalSignedToProtobuf(scheme Scheme) ([]byte, error) {
	return MarshalSignedTxDeterministic(tx, scheme)
}

func (tx *InvokeScriptWithProofs) UnmarshalSignedFromProtobuf(data []byte) error {
	if len(data) > maxInvokeScriptWithProofsBytes {
		return errors.New("invoke script transaction is too big")
	}
	t, err := SignedTxFromProtobuf(data)
	if err != nil {
		return err
	}
	invokeScriptTx, ok := t.(*InvokeScriptWithProofs)
	if !ok {
		return errors.New("failed to convert result to InvokeScriptWithProofs")
	}
	*tx = *invokeScriptTx
	return nil
}

func (tx *InvokeScriptWithProofs) ToProtobuf(scheme Scheme) (*g.Transaction, error) {
	fcBytes, err := tx.FunctionCall.MarshalBinary()
	if err != nil {
		return nil, err
	}
	payments := make([]*g.Amount, len(tx.Payments))
	for i := range tx.Payments {
		payments[i] = &g.Amount{AssetId: tx.Payments[i].Asset.ToID(), Amount: int64(tx.Payments[i].Amount)}
	}
	rcpProto, err := tx.ScriptRecipient.ToProtobuf()
	if err != nil {
		return nil, err
	}
	txData := &g.Transaction_InvokeScript{InvokeScript: &g.InvokeScriptTransactionData{
		DApp:         rcpProto,
		FunctionCall: fcBytes,
		Payments:     payments,
	}}
	fee := &g.Amount{AssetId: tx.FeeAsset.ToID(), Amount: int64(tx.Fee)}
	res := TransactionToProtobufCommon(scheme, tx.SenderPK.Bytes(), tx)
	res.Fee = fee
	res.Data = txData
	return res, nil
}

func (tx *InvokeScriptWithProofs) ToProtobufSigned(scheme Scheme) (*g.SignedTransaction, error) {
	unsigned, err := tx.ToProtobuf(scheme)
	if err != nil {
		return nil, err
	}
	if tx.Proofs == nil {
		return nil, errors.New("no proofs provided")
	}
	return &g.SignedTransaction{
		Transaction: &g.SignedTransaction_WavesTransaction{WavesTransaction: unsigned},
		Proofs:      tx.Proofs.Bytes(),
	}, nil
}

type UpdateAssetInfoWithProofs struct {
	Type        TransactionType  `json:"type"`
	Version     byte             `json:"version,omitempty"`
	ID          *crypto.Digest   `json:"id,omitempty"`
	Proofs      *ProofsV1        `json:"proofs,omitempty"`
	ChainID     byte             `json:"chainId"`
	SenderPK    crypto.PublicKey `json:"senderPublicKey"`
	AssetID     crypto.Digest    `json:"assetId"`
	Name        string           `json:"name"`
	Description string           `json:"description"`
	FeeAsset    OptionalAsset    `json:"feeAssetId"`
	Fee         uint64           `json:"fee"`
	Timestamp   uint64           `json:"timestamp,omitempty"`
}

func (tx UpdateAssetInfoWithProofs) GetTypeInfo() TransactionTypeInfo {
	return TransactionTypeInfo{tx.Type, Proof}
}

func (tx UpdateAssetInfoWithProofs) GetVersion() byte {
	return tx.Version
}

func (tx UpdateAssetInfoWithProofs) GetID(scheme Scheme) ([]byte, error) {
	if tx.ID == nil {
		if err := tx.GenerateID(scheme); err != nil {
			return nil, err
		}
	}
	return tx.ID.Bytes(), nil
}

func (tx UpdateAssetInfoWithProofs) GetSenderPK() crypto.PublicKey {
	return tx.SenderPK
}

func (tx UpdateAssetInfoWithProofs) GetSender(scheme Scheme) (Address, error) {
	return NewAddressFromPublicKey(scheme, tx.SenderPK)
}

func (tx UpdateAssetInfoWithProofs) GetFee() uint64 {
	return tx.Fee
}

func (tx UpdateAssetInfoWithProofs) GetTimestamp() uint64 {
	return tx.Timestamp
}

func (tx *UpdateAssetInfoWithProofs) Validate() (Transaction, error) {
	if tx.Version < 1 || tx.Version > MaxUpdateAssetInfoTransactionVersion {
		return tx, errors.Errorf("unexpected version %d for UpdateAssetInfoWithProofs", tx.Version)
	}
	if tx.Fee == 0 {
		return tx, errors.New("fee should be positive")
	}
	if !validJVMLong(tx.Fee) {
		return tx, errors.New("fee is too big")
	}
	if l := len(tx.Name); l < MinAssetNameLen || l > MaxAssetNameLen {
		return tx, errs.NewInvalidName("incorrect number of bytes in the asset's name")
	}
	if l := len(tx.Description); l > MaxDescriptionLen {
		return tx, errs.NewTooBigArray("incorrect number of bytes in the asset's description")
	}
	return tx, nil
}

func (tx *UpdateAssetInfoWithProofs) GenerateID(scheme Scheme) error {
	if tx.ID == nil {
		body, err := MarshalTxBody(scheme, tx)
		if err != nil {
			return err
		}
		id := crypto.MustFastHash(body)
		tx.ID = &id
	}
	return nil
}

func (tx *UpdateAssetInfoWithProofs) Sign(scheme Scheme, secretKey crypto.SecretKey) error {
	b, err := MarshalTxBody(scheme, tx)
	if err != nil {
		return errors.Wrap(err, "failed to sign UpdateAssetInfoWithProofs transaction")
	}
	if tx.Proofs == nil {
		tx.Proofs = &ProofsV1{proofsVersion, make([]B58Bytes, 0)}
	}
	err = tx.Proofs.Sign(0, secretKey, b)
	if err != nil {
		return errors.Wrap(err, "failed to sign UpdateAssetInfoWithProofs transaction")
	}
	d, err := crypto.FastHash(b)
	tx.ID = &d
	if err != nil {
		return errors.Wrap(err, "failed to sign UpdateAssetInfoWithProofs transaction")
	}
	return nil
}

func (tx *UpdateAssetInfoWithProofs) Verify(scheme Scheme, publicKey crypto.PublicKey) (bool, error) {
	b, err := MarshalTxBody(scheme, tx)
	if err != nil {
		return false, errors.Wrap(err, "failed to verify signature of UpdateAssetInfoWithProofs transaction")
	}
	return tx.Proofs.Verify(0, publicKey, b)
}

func NewUnsignedUpdateAssetInfoWithProofs(v, chainID byte, assetID crypto.Digest, senderPK crypto.PublicKey, name, description string, timestamp uint64, feeAsset OptionalAsset, fee uint64) *UpdateAssetInfoWithProofs {
	return &UpdateAssetInfoWithProofs{
		Type:        UpdateAssetInfoTransaction,
		Version:     v,
		ChainID:     chainID,
		SenderPK:    senderPK,
		AssetID:     assetID,
		Name:        name,
		Description: description,
		Timestamp:   timestamp,
		FeeAsset:    feeAsset,
		Fee:         fee,
	}
}

func (tx *UpdateAssetInfoWithProofs) MarshalBinary() ([]byte, error) {
	return nil, errors.New("binary format is not defined for UpdateAssetInfoTransaction")
}

func (tx *UpdateAssetInfoWithProofs) UnmarshalBinary(_ []byte, _ Scheme) error {
	return errors.New("binary format is not defined for UpdateAssetInfoTransaction")
}

func (tx *UpdateAssetInfoWithProofs) BodyMarshalBinary() ([]byte, error) {
	return nil, errors.New("binary format is not defined for UpdateAssetInfoTransaction")
}

func (tx *UpdateAssetInfoWithProofs) BinarySize() int {
	return 0
}

func (tx *UpdateAssetInfoWithProofs) MarshalToProtobuf(scheme Scheme) ([]byte, error) {
	return MarshalTxDeterministic(tx, scheme)
}

func (tx *UpdateAssetInfoWithProofs) UnmarshalFromProtobuf(data []byte) error {
	t, err := TxFromProtobuf(data)
	if err != nil {
		return err
	}
	updateAssetInfoTx, ok := t.(*UpdateAssetInfoWithProofs)
	if !ok {
		return errors.New("failed to convert result to UpdateAssetInfoWithProofs")
	}
	*tx = *updateAssetInfoTx
	return nil
}

func (tx *UpdateAssetInfoWithProofs) MarshalSignedToProtobuf(scheme Scheme) ([]byte, error) {
	return MarshalSignedTxDeterministic(tx, scheme)
}

func (tx *UpdateAssetInfoWithProofs) UnmarshalSignedFromProtobuf(data []byte) error {
	t, err := SignedTxFromProtobuf(data)
	if err != nil {
		return err
	}
	updateAssetInfoTx, ok := t.(*UpdateAssetInfoWithProofs)
	if !ok {
		return errors.New("failed to convert result to UpdateAssetInfoWithProofs")
	}
	*tx = *updateAssetInfoTx
	return nil
}

func (tx *UpdateAssetInfoWithProofs) ToProtobuf(scheme Scheme) (*g.Transaction, error) {
	res := TransactionToProtobufCommon(scheme, tx.SenderPK.Bytes(), tx)
	txData := &g.Transaction_UpdateAssetInfo{
		UpdateAssetInfo: &g.UpdateAssetInfoTransactionData{AssetId: tx.AssetID.Bytes(), Name: tx.Name, Description: tx.Description},
	}
	fee := &g.Amount{AssetId: tx.FeeAsset.ToID(), Amount: int64(tx.Fee)}
	res.Fee = fee
	res.Data = txData
	return res, nil
}

func (tx *UpdateAssetInfoWithProofs) ToProtobufSigned(scheme Scheme) (*g.SignedTransaction, error) {
	unsigned, err := tx.ToProtobuf(scheme)
	if err != nil {
		return nil, err
	}
	if tx.Proofs == nil {
		return nil, errors.New("no proofs provided")
	}
	return &g.SignedTransaction{
		Transaction: &g.SignedTransaction_WavesTransaction{WavesTransaction: unsigned},
		Proofs:      tx.Proofs.Bytes(),
	}, nil
}<|MERGE_RESOLUTION|>--- conflicted
+++ resolved
@@ -2649,11 +2649,7 @@
 }
 
 func (tx MassTransferWithProofs) GetSender(scheme Scheme) (Address, error) {
-<<<<<<< HEAD
-	return NewAddressFromPublicKey(scheme, crypto.PublicKey{})
-=======
 	return NewAddressFromPublicKey(scheme, tx.SenderPK)
->>>>>>> ed402a52
 }
 
 func (tx MassTransferWithProofs) GetID(scheme Scheme) ([]byte, error) {
