--- conflicted
+++ resolved
@@ -82,38 +82,6 @@
 	return res, nil
 }
 
-<<<<<<< HEAD
-func (bs *BlockSnapshot) UnmarshalBinaryImport(data []byte, scheme Scheme) error {
-	if len(data) < uint32Size {
-		return errors.Errorf("BlockSnapshot UnmarshallBinary: invalid data size")
-	}
-	snapshotsBytesSize := binary.BigEndian.Uint32(data[0:uint32Size])
-	data = data[uint32Size:] // skip size
-	var txSnapshots [][]AtomicSnapshot
-	for i := uint32(0); snapshotsBytesSize > 0; i++ {
-		if len(data) < uint32Size {
-			return errors.Errorf("BlockSnapshot UnmarshallBinary: invalid data size")
-		}
-		oneSnapshotSize := binary.BigEndian.Uint32(data[0:uint32Size])
-		var tsProto g.TransactionStateSnapshot
-		data = data[uint32Size:] // skip size
-		if uint32(len(data)) < oneSnapshotSize {
-			return errors.Errorf("BlockSnapshot UnmarshallBinary: invalid snapshot size")
-		}
-		err := tsProto.UnmarshalVT(data[0:oneSnapshotSize])
-		if err != nil {
-			return err
-		}
-		atomicTS, err := TxSnapshotsFromProtobuf(scheme, &tsProto)
-		if err != nil {
-			return err
-		}
-		txSnapshots = append(txSnapshots, atomicTS)
-		data = data[oneSnapshotSize:]
-		snapshotsBytesSize = snapshotsBytesSize - oneSnapshotSize - uint32Size
-	}
-	bs.TxSnapshots = txSnapshots
-=======
 func (bs BlockSnapshot) MarshalJSON() ([]byte, error) {
 	if len(bs.TxSnapshots) == 0 {
 		return []byte("[]"), nil
@@ -355,6 +323,38 @@
 		return errors.New("transaction status already set")
 	}
 	s.ApplicationStatus = snapshot.Status
->>>>>>> 519e7e04
+	return nil
+}
+
+func (bs *BlockSnapshot) UnmarshalBinaryImport(data []byte, scheme Scheme) error {
+	if len(data) < uint32Size {
+		return errors.Errorf("BlockSnapshot UnmarshallBinary: invalid data size")
+	}
+	snapshotsBytesSize := binary.BigEndian.Uint32(data[0:uint32Size])
+	data = data[uint32Size:] // skip size
+	var txSnapshots [][]AtomicSnapshot
+	for i := uint32(0); snapshotsBytesSize > 0; i++ {
+		if len(data) < uint32Size {
+			return errors.Errorf("BlockSnapshot UnmarshallBinary: invalid data size")
+		}
+		oneSnapshotSize := binary.BigEndian.Uint32(data[0:uint32Size])
+		var tsProto g.TransactionStateSnapshot
+		data = data[uint32Size:] // skip size
+		if uint32(len(data)) < oneSnapshotSize {
+			return errors.Errorf("BlockSnapshot UnmarshallBinary: invalid snapshot size")
+		}
+		err := tsProto.UnmarshalVT(data[0:oneSnapshotSize])
+		if err != nil {
+			return err
+		}
+		atomicTS, err := TxSnapshotsFromProtobuf(scheme, &tsProto)
+		if err != nil {
+			return err
+		}
+		txSnapshots = append(txSnapshots, atomicTS)
+		data = data[oneSnapshotSize:]
+		snapshotsBytesSize = snapshotsBytesSize - oneSnapshotSize - uint32Size
+	}
+	bs.TxSnapshots = txSnapshots
 	return nil
 }