--- conflicted
+++ resolved
@@ -37,14 +37,8 @@
 	SetAssetScriptTransaction                              // 15 - SetAssetScript transaction
 	InvokeScriptTransaction                                // 16 - InvokeScript transaction
 	UpdateAssetInfoTransaction                             // 17 - UpdateAssetInfoTransaction
-<<<<<<< HEAD
-	InvokeExpressionTransaction                            // 18 - reserved
-	EthereumMetamaskTransaction                            // 19 - EthereumMetamaskTransaction is a transaction which received from metamask
-=======
 	InvokeExpressionTransaction                            // 18 - InvokeExpressionTransaction
 	EthereumMetamaskTransaction                            // 19 - EthereumMetamaskTransaction is a transaction which is received from metamask
-
->>>>>>> df14c5e2
 )
 
 // TxFailureReason indicates Transactions failure reasons.
