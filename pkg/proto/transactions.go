--- conflicted
+++ resolved
@@ -717,15 +717,11 @@
 	return tx.SenderPK
 }
 
-<<<<<<< HEAD
 func (tx Payment) GetSender(scheme Scheme) (Address, error) {
 	return NewAddressFromPublicKey(scheme, tx.SenderPK)
 }
 
-func (tx Payment) GetID(scheme Scheme) ([]byte, error) {
-=======
 func (tx *Payment) GetID(scheme Scheme) ([]byte, error) {
->>>>>>> e470dce9
 	if tx.ID == nil {
 		if err := tx.GenerateID(scheme); err != nil {
 			return nil, err
