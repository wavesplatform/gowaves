--- conflicted
+++ resolved
@@ -256,10 +256,10 @@
 	}
 }
 
-<<<<<<< HEAD
 func (tx Genesis) GetSenderPK() crypto.PublicKey {
 	return crypto.PublicKey{}
-=======
+}
+
 func (tx *Genesis) generateID() error {
 	body, err := tx.bodyMarshalBinary()
 	if err != nil {
@@ -268,7 +268,6 @@
 	id := tx.generateBodyHash(body)
 	tx.ID = &id
 	return nil
->>>>>>> 0ab02cc1
 }
 
 func (tx Genesis) GetID() ([]byte, error) {
