--- conflicted
+++ resolved
@@ -34,17 +34,10 @@
 
 // TransferScriptAction is an action to emit transfer of asset.
 type TransferScriptAction struct {
-<<<<<<< HEAD
-	Sender       *crypto.PublicKey
-	Recipient    Recipient
-	Amount       int64
-	Asset        OptionalAsset
-	InvalidAsset bool
-=======
+	Sender    *crypto.PublicKey
 	Recipient Recipient
 	Amount    int64
 	Asset     OptionalAsset
->>>>>>> ca432160
 }
 
 func (a TransferScriptAction) scriptAction() {}
