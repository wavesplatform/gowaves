package proto

import (
	"encoding/binary"

	"github.com/pkg/errors"
	"github.com/wavesplatform/gowaves/pkg/crypto"
	g "github.com/wavesplatform/gowaves/pkg/grpc/generated/waves"
	"github.com/wavesplatform/gowaves/pkg/scripting"
)

type ScriptActionGroupType byte

const (
	DataScriptActionGroupType = iota + 1
	AttachedPaymentScriptActionGroupType
	AssetScriptActionGroupType
	BalanceScriptActionGroupType
)

// ScriptAction common interface of script invocation actions.
type ScriptAction interface {
	scriptAction()
	GroupType() ScriptActionGroupType
	SenderPK() *crypto.PublicKey
}

// DataEntryScriptAction is an action to manipulate account data state.
type DataEntryScriptAction struct {
	Sender *crypto.PublicKey
	Entry  DataEntry
}

func (a *DataEntryScriptAction) scriptAction() {}

func (a *DataEntryScriptAction) GroupType() ScriptActionGroupType {
	return DataScriptActionGroupType
}

func (a *DataEntryScriptAction) SenderPK() *crypto.PublicKey {
	return a.Sender
}

func (a *DataEntryScriptAction) ToProtobuf() *g.DataTransactionData_DataEntry {
	return a.Entry.ToProtobuf()
}

type AttachedPaymentScriptAction struct {
	Sender    *crypto.PublicKey
	Recipient Recipient
	Amount    int64
	Asset     OptionalAsset
}

func (a *AttachedPaymentScriptAction) scriptAction() {}

func (a *AttachedPaymentScriptAction) GroupType() ScriptActionGroupType {
	return AttachedPaymentScriptActionGroupType
}

func (a *AttachedPaymentScriptAction) SenderPK() *crypto.PublicKey {
	return a.Sender
}

// TransferScriptAction is an action to emit transfer of asset.
type TransferScriptAction struct {
	Sender    *crypto.PublicKey
	Recipient Recipient
	Amount    int64
	Asset     OptionalAsset
}

func (a *TransferScriptAction) scriptAction() {}

func (a *TransferScriptAction) GroupType() ScriptActionGroupType {
	return BalanceScriptActionGroupType
}

func (a *TransferScriptAction) SenderPK() *crypto.PublicKey {
	return a.Sender
}

func (a *TransferScriptAction) ToProtobuf() (*g.InvokeScriptResult_Payment, error) {
	amount := &g.Amount{
		AssetId: a.Asset.ToID(),
		Amount:  a.Amount,
	}
	addrBody := a.Recipient.Address.Body()
	return &g.InvokeScriptResult_Payment{
		Address: addrBody,
		Amount:  amount,
	}, nil
}

// IssueScriptAction is an action to issue a new asset as a result of script invocation.
type IssueScriptAction struct {
	Sender      *crypto.PublicKey
	ID          crypto.Digest // calculated field
	Name        string        // name
	Description string        // description
	Quantity    int64         // quantity
	Decimals    int32         // decimals
	Reissuable  bool          // isReissuable
	Script      []byte        // compiledScript //TODO: reversed for future use
	Nonce       int64         // nonce
}

func (a *IssueScriptAction) scriptAction() {}

func (a *IssueScriptAction) GroupType() ScriptActionGroupType {
	return AssetScriptActionGroupType
}

func (a *IssueScriptAction) SenderPK() *crypto.PublicKey {
	return a.Sender
}

func (a *IssueScriptAction) ToProtobuf() *g.InvokeScriptResult_Issue {
	return &g.InvokeScriptResult_Issue{
		AssetId:     a.ID.Bytes(),
		Name:        a.Name,
		Description: a.Description,
		Amount:      a.Quantity,
		Decimals:    a.Decimals,
		Reissuable:  a.Reissuable,
		Script:      nil, //TODO: in V4 is not used
		Nonce:       a.Nonce,
	}
}

// GenerateIssueScriptActionID implements ID generation used in RIDE to create new ID of Issue.
func GenerateIssueScriptActionID(name, description string, decimals, quantity int64, reissuable bool, nonce int64, txID crypto.Digest) crypto.Digest {
	nl := len(name)
	dl := len(description)
	buf := make([]byte, 4+nl+4+dl+4+8+2+8+crypto.DigestSize)
	pos := 0
	PutStringWithUInt32Len(buf[pos:], name)
	pos += 4 + nl
	PutStringWithUInt32Len(buf[pos:], description)
	pos += 4 + dl
	binary.BigEndian.PutUint32(buf[pos:], uint32(decimals))
	pos += 4
	binary.BigEndian.PutUint64(buf[pos:], uint64(quantity))
	pos += 8
	if reissuable {
		binary.BigEndian.PutUint16(buf[pos:], 1)
	} else {
		binary.BigEndian.PutUint16(buf[pos:], 0)
	}
	pos += 2
	binary.BigEndian.PutUint64(buf[pos:], uint64(nonce))
	pos += 8
	copy(buf[pos:], txID[:])
	return crypto.MustFastHash(buf)
}

// ReissueScriptAction is an action to emit Reissue transaction as a result of script invocation.
type ReissueScriptAction struct {
	Sender     *crypto.PublicKey
	AssetID    crypto.Digest // assetId
	Quantity   int64         // quantity
	Reissuable bool          // isReissuable
}

func (a *ReissueScriptAction) scriptAction() {}

func (a *ReissueScriptAction) GroupType() ScriptActionGroupType {
	return AssetScriptActionGroupType
}

func (a *ReissueScriptAction) SenderPK() *crypto.PublicKey {
	return a.Sender
}

func (a *ReissueScriptAction) ToProtobuf() *g.InvokeScriptResult_Reissue {
	return &g.InvokeScriptResult_Reissue{
		AssetId:      a.AssetID.Bytes(),
		Amount:       a.Quantity,
		IsReissuable: a.Reissuable,
	}
}

// BurnScriptAction is an action to burn some assets in response to script invocation.
type BurnScriptAction struct {
	Sender   *crypto.PublicKey
	AssetID  crypto.Digest // assetId
	Quantity int64         // quantity
}

func (a *BurnScriptAction) scriptAction() {}

func (a *BurnScriptAction) GroupType() ScriptActionGroupType {
	return AssetScriptActionGroupType
}

func (a *BurnScriptAction) SenderPK() *crypto.PublicKey {
	return a.Sender
}

func (a *BurnScriptAction) ToProtobuf() *g.InvokeScriptResult_Burn {
	return &g.InvokeScriptResult_Burn{
		AssetId: a.AssetID.Bytes(),
		Amount:  a.Quantity,
	}
}

// SponsorshipScriptAction is an action to set sponsorship for given asset in response to script invocation.
type SponsorshipScriptAction struct {
	Sender  *crypto.PublicKey
	AssetID crypto.Digest // assetId
	MinFee  int64         // minSponsoredAssetFee
}

func (a *SponsorshipScriptAction) scriptAction() {}

func (a *SponsorshipScriptAction) GroupType() ScriptActionGroupType {
	return AssetScriptActionGroupType
}

func (a *SponsorshipScriptAction) SenderPK() *crypto.PublicKey {
	return a.Sender
}

func (a *SponsorshipScriptAction) ToProtobuf() *g.InvokeScriptResult_SponsorFee {
	return &g.InvokeScriptResult_SponsorFee{
		MinFee: &g.Amount{
			AssetId: a.AssetID.Bytes(),
			Amount:  a.MinFee,
		},
	}
}

// LeaseScriptAction is an action to lease Waves to given account.
type LeaseScriptAction struct {
	Sender    *crypto.PublicKey
	ID        crypto.Digest
	Recipient Recipient
	Amount    int64
	Nonce     int64
}

func (a *LeaseScriptAction) scriptAction() {}

func (a *LeaseScriptAction) GroupType() ScriptActionGroupType {
	return BalanceScriptActionGroupType
}

func (a *LeaseScriptAction) SenderPK() *crypto.PublicKey {
	return a.Sender
}

func (a *LeaseScriptAction) ToProtobuf() (*g.InvokeScriptResult_Lease, error) {
	rcp, err := a.Recipient.ToProtobuf()
	if err != nil {
		return nil, err
	}
	return &g.InvokeScriptResult_Lease{
		Recipient: rcp,
		Amount:    a.Amount,
		Nonce:     a.Nonce,
		LeaseId:   a.ID.Bytes(),
	}, nil
}

// GenerateLeaseScriptActionID implements ID generation used in RIDE to create new ID for a Lease action.
func GenerateLeaseScriptActionID(recipient Recipient, amount int64, nonce int64, txID crypto.Digest) crypto.Digest {
	rl := WavesAddressSize
	if recipient.Alias != nil {
		rl = 4 + len(recipient.Alias.Alias)
	}
	buf := make([]byte, rl+crypto.DigestSize+8+8)
	pos := 0
	if recipient.Alias != nil {
		PutStringWithUInt32Len(buf[pos:], recipient.Alias.Alias)
	} else {
		copy(buf[pos:], recipient.Address[:])
	}
	pos += rl
	copy(buf[pos:], txID[:])
	pos += crypto.DigestSize
	binary.BigEndian.PutUint64(buf[pos:], uint64(nonce))
	pos += 8
	binary.BigEndian.PutUint64(buf[pos:], uint64(amount))
	return crypto.MustFastHash(buf)
}

// LeaseCancelScriptAction is an action that cancels previously created lease.
type LeaseCancelScriptAction struct {
	Sender  *crypto.PublicKey
	LeaseID crypto.Digest
}

func (a *LeaseCancelScriptAction) scriptAction() {}

func (a *LeaseCancelScriptAction) GroupType() ScriptActionGroupType {
	return BalanceScriptActionGroupType
}

func (a *LeaseCancelScriptAction) SenderPK() *crypto.PublicKey {
	return a.Sender
}

func (a *LeaseCancelScriptAction) ToProtobuf() *g.InvokeScriptResult_LeaseCancel {
	return &g.InvokeScriptResult_LeaseCancel{
		LeaseId: a.LeaseID.Bytes(),
	}
}

type ScriptErrorMessage struct {
	Code TxFailureReason
	Text string
}

func (msg *ScriptErrorMessage) ToProtobuf() *g.InvokeScriptResult_ErrorMessage {
	return &g.InvokeScriptResult_ErrorMessage{
		Code: int32(msg.Code),
		Text: msg.Text,
	}
}

type ScriptResult struct {
	DataEntries  []*DataEntryScriptAction
	Transfers    []*TransferScriptAction
	Issues       []*IssueScriptAction
	Reissues     []*ReissueScriptAction
	Burns        []*BurnScriptAction
	Sponsorships []*SponsorshipScriptAction
	Leases       []*LeaseScriptAction
	LeaseCancels []*LeaseCancelScriptAction
	ErrorMsg     ScriptErrorMessage
}

// NewScriptResult creates correct representation of invocation actions for storage and API.
func NewScriptResult(actions []ScriptAction, msg ScriptErrorMessage) (*ScriptResult, []*AttachedPaymentScriptAction, error) {
	entries := make([]*DataEntryScriptAction, 0)
	transfers := make([]*TransferScriptAction, 0)
	attachedPayments := make([]*AttachedPaymentScriptAction, 0)
	issues := make([]*IssueScriptAction, 0)
	reissues := make([]*ReissueScriptAction, 0)
	burns := make([]*BurnScriptAction, 0)
	sponsorships := make([]*SponsorshipScriptAction, 0)
	leases := make([]*LeaseScriptAction, 0)
	leaseCancels := make([]*LeaseCancelScriptAction, 0)

	for _, a := range actions {
		switch ta := a.(type) {
		case *DataEntryScriptAction:
			entries = append(entries, ta)
		case *TransferScriptAction:
			transfers = append(transfers, ta)
		case *AttachedPaymentScriptAction:
			attachedPayments = append(attachedPayments, ta)
		case *IssueScriptAction:
			issues = append(issues, ta)
		case *ReissueScriptAction:
			reissues = append(reissues, ta)
		case *BurnScriptAction:
			burns = append(burns, ta)
		case *SponsorshipScriptAction:
			sponsorships = append(sponsorships, ta)
		case *LeaseScriptAction:
			leases = append(leases, ta)
		case *LeaseCancelScriptAction:
			leaseCancels = append(leaseCancels, ta)
		default:
			return nil, nil, errors.Errorf("unsupported action type '%T'", a)
		}
	}
	return &ScriptResult{
		DataEntries:  entries,
		Transfers:    transfers,
		Issues:       issues,
		Reissues:     reissues,
		Burns:        burns,
		Sponsorships: sponsorships,
		Leases:       leases,
		LeaseCancels: leaseCancels,
		ErrorMsg:     msg,
	}, attachedPayments, nil
}

func (sr *ScriptResult) ToProtobuf() (*g.InvokeScriptResult, error) {
	data := make([]*g.DataTransactionData_DataEntry, len(sr.DataEntries))
	for i, e := range sr.DataEntries {
		data[i] = e.ToProtobuf()
	}
	transfers := make([]*g.InvokeScriptResult_Payment, len(sr.Transfers))
	var err error
	for i := range sr.Transfers {
		transfers[i], err = sr.Transfers[i].ToProtobuf()
		if err != nil {
			return nil, err
		}
	}
	issues := make([]*g.InvokeScriptResult_Issue, len(sr.Issues))
	for i := range sr.Issues {
		issues[i] = sr.Issues[i].ToProtobuf()
	}
	reissues := make([]*g.InvokeScriptResult_Reissue, len(sr.Reissues))
	for i := range sr.Reissues {
		reissues[i] = sr.Reissues[i].ToProtobuf()
	}
	burns := make([]*g.InvokeScriptResult_Burn, len(sr.Burns))
	for i := range sr.Burns {
		burns[i] = sr.Burns[i].ToProtobuf()
	}
	sponsorships := make([]*g.InvokeScriptResult_SponsorFee, len(sr.Sponsorships))
	for i := range sr.Sponsorships {
		sponsorships[i] = sr.Sponsorships[i].ToProtobuf()
	}
	leases := make([]*g.InvokeScriptResult_Lease, len(sr.Leases))
	for i := range sr.Leases {
		leases[i], err = sr.Leases[i].ToProtobuf()
		if err != nil {
			return nil, err
		}
	}
	leaseCancels := make([]*g.InvokeScriptResult_LeaseCancel, len(sr.LeaseCancels))
	for i := range sr.LeaseCancels {
		leaseCancels[i] = sr.LeaseCancels[i].ToProtobuf()
	}
	return &g.InvokeScriptResult{
		Data:         data,
		Transfers:    transfers,
		Issues:       issues,
		Reissues:     reissues,
		Burns:        burns,
		SponsorFees:  sponsorships,
		Leases:       leases,
		LeaseCancels: leaseCancels,
		ErrorMessage: sr.ErrorMsg.ToProtobuf(),
	}, nil
}

func (sr *ScriptResult) FromProtobuf(scheme byte, msg *g.InvokeScriptResult) error {
	if msg == nil {
		return errors.New("empty protobuf message")
	}
	c := ProtobufConverter{FallbackChainID: scheme}
	data := make([]*DataEntryScriptAction, len(msg.Data))
	for i, e := range msg.Data {
		de, err := c.Entry(e)
		if err != nil {
			return err
		}
		data[i] = &DataEntryScriptAction{Entry: de}
	}
	sr.DataEntries = data
	var err error
	sr.Transfers, err = c.TransferScriptActions(scheme, msg.Transfers)
	if err != nil {
		return err
	}
	sr.Issues, err = c.IssueScriptActions(msg.Issues)
	if err != nil {
		return err
	}
	sr.Reissues, err = c.ReissueScriptActions(msg.Reissues)
	if err != nil {
		return err
	}
	sr.Burns, err = c.BurnScriptActions(msg.Burns)
	if err != nil {
		return err
	}
	sr.Sponsorships, err = c.SponsorshipScriptActions(msg.SponsorFees)
	if err != nil {
		return err
	}
	sr.Leases, err = c.LeaseScriptActions(scheme, msg.Leases)
	if err != nil {
		return err
	}
	sr.LeaseCancels, err = c.LeaseCancelScriptActions(msg.LeaseCancels)
	if err != nil {
		return err
	}
	errMsg, err := c.ErrorMessage(msg.ErrorMessage)
	if err != nil {
		return err
	}
	sr.ErrorMsg = *errMsg
	return nil
}

type ActionsValidationRestrictions struct {
	DisableSelfTransfers  bool
	ScriptAddress         WavesAddress
	IsUTF16KeyLen         bool
	IsProtobufTransaction bool
	MaxDataEntriesSize    int
	Scheme                byte
}

type ActionsCountValidator struct {
	dataScriptActionsCounter            int
	assetScriptActionsCounter           int
	balanceScriptActionsCounter         int
	attachedPaymentScriptActionsCounter int
}

func NewScriptActionsCountValidator() ActionsCountValidator {
	return ActionsCountValidator{
		dataScriptActionsCounter:            0,
		assetScriptActionsCounter:           0,
		balanceScriptActionsCounter:         0,
		attachedPaymentScriptActionsCounter: 0,
	}
}

<<<<<<< HEAD
func (v *ActionsCountValidator) CountAction(action ScriptAction, libVersion scripting.LibraryVersion) error {
=======
func (v *ActionsCountValidator) CountAction(action ScriptAction, libVersion int, isRideV6Activated bool) error {
>>>>>>> 6ab574a2
	switch groupType := action.GroupType(); groupType {
	case DataScriptActionGroupType:
		v.dataScriptActionsCounter++
		return v.validateDataEntryGroup()
	case AssetScriptActionGroupType:
		v.assetScriptActionsCounter++
		return v.validateAssetActionsGroup(libVersion)
	case BalanceScriptActionGroupType:
		v.balanceScriptActionsCounter++
		return v.validateBalanceActionsGroup(libVersion)
	case AttachedPaymentScriptActionGroupType:
		v.attachedPaymentScriptActionsCounter++
		return v.validateAttachedPaymentActionGroup(isRideV6Activated)
	default:
		return errors.Errorf("unknown script action group type (%d)", groupType)
	}
}

func (v *ActionsCountValidator) validateDataEntryGroup() error {
	if v.dataScriptActionsCounter > MaxDataEntryScriptActions {
		return errors.Errorf("number of data entries (%d) produced by script is more than allowed %d",
			v.dataScriptActionsCounter, MaxDataEntryScriptActions,
		)
	}
	return nil
}

func (v *ActionsCountValidator) validateAssetActionsGroup(libVersion scripting.LibraryVersion) error {
	switch {
	case libVersion < scripting.LibV5:
		if actionsCount := v.assetScriptActionsCounter + v.balanceScriptActionsCounter; actionsCount > MaxScriptActionsV1 {
			return errors.Errorf("number of actions (%d) produced by script is more than allowed %d",
				actionsCount, MaxScriptActionsV1,
			)
		}
	case libVersion == scripting.LibV5:
		if actionsCount := v.assetScriptActionsCounter + v.balanceScriptActionsCounter; actionsCount > MaxScriptActionsV2 {
			return errors.Errorf("number of actions (%d) produced by script is more than allowed %d",
				actionsCount, MaxScriptActionsV2,
			)
		}
	case libVersion > scripting.LibV5:
		if v.assetScriptActionsCounter > MaxAssetScriptActionsV3 {
			return errors.Errorf("number of issue group actions (%d) produced by script is more than allowed %d",
				v.assetScriptActionsCounter, MaxAssetScriptActionsV3,
			)
		}
	default:
		panic("ActionsCountValidator.validateAssetActionsGroup: unreachable point reached")
	}
	return nil
}

func (v *ActionsCountValidator) validateBalanceActionsGroup(libVersion scripting.LibraryVersion) error {
	switch {
	case libVersion < scripting.LibV5:
		if actionsCount := v.assetScriptActionsCounter + v.balanceScriptActionsCounter; actionsCount > MaxScriptActionsV1 {
			return errors.Errorf("number of actions (%d) produced by script is more than allowed %d",
				actionsCount, MaxScriptActionsV1,
			)
		}
	case libVersion == scripting.LibV5:
		if actionsCount := v.assetScriptActionsCounter + v.balanceScriptActionsCounter; actionsCount > MaxScriptActionsV2 {
			return errors.Errorf("number of actions (%d) produced by script is more than allowed %d",
				actionsCount, MaxScriptActionsV2,
			)
		}
	case libVersion > scripting.LibV5:
		if v.balanceScriptActionsCounter > MaxBalanceScriptActionsV3 {
			return errors.Errorf("number of transfer group actions (%d) produced by script is more than allowed %d",
				v.balanceScriptActionsCounter, MaxBalanceScriptActionsV3,
			)
		}
	default:
		panic("ActionsCountValidator.validateBalanceActionsGroup: unreachable point reached")
	}
	return nil
}

<<<<<<< HEAD
func ValidateActions(
	actions []ScriptAction,
	restrictions ActionsValidationRestrictions,
	isRideV6Activated bool,
	libVersion scripting.LibraryVersion,
	validatePayments bool,
) error {
=======
func (v *ActionsCountValidator) validateAttachedPaymentActionGroup(isRideV6Activated bool) error {
	if isRideV6Activated && v.attachedPaymentScriptActionsCounter > MaxAttachedPaymentsScriptActions {
		return errors.Errorf("number of attached payments (%d) produced by script is more than allowed %d",
			v.attachedPaymentScriptActionsCounter, MaxAttachedPaymentsScriptActions,
		)
	}
	return nil
}

func ValidateActions(actions []ScriptAction, restrictions ActionsValidationRestrictions, isRideV6Activated bool, libVersion int, validatePayments bool) error {
>>>>>>> 6ab574a2
	var (
		dataEntriesSize       = 0
		actionsCountValidator = NewScriptActionsCountValidator()
	)
	for _, a := range actions {
		if err := actionsCountValidator.CountAction(a, libVersion, isRideV6Activated); err != nil {
			return errors.Wrap(err, "failed to validate actions count")
		}
		switch ta := a.(type) {
		case *DataEntryScriptAction:
			if err := ta.Entry.Valid(restrictions.IsProtobufTransaction, restrictions.IsUTF16KeyLen); err != nil {
				return err
			}
			if isRideV6Activated {
				dataEntriesSize += ta.Entry.PayloadSize()
			} else {
				dataEntriesSize += ta.Entry.BinarySize()
			}
			if dataEntriesSize > restrictions.MaxDataEntriesSize {
				return errors.Errorf("total size of data entries produced by script is more than %d bytes", restrictions.MaxDataEntriesSize)
			}

		case *TransferScriptAction:
			if ta.Amount < 0 {
				return errors.New("negative transfer amount")
			}
			if restrictions.DisableSelfTransfers {
				senderAddress := restrictions.ScriptAddress
				if ta.SenderPK() != nil {
					var err error
					senderAddress, err = NewAddressFromPublicKey(restrictions.Scheme, *ta.SenderPK())
					if err != nil {
						return errors.Wrap(err, "failed to validate TransferScriptAction")
					}
				}
				if ta.Recipient.Address.Equal(senderAddress) {
					return errors.New("transfers to DApp itself are forbidden since activation of RIDE V4")
				}
			}
		case *AttachedPaymentScriptAction:
			if validatePayments && ta.Amount < 0 {
				return errors.New("negative transfer amount")
			}
			if restrictions.DisableSelfTransfers {
				senderAddress := restrictions.ScriptAddress
				if ta.SenderPK() != nil {
					var err error
					senderAddress, err = NewAddressFromPublicKey(restrictions.Scheme, *ta.SenderPK())
					if err != nil {
						return errors.Wrap(err, "failed to validate TransferScriptAction")
					}
				}
				if ta.Recipient.Address.Equal(senderAddress) {
					return errors.New("transfers to DApp itself are forbidden since activation of RIDE V4")
				}
			}
		case *IssueScriptAction:
			if ta.Quantity < 0 {
				return errors.New("negative quantity")
			}
			if ta.Decimals < 0 || ta.Decimals > MaxDecimals {
				return errors.New("invalid decimals")
			}
			if l := len(ta.Name); l < MinAssetNameLen || l > MaxAssetNameLen {
				return errors.New("invalid asset's name")
			}
			if l := len(ta.Description); l > MaxDescriptionLen {
				return errors.New("invalid asset's description")
			}

		case *ReissueScriptAction:
			if ta.Quantity < 0 {
				return errors.New("negative quantity")
			}

		case *BurnScriptAction:
			if ta.Quantity < 0 {
				return errors.New("negative quantity")
			}

		case *SponsorshipScriptAction:
			if ta.MinFee < 0 {
				return errors.New("negative minimal fee")
			}

		case *LeaseScriptAction:
			if ta.Amount < 0 {
				return errors.New("negative leasing amount")
			}
			senderAddress := restrictions.ScriptAddress
			if ta.SenderPK() != nil {
				var err error
				senderAddress, err = NewAddressFromPublicKey(restrictions.Scheme, *ta.SenderPK())
				if err != nil {
					return errors.Wrap(err, "failed to validate TransferScriptAction")
				}
			}
			if ta.Recipient.Address.Equal(senderAddress) {
				return errors.New("leasing to DApp itself is forbidden")
			}

		case *LeaseCancelScriptAction:
			// no-op
		default:
			return errors.Errorf("unsupported script action type '%T'", a)
		}
	}
	return nil
}<|MERGE_RESOLUTION|>--- conflicted
+++ resolved
@@ -508,11 +508,7 @@
 	}
 }
 
-<<<<<<< HEAD
-func (v *ActionsCountValidator) CountAction(action ScriptAction, libVersion scripting.LibraryVersion) error {
-=======
-func (v *ActionsCountValidator) CountAction(action ScriptAction, libVersion int, isRideV6Activated bool) error {
->>>>>>> 6ab574a2
+func (v *ActionsCountValidator) CountAction(action ScriptAction, libVersion scripting.LibraryVersion, isRideV6Activated bool) error {
 	switch groupType := action.GroupType(); groupType {
 	case DataScriptActionGroupType:
 		v.dataScriptActionsCounter++
@@ -592,7 +588,15 @@
 	return nil
 }
 
-<<<<<<< HEAD
+func (v *ActionsCountValidator) validateAttachedPaymentActionGroup(isRideV6Activated bool) error {
+	if isRideV6Activated && v.attachedPaymentScriptActionsCounter > MaxAttachedPaymentsScriptActions {
+		return errors.Errorf("number of attached payments (%d) produced by script is more than allowed %d",
+			v.attachedPaymentScriptActionsCounter, MaxAttachedPaymentsScriptActions,
+		)
+	}
+	return nil
+}
+
 func ValidateActions(
 	actions []ScriptAction,
 	restrictions ActionsValidationRestrictions,
@@ -600,18 +604,6 @@
 	libVersion scripting.LibraryVersion,
 	validatePayments bool,
 ) error {
-=======
-func (v *ActionsCountValidator) validateAttachedPaymentActionGroup(isRideV6Activated bool) error {
-	if isRideV6Activated && v.attachedPaymentScriptActionsCounter > MaxAttachedPaymentsScriptActions {
-		return errors.Errorf("number of attached payments (%d) produced by script is more than allowed %d",
-			v.attachedPaymentScriptActionsCounter, MaxAttachedPaymentsScriptActions,
-		)
-	}
-	return nil
-}
-
-func ValidateActions(actions []ScriptAction, restrictions ActionsValidationRestrictions, isRideV6Activated bool, libVersion int, validatePayments bool) error {
->>>>>>> 6ab574a2
 	var (
 		dataEntriesSize       = 0
 		actionsCountValidator = NewScriptActionsCountValidator()
