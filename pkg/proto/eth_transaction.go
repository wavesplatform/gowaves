--- conflicted
+++ resolved
@@ -110,7 +110,6 @@
 type EthereumTransaction struct {
 	inner           EthereumTxData
 	innerBinarySize int
-	sender          *EthereumAddress
 	TxKind          EthereumTransactionKind
 	ID              *crypto.Digest
 	senderPK        *EthereumPublicKey
@@ -323,7 +322,7 @@
 func (tx *EthereumTransaction) To() *EthereumAddress { return tx.inner.to().copy() }
 
 func (tx *EthereumTransaction) WavesAddressTo(scheme byte) (WavesAddress, error) {
-	to, err := tx.To().WavesAddress(scheme)
+	to, err := tx.To().ToWavesAddress(scheme)
 	if err != nil {
 		return WavesAddress{}, err
 	}
@@ -332,14 +331,8 @@
 
 // From returns the sender address of the transaction.
 // Returns error if transaction doesn't pass validation.
-<<<<<<< HEAD
-func (tx *EthereumTransaction) From() (*EthereumAddress, error) {
-	if tx.sender != nil {
-		return tx.sender, nil
-	}
-=======
+
 func (tx *EthereumTransaction) From() (EthereumAddress, error) {
->>>>>>> 500d1c59
 	if _, err := tx.Validate(); err != nil {
 		return EthereumAddress{}, err
 	}
@@ -361,7 +354,7 @@
 	if err != nil {
 		return WavesAddress{}, err
 	}
-	sender, err := ethSender.WavesAddress(scheme)
+	sender, err := ethSender.ToWavesAddress(scheme)
 	if err != nil {
 		return WavesAddress{}, err
 	}
