--- conflicted
+++ resolved
@@ -202,38 +202,6 @@
 		isRideV6Activated bool
 		valid             bool
 	}{
-<<<<<<< HEAD
-		{actions: []ScriptAction{
-			&DataEntryScriptAction{Entry: &IntegerDataEntry{"some key2", -12345}},
-			&DataEntryScriptAction{Entry: &BooleanDataEntry{"negative value2", true}},
-			&DataEntryScriptAction{Entry: &StringDataEntry{"some key143", "some value2 string"}},
-			&DataEntryScriptAction{Entry: &BinaryDataEntry{Key: "k5", Value: []byte{0x24, 0x7f, 0x71, 0x10, 0x1d}}},
-			&DataEntryScriptAction{Entry: &DeleteDataEntry{Key: "xxx"}},
-			&TransferScriptAction{Recipient: rcp0, Amount: 100, Asset: OptionalAsset{}},
-		}, restrictions: ActionsValidationRestrictions{MaxDataEntriesSize: MaxDataEntriesScriptActionsSizeInBytesV1}, valid: true},
-		{actions: []ScriptAction{
-			&DataEntryScriptAction{Entry: &IntegerDataEntry{"some key2", -12345}},
-			&TransferScriptAction{Recipient: rcp0, Amount: -100, Asset: OptionalAsset{}},
-			&DataEntryScriptAction{Entry: &BooleanDataEntry{"negative value2", true}},
-		}, restrictions: ActionsValidationRestrictions{MaxDataEntriesSize: MaxDataEntriesScriptActionsSizeInBytesV1}, valid: false},
-		{actions: []ScriptAction{
-			&DataEntryScriptAction{Entry: &IntegerDataEntry{"some key2", -12345}},
-			&DataEntryScriptAction{Entry: &BooleanDataEntry{"negative value2", true}},
-			&DataEntryScriptAction{Entry: &StringDataEntry{"some key143", "some value2 string"}},
-			&DataEntryScriptAction{Entry: &BinaryDataEntry{Key: "k5", Value: []byte{0x24, 0x7f, 0x71, 0x10, 0x1d}}},
-			&DataEntryScriptAction{Entry: &DeleteDataEntry{Key: "xxx"}},
-			&TransferScriptAction{Recipient: rcp0, Amount: 100, Asset: OptionalAsset{}},
-		}, restrictions: ActionsValidationRestrictions{DisableSelfTransfers: true, ScriptAddress: addr0, MaxDataEntriesSize: MaxDataEntriesScriptActionsSizeInBytesV1}, valid: false},
-		{actions: []ScriptAction{
-			&LeaseScriptAction{Recipient: rcp0, Amount: 100},
-		}, restrictions: ActionsValidationRestrictions{ScriptAddress: addr0}, valid: false},
-		{actions: []ScriptAction{
-			&LeaseScriptAction{Recipient: rcp0, Amount: 0},
-			&LeaseScriptAction{Recipient: rcp0, Amount: -100},
-		}, restrictions: ActionsValidationRestrictions{}, valid: false},
-	} {
-		err := ValidateActions(test.actions, test.restrictions, 5, true)
-=======
 		{
 			actions: []ScriptAction{
 				&DataEntryScriptAction{Entry: &IntegerDataEntry{"some key2", -12345}},
@@ -323,8 +291,7 @@
 		},
 	}
 	for i, test := range tests {
-		err := ValidateActions(test.actions, test.restrictions, test.isRideV6Activated, 5)
->>>>>>> d23463c8
+		err := ValidateActions(test.actions, test.restrictions, test.isRideV6Activated, 5, true)
 		if test.valid {
 			require.NoError(t, err, "#%d", i)
 		} else {
@@ -402,7 +369,7 @@
 		{[]ScriptAction{&AttachedPaymentScriptAction{&pk1, rcp, 1000, NewOptionalAssetWaves()}}, false, false},
 		{[]ScriptAction{&AttachedPaymentScriptAction{&pk1, rcp, -1000, NewOptionalAssetWaves()}}, false, false},
 	} {
-		err := ValidateActions(test.actions, restrictions, 5, test.validatePayments)
+		err := ValidateActions(test.actions, restrictions, false, 5, test.validatePayments)
 		if !test.error {
 			require.NoError(t, err, fmt.Sprintf("#%d", i))
 		} else {
