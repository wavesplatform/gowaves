package proto

import (
	"fmt"
	"math"
	"strings"
	"testing"

	"github.com/wavesplatform/gowaves/pkg/crypto"

	"github.com/stretchr/testify/assert"
	"github.com/stretchr/testify/require"
	"github.com/wavesplatform/gowaves/pkg/crypto"
	g "github.com/wavesplatform/gowaves/pkg/grpc/generated/waves"
	pb "google.golang.org/protobuf/proto"
)

func TestScriptResultBinaryRoundTrip(t *testing.T) {
	waves, err := NewOptionalAssetFromString("WAVES")
	require.NoError(t, err)
	asset0, err := NewOptionalAssetFromString("Ft8X1v1LTa1ABafufpaCWyVj8KkaxUWE6xBhW6sNFJck")
	require.NoError(t, err)
	asset1, err := NewOptionalAssetFromString("Ft5X1v1LTa1ABafufpaCWyVj7KkaxUWE6xBhW6sNFJck")
	require.NoError(t, err)
	addr0, err := NewAddressFromString("3PQ8bp1aoqHQo3icNqFv6VM36V1jzPeaG1v")
	require.NoError(t, err)
	rcp := NewRecipientFromAddress(addr0)
	emptyDataEntries := make([]*DataEntryScriptAction, 0)
	emptyTransfers := make([]*TransferScriptAction, 0)
	emptyIssues := make([]*IssueScriptAction, 0)
	emptyReissues := make([]*ReissueScriptAction, 0)
	emptyBurns := make([]*BurnScriptAction, 0)
	emptySponsorships := make([]*SponsorshipScriptAction, 0)
	emptyLeases := make([]*LeaseScriptAction, 0)
	emptyLeaseCancels := make([]*LeaseCancelScriptAction, 0)
	for i, test := range []ScriptResult{
		{
			DataEntries: []*DataEntryScriptAction{
				{Entry: &IntegerDataEntry{"some key", 12345}},
				{Entry: &BooleanDataEntry{"negative value", false}},
				{Entry: &StringDataEntry{"some key", "some value string"}},
				{Entry: &BinaryDataEntry{Key: "k3", Value: []byte{0x24, 0x7f, 0x71, 0x14, 0x1d}}},
				{Entry: &IntegerDataEntry{"some key2", -12345}},
				{Entry: &BooleanDataEntry{"negative value2", true}},
				{Entry: &StringDataEntry{"some key143", "some value2 string"}},
				{Entry: &BinaryDataEntry{Key: "k5", Value: []byte{0x24, 0x7f, 0x71, 0x10, 0x1d}}},
				{Entry: &DeleteDataEntry{Key: "xxx"}},
			},
			Transfers: []*TransferScriptAction{
				{Amount: math.MaxInt64, Asset: *waves, Recipient: rcp},
				{Amount: 10, Asset: *asset0, Recipient: rcp},
				{Amount: 100500, Asset: *waves, Recipient: rcp},
				{Amount: 0, Asset: *asset1, Recipient: rcp},
			},
			Issues:       emptyIssues,
			Reissues:     emptyReissues,
			Burns:        emptyBurns,
			Sponsorships: emptySponsorships,
			Leases:       emptyLeases,
			LeaseCancels: emptyLeaseCancels,
		},
		{
			DataEntries: []*DataEntryScriptAction{
				{Entry: &IntegerDataEntry{"some key", 12345}},
			},
			Transfers:    emptyTransfers,
			Issues:       emptyIssues,
			Reissues:     emptyReissues,
			Burns:        emptyBurns,
			Sponsorships: emptySponsorships,
			Leases:       emptyLeases,
			LeaseCancels: emptyLeaseCancels,
		},
		{
			DataEntries: emptyDataEntries,
			Transfers: []*TransferScriptAction{
				{Amount: 100500, Asset: *waves, Recipient: rcp},
				{Amount: 10, Asset: *asset0, Recipient: rcp},
				{Amount: 0, Asset: *asset1, Recipient: rcp},
			},
			Issues:       emptyIssues,
			Reissues:     emptyReissues,
			Burns:        emptyBurns,
			Sponsorships: emptySponsorships,
			Leases:       emptyLeases,
			LeaseCancels: emptyLeaseCancels,
		},
		{
			DataEntries: emptyDataEntries,
			Transfers:   emptyTransfers,
			Issues: []*IssueScriptAction{
				{ID: asset0.ID, Name: "xxx1", Description: "some asset", Quantity: 10000000, Decimals: 2, Reissuable: false, Script: Script{}, Nonce: 0},
				{ID: asset1.ID, Name: strings.Repeat("x", 100), Description: strings.Repeat("s", 1000), Quantity: math.MaxUint32, Decimals: 0, Reissuable: true, Script: Script{}, Nonce: math.MaxInt64},
			},
			Reissues:     emptyReissues,
			Burns:        emptyBurns,
			Sponsorships: emptySponsorships,
			Leases:       emptyLeases,
			LeaseCancels: emptyLeaseCancels,
		},
		{
			DataEntries: emptyDataEntries,
			Transfers:   emptyTransfers,
			Issues: []*IssueScriptAction{
				{ID: asset1.ID, Name: "xxx1", Description: "some asset", Quantity: 10000000, Decimals: 2, Reissuable: false, Script: Script{}, Nonce: 0},
				{ID: asset0.ID, Name: strings.Repeat("x", 100), Description: strings.Repeat("s", 1000), Quantity: math.MaxUint32, Decimals: 0, Reissuable: true, Script: Script{}, Nonce: math.MaxInt64},
			},
			Reissues: []*ReissueScriptAction{
				{AssetID: asset0.ID, Quantity: 100000, Reissuable: false},
				{AssetID: asset1.ID, Quantity: 1234567890, Reissuable: true},
			},
			Burns:        emptyBurns,
			Sponsorships: emptySponsorships,
			Leases:       emptyLeases,
			LeaseCancels: emptyLeaseCancels,
		},
		{
			DataEntries: emptyDataEntries,
			Transfers:   emptyTransfers,
			Issues:      emptyIssues,
			Reissues: []*ReissueScriptAction{
				{AssetID: asset0.ID, Quantity: 100000, Reissuable: false},
				{AssetID: asset1.ID, Quantity: 1234567890, Reissuable: true},
			},
			Burns: []*BurnScriptAction{
				{AssetID: asset1.ID, Quantity: 12345},
				{AssetID: asset0.ID, Quantity: 0},
			},
			Sponsorships: emptySponsorships,
			Leases:       emptyLeases,
			LeaseCancels: emptyLeaseCancels,
		},
		{
			DataEntries: emptyDataEntries,
			Transfers:   emptyTransfers,
			Issues:      emptyIssues,
			Reissues:    emptyReissues,
			Burns:       emptyBurns,
			Sponsorships: []*SponsorshipScriptAction{
				{AssetID: asset0.ID, MinFee: 12345},
				{AssetID: asset1.ID, MinFee: 0},
			},
			Leases:       emptyLeases,
			LeaseCancels: emptyLeaseCancels,
		},
		{
			DataEntries:  emptyDataEntries,
			Transfers:    emptyTransfers,
			Issues:       emptyIssues,
			Reissues:     emptyReissues,
			Burns:        emptyBurns,
			Sponsorships: emptySponsorships,
			Leases: []*LeaseScriptAction{
				{
					ID:        asset0.ID,
					Recipient: rcp,
					Amount:    12345,
					Nonce:     67890,
				},
				{
					ID:        asset1.ID,
					Recipient: rcp,
					Amount:    0,
					Nonce:     0,
				},
			},
			LeaseCancels: emptyLeaseCancels,
		},
		{
			DataEntries:  emptyDataEntries,
			Transfers:    emptyTransfers,
			Issues:       emptyIssues,
			Reissues:     emptyReissues,
			Burns:        emptyBurns,
			Sponsorships: emptySponsorships,
			Leases:       emptyLeases,
			LeaseCancels: []*LeaseCancelScriptAction{
				{LeaseID: asset0.ID},
				{LeaseID: asset1.ID},
			},
		},
	} {
		if msg, err := test.ToProtobuf(); assert.NoError(t, err) {
			if b, err := MarshalToProtobufDeterministic(msg); assert.NoError(t, err) {
				in := &g.InvokeScriptResult{}
				if err := pb.Unmarshal(b, in); assert.NoError(t, err) {
					sr := ScriptResult{}
					if err := sr.FromProtobuf('W', in); assert.NoError(t, err) {
						assert.EqualValues(t, test, sr, fmt.Sprintf("#%d", i+1))
					}
				}
			}
		}
	}
}

func TestActionsValidation(t *testing.T) {
	addr0, err := NewAddressFromString("3PQ8bp1aoqHQo3icNqFv6VM36V1jzPeaG1v")
	require.NoError(t, err)
	rcp0 := NewRecipientFromAddress(addr0)
	for i, test := range []struct {
		actions      []ScriptAction
		restrictions ActionsValidationRestrictions
		valid        bool
	}{
		{actions: []ScriptAction{
			&DataEntryScriptAction{Entry: &IntegerDataEntry{"some key2", -12345}},
			&DataEntryScriptAction{Entry: &BooleanDataEntry{"negative value2", true}},
			&DataEntryScriptAction{Entry: &StringDataEntry{"some key143", "some value2 string"}},
			&DataEntryScriptAction{Entry: &BinaryDataEntry{Key: "k5", Value: []byte{0x24, 0x7f, 0x71, 0x10, 0x1d}}},
			&DataEntryScriptAction{Entry: &DeleteDataEntry{Key: "xxx"}},
			&TransferScriptAction{Recipient: rcp0, Amount: 100, Asset: OptionalAsset{}},
		}, restrictions: ActionsValidationRestrictions{}, valid: true},
		{actions: []ScriptAction{
			&DataEntryScriptAction{Entry: &IntegerDataEntry{"some key2", -12345}},
			&TransferScriptAction{Recipient: rcp0, Amount: -100, Asset: OptionalAsset{}},
			&DataEntryScriptAction{Entry: &BooleanDataEntry{"negative value2", true}},
		}, restrictions: ActionsValidationRestrictions{}, valid: false},
		{actions: []ScriptAction{
			&DataEntryScriptAction{Entry: &IntegerDataEntry{"some key2", -12345}},
			&DataEntryScriptAction{Entry: &BooleanDataEntry{"negative value2", true}},
			&DataEntryScriptAction{Entry: &StringDataEntry{"some key143", "some value2 string"}},
			&DataEntryScriptAction{Entry: &BinaryDataEntry{Key: "k5", Value: []byte{0x24, 0x7f, 0x71, 0x10, 0x1d}}},
			&DataEntryScriptAction{Entry: &DeleteDataEntry{Key: "xxx"}},
			&TransferScriptAction{Recipient: rcp0, Amount: 100, Asset: OptionalAsset{}},
		}, restrictions: ActionsValidationRestrictions{DisableSelfTransfers: true, ScriptAddress: addr0}, valid: false},
		{actions: []ScriptAction{
			&LeaseScriptAction{Recipient: rcp0, Amount: 100},
		}, restrictions: ActionsValidationRestrictions{ScriptAddress: addr0}, valid: false},
		{actions: []ScriptAction{
			&LeaseScriptAction{Recipient: rcp0, Amount: 0},
			&LeaseScriptAction{Recipient: rcp0, Amount: -100},
		}, restrictions: ActionsValidationRestrictions{}, valid: false},
	} {
		err := ValidateActions(test.actions, test.restrictions, 5)
		if test.valid {
			require.NoError(t, err, fmt.Sprintf("#%d", i))
		} else {
			require.Error(t, err, fmt.Sprintf("#%d", i))
		}
	}
}

<<<<<<< HEAD
func TestGenerateLeaseScriptActionID(t *testing.T) {
	for _, test := range []struct {
		recipient Recipient
		amount    int64
		nonce     int64
		tx        crypto.Digest
		id        string
	}{
		{mustRecipientFromString("3Me8JF8fhugSSa2Kx4w7v2tX377sTVtKSU5"), 100000000, 0, crypto.MustDigestFromBase58("3JGcEMaASHc7zcJwpkuFTU3WScKtMU6KDQ5KFr53GQhV"), "HrvHDiegqPhcoKamTeTsNUcQiFot8D1KqyBirsEuCMG9"},
		{mustRecipientFromString("3Me8JF8fhugSSa2Kx4w7v2tX377sTVtKSU5"), 100000000, 0, crypto.MustDigestFromBase58("45R9UJrmCmZu1HtofbHyEmaFr2r1u5xXThGmESszVuFV"), "28yGDS82NrYBC1B4XTVYbwWpJyW7JPYTX7UtVQd1Prkw"},
		{mustRecipientFromString("3Me8JF8fhugSSa2Kx4w7v2tX377sTVtKSU5"), 50000000, 0, crypto.MustDigestFromBase58("45R9UJrmCmZu1HtofbHyEmaFr2r1u5xXThGmESszVuFV"), "GmqQBZPPAHb1u7mQJ8vVp89mcaii23jAyrbDfqYiGo6U"},
		{mustRecipientFromString("3Me8JF8fhugSSa2Kx4w7v2tX377sTVtKSU5"), 100000000, 0, crypto.MustDigestFromBase58("FBmMUrQ5GXun9LrGtHPcJYWSkkfToMReux14iSb2zf4c"), "5PmSmWMmCGh7zjf8SgvzmrUZrEKVeNL2wK12p7Y3Rezi"},
		{mustRecipientFromString("3Me8JF8fhugSSa2Kx4w7v2tX377sTVtKSU5"), 50000000, 0, crypto.MustDigestFromBase58("FBmMUrQ5GXun9LrGtHPcJYWSkkfToMReux14iSb2zf4c"), "2EgitLRfQmYckjmi16b2h3YFLBz7yKS877tb1TQRXR6Y"},
	} {
		id := GenerateLeaseScriptActionID(test.recipient, test.amount, test.nonce, test.tx)
		assert.Equal(t, test.id, id.String())
	}
}

// This function is for tests only! Could produce invalid recipient.
func mustRecipientFromString(s string) Recipient {
	r, err := recipientFromString(s)
	if err != nil {
		panic(err)
	}
	return r
=======
func TestAssetIDGeneration(t *testing.T) {
	for _, test := range []struct {
		name        string
		description string
		decimals    int64
		quantity    int64
		reissuable  bool
		nonce       int64
		txID        string
		assetID     string
	}{
		{"DUCK-AAAAAAAA-GB", "{\"genotype\": \"DUCK-AAAAAAAA-GB\", \"crossbreeding\": true}", 0, 1, false, 2578353, "BBcyb47NB9cbGKXNPakxKGxmdABLzhxRNsztd9hTad6", "4JzEW8LnTXuZ117iqdFXjuNBx3GG5mUvmZhnZ8V3yty7"},
		{"DUCK-AAAAAAAA-GB", "{\"genotype\": \"DUCK-AAAAAAAA-GB\", \"crossbreeding\": true}", 0, 1, false, 2578353, "BBcyb47NB9cbGKXNPakxKGxmdABLzhxRNsztd9hTad6", "4JzEW8LnTXuZ117iqdFXjuNBx3GG5mUvmZhnZ8V3yty7"},
		{"DUCK-BBBBBBBB-GR", "{\"genotype\": \"DUCK-BBBBBBBB-GR\", \"crossbreeding\": true}", 0, 1, false, 2578301, "AA33kjey1MbsQY29NB9Fy9mMcX2oFaxapsnpBk5sVhxU", "7tuYcoFnBLub562Ddsqb3s7iM9edjA9jn6zePvffLV9j"},
	} {
		txID := crypto.MustDigestFromBase58(test.txID)
		assetID := GenerateIssueScriptActionID(test.name, test.description, test.decimals, test.quantity, test.reissuable, test.nonce, txID)
		assert.Equal(t, test.assetID, assetID.String())
	}
>>>>>>> c6ea75f0
}<|MERGE_RESOLUTION|>--- conflicted
+++ resolved
@@ -241,7 +241,6 @@
 	}
 }
 
-<<<<<<< HEAD
 func TestGenerateLeaseScriptActionID(t *testing.T) {
 	for _, test := range []struct {
 		recipient Recipient
@@ -268,7 +267,8 @@
 		panic(err)
 	}
 	return r
-=======
+}
+
 func TestAssetIDGeneration(t *testing.T) {
 	for _, test := range []struct {
 		name        string
@@ -288,5 +288,4 @@
 		assetID := GenerateIssueScriptActionID(test.name, test.description, test.decimals, test.quantity, test.reissuable, test.nonce, txID)
 		assert.Equal(t, test.assetID, assetID.String())
 	}
->>>>>>> c6ea75f0
 }