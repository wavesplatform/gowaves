--- conflicted
+++ resolved
@@ -675,10 +675,6 @@
 
 }
 
-func (tx ExchangeV1) GetSenderPK() crypto.PublicKey {
-	return tx.SenderPK
-}
-
 func (tx ExchangeV1) GetID() ([]byte, error) {
 	if tx.ID == nil {
 		return nil, errors.New("tx ID is not set\n")
@@ -686,8 +682,6 @@
 	return tx.ID.Bytes(), nil
 }
 
-<<<<<<< HEAD
-=======
 func (tx *ExchangeV1) Clone() *ExchangeV1 {
 	out := &ExchangeV1{}
 	_ = copier.Copy(out, tx)
@@ -698,7 +692,6 @@
 	return tx.SenderPK
 }
 
->>>>>>> 0ab02cc1
 func (tx ExchangeV1) GetBuyOrder() (OrderBody, error) {
 	return tx.BuyOrder.OrderBody, nil
 }
