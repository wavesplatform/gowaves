package proto

import (
	"bytes"
	"encoding/binary"
	"io"
	"strconv"
	"strings"

	"github.com/mr-tron/base58/base58"
	"github.com/pkg/errors"
	"github.com/wavesplatform/gowaves/pkg/crypto"
	g "github.com/wavesplatform/gowaves/pkg/grpc/generated"
	"github.com/wavesplatform/gowaves/pkg/libs/serializer"
)

const (
	headerSize     = 2
	bodySize       = 20
	checksumSize   = 4
	AddressSize    = headerSize + bodySize + checksumSize
	aliasFixedSize = 4

	addressVersion byte = 0x01
	aliasVersion   byte = 0x02

	AliasMinLength = 4
	AliasMaxLength = 30
	AliasAlphabet  = "-.0123456789@_abcdefghijklmnopqrstuvwxyz"
	AliasPrefix    = "alias"

	MainNetScheme   byte = 'W'
	TestNetScheme   byte = 'T'
	StageNetScheme  byte = 'S'
	CustomNetScheme byte = 'E'
)

// Address is the transformed Public Key with additional bytes of the version, a blockchain scheme and a checksum.
type Address [AddressSize]byte

func (a Address) Body() []byte {
	return a[headerSize : headerSize+bodySize]
}

// String produces the BASE58 string representation of the Address.
func (a Address) String() string {
	return base58.Encode(a[:])
}

// MarshalJSON is the custom JSON marshal function for the Address.
func (a Address) MarshalJSON() ([]byte, error) {
	return B58Bytes(a[:]).MarshalJSON()
}

// UnmarshalJSON tries to unmarshal an Address from it's JSON representation.
// This method does not perform validation of the result address.
func (a *Address) UnmarshalJSON(value []byte) error {
	b := B58Bytes{}
	err := b.UnmarshalJSON(value)
	if err != nil {
		return errors.Wrap(err, "failed to unmarshal Address from JSON")
	}
	if l := len(b); l != AddressSize {
		return errors.Errorf("incorrect size of an Address %d, expected %d", l, AddressSize)
	}
	copy(a[:], b)
	return nil
}

// NewAddressFromPublicKey produces an Address from given scheme and Public Key bytes.
func NewAddressFromPublicKey(scheme byte, publicKey crypto.PublicKey) (Address, error) {
	var a Address
	a[0] = addressVersion
	a[1] = scheme
	h, err := crypto.SecureHash(publicKey[:])
	if err != nil {
		return a, errors.Wrap(err, "failed to produce Digest from PublicKey")
	}
	copy(a[headerSize:], h[:bodySize])
	cs, err := addressChecksum(a[:headerSize+bodySize])
	if err != nil {
		return a, errors.Wrap(err, "failed to calculate Address checksum")
	}
	copy(a[headerSize+bodySize:], cs)
	return a, nil
}

// NewAddressFromPublicKey produces an Address from given scheme and Public Key bytes.
func NewAddressLikeFromAnyBytes(scheme byte, b []byte) (Address, error) {
	var a Address
	a[0] = addressVersion
	a[1] = scheme
	h, err := crypto.SecureHash(b)
	if err != nil {
		return a, errors.Wrap(err, "failed to produce Digest from any bytes")
	}
	copy(a[headerSize:], h[:bodySize])
	cs, err := addressChecksum(a[:headerSize+bodySize])
	if err != nil {
		return a, errors.Wrap(err, "failed to calculate Address checksum")
	}
	copy(a[headerSize+bodySize:], cs)
	return a, nil
}

func MustAddressFromPublicKey(scheme byte, publicKey crypto.PublicKey) Address {
	rs, err := NewAddressFromPublicKey(scheme, publicKey)
	if err != nil {
		panic(err)
	}
	return rs
}

func RebuildAddress(scheme byte, body []byte) (Address, error) {
	var a Address
	a[0] = addressVersion
	a[1] = scheme
	if l := len(body); l != bodySize {
		return Address{}, errors.Errorf("%d is unexpected address' body size", l)
	}
	copy(a[headerSize:], body[:bodySize])
	cs, err := addressChecksum(a[:headerSize+bodySize])
	if err != nil {
		return a, errors.Wrap(err, "failed to calculate Address checksum")
	}
	copy(a[headerSize+bodySize:], cs)
	return a, nil
}

// NewAddressFromString creates an Address from its string representation. This function checks that the address is valid.
func NewAddressFromString(s string) (Address, error) {
	var a Address
	b, err := base58.Decode(s)
	if err != nil {
		return a, errors.Wrap(err, "invalid Base58 string")
	}
	a, err = NewAddressFromBytes(b)
	if err != nil {
		return a, errors.Wrap(err, "failed to create an Address from Base58 string")
	}
	return a, nil
}

// NewAddressFromBytes creates an Address from the slice of bytes and checks that the result address is valid address.
func NewAddressFromBytes(b []byte) (Address, error) {
	var a Address
	if l := len(b); l < AddressSize {
		return a, errors.Errorf("insufficient array length %d, expected at least %d", l, AddressSize)
	}
	copy(a[:], b[:AddressSize])
	if ok, err := a.Valid(); !ok {
		return a, errors.Wrap(err, "invalid address")
	}
	return a, nil
}

// Valid checks that version and checksum of the Address are correct.
func (a *Address) Valid() (bool, error) {
	if a[0] != addressVersion {
		return false, errors.Errorf("unsupported address version %d", a[0])
	}
	hb := a[:headerSize+bodySize]
	ec, err := addressChecksum(hb)
	if err != nil {
		return false, errors.Wrap(err, "failed to calculate Address checksum")
	}
	ac := a[headerSize+bodySize:]
	if !bytes.Equal(ec, ac) {
		return false, errors.New("invalid Address checksum")
	}
	return true, nil
}

// Bytes converts the fixed-length byte array of the Address to a slice of bytes.
func (a Address) Bytes() []byte {
	return a[:]
}

func (a *Address) Eq(b Address) bool {
	return bytes.Equal(a.Bytes(), b.Bytes())
}

func addressChecksum(b []byte) ([]byte, error) {
	h, err := crypto.SecureHash(b)
	if err != nil {
		return nil, err
	}
	c := make([]byte, checksumSize)
	copy(c, h[:checksumSize])
	return c, nil
}

// Alias represents the nickname tha could be attached to the Address.
type Alias struct {
	Version byte
	Scheme  byte
	Alias   string
}

// NewAliasFromString creates an Alias from its string representation. Function does not check that the result is a valid Alias.
// String representation of an Alias should have a following format: "alias:<scheme>:<alias>". Scheme should be represented with a one-byte ASCII symbol.
func NewAliasFromString(s string) (*Alias, error) {
	ps := strings.Split(s, ":")
	if len(ps) != 3 {
		return nil, errors.Errorf("incorrect alias string representation '%s'", s)
	}
	if ps[0] != AliasPrefix {
		return nil, errors.Errorf("alias should start with prefix '%s'", AliasPrefix)
	}
	scheme := ps[1]
	if len(scheme) != 1 {
		return nil, errors.Errorf("incorrect alias chainID '%s'", scheme)
	}
	a := Alias{Version: aliasVersion, Scheme: scheme[0], Alias: ps[2]}
	return &a, nil
}

// NewAliasFromBytes unmarshal an Alias from bytes and checks that it's valid.
func NewAliasFromBytes(b []byte) (*Alias, error) {
	var a Alias
	err := a.UnmarshalBinary(b)
	if err != nil {
		return nil, errors.Wrap(err, "failed to create new Alias from bytes")
	}
	return &a, nil
}

func (a Alias) BinarySize() int {
	return aliasFixedSize + len(a.Alias)
}

// String converts the Alias to its 3-part string representation.
func (a Alias) String() string {
	sb := new(strings.Builder)
	sb.WriteString(AliasPrefix)
	sb.WriteRune(':')
	sb.WriteByte(a.Scheme)
	sb.WriteRune(':')
	sb.WriteString(a.Alias)
	return sb.String()
}

// MarshalJSON is a custom JSON marshalling function.
func (a Alias) MarshalJSON() ([]byte, error) {
	var sb strings.Builder
	sb.WriteRune('"')
	sb.WriteString(a.String())
	sb.WriteRune('"')
	return []byte(sb.String()), nil
}

// UnmarshalJSON reads an Alias from JSON.
func (a *Alias) UnmarshalJSON(value []byte) error {
	s := string(value)
	if s == "null" {
		return nil
	}
	s, err := strconv.Unquote(s)
	if err != nil {
		return errors.Wrap(err, "failed to unmarshal Alias from JSON")
	}
	t, err := NewAliasFromString(s)
	if err != nil {
		return errors.Wrap(err, "failed to unmarshal Alias from JSON")
	}
	*a = *t
	return nil
}

// MarshalBinary converts the Alias to the slice of bytes. Just calls Bytes().
func (a *Alias) MarshalBinary() ([]byte, error) {
	return a.Bytes(), nil
}

func (a *Alias) WriteTo(w io.Writer) (int64, error) {
	s := serializer.New(w)
	err := a.Serialize(s)
	if err != nil {
		return 0, err
	}
	return s.N(), nil
}

func (a *Alias) Serialize(s *serializer.Serializer) error {
	err := s.Byte(a.Version)
	if err != nil {
		return err
	}
	err = s.Byte(a.Scheme)
	if err != nil {
		return err
	}
	err = s.StringWithUInt16Len(a.Alias)
	if err != nil {
		return err
	}
	return nil
}

// Bytes converts the Alias to the slice of bytes.
func (a *Alias) Bytes() []byte {
	al := len(a.Alias)
	buf := make([]byte, aliasFixedSize+al)
	buf[0] = a.Version
	buf[1] = a.Scheme
	PutStringWithUInt16Len(buf[2:], a.Alias)
	return buf
}

// Reads an Alias from its bytes representation. This function does not validate the result.
func (a *Alias) UnmarshalBinary(data []byte) error {
	dl := len(data)
	if dl < aliasFixedSize+AliasMinLength {
		return errors.Errorf("incorrect alias length %d, should be at least %d bytes", dl, aliasFixedSize+AliasMinLength)
	}
	if data[0] != aliasVersion {
		return errors.Errorf("unsupported alias version %d, expected %d", data[0], aliasVersion)
	}
	a.Version = data[0]
	a.Scheme = data[1]
	al := int(binary.BigEndian.Uint16(data[2:4]))
	data = data[4:]
	if l := len(data); l < al {
		return errors.Errorf("incorrect alias length: encoded length %d, actual %d", al, l)
	}
	a.Alias = string(data[:al])
	return nil
}

func NewAlias(scheme byte, alias string) *Alias {
	return &Alias{aliasVersion, scheme, alias}
}

// Valid validates the Alias checking it length, version and symbols.
func (a Alias) Valid() (bool, error) {
	if v := a.Version; v != aliasVersion {
		return false, errors.Errorf("%d is incorrect alias version, expected %d", v, aliasVersion)
	}
	if l := len(a.Alias); l < AliasMinLength || l > AliasMaxLength {
		return false, errors.Errorf("alias length should be between %d and %d", AliasMinLength, AliasMaxLength)
	}
	if !correctAlphabet(a.Alias) {
		return false, errors.Errorf("alias should contain only following characters: %s", AliasAlphabet)
	}
	return true, nil
}

func correctAlphabet(s string) bool {
	for _, c := range s {
		if (c < '0' || c > '9') && (c < 'a' || c > 'z') && c != '_' && c != '@' && c != '-' && c != '.' {
			return false
		}
	}
	return true
}

// Recipient could be an Alias or an Address.
type Recipient struct {
	Address *Address
	Alias   *Alias
	len     int
}

// NewRecipientFromAddress creates the Recipient from given address.
func NewRecipientFromAddress(a Address) Recipient {
	return Recipient{Address: &a, len: AddressSize}
}

// NewRecipientFromAlias creates a Recipient with the given Alias inside.
func NewRecipientFromAlias(a Alias) Recipient {
	return Recipient{Alias: &a, len: aliasFixedSize + len(a.Alias)}
}

func NewRecipientFromString(s string) (Recipient, error) {
	if strings.Contains(s, AliasPrefix) {
		a, err := NewAliasFromString(s)
		if err != nil {
			return Recipient{}, err
		}
		return NewRecipientFromAlias(*a), nil
	}
	a, err := NewAddressFromString(s)
	if err != nil {
		return Recipient{}, err
	}
	return NewRecipientFromAddress(a), nil
}

func (r Recipient) Eq(r2 Recipient) bool {
	res := r.len == r2.len
	if r.Address != nil && r2.Address != nil {
		res = res && (*r.Address == *r2.Address)
	} else {
		res = res && (r.Address == nil)
		res = res && (r2.Address == nil)
	}
	if r.Alias != nil && r2.Alias != nil {
		res = res && (*r.Alias == *r2.Alias)
	} else {
		res = res && (r.Alias == nil)
		res = res && (r2.Alias == nil)
	}
	return res
}

func (r Recipient) ToProtobuf() (*g.Recipient, error) {
	if r.Address != nil {
<<<<<<< HEAD
		return &g.Recipient{Recipient: &g.Recipient_Address{Address: r.Address.Body()}}, nil
=======
		return &g.Recipient{Recipient: &g.Recipient_PublicKeyHash{PublicKeyHash: addrBody}}, nil
>>>>>>> ebb4217e
	}
	return &g.Recipient{Recipient: &g.Recipient_Alias{Alias: r.Alias.Alias}}, nil
}

// Valid checks that either an Address or an Alias is set then checks the validity of the set field.
func (r Recipient) Valid() (bool, error) {
	switch {
	case r.Address != nil:
		return r.Address.Valid()
	case r.Alias != nil:
		return r.Alias.Valid()
	default:
		return false, errors.New("empty recipient")
	}
}

// MarshalJSON converts the Recipient to its JSON representation.
func (r Recipient) MarshalJSON() ([]byte, error) {
	if r.Alias != nil {
		return r.Alias.MarshalJSON()
	}
	return r.Address.MarshalJSON()
}

// UnmarshalJSON reads the Recipient from its JSON representation.
func (r *Recipient) UnmarshalJSON(value []byte) error {
	s := string(value)
	if strings.Contains(s, AliasPrefix) {
		var a Alias
		err := a.UnmarshalJSON(value)
		if err != nil {
			return errors.Wrap(err, "failed to unmarshal Recipient from JSON")
		}
		r.Alias = &a
		r.len = aliasFixedSize + len(a.Alias)
		return nil
	}
	var a Address
	err := a.UnmarshalJSON(value)
	if err != nil {
		return errors.Wrap(err, "failed to unmarshal Recipient from JSON")
	}
	r.Address = &a
	r.len = AddressSize
	return nil
}

func (r *Recipient) BinarySize() int {
	return r.len
}

// MarshalBinary makes bytes of the Recipient.
func (r *Recipient) MarshalBinary() ([]byte, error) {
	if r.Alias != nil {
		return r.Alias.MarshalBinary()
	}
	return r.Address[:], nil
}

func (r *Recipient) WriteTo(w io.Writer) (int64, error) {
	s := serializer.New(w)
	err := r.Serialize(s)
	if err != nil {
		return 0, err
	}
	return s.N(), nil
}

func (r *Recipient) Serialize(s *serializer.Serializer) error {
	if r.Alias != nil {
		return r.Alias.Serialize(s)
	}
	err := s.Bytes(r.Address[:])
	if err != nil {
		return err
	}
	return nil
}

// UnmarshalBinary reads the Recipient from bytes. Validates the result.
func (r *Recipient) UnmarshalBinary(data []byte) error {
	switch v := data[0]; v {
	case addressVersion:
		a, err := NewAddressFromBytes(data)
		if err != nil {
			return errors.Wrap(err, "failed to unmarshal Recipient from bytes")
		}
		r.Address = &a
		r.len = AddressSize
		return nil
	case aliasVersion:
		var a Alias
		err := a.UnmarshalBinary(data)
		if err != nil {
			return errors.Wrap(err, "failed to unmarshal Recipient from bytes")
		}
		r.Alias = &a
		r.len = aliasFixedSize + len(a.Alias)
		return nil
	default:
		return errors.Errorf("unsupported Recipient version %d", v)
	}
}

// String gives the string representation of the Recipient.
func (r *Recipient) String() string {
	if r.Alias != nil {
		return r.Alias.String()
	}
	return r.Address.String()
}<|MERGE_RESOLUTION|>--- conflicted
+++ resolved
@@ -38,8 +38,11 @@
 // Address is the transformed Public Key with additional bytes of the version, a blockchain scheme and a checksum.
 type Address [AddressSize]byte
 
-func (a Address) Body() []byte {
-	return a[headerSize : headerSize+bodySize]
+func (a Address) Body() ([]byte, error) {
+	if len(a) != AddressSize {
+		return nil, errors.New("invalid address length")
+	}
+	return a[headerSize : headerSize+bodySize], nil
 }
 
 // String produces the BASE58 string representation of the Address.
@@ -404,12 +407,12 @@
 }
 
 func (r Recipient) ToProtobuf() (*g.Recipient, error) {
+	addrBody, err := r.Address.Body()
+	if err != nil {
+		return nil, errors.Wrap(err, "failed to get address body")
+	}
 	if r.Address != nil {
-<<<<<<< HEAD
-		return &g.Recipient{Recipient: &g.Recipient_Address{Address: r.Address.Body()}}, nil
-=======
 		return &g.Recipient{Recipient: &g.Recipient_PublicKeyHash{PublicKeyHash: addrBody}}, nil
->>>>>>> ebb4217e
 	}
 	return &g.Recipient{Recipient: &g.Recipient_Alias{Alias: r.Alias.Alias}}, nil
 }
