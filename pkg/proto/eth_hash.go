--- conflicted
+++ resolved
@@ -16,15 +16,8 @@
 
 // NewKeccak256EthereumHash calculates and returns the Keccak256 hash of the input data,
 // converting it to an EthereumHash data structure.
-<<<<<<< HEAD
 func NewKeccak256EthereumHash(data []byte) EthereumHash {
-	// nickeskov: can't fail
-	digest := crypto.MustKeccak256(data)
-	return EthereumHash(digest)
-=======
-func Keccak256EthereumHash(data []byte) EthereumHash {
 	return EthereumHash(crypto.MustKeccak256(data))
->>>>>>> a92d49b2
 }
 
 // BytesToEthereumHash sets b to hash.
