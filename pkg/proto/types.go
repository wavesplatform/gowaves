--- conflicted
+++ resolved
@@ -3062,6 +3062,18 @@
 	}
 }
 
+func (s *ScriptInfo) ToScriptResponseProtobuf() *pb.ScriptResponse {
+	if s == nil {
+		return &pb.ScriptResponse{}
+	}
+	return &pb.ScriptResponse{
+		ScriptBytes: s.Bytes,
+		ScriptText:  base64.StdEncoding.EncodeToString(s.Bytes),
+		Complexity:  int64(s.Complexity),
+		PublicKey:   nil,
+	}
+}
+
 func VersionFromScriptBytes(scriptBytes []byte) (int32, error) {
 	if len(scriptBytes) == 0 {
 		// No script has 0 version.
@@ -4296,17 +4308,6 @@
 	return sh
 }
 
-<<<<<<< HEAD
-type LeaseStatus byte
-
-const (
-	LeaseActive LeaseStatus = iota
-	LeaseCanceled
-	//TODO: LeaseExpired (for future use)
-)
-
-=======
->>>>>>> ed3c5f7d
 type TransactionStatus byte
 
 const (
