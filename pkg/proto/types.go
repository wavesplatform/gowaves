--- conflicted
+++ resolved
@@ -1806,11 +1806,7 @@
 	}
 	switch version {
 	case 1:
-<<<<<<< HEAD
-		if UTF16Size(e.Key) > maxKeySize {
-=======
-		if len(utf16.Encode([]rune(e.Key))) > MaxKeySize {
->>>>>>> 857e9458
+		if UTF16Size(e.Key) > MaxKeySize {
 			return errs.NewTooBigArray("key is too large")
 		}
 	default:
@@ -1938,11 +1934,7 @@
 	}
 	switch version {
 	case 1:
-<<<<<<< HEAD
-		if UTF16Size(e.Key) > maxKeySize {
-=======
-		if len(utf16.Encode([]rune(e.Key))) > MaxKeySize {
->>>>>>> 857e9458
+		if UTF16Size(e.Key) > MaxKeySize {
 			return errs.NewTooBigArray("key is too large11")
 		}
 	default:
@@ -2074,11 +2066,7 @@
 	}
 	switch version {
 	case 1:
-<<<<<<< HEAD
-		if UTF16Size(e.Key) > maxKeySize {
-=======
-		if len(utf16.Encode([]rune(e.Key))) > MaxKeySize {
->>>>>>> 857e9458
+		if UTF16Size(e.Key) > MaxKeySize {
 			return errs.NewTooBigArray("key is too large")
 		}
 	default:
@@ -2213,11 +2201,7 @@
 	}
 	switch version {
 	case 1:
-<<<<<<< HEAD
-		if UTF16Size(e.Key) > maxKeySize {
-=======
-		if len(utf16.Encode([]rune(e.Key))) > MaxKeySize {
->>>>>>> 857e9458
+		if UTF16Size(e.Key) > MaxKeySize {
 			return errs.NewTooBigArray("key is too large")
 		}
 	default:
@@ -2351,11 +2335,7 @@
 	}
 	switch version {
 	case 1:
-<<<<<<< HEAD
-		if UTF16Size(e.Key) > maxKeySize {
-=======
-		if len(utf16.Encode([]rune(e.Key))) > MaxKeySize {
->>>>>>> 857e9458
+		if UTF16Size(e.Key) > MaxKeySize {
 			return errs.NewTooBigArray("key is too large")
 		}
 	default:
