package proto

import (
	"bytes"
	"encoding/base64"
	"encoding/binary"
	"encoding/json"
	"io"
	"math/big"
	"reflect"
	"strconv"
	"strings"
	"time"
	"unicode/utf16"

	"github.com/mr-tron/base58/base58"
	"github.com/pkg/errors"
	"github.com/wavesplatform/gowaves/pkg/crypto"
	g "github.com/wavesplatform/gowaves/pkg/grpc/generated"
	"github.com/wavesplatform/gowaves/pkg/libs/serializer"
	"github.com/wavesplatform/gowaves/pkg/ride/evaluator/reader"
)

const (
	//WavesAssetName is the default name for basic WAVES asset.
	WavesAssetName       = "WAVES"
	quotedWavesAssetName = "\"" + WavesAssetName + "\""
	orderLen             = crypto.PublicKeySize + crypto.PublicKeySize + 1 + 1 + 1 + 8 + 8 + 8 + 8 + 8
	orderV2FixedBodyLen  = 1 + orderLen
	orderV3FixedBodyLen  = 1 + orderLen + 1
	orderV1MinLen        = crypto.SignatureSize + orderLen
	orderV2MinLen        = orderV2FixedBodyLen + proofsMinLen
	orderV3MinLen        = orderV3FixedBodyLen + proofsMinLen
	OrderProtobufVersion = 4
	jsonNull             = "null"
	integerArgumentLen   = 1 + 8
	booleanArgumentLen   = 1
	binaryArgumentMinLen = 1 + 4
	stringArgumentMinLen = 1 + 4
	arrayArgumentMinLen  = 1 + 4
	PriceConstant        = 100000000
	MaxOrderAmount       = 100 * PriceConstant * PriceConstant
	MaxOrderTTL          = uint64((30 * 24 * time.Hour) / time.Millisecond)
	maxKeySize           = 100
	maxValueSize         = 32767

	maxScriptActions                     = 10
	maxDataEntryScriptActions            = 100
	maxDataEntryScriptActionsSizeInBytes = 5 * 1024
)

type Timestamp = uint64
type Score = big.Int
type Scheme = byte
type Height = uint64

var jsonNullBytes = []byte{0x6e, 0x75, 0x6c, 0x6c}

type Bytes []byte

func (a Bytes) WriteTo(w io.Writer) (int64, error) {
	rs, err := w.Write(a)
	return int64(rs), err
}

type WrapWriteTo struct {
	buf *bytes.Buffer
}

func (a WrapWriteTo) Read(b []byte) (int, error) {
	return a.buf.Read(b)
}

// B58Bytes represents bytes as Base58 string in JSON
type B58Bytes []byte

// String represents underlying bytes as Base58 string
func (b B58Bytes) String() string {
	return base58.Encode(b)
}

// MarshalJSON writes B58Bytes Value as JSON string
func (b B58Bytes) MarshalJSON() ([]byte, error) {
	s := base58.Encode(b)
	var sb strings.Builder
	sb.WriteRune('"')
	sb.WriteString(s)
	sb.WriteRune('"')
	return []byte(sb.String()), nil
}

// UnmarshalJSON reads B58Bytes from JSON string
func (b *B58Bytes) UnmarshalJSON(value []byte) error {
	s := string(value)
	if s == jsonNull {
		*b = nil
		return nil
	}
	s, err := strconv.Unquote(s)
	if err != nil {
		return errors.Wrap(err, "failed to unmarshal B58Bytes from JSON")
	}
	if s == "" {
		*b = B58Bytes([]byte{})
		return nil
	}
	v, err := base58.Decode(s)
	if err != nil {
		return errors.Wrap(err, "failed to decode B58Bytes")
	}
	*b = B58Bytes(v)
	return nil
}

func (b B58Bytes) Bytes() []byte {
	return b
}

// OptionalAsset represents an optional asset identification
type OptionalAsset struct {
	Present bool
	ID      crypto.Digest
}

//NewOptionalAssetFromString creates an OptionalAsset structure from its string representation.
func NewOptionalAssetFromString(s string) (*OptionalAsset, error) {
	switch strings.ToUpper(s) {
	case WavesAssetName, "":
		return &OptionalAsset{Present: false}, nil
	default:
		a, err := crypto.NewDigestFromBase58(s)
		if err != nil {
			return nil, errors.Wrap(err, "failed to create OptionalAsset from Base58 string")
		}
		return &OptionalAsset{Present: true, ID: a}, nil
	}
}

func NewOptionalAssetFromBytes(b []byte) (*OptionalAsset, error) {
	if len(b) == 0 {
		return &OptionalAsset{}, nil
	}

	a, err := crypto.NewDigestFromBytes(b)
	if err != nil {
		return nil, errors.Wrap(err, "failed to create OptionalAsset from Base58 string")
	}
	return &OptionalAsset{Present: true, ID: a}, nil
}

func NewOptionalAssetFromDigest(d crypto.Digest) *OptionalAsset {
	return &OptionalAsset{Present: true, ID: d}
}

// String method converts OptionalAsset to its text representation
func (a OptionalAsset) String() string {
	if a.Present {
		return a.ID.String()
	}
	return WavesAssetName
}

// MarshalJSON writes OptionalAsset as a JSON string Value
func (a OptionalAsset) MarshalJSON() ([]byte, error) {
	if a.Present {
		return a.ID.MarshalJSON()
	}
	return []byte(jsonNull), nil
}

// UnmarshalJSON reads OptionalAsset from a JSON string Value
func (a *OptionalAsset) UnmarshalJSON(value []byte) error {
	s := strings.ToUpper(string(value))
	switch s {
	case "NULL", quotedWavesAssetName:
		*a = OptionalAsset{Present: false}
	default:
		var d crypto.Digest
		err := d.UnmarshalJSON(value)
		if err != nil {
			return errors.Wrap(err, "failed to unmarshal OptionalAsset")
		}
		*a = OptionalAsset{Present: true, ID: d}
	}
	return nil
}

func (a OptionalAsset) BinarySize() int {
	s := 1
	if a.Present {
		s += crypto.DigestSize
	}
	return s
}

//MarshalBinary marshals the optional asset to its binary representation.
func (a OptionalAsset) MarshalBinary() ([]byte, error) {
	buf := make([]byte, a.BinarySize())
	PutBool(buf, a.Present)
	if a.Present {
		copy(buf[1:], a.ID[:])
	}
	return buf, nil
}

//WriteTo writes its binary representation.
func (a OptionalAsset) WriteTo(w io.Writer) (int64, error) {
	s := serializer.New(w)
	err := a.Serialize(s)
	if err != nil {
		return 0, err
	}
	return s.N(), nil
}

//Serialize into binary representation.
func (a OptionalAsset) Serialize(s *serializer.Serializer) error {
	err := s.Bool(a.Present)
	if err != nil {
		return err
	}
	if a.Present {
		err = s.Bytes(a.ID[:])
		if err != nil {
			return err
		}
	}
	return nil
}

//UnmarshalBinary reads the OptionalAsset structure from its binary representation.
func (a *OptionalAsset) UnmarshalBinary(data []byte) error {
	var err error
	a.Present, err = Bool(data)
	if err != nil {
		return errors.Wrap(err, "failed to unmarshal OptionalAsset")
	}
	if a.Present {
		data = data[1:]
		if l := len(data); l < crypto.DigestSize {
			return errors.Errorf("not enough data for OptionalAsset value, expected %d, received %d", crypto.DigestSize, l)
		}
		copy(a.ID[:], data[:crypto.DigestSize])
	}
	return nil
}

func (a *OptionalAsset) ToID() []byte {
	if a.Present {
		return a.ID[:]
	}
	return nil
}

<<<<<<< HEAD
func (a OptionalAsset) Eq(b OptionalAsset) bool {
	return a.Present == b.Present && a.ID == b.ID
}

//Attachment represents the additional data stored in Transfer and MassTransfer transactions.
type Attachment string
=======
// Attachment represents the additional data stored in Transfer and MassTransfer transactions.
type Attachment interface {
	ToProtobuf() *g.Attachment
	Size() int
	Bytes() ([]byte, error)
>>>>>>> ebb4217e

	json.Marshaler
	json.Unmarshaler
}

type IntAttachment struct {
	Value int64
}

func (a IntAttachment) ToProtobuf() *g.Attachment {
	return &g.Attachment{Attachment: &g.Attachment_IntValue{IntValue: a.Value}}
}

func (a IntAttachment) Size() int {
	return 8
}

func (a IntAttachment) Bytes() ([]byte, error) {
	return Int64ToProtobuf(a.Value)
}

func (a IntAttachment) MarshalJSON() ([]byte, error) {
	return json.Marshal(&struct {
		T string `json:"type"`
		V int    `json:"value"`
	}{"integer", int(a.Value)})
}

func (a *IntAttachment) UnmarshalJSON(data []byte) error {
	tmp := struct {
		T string `json:"type"`
		V int    `json:"value"`
	}{}
	if err := json.Unmarshal(data, &tmp); err != nil {
		return errors.Wrap(err, "failed to parse int attachment from JSON")
	}
	*a = IntAttachment{int64(tmp.V)}
	return nil
}

type BoolAttachment struct {
	Value bool
}

func (a BoolAttachment) ToProtobuf() *g.Attachment {
	return &g.Attachment{Attachment: &g.Attachment_BoolValue{BoolValue: a.Value}}
}

func (a BoolAttachment) Size() int {
	return 1
}
func (a BoolAttachment) Bytes() ([]byte, error) {
	buf := make([]byte, 1)
	PutBool(buf, bool(a.Value))
	return buf, nil
}

func (a BoolAttachment) MarshalJSON() ([]byte, error) {
	return json.Marshal(&struct {
		T string `json:"type"`
		V bool   `json:"value"`
	}{"boolean", a.Value})
}

func (a *BoolAttachment) UnmarshalJSON(data []byte) error {
	tmp := struct {
		T string `json:"type"`
		V bool   `json:"value"`
	}{}
	if err := json.Unmarshal(data, &tmp); err != nil {
		return errors.Wrap(err, "failed to parse bool attachment from JSON")
	}
	*a = BoolAttachment{tmp.V}
	return nil
}

type StringAttachment struct {
	Value string
}

func (a StringAttachment) ToProtobuf() *g.Attachment {
	return &g.Attachment{Attachment: &g.Attachment_StringValue{StringValue: a.Value}}
}

func (a StringAttachment) Size() int {
	return len(a.Value)
}

func (a StringAttachment) Bytes() ([]byte, error) {
	return []byte(a.Value), nil
}

func (a StringAttachment) MarshalJSON() ([]byte, error) {
	return json.Marshal(&struct {
		T string `json:"type"`
		V string `json:"value"`
	}{"string", a.Value})
}

func (a *StringAttachment) UnmarshalJSON(data []byte) error {
	tmp := struct {
		T string `json:"type"`
		V string `json:"value"`
	}{}
	if err := json.Unmarshal(data, &tmp); err != nil {
		return errors.Wrap(err, "failed to parse string attachment from JSON")
	}
	*a = StringAttachment{tmp.V}
	return nil
}

type BinaryAttachment struct {
	Value []byte
}

func (a BinaryAttachment) ToProtobuf() *g.Attachment {
	return &g.Attachment{Attachment: &g.Attachment_BinaryValue{BinaryValue: a.Value}}
}

func (a BinaryAttachment) Size() int {
	return len(a.Value)
}

func (a BinaryAttachment) Bytes() ([]byte, error) {
	return []byte(a.Value), nil
}

func (a BinaryAttachment) MarshalJSON() ([]byte, error) {
	return json.Marshal(&struct {
		T string `json:"type"`
		V Script `json:"value"`
	}{"binary", Script(a.Value)})
}

func (a *BinaryAttachment) UnmarshalJSON(data []byte) error {
	tmp := struct {
		T string `json:"type"`
		V Script `json:"value"`
	}{}
	if err := json.Unmarshal(data, &tmp); err != nil {
		return errors.Wrap(err, "failed to parse binary attachment from JSON")
	}
	*a = BinaryAttachment{tmp.V}
	return nil
}

// LegacyAttachment represents untyped old attachments.
type LegacyAttachment BinaryAttachment

// NewLegacyAttachmentFromBase58 creates an LegacyAttachment structure from its
// base58 string representation.
func NewLegacyAttachmentFromBase58(s string) (*LegacyAttachment, error) {
	v, err := base58.Decode(s)
	if err != nil {
		return nil, err
	}
	return &LegacyAttachment{Value: v}, nil
}

func (a LegacyAttachment) ToProtobuf() *g.Attachment {
	return BinaryAttachment(a).ToProtobuf()
}

func (a LegacyAttachment) Size() int {
	return BinaryAttachment(a).Size()
}

func (a LegacyAttachment) Bytes() ([]byte, error) {
	return BinaryAttachment(a).Bytes()
}

func (a LegacyAttachment) String() string {
	return string(a.Value)
}

// MarshalJSON writes LegacyAttachment as a JSON string Value
func (a LegacyAttachment) MarshalJSON() ([]byte, error) {
	b := []byte(a.Value)
	sb := strings.Builder{}
	sb.WriteRune('"')
	sb.WriteString(base58.Encode(b))
	sb.WriteRune('"')
	return []byte(sb.String()), nil
}

// UnmarshalJSON reads LegacyAttachment from a JSON string Value
func (a *LegacyAttachment) UnmarshalJSON(value []byte) error {
	s := string(value)
	if s == jsonNull {
		return nil
	}
	s, err := strconv.Unquote(s)
	if err != nil {
		return errors.Wrap(err, "failed to unmarshal Attachment from JSON")
	}

	if s == "" {
		*a = LegacyAttachment{Value: []byte{}}
		return nil
	}

	v, err := base58.Decode(s)
	if err != nil {
		return errors.Wrap(err, "failed to decode Attachment from JSON Value")
	}
	*a = LegacyAttachment{Value: v}
	return nil
}

//OrderType an alias for byte that encodes the type of OrderV1 (BUY|SELL).
type OrderType byte

func (t OrderType) ToProtobuf() g.Order_Side {
	if t == Buy {
		return g.Order_BUY
	}
	return g.Order_SELL
}

// iota: reset
const (
	Buy OrderType = iota
	Sell
)

const (
	buyOrderName  = "buy"
	sellOrderName = "sell"
)

func (o OrderType) String() string {
	if o == 0 {
		return buyOrderName
	}
	return sellOrderName
}

//MarshalJSON writes value of OrderType to JSON representation.
func (o OrderType) MarshalJSON() ([]byte, error) {
	var sb strings.Builder
	sb.WriteRune('"')
	sb.WriteString(o.String())
	sb.WriteRune('"')
	return []byte(sb.String()), nil
}

//UnmarshalJSON reads the OrderType value from JSON value.
func (o *OrderType) UnmarshalJSON(value []byte) error {
	s := string(value)
	if s == jsonNull {
		return nil
	}
	s, err := strconv.Unquote(s)
	if err != nil {
		return errors.Wrap(err, "failed to unmarshal OrderType from JSON")
	}
	switch strings.ToLower(s) {
	case buyOrderName:
		*o = Buy
	case sellOrderName:
		*o = Sell
	default:
		return errors.Errorf("incorrect OrderType '%s'", s)
	}
	return nil
}

//AssetPair is a pair of assets in ExchangeTransaction.
type AssetPair struct {
	AmountAsset OptionalAsset `json:"amountAsset"`
	PriceAsset  OptionalAsset `json:"priceAsset"`
}

func (p AssetPair) BinarySize() int {
	return p.AmountAsset.BinarySize() + p.PriceAsset.BinarySize()
}

func (p AssetPair) ToProtobuf() *g.AssetPair {
	return &g.AssetPair{AmountAssetId: p.AmountAsset.ToID(), PriceAssetId: p.PriceAsset.ToID()}
}

type OrderVersion struct {
	Version byte `json:"version"`
}

type Order interface {
	GetID() ([]byte, error)
	GetVersion() byte
	GetOrderType() OrderType
	GetMatcherPK() crypto.PublicKey
	GetAssetPair() AssetPair
	GetPrice() uint64
	GetExpiration() uint64
	Valid() (bool, error)
	GetAmount() uint64
	GetTimestamp() uint64
	GetMatcherFee() uint64
	GetMatcherFeeAsset() OptionalAsset
	GetSenderPK() crypto.PublicKey
<<<<<<< HEAD
	GenerateID() error
	BodyMarshalBinary() ([]byte, error)
=======
	GenerateID(scheme Scheme) error
>>>>>>> ebb4217e
	GetProofs() (*ProofsV1, error)
	Verify(Scheme, crypto.PublicKey) (bool, error)
	ToProtobuf(Scheme) *g.Order
	BinarySize() int
}

func MarshalOrderBody(scheme Scheme, o Order) ([]byte, error) {
	switch o.GetVersion() {
	case 1:
		o, ok := o.(*OrderV1)
		if !ok {
			return nil, errors.New("failed to cast an order version 1 to *OrderV1")
		}
		return o.BodyMarshalBinary()
	case 2:
		o, ok := o.(*OrderV2)
		if !ok {
			return nil, errors.New("failed to cast an order version 2 to *OrderV2")
		}
		return o.BodyMarshalBinary()
	case 3:
		o, ok := o.(*OrderV3)
		if !ok {
			return nil, errors.New("failed to cast an order version 3 to *OrderV3")
		}
		return o.BodyMarshalBinary()
	case 4:
		ov4, ok := o.(*OrderV4)
		if !ok {
			return nil, errors.New("failed to cast an order version 4 to *OrderV4")
		}
		return ov4.BodyMarshalBinary(scheme)
	default:
		return nil, errors.New("invalid order version")
	}
}

func OrderToOrderBody(o Order) (OrderBody, error) {
	switch o.GetVersion() {
	case 1:
		o, ok := o.(*OrderV1)
		if !ok {
			return OrderBody{}, errors.New("failed to cast an order version 1 to *OrderV1")
		}
		return o.OrderBody, nil
	case 2:
		o, ok := o.(*OrderV2)
		if !ok {
			return OrderBody{}, errors.New("failed to cast an order version 2 to *OrderV2")
		}
		return o.OrderBody, nil
	case 3:
		o, ok := o.(*OrderV3)
		if !ok {
			return OrderBody{}, errors.New("failed to cast an order version 3 to *OrderV3")
		}
		return o.OrderBody, nil
	case 4:
		o, ok := o.(*OrderV4)
		if !ok {
			return OrderBody{}, errors.New("failed to cast an order version 4 to *OrderV4")
		}
		return o.OrderBody, nil
	default:
		return OrderBody{}, errors.New("invalid order version")
	}
}

type OrderBody struct {
	SenderPK   crypto.PublicKey `json:"senderPublicKey"`
	MatcherPK  crypto.PublicKey `json:"matcherPublicKey"`
	AssetPair  AssetPair        `json:"assetPair"`
	OrderType  OrderType        `json:"orderType"`
	Price      uint64           `json:"price"`
	Amount     uint64           `json:"amount"`
	Timestamp  uint64           `json:"timestamp"`
	Expiration uint64           `json:"expiration"`
	MatcherFee uint64           `json:"matcherFee"`
}

func (o OrderBody) BinarySize() int {
	return crypto.PublicKeySize*2 + 40 + o.AssetPair.BinarySize() + 1
}

func (o OrderBody) ToProtobuf(scheme Scheme) *g.Order {
	return &g.Order{
		ChainId:          int32(scheme),
		SenderPublicKey:  o.SenderPK.Bytes(),
		MatcherPublicKey: o.MatcherPK.Bytes(),
		AssetPair:        o.AssetPair.ToProtobuf(),
		OrderSide:        o.OrderType.ToProtobuf(),
		Amount:           int64(o.Amount),
		Price:            int64(o.Price),
		Timestamp:        int64(o.Timestamp),
		Expiration:       int64(o.Expiration),
	}
}

func (o OrderBody) Valid() (bool, error) {
	if o.AssetPair.AmountAsset == o.AssetPair.PriceAsset {
		return false, errors.New("invalid asset pair")
	}
	if o.Price == 0 {
		return false, errors.New("price should be positive")
	}
	if !validJVMLong(o.Price) {
		return false, errors.New("price is too big")
	}
	if o.Amount == 0 {
		return false, errors.New("amount should be positive")
	}
	if !validJVMLong(o.Amount) {
		return false, errors.New("amount is too big")
	}
	if o.Amount > MaxOrderAmount {
		return false, errors.New("amount is larger than maximum allowed")
	}
	if o.MatcherFee == 0 {
		return false, errors.New("matcher's fee should be positive")
	}
	if !validJVMLong(o.MatcherFee) {
		return false, errors.New("matcher's fee is too big")
	}
	if o.MatcherFee > MaxOrderAmount {
		return false, errors.New("matcher's fee is larger than maximum allowed")
	}
	s, err := o.SpendAmount(o.Amount, o.Price)
	if err != nil {
		return false, err
	}
	if s == 0 {
		return false, errors.New("spend amount should be positive")
	}
	if !o.SpendAsset().Present && !validJVMLong(s+o.MatcherFee) {
		return false, errors.New("sum of spend asset amount and matcher fee overflows JVM long")
	}
	r, err := o.ReceiveAmount(o.Amount, o.Price)
	if err != nil {
		return false, err
	}
	if r == 0 {
		return false, errors.New("receive amount should be positive")
	}
	if o.Timestamp == 0 {
		return false, errors.New("timestamp should be positive")
	}
	if o.Expiration == 0 {
		return false, errors.New("expiration should be positive")
	}
	return true, nil
}

func (o OrderBody) GetSenderPK() crypto.PublicKey {
	return o.SenderPK
}

func (o *OrderBody) SpendAmount(matchAmount, matchPrice uint64) (uint64, error) {
	if o.OrderType == Sell {
		return matchAmount, nil
	}
	return otherAmount(matchAmount, matchPrice, "spend")
}

func (o *OrderBody) ReceiveAmount(matchAmount, matchPrice uint64) (uint64, error) {
	if o.OrderType == Buy {
		return matchAmount, nil
	}
	return otherAmount(matchAmount, matchPrice, "receive")
}

var (
	bigPriceConstant = big.NewInt(PriceConstant)
)

func otherAmount(amount, price uint64, name string) (uint64, error) {
	a := big.NewInt(0).SetUint64(amount)
	p := big.NewInt(0).SetUint64(price)
	r := big.NewInt(0).Mul(a, p)
	r = big.NewInt(0).Div(r, bigPriceConstant)
	if !r.IsUint64() {
		return 0, errors.Errorf("%s amount is too large", name)
	}
	return r.Uint64(), nil
}

func (o *OrderBody) SpendAsset() OptionalAsset {
	if o.OrderType == Buy {
		return o.AssetPair.PriceAsset
	}
	return o.AssetPair.AmountAsset
}

func (o *OrderBody) marshalBinary() ([]byte, error) {
	var p int
	aal := 0
	if o.AssetPair.AmountAsset.Present {
		aal += crypto.DigestSize
	}
	pal := 0
	if o.AssetPair.PriceAsset.Present {
		pal += crypto.DigestSize
	}
	buf := make([]byte, orderLen+aal+pal)
	copy(buf[0:], o.SenderPK[:])
	p += crypto.PublicKeySize
	copy(buf[p:], o.MatcherPK[:])
	p += crypto.PublicKeySize
	aa, err := o.AssetPair.AmountAsset.MarshalBinary()
	if err != nil {
		return nil, errors.Wrapf(err, "failed marshal OrderBody to bytes")
	}
	copy(buf[p:], aa)
	p += 1 + aal
	pa, err := o.AssetPair.PriceAsset.MarshalBinary()
	if err != nil {
		return nil, errors.Wrapf(err, "failed marshal OrderBody to bytes")
	}
	copy(buf[p:], pa)
	p += 1 + pal
	buf[p] = byte(o.OrderType)
	p++
	binary.BigEndian.PutUint64(buf[p:], o.Price)
	p += 8
	binary.BigEndian.PutUint64(buf[p:], o.Amount)
	p += 8
	binary.BigEndian.PutUint64(buf[p:], o.Timestamp)
	p += 8
	binary.BigEndian.PutUint64(buf[p:], o.Expiration)
	p += 8
	binary.BigEndian.PutUint64(buf[p:], o.MatcherFee)
	return buf, nil
}

func (o *OrderBody) Serialize(s *serializer.Serializer) error {
	err := s.Bytes(o.SenderPK[:])
	if err != nil {
		return err
	}
	err = s.Bytes(o.MatcherPK[:])
	if err != nil {
		return err
	}
	err = o.AssetPair.AmountAsset.Serialize(s)
	if err != nil {
		return errors.Wrapf(err, "failed marshal OrderBody to bytes")
	}
	err = o.AssetPair.PriceAsset.Serialize(s)
	if err != nil {
		return errors.Wrapf(err, "failed marshal OrderBody to bytes")
	}
	err = s.Byte(byte(o.OrderType))
	if err != nil {
		return err
	}
	err = s.Uint64(o.Price)
	if err != nil {
		return err
	}
	err = s.Uint64(o.Amount)
	if err != nil {
		return err
	}
	err = s.Uint64(o.Timestamp)
	if err != nil {
		return err
	}
	err = s.Uint64(o.Expiration)
	if err != nil {
		return err
	}
	return s.Uint64(o.MatcherFee)
}

func (o *OrderBody) UnmarshalBinary(data []byte) error {
	if l := len(data); l < orderLen {
		return errors.Errorf("not enough data for OrderBody, expected not less then %d, received %d", orderLen, l)
	}
	copy(o.SenderPK[:], data[:crypto.PublicKeySize])
	data = data[crypto.PublicKeySize:]
	copy(o.MatcherPK[:], data[:crypto.PublicKeySize])
	data = data[crypto.PublicKeySize:]
	err := o.AssetPair.AmountAsset.UnmarshalBinary(data)
	if err != nil {
		return errors.Wrap(err, "failed to unmarshal OrderBody from bytes")
	}
	data = data[1:]
	if o.AssetPair.AmountAsset.Present {
		data = data[crypto.DigestSize:]
	}
	err = o.AssetPair.PriceAsset.UnmarshalBinary(data)
	if err != nil {
		return errors.Wrap(err, "failed to unmarshal OrderBody from bytes")
	}
	data = data[1:]
	if o.AssetPair.PriceAsset.Present {
		data = data[crypto.DigestSize:]
	}
	o.OrderType = OrderType(data[0])
	if o.OrderType > 1 {
		return errors.Errorf("incorrect order type %d", o.OrderType)
	}
	data = data[1:]
	o.Price = binary.BigEndian.Uint64(data)
	data = data[8:]
	o.Amount = binary.BigEndian.Uint64(data)
	data = data[8:]
	o.Timestamp = binary.BigEndian.Uint64(data)
	data = data[8:]
	o.Expiration = binary.BigEndian.Uint64(data)
	data = data[8:]
	o.MatcherFee = binary.BigEndian.Uint64(data)
	return nil
}

//OrderV1 is an order created and signed by user. Two matched orders builds up an Exchange transaction.
type OrderV1 struct {
	ID        *crypto.Digest    `json:"id,omitempty"`
	Signature *crypto.Signature `json:"signature,omitempty"`
	OrderBody
}

func (o OrderV1) BinarySize() int {
	return crypto.SignatureSize + o.OrderBody.BinarySize()
}

func (o OrderV1) ToProtobuf(scheme Scheme) *g.Order {
	res := o.OrderBody.ToProtobuf(scheme)
	res.MatcherFee = &g.Amount{AssetId: nil, Amount: int64(o.MatcherFee)}
	res.Version = 1
	proofs := NewProofsFromSignature(o.Signature)
	res.Proofs = proofs.Bytes()
	return res
}

func (o OrderV1) GetID() ([]byte, error) {
	if o.ID != nil {
		return o.ID.Bytes(), nil
	}
	return nil, errors.New("no id for OrderV1")
}

func (o OrderV1) GetProofs() (*ProofsV1, error) {
	if o.Signature == nil {
		return nil, errors.New("not signed")
	}
	proofs := NewProofsFromSignature(o.Signature)
	return proofs, nil
}

func (o OrderV1) GetAmount() uint64 {
	return o.OrderBody.Amount
}

func (o OrderV1) GetTimestamp() uint64 {
	return o.Timestamp
}

func (o OrderV1) GetMatcherFee() uint64 {
	return o.MatcherFee
}

func (o OrderV1) GetMatcherFeeAsset() OptionalAsset {
	return OptionalAsset{}
}

//NewUnsignedOrderV1 creates the new unsigned order.
func NewUnsignedOrderV1(senderPK, matcherPK crypto.PublicKey, amountAsset, priceAsset OptionalAsset, orderType OrderType, price, amount, timestamp, expiration, matcherFee uint64) *OrderV1 {
	ob := OrderBody{
		SenderPK:  senderPK,
		MatcherPK: matcherPK,
		AssetPair: AssetPair{
			AmountAsset: amountAsset,
			PriceAsset:  priceAsset},
		OrderType:  orderType,
		Price:      price,
		Amount:     amount,
		Timestamp:  timestamp,
		Expiration: expiration,
		MatcherFee: matcherFee,
	}
	return &OrderV1{OrderBody: ob}
}

func (o *OrderV1) GetVersion() byte {
	return 1
}

func (o *OrderV1) GetOrderType() OrderType {
	return o.OrderType
}

func (o *OrderV1) GetMatcherPK() crypto.PublicKey {
	return o.MatcherPK
}

func (o *OrderV1) GetAssetPair() AssetPair {
	return o.AssetPair
}

func (o *OrderV1) GetPrice() uint64 {
	return o.Price
}

func (o *OrderV1) GetExpiration() uint64 {
	return o.Expiration
}

func (o OrderV1) BodyMarshalBinary() ([]byte, error) {
	return o.OrderBody.marshalBinary()
}

func (o OrderV1) BodySerialize(s *serializer.Serializer) error {
	return o.OrderBody.Serialize(s)
}

func (o *OrderV1) bodyUnmarshalBinary(data []byte) error {
	return o.OrderBody.UnmarshalBinary(data)
}

func (o *OrderV1) GenerateID(scheme Scheme) error {
	b, err := o.BodyMarshalBinary()
	if err != nil {
		return err
	}
	d, err := crypto.FastHash(b)
	if err != nil {
		return errors.Wrap(err, "failed to sign OrderV1")
	}
	o.ID = &d
	return nil
}

func (o *OrderV1) GenerateID() error {
	b, err := o.BodyMarshalBinary()
	if err != nil {
		return err
	}
	d, err := crypto.FastHash(b)
	if err != nil {
		return errors.Wrap(err, "failed to sign OrderV1")
	}
	o.ID = &d
	return nil
}

//Sign adds a signature to the order.
func (o *OrderV1) Sign(scheme Scheme, secretKey crypto.SecretKey) error {
	b, err := o.BodyMarshalBinary()
	if err != nil {
		return errors.Wrap(err, "failed to sign OrderV1")
	}
	s, err := crypto.Sign(secretKey, b)
	if err != nil {
		return errors.Wrap(err, "failed to sign OrderV1")
	}
	o.Signature = &s
	d, err := crypto.FastHash(b)
	if err != nil {
		return errors.Wrap(err, "failed to sign OrderV1")
	}
	o.ID = &d
	return nil
}

//Verify checks that the order's signature is valid.
func (o *OrderV1) Verify(scheme Scheme, publicKey crypto.PublicKey) (bool, error) {
	if o.Signature == nil {
		return false, errors.New("empty signature")
	}
	b, err := o.BodyMarshalBinary()
	if err != nil {
		return false, errors.Wrap(err, "failed to verify signature of OrderV1")
	}
	return crypto.Verify(publicKey, *o.Signature, b), nil
}

//MarshalBinary writes order to its bytes representation.
func (o *OrderV1) MarshalBinary() ([]byte, error) {
	b, err := o.BodyMarshalBinary()
	if err != nil {
		return nil, errors.Wrap(err, "failed to marshal OrderV1 to bytes")
	}
	bl := len(b)
	buf := make([]byte, bl+crypto.SignatureSize)
	copy(buf[0:], b)
	copy(buf[bl:], o.Signature[:])
	return buf, nil
}

//Serialize order to its bytes representation.
func (o *OrderV1) Serialize(s *serializer.Serializer) error {
	err := o.BodySerialize(s)
	if err != nil {
		return errors.Wrap(err, "failed to marshal OrderV1 to bytes")
	}
	return s.Bytes(o.Signature[:])
}

//UnmarshalBinary reads an order from its binary representation.
func (o *OrderV1) UnmarshalBinary(data []byte) error {
	if l := len(data); l < orderV1MinLen {
		return errors.Errorf("not enough data for OrderV1, expected not less then %d, received %d", orderV1MinLen, l)
	}
	var bl int
	err := o.bodyUnmarshalBinary(data)
	if err != nil {
		return errors.Wrap(err, "failed to unmarshal OrderV1")
	}
	bl += orderLen
	if o.AssetPair.AmountAsset.Present {
		bl += crypto.DigestSize
	}
	if o.AssetPair.PriceAsset.Present {
		bl += crypto.DigestSize
	}
	b := data[:bl]
	data = data[bl:]
	var s crypto.Signature
	copy(s[:], data[:crypto.SignatureSize])
	o.Signature = &s
	d, err := crypto.FastHash(b)
	if err != nil {
		return errors.Wrap(err, "failed to unmarshal OrderV1 from bytes")
	}
	o.ID = &d
	return nil
}

//OrderV2 is an order created and signed by user. Two matched orders builds up an Exchange transaction. Version 2 with proofs.
type OrderV2 struct {
	Version byte           `json:"version"`
	ID      *crypto.Digest `json:"id,omitempty"`
	Proofs  *ProofsV1      `json:"proofs,omitempty"`
	OrderBody
}

func (o OrderV2) BinarySize() int {
	return 1 + o.Proofs.BinarySize() + o.OrderBody.BinarySize()
}

func (o OrderV2) ToProtobuf(scheme Scheme) *g.Order {
	res := o.OrderBody.ToProtobuf(scheme)
	res.MatcherFee = &g.Amount{AssetId: nil, Amount: int64(o.MatcherFee)}
	res.Version = 2
	res.Proofs = o.Proofs.Bytes()
	return res
}

func (o OrderV2) GetID() ([]byte, error) {
	if o.ID != nil {
		return o.ID.Bytes(), nil
	}
	return nil, errors.New("no id for OrderV2")
}

func (o OrderV2) GetAmount() uint64 {
	return o.Amount
}

func (o OrderV2) GetTimestamp() uint64 {
	return o.Timestamp
}

func (o OrderV2) GetMatcherFee() uint64 {
	return o.MatcherFee
}

func (o OrderV2) GetMatcherFeeAsset() OptionalAsset {
	return OptionalAsset{}
}

func (o OrderV2) GetProofs() (*ProofsV1, error) {
	return o.Proofs, nil
}

//NewUnsignedOrderV2 creates the new unsigned order.
func NewUnsignedOrderV2(senderPK, matcherPK crypto.PublicKey, amountAsset, priceAsset OptionalAsset, orderType OrderType, price, amount, timestamp, expiration, matcherFee uint64) *OrderV2 {
	ob := OrderBody{
		SenderPK:  senderPK,
		MatcherPK: matcherPK,
		AssetPair: AssetPair{
			AmountAsset: amountAsset,
			PriceAsset:  priceAsset},
		OrderType:  orderType,
		Price:      price,
		Amount:     amount,
		Timestamp:  timestamp,
		Expiration: expiration,
		MatcherFee: matcherFee,
	}
	return &OrderV2{Version: 2, OrderBody: ob}
}

func (o *OrderV2) GetVersion() byte {
	return o.Version
}

func (o *OrderV2) GetOrderType() OrderType {
	return o.OrderType
}

func (o *OrderV2) GetMatcherPK() crypto.PublicKey {
	return o.MatcherPK
}

func (o *OrderV2) GetAssetPair() AssetPair {
	return o.AssetPair
}

func (o *OrderV2) GetPrice() uint64 {
	return o.Price
}

func (o *OrderV2) GetExpiration() uint64 {
	return o.Expiration
}

<<<<<<< HEAD
func (o *OrderV2) GenerateID() error {
=======
func (o *OrderV2) GenerateID(scheme Scheme) error {
>>>>>>> ebb4217e
	b, err := o.BodyMarshalBinary()
	if err != nil {
		return err
	}
	d, err := crypto.FastHash(b)
	if err != nil {
<<<<<<< HEAD
		return errors.Wrap(err, "failed to sign OrderV1")
=======
		return errors.Wrap(err, "failed to sign OrderV2")
>>>>>>> ebb4217e
	}
	o.ID = &d
	return nil
}

func (o OrderV2) BodyMarshalBinary() ([]byte, error) {
	aal := 0
	if o.AssetPair.AmountAsset.Present {
		aal += crypto.DigestSize
	}
	pal := 0
	if o.AssetPair.PriceAsset.Present {
		pal += crypto.DigestSize
	}
	buf := make([]byte, orderV2FixedBodyLen+aal+pal)
	buf[0] = o.Version
	b, err := o.OrderBody.marshalBinary()
	if err != nil {
		return nil, errors.Wrap(err, "failed to marshal OrderV2 to bytes")
	}
	copy(buf[1:], b)
	return buf, nil
}

func (o *OrderV2) bodyUnmarshalBinary(data []byte) error {
	if l := len(data); l < orderV2FixedBodyLen {
		return errors.Errorf("not enough data for OrderV2, expected not less then %d, received %d", orderV2FixedBodyLen, l)
	}
	o.Version = data[0]
	if o.Version != 2 {
		return errors.Errorf("unexpected version %d for OrderV2, expected 2", o.Version)
	}
	var oo OrderBody
	err := oo.UnmarshalBinary(data[1:])
	if err != nil {
		return errors.Wrap(err, "failed to unmarshal OrderV2 from bytes")
	}
	o.OrderBody = oo
	return nil
}

//Sign adds a signature to the order.
func (o *OrderV2) Sign(scheme Scheme, secretKey crypto.SecretKey) error {
	b, err := o.BodyMarshalBinary()
	if err != nil {
		return errors.Wrap(err, "failed to sign OrderV2")
	}
	if o.Proofs == nil {
		o.Proofs = &ProofsV1{proofsVersion, make([]B58Bytes, 0)}
	}
	err = o.Proofs.Sign(0, secretKey, b)
	if err != nil {
		return errors.Wrap(err, "failed to sign OrderV2")
	}
	d, err := crypto.FastHash(b)
	o.ID = &d
	if err != nil {
		return errors.Wrap(err, "failed to sign OrderV2")
	}
	return nil
}

//Verify checks that the order's signature is valid.
func (o *OrderV2) Verify(scheme Scheme, publicKey crypto.PublicKey) (bool, error) {
	b, err := o.BodyMarshalBinary()
	if err != nil {
		return false, errors.Wrap(err, "failed to verify signature of OrderV2")
	}
	return o.Proofs.Verify(0, publicKey, b)
}

//MarshalBinary writes order to its bytes representation.
func (o *OrderV2) MarshalBinary() ([]byte, error) {
	bb, err := o.BodyMarshalBinary()
	if err != nil {
		return nil, errors.Wrap(err, "failed to marshal OrderV2 to bytes")
	}
	bl := len(bb)
	pb, err := o.Proofs.MarshalBinary()
	if err != nil {
		return nil, errors.Wrap(err, "failed to marshal OrderV2 to bytes")
	}
	buf := make([]byte, bl+len(pb))
	copy(buf, bb)
	copy(buf[bl:], pb)
	return buf, nil
}

//UnmarshalBinary reads an order from its binary representation.
func (o *OrderV2) UnmarshalBinary(data []byte) error {
	if l := len(data); l < orderV2MinLen {
		return errors.Errorf("not enough data for OrderV2, expected not less then %d, received %d", orderV2MinLen, l)
	}
	var bl int
	err := o.bodyUnmarshalBinary(data)
	if err != nil {
		return errors.Wrap(err, "failed to unmarshal OrderV2")
	}
	bl += orderV2FixedBodyLen
	if o.AssetPair.AmountAsset.Present {
		bl += crypto.DigestSize
	}
	if o.AssetPair.PriceAsset.Present {
		bl += crypto.DigestSize
	}
	bb := data[:bl]
	data = data[bl:]
	var p ProofsV1
	err = p.UnmarshalBinary(data)
	if err != nil {
		return errors.Wrap(err, "failed to unmarshal OrderV2 from bytes")
	}
	o.Proofs = &p
	id, err := crypto.FastHash(bb)
	if err != nil {
		return errors.Wrap(err, "failed to unmarshal OrderV2 from bytes")
	}
	o.ID = &id
	return nil
}

// OrderV3 is an order that supports matcher's fee in assets.
type OrderV3 struct {
	Version         byte           `json:"version"`
	ID              *crypto.Digest `json:"id,omitempty"`
	Proofs          *ProofsV1      `json:"proofs,omitempty"`
	MatcherFeeAsset OptionalAsset  `json:"matcherFeeAssetId"`
	OrderBody
}

func (o OrderV3) BinarySize() int {
	return 1 + o.Proofs.BinarySize() + o.MatcherFeeAsset.BinarySize() + o.OrderBody.BinarySize()
}

func (o OrderV3) ToProtobuf(scheme Scheme) *g.Order {
	res := o.OrderBody.ToProtobuf(scheme)
	res.MatcherFee = &g.Amount{AssetId: o.MatcherFeeAsset.ToID(), Amount: int64(o.MatcherFee)}
	res.Version = 3
	res.Proofs = o.Proofs.Bytes()
	return res
}

func (o *OrderV3) GetID() ([]byte, error) {
	if o.ID != nil {
		return o.ID.Bytes(), nil
	}
	return nil, errors.New("no id for OrderV3")
}

func (o OrderV3) GetAmount() uint64 {
	return o.Amount
}

func (o OrderV3) GetTimestamp() uint64 {
	return o.Timestamp
}

func (o OrderV3) GetMatcherFee() uint64 {
	return o.MatcherFee
}

func (o OrderV3) GetMatcherFeeAsset() OptionalAsset {
	return o.MatcherFeeAsset
}

func (o OrderV3) GetProofs() (*ProofsV1, error) {
	return o.Proofs, nil
}

//NewUnsignedOrderV3 creates the new unsigned order.
func NewUnsignedOrderV3(senderPK, matcherPK crypto.PublicKey, amountAsset, priceAsset OptionalAsset, orderType OrderType, price, amount, timestamp, expiration, matcherFee uint64, matcherFeeAsset OptionalAsset) *OrderV3 {
	ob := OrderBody{
		SenderPK:  senderPK,
		MatcherPK: matcherPK,
		AssetPair: AssetPair{
			AmountAsset: amountAsset,
			PriceAsset:  priceAsset},
		OrderType:  orderType,
		Price:      price,
		Amount:     amount,
		Timestamp:  timestamp,
		Expiration: expiration,
		MatcherFee: matcherFee,
	}
	return &OrderV3{Version: 3, MatcherFeeAsset: matcherFeeAsset, OrderBody: ob}
}

func (o *OrderV3) GetVersion() byte {
	return o.Version
}

func (o *OrderV3) GetOrderType() OrderType {
	return o.OrderType
}

func (o *OrderV3) GetMatcherPK() crypto.PublicKey {
	return o.MatcherPK
}

func (o *OrderV3) GetAssetPair() AssetPair {
	return o.AssetPair
}

func (o *OrderV3) GetPrice() uint64 {
	return o.Price
}

func (o *OrderV3) GetExpiration() uint64 {
	return o.Expiration
}

<<<<<<< HEAD
func (o *OrderV3) GenerateID() error {
=======
func (o *OrderV3) GenerateID(scheme Scheme) error {
>>>>>>> ebb4217e
	b, err := o.BodyMarshalBinary()
	if err != nil {
		return err
	}
	d, err := crypto.FastHash(b)
	if err != nil {
<<<<<<< HEAD
		return errors.Wrap(err, "failed to sign OrderV1")
=======
		return errors.Wrap(err, "failed to sign OrderV3")
>>>>>>> ebb4217e
	}
	o.ID = &d
	return nil
}

func (o *OrderV3) BodyMarshalBinary() ([]byte, error) {
	aal := 0
	if o.AssetPair.AmountAsset.Present {
		aal += crypto.DigestSize
	}
	pal := 0
	if o.AssetPair.PriceAsset.Present {
		pal += crypto.DigestSize
	}
	mal := 0
	if o.MatcherFeeAsset.Present {
		mal += crypto.DigestSize
	}
	buf := make([]byte, orderV3FixedBodyLen+aal+pal+mal)
	pos := 0
	buf[pos] = o.Version
	pos++
	b, err := o.OrderBody.marshalBinary()
	if err != nil {
		return nil, errors.Wrap(err, "failed to marshal OrderV3 to bytes")
	}
	copy(buf[pos:], b)
	pos += len(b)
	mfa, err := o.MatcherFeeAsset.MarshalBinary()
	if err != nil {
		return nil, errors.Wrapf(err, "failed marshal OrderV3 to bytes")
	}
	copy(buf[pos:], mfa)
	return buf, nil
}

func (o *OrderV3) bodyUnmarshalBinary(data []byte) error {
	if l := len(data); l < orderV3FixedBodyLen {
		return errors.Errorf("not enough data for OrderV3, expected not less then %d, received %d", orderV3FixedBodyLen, l)
	}
	pos := 0
	o.Version = data[pos]
	pos++
	if o.Version != 3 {
		return errors.Errorf("unexpected version %d for OrderV3, expected 3", o.Version)
	}
	var oo OrderBody
	err := oo.UnmarshalBinary(data[pos:])
	if err != nil {
		return errors.Wrap(err, "failed to unmarshal OrderV3 from bytes")
	}
	o.OrderBody = oo
	pos += orderLen
	if oo.AssetPair.AmountAsset.Present {
		pos += crypto.DigestSize
	}
	if oo.AssetPair.PriceAsset.Present {
		pos += crypto.DigestSize
	}
	err = o.MatcherFeeAsset.UnmarshalBinary(data[pos:])
	if err != nil {
		return errors.Wrap(err, "failed to unmarshal OrderV3 from bytes")
	}
	return nil
}

//Sign adds a signature to the order.
func (o *OrderV3) Sign(scheme Scheme, secretKey crypto.SecretKey) error {
	b, err := o.BodyMarshalBinary()
	if err != nil {
		return errors.Wrap(err, "failed to sign OrderV3")
	}
	if o.Proofs == nil {
		o.Proofs = &ProofsV1{proofsVersion, make([]B58Bytes, 0)}
	}
	err = o.Proofs.Sign(0, secretKey, b)
	if err != nil {
		return errors.Wrap(err, "failed to sign OrderV3")
	}
	d, err := crypto.FastHash(b)
	o.ID = &d
	if err != nil {
		return errors.Wrap(err, "failed to sign OrderV3")
	}
	return nil
}

//Verify checks that the order's signature is valid.
func (o *OrderV3) Verify(scheme Scheme, publicKey crypto.PublicKey) (bool, error) {
	b, err := o.BodyMarshalBinary()
	if err != nil {
		return false, errors.Wrap(err, "failed to verify signature of OrderV3")
	}
	return o.Proofs.Verify(0, publicKey, b)
}

//MarshalBinary writes order to its bytes representation.
func (o *OrderV3) MarshalBinary() ([]byte, error) {
	bb, err := o.BodyMarshalBinary()
	if err != nil {
		return nil, errors.Wrap(err, "failed to marshal OrderV3 to bytes")
	}
	bl := len(bb)
	pb, err := o.Proofs.MarshalBinary()
	if err != nil {
		return nil, errors.Wrap(err, "failed to marshal OrderV3 to bytes")
	}
	buf := make([]byte, bl+len(pb))
	copy(buf, bb)
	copy(buf[bl:], pb)
	return buf, nil
}

//UnmarshalBinary reads an order from its binary representation.
func (o *OrderV3) UnmarshalBinary(data []byte) error {
	if l := len(data); l < orderV3MinLen {
		return errors.Errorf("not enough data for OrderV3, expected not less then %d, received %d", orderV3MinLen, l)
	}
	var bl int
	err := o.bodyUnmarshalBinary(data)
	if err != nil {
		return errors.Wrap(err, "failed to unmarshal OrderV3")
	}
	bl += orderV3FixedBodyLen
	if o.AssetPair.AmountAsset.Present {
		bl += crypto.DigestSize
	}
	if o.AssetPair.PriceAsset.Present {
		bl += crypto.DigestSize
	}
	if o.MatcherFeeAsset.Present {
		bl += crypto.DigestSize
	}
	bb := data[:bl]
	data = data[bl:]
	var p ProofsV1
	err = p.UnmarshalBinary(data)
	if err != nil {
		return errors.Wrap(err, "failed to unmarshal OrderV3 from bytes")
	}
	o.Proofs = &p
	id, err := crypto.FastHash(bb)
	if err != nil {
		return errors.Wrap(err, "failed to unmarshal OrderV3 from bytes")
	}
	o.ID = &id
	return nil
}

// OrderV4 is for Protobuf.
type OrderV4 struct {
	Version         byte           `json:"version"`
	ID              *crypto.Digest `json:"id,omitempty"`
	Proofs          *ProofsV1      `json:"proofs,omitempty"`
	MatcherFeeAsset OptionalAsset  `json:"matcherFeeAssetId"`
	OrderBody
}

func (o OrderV4) BinarySize() int {
	// No binary format for OrderV4, return 0.
	return 0
}

func (o OrderV4) ToProtobuf(scheme Scheme) *g.Order {
	res := o.OrderBody.ToProtobuf(scheme)
	res.MatcherFee = &g.Amount{AssetId: o.MatcherFeeAsset.ToID(), Amount: int64(o.MatcherFee)}
	res.Version = 4
	res.Proofs = o.Proofs.Bytes()
	return res
}

func (o *OrderV4) GetID() ([]byte, error) {
	if o.ID != nil {
		return o.ID.Bytes(), nil
	}
	return nil, errors.New("no id set")
}

func (o OrderV4) GetAmount() uint64 {
	return o.Amount
}

func (o OrderV4) GetTimestamp() uint64 {
	return o.Timestamp
}

func (o OrderV4) GetMatcherFee() uint64 {
	return o.MatcherFee
}

func (o OrderV4) GetMatcherFeeAsset() OptionalAsset {
	return o.MatcherFeeAsset
}

func (o OrderV4) GetProofs() (*ProofsV1, error) {
	return o.Proofs, nil
}

//NewUnsignedOrderV4 creates the new unsigned order.
func NewUnsignedOrderV4(senderPK, matcherPK crypto.PublicKey, amountAsset, priceAsset OptionalAsset, orderType OrderType, price, amount, timestamp, expiration, matcherFee uint64, matcherFeeAsset OptionalAsset) *OrderV4 {
	ob := OrderBody{
		SenderPK:  senderPK,
		MatcherPK: matcherPK,
		AssetPair: AssetPair{
			AmountAsset: amountAsset,
			PriceAsset:  priceAsset},
		OrderType:  orderType,
		Price:      price,
		Amount:     amount,
		Timestamp:  timestamp,
		Expiration: expiration,
		MatcherFee: matcherFee,
	}
	return &OrderV4{Version: 4, MatcherFeeAsset: matcherFeeAsset, OrderBody: ob}
}

func (o *OrderV4) GetVersion() byte {
	return o.Version
}

func (o *OrderV4) GetOrderType() OrderType {
	return o.OrderType
}

func (o *OrderV4) GetMatcherPK() crypto.PublicKey {
	return o.MatcherPK
}

func (o *OrderV4) GetAssetPair() AssetPair {
	return o.AssetPair
}

func (o *OrderV4) GetPrice() uint64 {
	return o.Price
}

func (o *OrderV4) GetExpiration() uint64 {
	return o.Expiration
}

func (o *OrderV4) GenerateID(scheme Scheme) error {
	b, err := o.BodyMarshalBinary(scheme)
	if err != nil {
		return err
	}
	d, err := crypto.FastHash(b)
	if err != nil {
		return errors.Wrap(err, "failed to sign OrderV4")
	}
	o.ID = &d
	return nil
}

func (o *OrderV4) BodyMarshalBinary(scheme Scheme) ([]byte, error) {
	pbOrder := o.ToProtobuf(scheme)
	pbOrder.Proofs = nil
	return MarshalToProtobufDeterministic(pbOrder)
}

//Sign adds a signature to the order.
func (o *OrderV4) Sign(scheme Scheme, secretKey crypto.SecretKey) error {
	b, err := o.BodyMarshalBinary(scheme)
	if err != nil {
		return errors.Wrap(err, "failed to sign OrderV4")
	}
	if o.Proofs == nil {
		o.Proofs = &ProofsV1{proofsVersion, make([]B58Bytes, 0)}
	}
	err = o.Proofs.Sign(0, secretKey, b)
	if err != nil {
		return errors.Wrap(err, "failed to sign OrderV4")
	}
	d, err := crypto.FastHash(b)
	o.ID = &d
	if err != nil {
		return errors.Wrap(err, "failed to sign OrderV4")
	}
	return nil
}

//Verify checks that the order's signature is valid.
func (o *OrderV4) Verify(scheme Scheme, publicKey crypto.PublicKey) (bool, error) {
	b, err := o.BodyMarshalBinary(scheme)
	if err != nil {
		return false, errors.Wrap(err, "failed to verify signature of OrderV4")
	}
	return o.Proofs.Verify(0, publicKey, b)
}

const (
	proofsVersion  byte = 1
	proofsMinLen        = 1 + 2
	proofsMaxCount      = 8
	proofMaxSize        = 64
)

//ProofsV1 is a collection of proofs.
type ProofsV1 struct {
	Version byte
	Proofs  []B58Bytes
}

func NewProofs() *ProofsV1 {
	return &ProofsV1{Version: proofsVersion, Proofs: make([]B58Bytes, 0)}
}

func NewProofsFromSignature(sig *crypto.Signature) *ProofsV1 {
	return &ProofsV1{proofsVersion, []B58Bytes{sig.Bytes()}}
}

func (p ProofsV1) Bytes() [][]byte {
	res := make([][]byte, len(p.Proofs))
	for i, proof := range p.Proofs {
		res[i] = make([]byte, len(proof))
		copy(res[i], proof)
	}
	return res
}

//String gives a string representation of the proofs collection.
func (p ProofsV1) String() string {
	var sb strings.Builder
	sb.WriteRune('[')
	for i, e := range p.Proofs {
		if i != 0 {
			sb.WriteString(", ")
		}
		sb.WriteString(e.String())
	}
	sb.WriteRune(']')
	return sb.String()
}

//MarshalJSON writes the proofs to JSON.
func (p ProofsV1) MarshalJSON() ([]byte, error) {
	return json.Marshal(p.Proofs)
}

//UnmarshalJSON reads the proofs from JSON.
func (p *ProofsV1) UnmarshalJSON(value []byte) error {
	var tmp []B58Bytes
	err := json.Unmarshal(value, &tmp)
	if err != nil {
		return errors.Wrap(err, "failed to unmarshal ProofsV1 from JSON")
	}
	p.Version = proofsVersion
	p.Proofs = tmp
	return nil
}

//MarshalBinary writes the proofs to its binary form.
func (p *ProofsV1) MarshalBinary() ([]byte, error) {
	buf := make([]byte, p.BinarySize())
	pos := 0
	buf[pos] = proofsVersion
	pos++
	binary.BigEndian.PutUint16(buf[pos:], uint16(len(p.Proofs)))
	pos += 2
	for _, e := range p.Proofs {
		el := len(e)
		binary.BigEndian.PutUint16(buf[pos:], uint16(el))
		pos += 2
		copy(buf[pos:], e)
		pos += el
	}
	return buf, nil
}

//Serialize proofs to its binary form.
func (p *ProofsV1) Serialize(s *serializer.Serializer) error {
	err := s.Byte(proofsVersion)
	if err != nil {
		return err
	}
	err = s.Uint16(uint16(len(p.Proofs)))
	if err != nil {
		return err
	}
	for _, e := range p.Proofs {
		el := len(e)
		err = s.Uint16(uint16(el))
		if err != nil {
			return err
		}
		err = s.Bytes(e)
		if err != nil {
			return err
		}
	}
	return nil
}

//UnmarshalBinary reads the proofs from its binary representation.
func (p *ProofsV1) UnmarshalBinary(data []byte) error {
	if l := len(data); l < proofsMinLen {
		return errors.Errorf("not enough data for ProofsV1 value, expected %d, received %d", proofsMinLen, l)
	}
	p.Version = data[0]
	if p.Version != proofsVersion {
		return errors.Errorf("unexpected ProofsV1 version %d, expected %d", p.Version, proofsVersion)
	}
	data = data[1:]
	n := int(binary.BigEndian.Uint16(data))
	if n > proofsMaxCount {
		return errors.Errorf("too many proofs in ProofsV1, expected no more than %d, received %d", proofsMaxCount, n)
	}
	data = data[2:]
	for i := 0; i < n; i++ {
		el := binary.BigEndian.Uint16(data)
		if el > proofMaxSize {
			return errors.Errorf("proof size %d bytes exceeds maximum allowed %d", el, proofMaxSize)
		}
		data = data[2:]
		pr := make([]byte, el)
		copy(pr, data[0:el])
		data = data[el:]
		p.Proofs = append(p.Proofs, pr)
	}
	return nil
}

//Sign creates a signature and stores it as a proof at given position.
func (p *ProofsV1) Sign(pos int, key crypto.SecretKey, data []byte) error {
	if pos < 0 || pos > proofsMaxCount {
		return errors.Errorf("failed to create proof at position %d, allowed positions from 0 to %d", pos, proofsMaxCount-1)
	}
	if len(p.Proofs)-1 < pos {
		s, err := crypto.Sign(key, data)
		if err != nil {
			return errors.Errorf("crypto.Sign(): %v", err)
		}
		p.Proofs = append(p.Proofs[:pos], append([]B58Bytes{s[:]}, p.Proofs[pos:]...)...)
	} else {
		pr := p.Proofs[pos]
		if len(pr) > 0 {
			return errors.Errorf("unable to overwrite non-empty proof at position %d", pos)
		}
		s, err := crypto.Sign(key, data)
		if err != nil {
			return errors.Errorf("crypto.Sign(): %v", err)
		}
		copy(pr[:], s[:])
	}
	return nil
}

//Verify checks that the proof at given position is a valid signature.
func (p *ProofsV1) Verify(pos int, key crypto.PublicKey, data []byte) (bool, error) {
	if len(p.Proofs) <= pos {
		return false, errors.Errorf("no proof at position %d", pos)
	}
	var sig crypto.Signature
	sb := p.Proofs[pos]
	if l := len(sb); l != crypto.SignatureSize {
		return false, errors.Errorf("unexpected signature size %d, expected %d", l, crypto.SignatureSize)
	}
	copy(sig[:], sb)
	return crypto.Verify(key, sig, data), nil
}

func (p *ProofsV1) BinarySize() int {
	pl := 0
	if p != nil {
		for _, e := range p.Proofs {
			pl += len(e) + 2
		}
	}
	return proofsMinLen + pl
}

// ValueType is an alias for byte that encodes the value type.
type DataValueType byte

// String translates ValueType value to human readable name.
func (vt DataValueType) String() string {
	switch vt {
	case DataInteger:
		return "integer"
	case DataBoolean:
		return "boolean"
	case DataBinary:
		return "binary"
	case DataString:
		return "string"
	case DataDelete:
		return "delete"
	default:
		return ""
	}
}

//Supported value types.
const (
	DataInteger DataValueType = iota
	DataBoolean
	DataBinary
	DataString
	DataDelete = DataValueType(0xff)
)

//DataEntry is a common interface of all types of data entries.
//The interface is used to store different types of data entries in one slice.
type DataEntry interface {
	GetKey() string
	SetKey(string)

	GetValueType() DataValueType
	MarshalValue() ([]byte, error)
	UnmarshalValue([]byte) error

	MarshalBinary() ([]byte, error)
	UnmarshalBinary([]byte) error
	Valid() (bool, error)
	BinarySize() int

	ToProtobuf() *g.DataTransactionData_DataEntry
}

var bytesToDataEntry = map[DataValueType]reflect.Type{
	DataInteger: reflect.TypeOf(IntegerDataEntry{}),
	DataBoolean: reflect.TypeOf(BooleanDataEntry{}),
	DataString:  reflect.TypeOf(StringDataEntry{}),
	DataBinary:  reflect.TypeOf(BinaryDataEntry{}),
}

func NewDataEntryFromBytes(data []byte) (DataEntry, error) {
	if len(data) < 1 {
		return nil, errors.New("invalid data size")
	}
	valueType, err := extractValueType(data)
	if err != nil {
		return nil, errors.New("failed to extract type of data entry")
	}
	entryType, ok := bytesToDataEntry[valueType]
	if !ok {
		return nil, errors.New("bad value type byte")
	}
	entry, ok := reflect.New(entryType).Interface().(DataEntry)
	if !ok {
		panic("This entry type does not implement DataEntry interface")
	}
	if err := entry.UnmarshalBinary(data); err != nil {
		return nil, errors.Wrap(err, "failed to unmarshal entry")
	}
	return entry, nil
}

func NewDataEntryFromValueBytes(valueBytes []byte) (DataEntry, error) {
	if len(valueBytes) < 1 {
		return nil, errors.New("invalid data size")
	}
	entryType, ok := bytesToDataEntry[DataValueType(valueBytes[0])]
	if !ok {
		return nil, errors.New("invalid data entry type")
	}
	entry, ok := reflect.New(entryType).Interface().(DataEntry)
	if !ok {
		panic("This entry type does not implement DataEntry interface")
	}
	if err := entry.UnmarshalValue(valueBytes); err != nil {
		return nil, errors.Wrap(err, "failed to unmarshal entry")
	}
	return entry, nil
}

//IntegerDataEntry stores int64 value.
type IntegerDataEntry struct {
	Key   string
	Value int64
}

func (e IntegerDataEntry) ToProtobuf() *g.DataTransactionData_DataEntry {
	return &g.DataTransactionData_DataEntry{
		Key:   e.Key,
		Value: &g.DataTransactionData_DataEntry_IntValue{IntValue: e.Value},
	}
}

func (e IntegerDataEntry) Valid() (bool, error) {
	if len(e.Key) == 0 {
		return false, errors.New("empty entry key")
	}
	if len(utf16.Encode([]rune(e.Key))) > maxKeySize {
		return false, errors.New("key is too large")
	}
	return true, nil
}

//GetKey returns the key of data entry.
func (e IntegerDataEntry) GetKey() string {
	return e.Key
}

//SetKey sets the key of data entry.
func (e *IntegerDataEntry) SetKey(key string) {
	e.Key = key
}

//GetValueType returns the value type of the entry.
func (e IntegerDataEntry) GetValueType() DataValueType {
	return DataInteger
}

func (e IntegerDataEntry) BinarySize() int {
	return 2 + len(e.Key) + 1 + 8
}

//MarshalValue marshals the integer data entry value in its bytes representation.
func (e IntegerDataEntry) MarshalValue() ([]byte, error) {
	buf := make([]byte, 1+8)
	pos := 0
	buf[pos] = byte(DataInteger)
	pos++
	binary.BigEndian.PutUint64(buf[pos:], uint64(e.Value))
	return buf, nil
}

//UnmarshalBinary reads binary representation of integer data entry value to the structure.
func (e *IntegerDataEntry) UnmarshalValue(data []byte) error {
	const minLen = 1 + 8
	if l := len(data); l < minLen {
		return errors.Errorf("invalid length for IntegerDataEntry value, expected not less than %d, received %d", minLen, l)
	}
	if t := data[0]; t != byte(DataInteger) {
		return errors.Errorf("unexpected value type %d for IntegerDataEntry value, expected %d", t, DataInteger)
	}
	e.Value = int64(binary.BigEndian.Uint64(data[1:]))
	return nil
}

//MarshalBinary marshals the integer data entry in its bytes representation.
func (e IntegerDataEntry) MarshalBinary() ([]byte, error) {
	buf := make([]byte, e.BinarySize())
	pos := 0
	PutStringWithUInt16Len(buf[pos:], e.Key)
	pos += 2 + len(e.Key)
	valueBytes, err := e.MarshalValue()
	if err != nil {
		return nil, err
	}
	copy(buf[pos:], valueBytes)
	return buf, nil
}

//UnmarshalBinary reads binary representation of integer data entry to the structure.
func (e *IntegerDataEntry) UnmarshalBinary(data []byte) error {
	const minLen = 2 + 1 + 8
	if l := len(data); l < minLen {
		return errors.Errorf("invalid data length for IntegerDataEntry, expected not less than %d, received %d", minLen, l)
	}
	k, err := StringWithUInt16Len(data)
	if err != nil {
		return errors.Wrap(err, "failed to unmarshal IntegerDataEntry from bytes")
	}
	e.Key = k
	kl := 2 + len(k)
	if err := e.UnmarshalValue(data[kl:]); err != nil {
		return err
	}
	return nil
}

//MarshalJSON writes a JSON representation of integer data entry.
func (e IntegerDataEntry) MarshalJSON() ([]byte, error) {
	return json.Marshal(&struct {
		K string `json:"key"`
		T string `json:"type"`
		V int    `json:"value"`
	}{e.Key, e.GetValueType().String(), int(e.Value)})
}

//UnmarshalJSON reads an integer data entry from its JSON representation.
func (e *IntegerDataEntry) UnmarshalJSON(value []byte) error {
	tmp := struct {
		K string `json:"key"`
		T string `json:"type"`
		V int    `json:"value"`
	}{}
	if err := json.Unmarshal(value, &tmp); err != nil {
		return errors.Wrap(err, "failed to deserialize integer data entry from JSON")
	}
	e.Key = tmp.K
	e.Value = int64(tmp.V)
	return nil
}

//BooleanDataEntry represents a key-value pair that stores a bool value.
type BooleanDataEntry struct {
	Key   string
	Value bool
}

func (e BooleanDataEntry) ToProtobuf() *g.DataTransactionData_DataEntry {
	return &g.DataTransactionData_DataEntry{
		Key:   e.Key,
		Value: &g.DataTransactionData_DataEntry_BoolValue{BoolValue: e.Value},
	}
}

func (e BooleanDataEntry) Valid() (bool, error) {
	if len(e.Key) == 0 {
		return false, errors.New("empty entry key")
	}
	if len(utf16.Encode([]rune(e.Key))) > maxKeySize {
		return false, errors.New("key is too large")
	}
	return true, nil
}

//GetKey returns the key of data entry.
func (e BooleanDataEntry) GetKey() string {
	return e.Key
}

//SetKey sets the key of data entry.
func (e *BooleanDataEntry) SetKey(key string) {
	e.Key = key
}

//GetValueType returns the data type (Boolean) of the entry.
func (e BooleanDataEntry) GetValueType() DataValueType {
	return DataBoolean
}

func (e BooleanDataEntry) BinarySize() int {
	return 2 + len(e.Key) + 1 + 1
}

//MarshalValue writes a byte representation of the boolean data entry value.
func (e BooleanDataEntry) MarshalValue() ([]byte, error) {
	buf := make([]byte, 1+1)
	pos := 0
	buf[pos] = byte(DataBoolean)
	pos++
	PutBool(buf[pos:], e.Value)
	return buf, nil
}

//UnmarshalValue reads a byte representation of the data entry value.
func (e *BooleanDataEntry) UnmarshalValue(data []byte) error {
	const minLen = 1 + 1
	if l := len(data); l < minLen {
		return errors.Errorf("invalid data length for BooleanDataEntry value, expected not less than %d, received %d", minLen, l)
	}
	if t := data[0]; t != byte(DataBoolean) {
		return errors.Errorf("unexpected value type %d for BooleanDataEntry, value expected %d", t, DataBoolean)
	}
	v, err := Bool(data[1:])
	if err != nil {
		return errors.Wrap(err, "failed to unmarshal BooleanDataEntry value from bytes")
	}
	e.Value = v
	return nil
}

//MarshalBinary writes a byte representation of the boolean data entry.
func (e BooleanDataEntry) MarshalBinary() ([]byte, error) {
	buf := make([]byte, e.BinarySize())
	pos := 0
	PutStringWithUInt16Len(buf[pos:], e.Key)
	pos += 2 + len(e.Key)
	valueBytes, err := e.MarshalValue()
	if err != nil {
		return nil, err
	}
	copy(buf[pos:], valueBytes)
	return buf, nil
}

//UnmarshalBinary reads a byte representation of the data entry.
func (e *BooleanDataEntry) UnmarshalBinary(data []byte) error {
	const minLen = 2 + 1 + 1
	if l := len(data); l < minLen {
		return errors.Errorf("invalid data length for BooleanDataEntry, expected not less than %d, received %d", minLen, l)
	}
	k, err := StringWithUInt16Len(data)
	if err != nil {
		return errors.Wrap(err, "failed to unmarshal BooleanDataEntry from bytes")
	}
	e.Key = k
	kl := 2 + len(k)
	if err := e.UnmarshalValue(data[kl:]); err != nil {
		return err
	}
	return nil
}

//MarshalJSON writes the data entry to a JSON representation.
func (e BooleanDataEntry) MarshalJSON() ([]byte, error) {
	return json.Marshal(&struct {
		K string `json:"key"`
		T string `json:"type"`
		V bool   `json:"value"`
	}{e.Key, e.GetValueType().String(), e.Value})
}

//UnmarshalJSON reads the entry from its JSON representation.
func (e *BooleanDataEntry) UnmarshalJSON(value []byte) error {
	tmp := struct {
		K string `json:"key"`
		T string `json:"type"`
		V bool   `json:"value"`
	}{}
	if err := json.Unmarshal(value, &tmp); err != nil {
		return errors.Wrap(err, "failed to deserialize boolean data entry from JSON")
	}
	e.Key = tmp.K
	e.Value = tmp.V
	return nil
}

//BinaryDataEntry represents a key-value data entry that stores binary value.
type BinaryDataEntry struct {
	Key   string
	Value []byte
}

func (e BinaryDataEntry) ToProtobuf() *g.DataTransactionData_DataEntry {
	return &g.DataTransactionData_DataEntry{
		Key:   e.Key,
		Value: &g.DataTransactionData_DataEntry_BinaryValue{BinaryValue: e.Value},
	}
}

func (e BinaryDataEntry) Valid() (bool, error) {
	if len(e.Key) == 0 {
		return false, errors.New("empty entry key")
	}
	if len(utf16.Encode([]rune(e.Key))) > maxKeySize {
		return false, errors.New("key is too large")
	}
	if len(e.Value) > maxValueSize {
		return false, errors.New("value is too large")
	}
	return true, nil
}

//GetKey returns the key of data entry.
func (e BinaryDataEntry) GetKey() string {
	return e.Key
}

//SetKey sets the key of data entry.
func (e *BinaryDataEntry) SetKey(key string) {
	e.Key = key
}

//GetValueType returns the type of value (Binary) stored in an entry.
func (e BinaryDataEntry) GetValueType() DataValueType {
	return DataBinary
}

func (e BinaryDataEntry) BinarySize() int {
	return 2 + len(e.Key) + 1 + 2 + len(e.Value)
}

//MarshalValue writes an entry value to its byte representation.
func (e BinaryDataEntry) MarshalValue() ([]byte, error) {
	pos := 0
	buf := make([]byte, 1+2+len(e.Value))
	buf[pos] = byte(DataBinary)
	pos++
	PutBytesWithUInt16Len(buf[pos:], e.Value)
	return buf, nil
}

//UnmarshalValue reads an entry value from a binary representation.
func (e *BinaryDataEntry) UnmarshalValue(data []byte) error {
	const minLen = 1 + 2
	if l := len(data); l < minLen {
		return errors.Errorf("invalid data length for BinaryDataEntry value, expected not less than %d, received %d", minLen, l)
	}
	if t := data[0]; t != byte(DataBinary) {
		return errors.Errorf("unexpected value type %d for BinaryDataEntry value, expected %d", t, DataBinary)
	}
	v, err := BytesWithUInt16Len(data[1:])
	if err != nil {
		return errors.Wrap(err, "failed to unmarshal BinaryDataEntry value from bytes")
	}
	e.Value = v
	return nil
}

//MarshalBinary writes an entry to its byte representation.
func (e BinaryDataEntry) MarshalBinary() ([]byte, error) {
	buf := make([]byte, e.BinarySize())
	pos := 0
	PutStringWithUInt16Len(buf[pos:], e.Key)
	pos += 2 + len(e.Key)
	valueBytes, err := e.MarshalValue()
	if err != nil {
		return nil, err
	}
	copy(buf[pos:], valueBytes)
	return buf, nil
}

//UnmarshalBinary reads an entry from a binary representation.
func (e *BinaryDataEntry) UnmarshalBinary(data []byte) error {
	const minLen = 2 + 1 + 2
	if l := len(data); l < minLen {
		return errors.Errorf("invalid data length for BinaryDataEntry, expected not less than %d, received %d", minLen, l)
	}
	k, err := StringWithUInt16Len(data)
	if err != nil {
		return errors.Wrap(err, "failed to unmarshal BinaryDataEntry from bytes")
	}
	e.Key = k
	kl := 2 + len(k)
	if err := e.UnmarshalValue(data[kl:]); err != nil {
		return err
	}
	return nil
}

//MarshalJSON converts an entry to its JSON representation. Note that BASE64 is used to represent the binary value.
func (e BinaryDataEntry) MarshalJSON() ([]byte, error) {
	return json.Marshal(&struct {
		K string `json:"key"`
		T string `json:"type"`
		V Script `json:"value"`
	}{e.Key, e.GetValueType().String(), e.Value})
}

//UnmarshalJSON converts JSON to a BinaryDataEntry structure. Value should be stored as BASE64 sting in JSON.
func (e *BinaryDataEntry) UnmarshalJSON(value []byte) error {
	tmp := struct {
		K string `json:"key"`
		T string `json:"type"`
		V Script `json:"value"`
	}{}
	if err := json.Unmarshal(value, &tmp); err != nil {
		return errors.Wrap(err, "failed to deserialize binary data entry from JSON")
	}
	e.Key = tmp.K
	e.Value = tmp.V
	return nil
}

//StringDataEntry structure is a key-value pair to store a string value.
type StringDataEntry struct {
	Key   string
	Value string
}

func (e StringDataEntry) ToProtobuf() *g.DataTransactionData_DataEntry {
	return &g.DataTransactionData_DataEntry{
		Key:   e.Key,
		Value: &g.DataTransactionData_DataEntry_StringValue{StringValue: e.Value},
	}
}

func (e StringDataEntry) Valid() (bool, error) {
	if len(e.Key) == 0 {
		return false, errors.New("empty entry key")
	}
	if len(utf16.Encode([]rune(e.Key))) > maxKeySize {
		return false, errors.New("key is too large")
	}
	if len(e.Value) > maxValueSize {
		return false, errors.New("value is too large")
	}
	return true, nil
}

//GetKey returns the key of key-value pair.
func (e StringDataEntry) GetKey() string {
	return e.Key
}

//SetKey sets the key of data entry.
func (e *StringDataEntry) SetKey(key string) {
	e.Key = key
}

//GetValueType returns the type of value in key-value entry.
func (e StringDataEntry) GetValueType() DataValueType {
	return DataString
}

func (e StringDataEntry) BinarySize() int {
	return 2 + len(e.Key) + 1 + 2 + len(e.Value)
}

//MarshalValue converts the data entry value to its byte representation.
func (e StringDataEntry) MarshalValue() ([]byte, error) {
	buf := make([]byte, 1+2+len(e.Value))
	pos := 0
	buf[pos] = byte(DataString)
	pos++
	PutStringWithUInt16Len(buf[pos:], e.Value)
	return buf, nil
}

//UnmarshalValue reads StringDataEntry value from bytes.
func (e *StringDataEntry) UnmarshalValue(data []byte) error {
	const minLen = 1 + 2
	if l := len(data); l < minLen {
		return errors.Errorf("invalid data length for StringDataEntry value, expected not less than %d, received %d", minLen, l)
	}
	if t := data[0]; t != byte(DataString) {
		return errors.Errorf("unexpected value type %d for StringDataEntry value, expected %d", t, DataString)
	}
	v, err := StringWithUInt16Len(data[1:])
	if err != nil {
		return errors.Wrap(err, "failed to unmarshal StringDataEntry value from bytes")
	}
	e.Value = v
	return nil
}

//MarshalBinary converts the data entry to its byte representation.
func (e StringDataEntry) MarshalBinary() ([]byte, error) {
	buf := make([]byte, e.BinarySize())
	pos := 0
	PutStringWithUInt16Len(buf[pos:], e.Key)
	pos += 2 + len(e.Key)
	valueBytes, err := e.MarshalValue()
	if err != nil {
		return nil, err
	}
	copy(buf[pos:], valueBytes)
	return buf, nil
}

//UnmarshalBinary reads StringDataEntry structure from bytes.
func (e *StringDataEntry) UnmarshalBinary(data []byte) error {
	const minLen = 2 + 1 + 2
	if l := len(data); l < minLen {
		return errors.Errorf("invalid data length for StringDataEntry, expected not less than %d, received %d", minLen, l)
	}
	k, err := StringWithUInt16Len(data)
	if err != nil {
		return errors.Wrap(err, "failed to unmarshal StringDataEntry from bytes")
	}
	e.Key = k
	kl := 2 + len(k)
	if err := e.UnmarshalValue(data[kl:]); err != nil {
		return err
	}
	return nil
}

//MarshalJSON writes the entry to its JSON representation.
func (e StringDataEntry) MarshalJSON() ([]byte, error) {
	return json.Marshal(&struct {
		K string `json:"key"`
		T string `json:"type"`
		V string `json:"value"`
	}{e.Key, e.GetValueType().String(), e.Value})
}

//UnmarshalJSON reads the entry from JSON.
func (e *StringDataEntry) UnmarshalJSON(value []byte) error {
	tmp := struct {
		K string `json:"key"`
		T string `json:"type"`
		V string `json:"value"`
	}{}
	if err := json.Unmarshal(value, &tmp); err != nil {
		return errors.Wrap(err, "failed to deserialize string data entry from JSON")
	}
	e.Key = tmp.K
	e.Value = tmp.V
	return nil
}

//DeleteDataEntry structure stores the key that should be removed from state storage.
type DeleteDataEntry struct {
	Key string
}

func (e DeleteDataEntry) ToProtobuf() *g.DataTransactionData_DataEntry {
	return &g.DataTransactionData_DataEntry{
		Key:   e.Key,
		Value: nil,
	}
}

func (e DeleteDataEntry) Valid() (bool, error) {
	if len(e.Key) == 0 {
		return false, errors.New("empty entry key")
	}
	if len(utf16.Encode([]rune(e.Key))) > maxKeySize {
		return false, errors.New("key is too large")
	}
	return true, nil
}

//GetKey returns the key of key-value pair.
func (e DeleteDataEntry) GetKey() string {
	return e.Key
}

//SetKey sets the key of data entry.
func (e *DeleteDataEntry) SetKey(key string) {
	e.Key = key
}

//GetValueType returns the type of value in key-value entry.
func (e DeleteDataEntry) GetValueType() DataValueType {
	return DataDelete
}

func (e DeleteDataEntry) binarySize() int {
	return 2 + len(e.Key) + 1
}

//MarshalValue converts the data entry value to its byte representation.
func (e DeleteDataEntry) MarshalValue() ([]byte, error) {
	return []byte{byte(DataDelete)}, nil
}

//UnmarshalValue checks DeleteDataEntry value type is set.
func (e *DeleteDataEntry) UnmarshalValue(data []byte) error {
	const minLen = 1
	if l := len(data); l < minLen {
		return errors.Errorf("invalid data length for DeleteDataEntry value, expected not less than %d, received %d", minLen, l)
	}
	if t := data[0]; t != byte(DataDelete) {
		return errors.Errorf("unexpected value type %d for DeleteDataEntry value, expected %d", t, DataDelete)
	}
	return nil
}

//MarshalBinary converts the data entry to its byte representation.
func (e DeleteDataEntry) MarshalBinary() ([]byte, error) {
	buf := make([]byte, e.binarySize())
	pos := 0
	PutStringWithUInt16Len(buf[pos:], e.Key)
	pos += 2 + len(e.Key)
	valueBytes, err := e.MarshalValue()
	if err != nil {
		return nil, err
	}
	copy(buf[pos:], valueBytes)
	return buf, nil
}

//UnmarshalBinary reads StringDataEntry structure from bytes.
func (e *DeleteDataEntry) UnmarshalBinary(data []byte) error {
	const minLen = 2 + 1
	if l := len(data); l < minLen {
		return errors.Errorf("invalid data length for DeleteDataEntry, expected not less than %d, received %d", minLen, l)
	}
	k, err := StringWithUInt16Len(data)
	if err != nil {
		return errors.Wrap(err, "failed to unmarshal DeleteDataEntry from bytes")
	}
	e.Key = k
	kl := 2 + len(k)
	if err := e.UnmarshalValue(data[kl:]); err != nil {
		return err
	}
	return nil
}

//MarshalJSON writes the entry to its JSON representation.
func (e DeleteDataEntry) MarshalJSON() ([]byte, error) {
	return json.Marshal(&struct {
		K string  `json:"key"`
		T string  `json:"type"`
		V *string `json:"value"`
	}{e.Key, e.GetValueType().String(), nil})
}

//UnmarshalJSON reads the entry from JSON.
func (e *DeleteDataEntry) UnmarshalJSON(value []byte) error {
	tmp := struct {
		K string `json:"key"`
		T string `json:"type"`
		V string `json:"value"`
	}{}
	if err := json.Unmarshal(value, &tmp); err != nil {
		return errors.Wrap(err, "failed to deserialize string data entry from JSON")
	}
	e.Key = tmp.K
	return nil
}

//DataEntryType is the assistive structure used to get the type of DataEntry while unmarshal form JSON.
type DataEntryType struct {
	Type string `json:"type"`
}

func guessDataEntryType(dataEntryType DataEntryType) (DataEntry, error) {
	var r DataEntry
	switch dataEntryType.Type {
	case "integer":
		r = &IntegerDataEntry{}
	case "boolean":
		r = &BooleanDataEntry{}
	case "binary":
		r = &BinaryDataEntry{}
	case "string":
		r = &StringDataEntry{}
	case "delete":
		r = &DeleteDataEntry{}
	}
	if r == nil {
		return nil, errors.Errorf("unknown value type '%s' of DataEntry", dataEntryType.Type)
	}
	return r, nil
}

// DataEntries the slice of various entries of DataTransaction
type DataEntries []DataEntry

// UnmarshalJSON special method to unmarshal DataEntries from JSON with detection of real type of each entry.
func (e *DataEntries) UnmarshalJSON(data []byte) error {
	wrapError := func(err error) error { return errors.Wrap(err, "failed to unmarshal DataEntries from JSON") }

	var ets []DataEntryType
	err := json.Unmarshal(data, &ets)
	if err != nil {
		return wrapError(err)
	}

	entries := make([]DataEntry, len(ets))
	for i, row := range ets {
		et, err := guessDataEntryType(row)
		if err != nil {
			return wrapError(err)
		}
		entries[i] = et
	}

	err = json.Unmarshal(data, &entries)
	if err != nil {
		return wrapError(err)
	}
	*e = entries
	return nil
}

const scriptPrefix = "base64:"

var scriptPrefixBytes = []byte(scriptPrefix)

type ScriptInfo struct {
	Version    int32
	Bytes      []byte
	Base64     string
	Complexity uint64
}

func (s ScriptInfo) ToProtobuf() *g.ScriptData {
	return &g.ScriptData{
		ScriptBytes: &g.Script{Bytes: s.Bytes, Version: s.Version},
		ScriptText:  s.Base64,
		Complexity:  int64(s.Complexity),
	}
}

func VersionFromScriptBytes(scriptBytes []byte) (int32, error) {
	if len(scriptBytes) == 0 {
		// No script has 0 version.
		return 0, nil
	}
	version := int32(scriptBytes[0])
	if version == 0 {
		if len(scriptBytes) < 3 {
			return 0, errors.New("invalid data size")
		}
		version = int32(scriptBytes[2])
	}
	return version, nil
}

type Script []byte

func (s Script) ToProtobuf() (*g.Script, error) {
	v, err := VersionFromScriptBytes(s)
	if err != nil {
		return nil, err
	}
	return &g.Script{
		Version: v,
		Bytes:   s,
	}, nil
}

// String gives a string representation of Script bytes, script bytes encoded as BASE64 with prefix
func (s Script) String() string {
	sb := strings.Builder{}
	sb.WriteString(scriptPrefix)
	sb.WriteString(base64.StdEncoding.EncodeToString(s))
	return sb.String()
}

// MarshalJSON writes Script as JSON
func (s Script) MarshalJSON() ([]byte, error) {
	var sb strings.Builder
	sb.WriteRune('"')
	sb.WriteString(s.String())
	sb.WriteRune('"')
	return []byte(sb.String()), nil
}

// UnmarshalJSON reads Script from it's JSON representation
func (s *Script) UnmarshalJSON(value []byte) error {
	wrapError := func(err error) error { return errors.Wrap(err, "failed to unmarshal Script from JSON") }
	if bytes.Equal(value, jsonNullBytes) {
		return nil
	}
	if value[0] != '"' || value[len(value)-1] != '"' {
		return wrapError(errors.New("no quotes"))
	}
	value = value[1 : len(value)-1]
	if !bytes.Equal(value[0:7], scriptPrefixBytes) {
		return wrapError(errors.New("no prefix"))
	}
	value = value[7:]
	sb := make([]byte, base64.StdEncoding.DecodedLen(len(value)))
	n, err := base64.StdEncoding.Decode(sb, value)
	if err != nil {
		return errors.Wrap(err, "failed to unmarshal Script form JSON")
	}
	*s = Script(sb[:n])
	return nil
}

// ValueType is an alias for byte that encodes the value type.
type ArgumentValueType byte

// String translates ValueType value to human readable name.
func (vt ArgumentValueType) String() string {
	switch vt {
	case ArgumentInteger:
		return "integer"
	case ArgumentBoolean:
		return "boolean"
	case ArgumentBinary:
		return "binary"
	case ArgumentString:
		return "string"
	case ArgumentArray:
		return "array"
	default:
		return ""
	}
}

const (
	ArgumentInteger    = ArgumentValueType(reader.E_LONG)
	ArgumentBinary     = ArgumentValueType(reader.E_BYTES)
	ArgumentString     = ArgumentValueType(reader.E_STRING)
	ArgumentBoolean    = ArgumentValueType(99) // Nonexistent RIDE type is used
	ArgumentValueTrue  = ArgumentValueType(reader.E_TRUE)
	ArgumentValueFalse = ArgumentValueType(reader.E_FALSE)
	ArgumentArray      = ArgumentValueType(reader.E_ARR)
)

type Argument interface {
	GetValueType() ArgumentValueType
	MarshalBinary() ([]byte, error)
	BinarySize() int
	Serialize(*serializer.Serializer) error
}

//DataEntryType is the assistive structure used to get the type of DataEntry while unmarshal form JSON.
type ArgumentType struct {
	Type string `json:"type"`
}

func guessArgumentType(argumentType ArgumentType) (Argument, error) {
	var r Argument
	switch argumentType.Type {
	case "integer":
		r = &IntegerArgument{}
	case "boolean":
		r = &BooleanArgument{}
	case "binary":
		r = &BinaryArgument{}
	case "string":
		r = &StringArgument{}
	case "array":
		r = &ArrayArgument{}
	}
	if r == nil {
		return nil, errors.Errorf("unknown value type '%s' of Argument", argumentType.Type)
	}
	return r, nil
}

type Arguments []Argument

//Append adds an argument to the Arguments list.
func (a *Arguments) Append(arg Argument) {
	*a = append(*a, arg)
}

//UnmarshalJSON custom JSON deserialization method.
func (a *Arguments) UnmarshalJSON(data []byte) error {
	wrapError := func(err error) error { return errors.Wrap(err, "failed to unmarshal Arguments from JSON") }

	var ats []ArgumentType
	err := json.Unmarshal(data, &ats)
	if err != nil {
		return wrapError(err)
	}

	arguments := make([]Argument, len(ats))
	for i, row := range ats {
		arg, err := guessArgumentType(row)
		if err != nil {
			return wrapError(err)
		}
		arguments[i] = arg
	}

	err = json.Unmarshal(data, &arguments)
	if err != nil {
		return wrapError(err)
	}
	*a = arguments
	return nil
}

func (a Arguments) MarshalBinary() ([]byte, error) {
	buf := make([]byte, a.BinarySize())
	p := 0
	binary.BigEndian.PutUint32(buf, uint32(len(a)))
	p += 4
	for _, arg := range a {
		b, err := arg.MarshalBinary()
		if err != nil {
			return nil, errors.Wrap(err, "failed to marshal Arguments to bytes")
		}
		copy(buf[p:], b)
		p += len(b)
	}
	return buf, nil
}

func (a Arguments) Serialize(s *serializer.Serializer) error {
	err := s.Uint32(uint32(len(a)))
	if err != nil {
		return err
	}
	for _, arg := range a {
		err := arg.Serialize(s)
		if err != nil {
			return errors.Wrap(err, "failed to marshal Arguments to bytes")
		}
	}
	return nil
}

func (a *Arguments) UnmarshalBinary(data []byte) error {
	if l := len(data); l < 4 {
		return errors.Errorf("%d is not enough bytes for Arguments", l)
	}
	n := binary.BigEndian.Uint32(data[:4])
	data = data[4:]
	for i := 0; i < int(n); i++ {
		var arg Argument
		var err error
		switch ArgumentValueType(data[0]) {
		case ArgumentInteger:
			var ia IntegerArgument
			err = ia.UnmarshalBinary(data)
			arg = &ia
		case ArgumentValueTrue, ArgumentValueFalse:
			var ba BooleanArgument
			err = ba.UnmarshalBinary(data)
			arg = &ba
		case ArgumentBinary:
			var ba BinaryArgument
			err = ba.UnmarshalBinary(data)
			arg = &ba
		case ArgumentString:
			var sa StringArgument
			err = sa.UnmarshalBinary(data)
			arg = &sa
		case ArgumentArray:
			var aa ArrayArgument
			err = aa.UnmarshalBinary(data)
			arg = &aa
		default:
			return errors.Errorf("unsupported argument type %d", data[0])
		}
		if err != nil {
			return errors.Wrap(err, "failed unmarshal Arguments from bytes")
		}
		a.Append(arg)
		data = data[arg.BinarySize():]
	}
	return nil
}

func (a Arguments) BinarySize() int {
	r := 4
	for _, arg := range a {
		r += arg.BinarySize()
	}
	return r
}

type IntegerArgument struct {
	Value int64
}

func NewIntegerArgument(i int64) *IntegerArgument {
	return &IntegerArgument{i}
}

//GetValueType returns the value type of the entry.
func (a IntegerArgument) GetValueType() ArgumentValueType {
	return ArgumentInteger
}

func (a IntegerArgument) BinarySize() int {
	return integerArgumentLen
}

//MarshalBinary marshals the integer argument in its bytes representation.
func (a IntegerArgument) MarshalBinary() ([]byte, error) {
	buf := make([]byte, a.BinarySize())
	pos := 0
	buf[pos] = byte(ArgumentInteger)
	pos++
	binary.BigEndian.PutUint64(buf[pos:], uint64(a.Value))
	return buf, nil
}

//Serialize the integer argument in its bytes representation.
func (a IntegerArgument) Serialize(s *serializer.Serializer) error {
	err := s.Byte(byte(ArgumentInteger))
	if err != nil {
		return err
	}
	return s.Uint64(uint64(a.Value))
}

//UnmarshalBinary reads binary representation of integer argument to the structure.
func (a *IntegerArgument) UnmarshalBinary(data []byte) error {
	if l := len(data); l < integerArgumentLen {
		return errors.Errorf("invalid data length for IntegerArgument, expected not less than %d, received %d", integerArgumentLen, l)
	}
	if t := data[0]; t != byte(ArgumentInteger) {
		return errors.Errorf("unexpected value type %d for IntegerArgument, expected %d", t, ArgumentInteger)
	}
	a.Value = int64(binary.BigEndian.Uint64(data[1:]))
	return nil
}

//MarshalJSON writes a JSON representation of integer argument.
func (a IntegerArgument) MarshalJSON() ([]byte, error) {
	return json.Marshal(&struct {
		T string `json:"type"`
		V int    `json:"value"`
	}{a.GetValueType().String(), int(a.Value)})
}

//UnmarshalJSON reads an integer argument from its JSON representation.
func (a *IntegerArgument) UnmarshalJSON(value []byte) error {
	tmp := struct {
		T string `json:"type"`
		V int    `json:"value"`
	}{}
	if err := json.Unmarshal(value, &tmp); err != nil {
		return errors.Wrap(err, "failed to deserialize integer argument from JSON")
	}
	a.Value = int64(tmp.V)
	return nil
}

//BooleanArgument represents a key-value pair that stores a bool value.
type BooleanArgument struct {
	Value bool
}

func NewBooleanArgument(b bool) *BooleanArgument {
	return &BooleanArgument{b}
}

//GetValueType returns the data type (Boolean) of the argument.
func (a BooleanArgument) GetValueType() ArgumentValueType {
	return ArgumentBoolean
}

func (a BooleanArgument) BinarySize() int {
	return booleanArgumentLen
}

//MarshalBinary writes a byte representation of the boolean data entry.
func (a BooleanArgument) MarshalBinary() ([]byte, error) {
	buf := make([]byte, a.BinarySize())
	if a.Value {
		buf[0] = byte(ArgumentValueTrue)
	} else {
		buf[0] = byte(ArgumentValueFalse)
	}
	return buf, nil
}

//Serialize argument to its byte representation.
func (a BooleanArgument) Serialize(s *serializer.Serializer) error {
	buf := byte(0)
	if a.Value {
		buf = byte(ArgumentValueTrue)
	} else {
		buf = byte(ArgumentValueFalse)
	}
	return s.Byte(buf)
}

//UnmarshalBinary reads a byte representation of the data entry.
func (a *BooleanArgument) UnmarshalBinary(data []byte) error {
	if l := len(data); l < booleanArgumentLen {
		return errors.Errorf("invalid data length for BooleanArgument, expected not less than %d, received %d", booleanArgumentLen, l)
	}
	switch data[0] {
	case byte(ArgumentValueTrue):
		a.Value = true
	case byte(ArgumentValueFalse):
		a.Value = false
	default:
		return errors.Errorf("unexpected value (%d) for BooleanArgument", data[0])
	}
	return nil
}

//MarshalJSON writes the argument to a JSON representation.
func (a BooleanArgument) MarshalJSON() ([]byte, error) {
	return json.Marshal(&struct {
		T string `json:"type"`
		V bool   `json:"value"`
	}{a.GetValueType().String(), a.Value})
}

//UnmarshalJSON reads the entry from its JSON representation.
func (a *BooleanArgument) UnmarshalJSON(value []byte) error {
	tmp := struct {
		T string `json:"type"`
		V bool   `json:"value"`
	}{}
	if err := json.Unmarshal(value, &tmp); err != nil {
		return errors.Wrap(err, "failed to deserialize boolean argument from JSON")
	}
	a.Value = tmp.V
	return nil
}

//BinaryArgument represents an argument that stores binary value.
type BinaryArgument struct {
	Value []byte
}

func NewBinaryArgument(b []byte) *BinaryArgument {
	return &BinaryArgument{b}
}

//GetValueType returns the type of value (Binary) stored in an argument.
func (a BinaryArgument) GetValueType() ArgumentValueType {
	return ArgumentBinary
}

func (a BinaryArgument) BinarySize() int {
	return binaryArgumentMinLen + len(a.Value)
}

//MarshalBinary writes an argument to its byte representation.
func (a BinaryArgument) MarshalBinary() ([]byte, error) {
	buf := make([]byte, a.BinarySize())
	pos := 0
	buf[pos] = byte(ArgumentBinary)
	pos++
	PutBytesWithUInt32Len(buf[pos:], a.Value)
	return buf, nil
}

//Serialize argument to its byte representation.
func (a BinaryArgument) Serialize(s *serializer.Serializer) error {
	err := s.Byte(byte(ArgumentBinary))
	if err != nil {
		return err
	}
	return s.BytesWithUInt32Len(a.Value)
}

//UnmarshalBinary reads an argument from a binary representation.
func (a *BinaryArgument) UnmarshalBinary(data []byte) error {
	if l := len(data); l < binaryArgumentMinLen {
		return errors.Errorf("invalid data length for BinaryArgument, expected not less than %d, received %d", binaryArgumentMinLen, l)
	}
	if t := data[0]; t != byte(ArgumentBinary) {
		return errors.Errorf("unexpected value type %d for BinaryArgument, expected %d", t, ArgumentBinary)
	}
	v, err := BytesWithUInt32Len(data[1:])
	if err != nil {
		return errors.Wrap(err, "failed to unmarshal BinaryArgument from bytes")
	}
	a.Value = v
	return nil
}

//MarshalJSON converts an argument to its JSON representation. Note that BASE64 is used to represent the binary value.
func (a BinaryArgument) MarshalJSON() ([]byte, error) {
	return json.Marshal(&struct {
		T string `json:"type"`
		V Script `json:"value"`
	}{a.GetValueType().String(), a.Value})
}

//UnmarshalJSON converts JSON to a BinaryArgument structure. Value should be stored as BASE64 sting in JSON.
func (a *BinaryArgument) UnmarshalJSON(value []byte) error {
	tmp := struct {
		T string `json:"type"`
		V Script `json:"value"`
	}{}
	if err := json.Unmarshal(value, &tmp); err != nil {
		return errors.Wrap(err, "failed to deserialize binary data entry from JSON")
	}
	a.Value = tmp.V
	return nil
}

//StringArgument structure is an argument that store a string value.
type StringArgument struct {
	Value string
}

func NewStringArgument(s string) *StringArgument {
	return &StringArgument{s}
}

//GetValueType returns the type of value of the argument.
func (a StringArgument) GetValueType() ArgumentValueType {
	return ArgumentString
}

func (a StringArgument) BinarySize() int {
	return stringArgumentMinLen + len(a.Value)
}

//MarshalBinary converts the argument to its byte representation.
func (a StringArgument) MarshalBinary() ([]byte, error) {
	buf := make([]byte, a.BinarySize())
	pos := 0
	buf[pos] = byte(ArgumentString)
	pos++
	PutStringWithUInt32Len(buf[pos:], a.Value)
	return buf, nil
}

//Serialize argument to its byte representation.
func (a StringArgument) Serialize(s *serializer.Serializer) error {
	err := s.Byte(byte(ArgumentString))
	if err != nil {
		return err
	}
	return s.StringWithUInt32Len(a.Value)
}

//UnmarshalBinary reads an StringArgument structure from bytes.
func (a *StringArgument) UnmarshalBinary(data []byte) error {
	if l := len(data); l < stringArgumentMinLen {
		return errors.Errorf("invalid data length for StringArgument, expected not less than %d, received %d", stringArgumentMinLen, l)
	}
	if t := data[0]; t != byte(ArgumentString) {
		return errors.Errorf("unexpected value type %d for StringArgument, expected %d", t, ArgumentString)
	}
	v, err := StringWithUInt32Len(data[1:])
	if err != nil {
		return errors.Wrap(err, "failed to unmarshal StringArgument from bytes")
	}
	a.Value = v
	return nil
}

//MarshalJSON writes the entry to its JSON representation.
func (a StringArgument) MarshalJSON() ([]byte, error) {
	return json.Marshal(&struct {
		T string `json:"type"`
		V string `json:"value"`
	}{a.GetValueType().String(), a.Value})
}

//UnmarshalJSON reads the entry from JSON.
func (a *StringArgument) UnmarshalJSON(value []byte) error {
	tmp := struct {
		T string `json:"type"`
		V string `json:"value"`
	}{}
	if err := json.Unmarshal(value, &tmp); err != nil {
		return errors.Wrap(err, "failed to deserialize string data entry from JSON")
	}
	a.Value = tmp.V
	return nil
}

type ArrayArgument struct {
	Items Arguments
}

func NewArrayArgument(items Arguments) *ArrayArgument {
	return &ArrayArgument{Items: items}
}

//GetValueType returns the type of value of the argument.
func (a ArrayArgument) GetValueType() ArgumentValueType {
	return ArgumentArray
}

func (a ArrayArgument) binarySize() int {
	return 1 + a.Items.binarySize()
}

//MarshalBinary converts the argument to its byte representation.
func (a ArrayArgument) MarshalBinary() ([]byte, error) {
	buf := make([]byte, a.binarySize())
	pos := 0
	buf[pos] = byte(ArgumentArray)
	pos++
	b, err := a.Items.MarshalBinary()
	if err != nil {
		return nil, err
	}
	copy(buf[pos:], b)
	return buf, nil
}

//Serialize argument to its byte representation.
func (a ArrayArgument) Serialize(s *serializer.Serializer) error {
	err := s.Byte(byte(ArgumentArray))
	if err != nil {
		return err
	}
	return a.Items.Serialize(s)
}

//UnmarshalBinary reads an StringArgument structure from bytes.
func (a *ArrayArgument) UnmarshalBinary(data []byte) error {
	if l := len(data); l < arrayArgumentMinLen {
		return errors.Errorf("invalid data length for ArrayArgument, expected not less than %d, received %d", arrayArgumentMinLen, l)
	}
	if t := data[0]; t != byte(ArgumentArray) {
		return errors.Errorf("unexpected value type %d for ArrayArgument, expected %d", t, ArgumentArray)
	}
	data = data[1:]
	args := new(Arguments)
	err := args.UnmarshalBinary(data)
	if err != nil {
		return err
	}
	a.Items = *args
	return nil
}

//MarshalJSON writes the entry to its JSON representation.
func (a ArrayArgument) MarshalJSON() ([]byte, error) {
	return json.Marshal(&struct {
		T string     `json:"type"`
		V []Argument `json:"value"`
	}{a.GetValueType().String(), a.Items})
}

//UnmarshalJSON reads the entry from JSON.
func (a *ArrayArgument) UnmarshalJSON(value []byte) error {
	tmp := struct {
		T string    `json:"type"`
		V Arguments `json:"value"`
	}{}
	if err := json.Unmarshal(value, &tmp); err != nil {
		return errors.Wrap(err, "failed to deserialize string data entry from JSON")
	}
	a.Items = tmp.V
	return nil
}

// FunctionCall structure represents the description of function called in the InvokeScript transaction.
type FunctionCall struct {
	Default   bool
	Name      string
	Arguments Arguments
}

func (c FunctionCall) Serialize(s *serializer.Serializer) error {
	if c.Default {
		return s.Byte(0)
	}
	err := s.Bytes([]byte{1, reader.E_FUNCALL, reader.FH_USER})
	if err != nil {
		return err
	}
	err = s.StringWithUInt32Len(c.Name)
	if err != nil {
		return err
	}
	err = c.Arguments.Serialize(s)
	if err != nil {
		return errors.Wrap(err, "failed to serialize FunctionCall to bytes")
	}
	return nil
}

func (c FunctionCall) MarshalBinary() ([]byte, error) {
	if c.Default {
		return []byte{0}, nil
	}
	buf := make([]byte, c.BinarySize())
	buf[0] = 1
	buf[1] = reader.E_FUNCALL
	buf[2] = reader.FH_USER
	PutStringWithUInt32Len(buf[3:], c.Name)
	ab, err := c.Arguments.MarshalBinary()
	if err != nil {
		return nil, errors.Wrap(err, "failed to marshal FunctionCall to bytes")
	}
	copy(buf[3+4+len(c.Name):], ab)
	return buf, nil
}

func (c *FunctionCall) UnmarshalBinary(data []byte) error {
	if l := len(data); l < 1 {
		return errors.Errorf("%d is not enough bytes for FunctionCall", l)
	}
	if data[0] == 0 {
		c.Default = true
		return nil
	}
	data = data[1:]
	if l := len(data); l < 1+1+4 {
		return errors.Errorf("%d is not enough bytes of FunctionCall", l)
	}
	if data[0] != reader.E_FUNCALL {
		return errors.Errorf("unexpected expression type %d, expected E_FUNCALL", data[0])
	}
	if data[1] != reader.FH_USER {
		return errors.Errorf("unexpected function type %d, expected a user function", data[1])
	}
	var err error
	data = data[2:]
	c.Name, err = StringWithUInt32Len(data)
	if err != nil {
		return errors.Wrap(err, "failed to unmarshal FunctionCall from bytes")
	}
	data = data[4+len(c.Name):]
	args := Arguments{}
	err = args.UnmarshalBinary(data)
	if err != nil {
		return errors.Wrap(err, "failed to unmarshal FunctionCall from bytes")
	}
	c.Arguments = args
	return nil
}

//MarshalJSON writes the entry to its JSON representation.
func (c FunctionCall) MarshalJSON() ([]byte, error) {
	if c.Default {
		return []byte("null"), nil
	}
	tmp := struct {
		Name      string    `json:"function"`
		Arguments Arguments `json:"args"`
	}{c.Name, c.Arguments}
	return json.Marshal(tmp)
}

//UnmarshalJSON reads the entry from JSON.
func (c *FunctionCall) UnmarshalJSON(value []byte) error {
	str := string(value)
	if str == "null" || str == "{}" {
		c.Default = true
		return nil
	}
	var tmp struct {
		Name      string    `json:"function"`
		Arguments Arguments `json:"args"`
	}
	if err := json.Unmarshal(value, &tmp); err != nil {
		return errors.Wrap(err, "failed to deserialize function call from JSON")
	}
	c.Default = false
	c.Name = tmp.Name
	c.Arguments = tmp.Arguments
	return nil
}

func (c FunctionCall) BinarySize() int {
	if c.Default {
		return 1
	}
	return 1 + 1 + 1 + 4 + len(c.Name) + c.Arguments.BinarySize()
}

<<<<<<< HEAD
=======
type ScriptResult struct {
	Transfers TransferSet
	Writes    WriteSet
}

func (sr *ScriptResult) MarshalWithAddresses() ([]byte, error) {
	transfersBytes, err := sr.Transfers.MarshalWithAddresses()
	if err != nil {
		return nil, err
	}
	writesBytes, err := sr.Writes.MarshalBinary()
	if err != nil {
		return nil, err
	}
	res := make([]byte, len(transfersBytes)+len(writesBytes)+8)
	pos := 0
	transfersSize := uint32(len(transfersBytes))
	binary.BigEndian.PutUint32(res[pos:], transfersSize)
	pos += 4
	copy(res[pos:], transfersBytes)
	pos += len(transfersBytes)
	writesSize := uint32(len(writesBytes))
	binary.BigEndian.PutUint32(res[pos:], writesSize)
	pos += 4
	copy(res[pos:], writesBytes)
	return res, nil
}

func (sr *ScriptResult) UnmarshalWithAddresses(data []byte) error {
	pos := 4
	if len(data) < pos {
		return errors.New("invalid data size")
	}
	transfersSize := binary.BigEndian.Uint32(data[:pos])
	pos += int(transfersSize)
	if len(data) < pos {
		return errors.New("invalid data size")
	}
	var ts TransferSet
	if err := ts.UnmarshalWithAddresses(data[4:pos]); err != nil {
		return err
	}
	if len(data) < pos {
		return errors.New("invalid data size")
	}
	writesSize := binary.BigEndian.Uint32(data[pos:])
	pos += 4
	if len(data) < pos {
		return errors.New("invalid data size")
	}
	var ws WriteSet
	if err := ws.UnmarshalBinary(data[pos:]); err != nil {
		return err
	}
	pos += int(writesSize)
	if pos != len(data) {
		return errors.New("invalid data size")
	}
	sr.Transfers = ts
	sr.Writes = ws
	return nil
}

func (sr *ScriptResult) Valid() error {
	if err := sr.Transfers.Valid(); err != nil {
		return err
	}
	if err := sr.Writes.Valid(); err != nil {
		return err
	}
	return nil
}

func (sr *ScriptResult) ToProtobuf() (*g.InvokeScriptResult, error) {
	transfers, err := sr.Transfers.ToProtobuf()
	if err != nil {
		return nil, err
	}
	return &g.InvokeScriptResult{
		Data:      sr.Writes.ToProtobuf(),
		Transfers: transfers,
	}, nil
}

type TransferSet []ScriptResultTransfer

func (ts *TransferSet) BinarySize() int {
	totalSize := 0
	for _, tr := range *ts {
		totalSize += tr.BinarySize()
	}
	return totalSize
}

func (ts *TransferSet) MarshalWithAddresses() ([]byte, error) {
	res := make([]byte, ts.BinarySize())
	pos := 0
	for _, tr := range *ts {
		trBytes, err := tr.MarshalWithAddress()
		if err != nil {
			return nil, err
		}
		if pos+len(trBytes) > len(res) {
			return nil, errors.New("invalid data size")
		}
		copy(res[pos:], trBytes)
		pos += len(trBytes)
	}
	return res, nil
}

func (ts *TransferSet) UnmarshalWithAddresses(data []byte) error {
	pos := 0
	for pos < len(data) {
		var tr ScriptResultTransfer
		if err := tr.UnmarshalWithAddress(data[pos:]); err != nil {
			return err
		}
		pos += tr.BinarySize()
		*ts = append(*ts, tr)
	}
	return nil
}

func (ts *TransferSet) Valid() error {
	if len(*ts) > maxInvokeTransfers {
		return errors.Errorf("transfer set of size %d is greater than allowed maximum of %d\n", len(*ts), maxInvokeTransfers)
	}
	for _, tr := range *ts {
		if tr.Amount < 0 {
			return errors.New("transfer amount is < 0")
		}
	}
	return nil
}

func (ts *TransferSet) ToProtobuf() ([]*g.InvokeScriptResult_Payment, error) {
	res := make([]*g.InvokeScriptResult_Payment, len(*ts))
	var err error
	for i, tr := range *ts {
		res[i], err = tr.ToProtobuf()
		if err != nil {
			return nil, err
		}
	}
	return res, nil
}

type WriteSet []DataEntry

func (ws *WriteSet) BinarySize() int {
	totalSize := 0
	for _, entry := range *ws {
		totalSize += entry.BinarySize()
	}
	return totalSize
}

func (ws *WriteSet) MarshalBinary() ([]byte, error) {
	res := make([]byte, ws.BinarySize())
	pos := 0
	for _, entry := range *ws {
		entryBytes, err := entry.MarshalBinary()
		if err != nil {
			return nil, err
		}
		if pos+len(entryBytes) > len(res) {
			return nil, errors.New("invalid data size")
		}
		copy(res[pos:], entryBytes)
		pos += len(entryBytes)
	}
	return res, nil
}

func (ws *WriteSet) UnmarshalBinary(data []byte) error {
	pos := 0
	for pos < len(data) {
		entry, err := NewDataEntryFromBytes(data[pos:])
		if err != nil {
			return err
		}
		pos += entry.BinarySize()
		*ws = append(*ws, entry)
	}
	return nil
}

func (ws *WriteSet) Valid() error {
	if len(*ws) > maxInvokeWrites {
		return errors.Errorf("write set of size %d is greater than allowed maximum of %d\n", len(*ws), maxInvokeWrites)
	}
	totalSize := 0
	for _, entry := range *ws {
		if len(utf16.Encode([]rune(entry.GetKey()))) > maxInvokeWriteKeySizeInBytes {
			return errors.New("key is too large")
		}
		totalSize += entry.BinarySize()
	}
	if totalSize > maxWriteSetSizeInBytes {
		return errors.Errorf("total write set size %d is greater than maximum %d\n", totalSize, maxWriteSetSizeInBytes)
	}
	return nil
}

func (ws *WriteSet) ToProtobuf() []*g.DataTransactionData_DataEntry {
	res := make([]*g.DataTransactionData_DataEntry, len(*ws))
	for i, entry := range *ws {
		res[i] = entry.ToProtobuf()
	}
	return res
}

>>>>>>> ebb4217e
type FullScriptTransfer struct {
	Amount    uint64
	Asset     OptionalAsset
	Recipient Recipient
	Sender    Address
	Timestamp uint64
	ID        *crypto.Digest
}

<<<<<<< HEAD
func NewFullScriptTransfer(action TransferScriptAction, tx *InvokeScriptV1) (*FullScriptTransfer, error) {
	return &FullScriptTransfer{
		Amount:    uint64(action.Amount),
		Asset:     action.Asset,
		Recipient: action.Recipient,
		Sender:    *tx.ScriptRecipient.Address,
		Timestamp: tx.Timestamp,
		ID:        tx.ID,
=======
func NewFullScriptTransfer(scheme byte, tr *ScriptResultTransfer, tx *InvokeScriptWithProofs) (*FullScriptTransfer, error) {
	return &FullScriptTransfer{
		ScriptResultTransfer: *tr,
		Sender:               *tx.ScriptRecipient.Address,
		Timestamp:            tx.Timestamp,
		ID:                   tx.ID,
	}, nil
}

type ScriptResultTransfer struct {
	Recipient Recipient
	Amount    int64
	Asset     OptionalAsset
}

func (tr *ScriptResultTransfer) BinarySize() int {
	return AddressSize + 8 + tr.Asset.BinarySize()
}

func (tr *ScriptResultTransfer) MarshalWithAddress() ([]byte, error) {
	if tr.Recipient.Address == nil {
		return nil, errors.New("can't marshal Recipient with no address set")
	}
	recipientBytes := tr.Recipient.Address.Bytes()
	if len(recipientBytes) != AddressSize {
		return nil, errors.New("invalid address size")
	}
	amountBytes := make([]byte, 8)
	binary.BigEndian.PutUint64(amountBytes, uint64(tr.Amount))
	assetBytes, err := tr.Asset.MarshalBinary()
	if err != nil {
		return nil, err
	}
	res := make([]byte, tr.BinarySize())
	copy(res, amountBytes)
	copy(res[len(amountBytes):], assetBytes)
	copy(res[len(amountBytes)+len(assetBytes):], recipientBytes)
	return res, nil
}

func (tr *ScriptResultTransfer) UnmarshalWithAddress(data []byte) error {
	if len(data) < 8 {
		return errors.New("invalid data size")
	}
	tr.Amount = int64(binary.BigEndian.Uint64(data[:8]))
	var asset OptionalAsset
	if err := asset.UnmarshalBinary(data[8:]); err != nil {
		return err
	}
	tr.Asset = asset
	pos := 8 + asset.BinarySize()
	addr, err := NewAddressFromBytes(data[pos:])
	if err != nil {
		return err
	}
	tr.Recipient = NewRecipientFromAddress(addr)
	return nil
}

func (tr *ScriptResultTransfer) ToProtobuf() (*g.InvokeScriptResult_Payment, error) {
	if tr.Recipient.Address == nil {
		return nil, errors.New("script transfer has alias recipient, protobuf needs address")
	}
	addrBody, err := tr.Recipient.Address.Body()
	if err != nil {
		return nil, errors.Wrap(err, "failed to get address body")
	}
	return &g.InvokeScriptResult_Payment{
		Amount:  &g.Amount{AssetId: tr.Asset.ToID(), Amount: tr.Amount},
		Address: addrBody,
>>>>>>> ebb4217e
	}, nil
}

// ScriptPayment part of InvokeScriptTransaction that describes attached payments that comes in with invoke.
type ScriptPayment struct {
	Amount uint64        `json:"amount"`
	Asset  OptionalAsset `json:"assetId"`
}

func (p ScriptPayment) MarshalBinary() ([]byte, error) {
	size := p.BinarySize()
	buf := make([]byte, size)
	pos := 0
	binary.BigEndian.PutUint16(buf[pos:], uint16(size-2))
	pos += 2
	binary.BigEndian.PutUint64(buf[pos:], p.Amount)
	pos += 8
	ab, err := p.Asset.MarshalBinary()
	if err != nil {
		return nil, errors.Wrap(err, "failed to serialize ScriptPayment to bytes")
	}
	copy(buf[pos:], ab)
	return buf, nil
}

func (p ScriptPayment) Serialize(s *serializer.Serializer) error {
	size := p.BinarySize()
	err := s.Uint16(uint16(size - 2))
	if err != nil {
		return err
	}
	err = s.Uint64(p.Amount)
	if err != nil {
		return err
	}
	err = p.Asset.Serialize(s)
	if err != nil {
		return errors.Wrap(err, "failed to serialize ScriptPayment to bytes")
	}
	return nil
}

func (p *ScriptPayment) UnmarshalBinary(data []byte) error {
	if l := len(data); l < 2 {
		return errors.Errorf("%d is not enough bytes for ScriptPayment", l)
	}
	size := int(binary.BigEndian.Uint16(data[:2]))
	if l := len(data[2:]); l < size {
		return errors.Errorf("%d is not enough bytes for ScriptPayment", l)
	}
	p.Amount = binary.BigEndian.Uint64(data[2:10])
	var a OptionalAsset
	err := a.UnmarshalBinary(data[10:])
	if err != nil {
		return errors.Wrap(err, "failed to deserialize ScriptPayment from bytes")
	}
	p.Asset = a
	return nil
}

func (p *ScriptPayment) BinarySize() int {
	return 2 + 8 + p.Asset.BinarySize()
}

// ScriptPayments list of payments attached to InvokeScriptTransaction.
type ScriptPayments []ScriptPayment

func (sps *ScriptPayments) Append(sp ScriptPayment) {
	*sps = append(*sps, sp)
}

func (sps ScriptPayments) MarshalBinary() ([]byte, error) {
	buf := make([]byte, sps.BinarySize())
	p := 0
	binary.BigEndian.PutUint16(buf[p:], uint16(len(sps)))
	p += 2
	for _, sp := range sps {
		b, err := sp.MarshalBinary()
		if err != nil {
			return nil, errors.Wrap(err, "failed to marshal ScriptPayments to bytes")
		}
		copy(buf[p:], b)
		p += len(b)
	}
	return buf, nil
}

func (sps ScriptPayments) Serialize(s *serializer.Serializer) error {
	err := s.Uint16(uint16(len(sps)))
	if err != nil {
		return err
	}
	for _, sp := range sps {
		err := sp.Serialize(s)
		if err != nil {
			return errors.Wrap(err, "failed to marshal ScriptPayments to bytes")
		}
	}
	return nil
}

func (sps *ScriptPayments) UnmarshalBinary(data []byte) error {
	if l := len(data); l < 2 {
		return errors.Errorf("%d is not enough bytes for ScriptPayments", l)
	}
	n := binary.BigEndian.Uint16(data)
	data = data[2:]
	for i := 0; i < int(n); i++ {
		var sp ScriptPayment
		err := sp.UnmarshalBinary(data)
		if err != nil {
			return errors.Wrap(err, "failed to unmarshal ScriptPayments from bytes")
		}
		sps.Append(sp)
		data = data[sp.BinarySize():]
	}
	return nil
}

func (sps ScriptPayments) BinarySize() int {
	s := 2
	for _, p := range sps {
		s += p.BinarySize()
	}
	return s
}

type FullWavesBalance struct {
	Regular    uint64
	Generating uint64
	Available  uint64
	Effective  uint64
	LeaseIn    uint64
	LeaseOut   uint64
}

func (b *FullWavesBalance) ToProtobuf() *g.BalanceResponse_WavesBalances {
	return &g.BalanceResponse_WavesBalances{
		Regular:    int64(b.Regular),
		Generating: int64(b.Generating),
		Available:  int64(b.Available),
		Effective:  int64(b.Effective),
		LeaseIn:    int64(b.LeaseIn),
		LeaseOut:   int64(b.LeaseOut),
	}
}<|MERGE_RESOLUTION|>--- conflicted
+++ resolved
@@ -252,20 +252,15 @@
 	return nil
 }
 
-<<<<<<< HEAD
 func (a OptionalAsset) Eq(b OptionalAsset) bool {
 	return a.Present == b.Present && a.ID == b.ID
 }
 
-//Attachment represents the additional data stored in Transfer and MassTransfer transactions.
-type Attachment string
-=======
 // Attachment represents the additional data stored in Transfer and MassTransfer transactions.
 type Attachment interface {
 	ToProtobuf() *g.Attachment
 	Size() int
 	Bytes() ([]byte, error)
->>>>>>> ebb4217e
 
 	json.Marshaler
 	json.Unmarshaler
@@ -565,12 +560,7 @@
 	GetMatcherFee() uint64
 	GetMatcherFeeAsset() OptionalAsset
 	GetSenderPK() crypto.PublicKey
-<<<<<<< HEAD
-	GenerateID() error
-	BodyMarshalBinary() ([]byte, error)
-=======
 	GenerateID(scheme Scheme) error
->>>>>>> ebb4217e
 	GetProofs() (*ProofsV1, error)
 	Verify(Scheme, crypto.PublicKey) (bool, error)
 	ToProtobuf(Scheme) *g.Order
@@ -1003,19 +993,6 @@
 	return nil
 }
 
-func (o *OrderV1) GenerateID() error {
-	b, err := o.BodyMarshalBinary()
-	if err != nil {
-		return err
-	}
-	d, err := crypto.FastHash(b)
-	if err != nil {
-		return errors.Wrap(err, "failed to sign OrderV1")
-	}
-	o.ID = &d
-	return nil
-}
-
 //Sign adds a signature to the order.
 func (o *OrderV1) Sign(scheme Scheme, secretKey crypto.SecretKey) error {
 	b, err := o.BodyMarshalBinary()
@@ -1188,22 +1165,14 @@
 	return o.Expiration
 }
 
-<<<<<<< HEAD
-func (o *OrderV2) GenerateID() error {
-=======
 func (o *OrderV2) GenerateID(scheme Scheme) error {
->>>>>>> ebb4217e
 	b, err := o.BodyMarshalBinary()
 	if err != nil {
 		return err
 	}
 	d, err := crypto.FastHash(b)
 	if err != nil {
-<<<<<<< HEAD
-		return errors.Wrap(err, "failed to sign OrderV1")
-=======
 		return errors.Wrap(err, "failed to sign OrderV2")
->>>>>>> ebb4217e
 	}
 	o.ID = &d
 	return nil
@@ -1415,22 +1384,14 @@
 	return o.Expiration
 }
 
-<<<<<<< HEAD
-func (o *OrderV3) GenerateID() error {
-=======
 func (o *OrderV3) GenerateID(scheme Scheme) error {
->>>>>>> ebb4217e
 	b, err := o.BodyMarshalBinary()
 	if err != nil {
 		return err
 	}
 	d, err := crypto.FastHash(b)
 	if err != nil {
-<<<<<<< HEAD
-		return errors.Wrap(err, "failed to sign OrderV1")
-=======
 		return errors.Wrap(err, "failed to sign OrderV3")
->>>>>>> ebb4217e
 	}
 	o.ID = &d
 	return nil
@@ -2535,7 +2496,7 @@
 	return DataDelete
 }
 
-func (e DeleteDataEntry) binarySize() int {
+func (e DeleteDataEntry) BinarySize() int {
 	return 2 + len(e.Key) + 1
 }
 
@@ -2558,7 +2519,7 @@
 
 //MarshalBinary converts the data entry to its byte representation.
 func (e DeleteDataEntry) MarshalBinary() ([]byte, error) {
-	buf := make([]byte, e.binarySize())
+	buf := make([]byte, e.BinarySize())
 	pos := 0
 	PutStringWithUInt16Len(buf[pos:], e.Key)
 	pos += 2 + len(e.Key)
@@ -3237,13 +3198,13 @@
 	return ArgumentArray
 }
 
-func (a ArrayArgument) binarySize() int {
-	return 1 + a.Items.binarySize()
+func (a ArrayArgument) BinarySize() int {
+	return 1 + a.Items.BinarySize()
 }
 
 //MarshalBinary converts the argument to its byte representation.
 func (a ArrayArgument) MarshalBinary() ([]byte, error) {
-	buf := make([]byte, a.binarySize())
+	buf := make([]byte, a.BinarySize())
 	pos := 0
 	buf[pos] = byte(ArgumentArray)
 	pos++
@@ -3419,222 +3380,6 @@
 	return 1 + 1 + 1 + 4 + len(c.Name) + c.Arguments.BinarySize()
 }
 
-<<<<<<< HEAD
-=======
-type ScriptResult struct {
-	Transfers TransferSet
-	Writes    WriteSet
-}
-
-func (sr *ScriptResult) MarshalWithAddresses() ([]byte, error) {
-	transfersBytes, err := sr.Transfers.MarshalWithAddresses()
-	if err != nil {
-		return nil, err
-	}
-	writesBytes, err := sr.Writes.MarshalBinary()
-	if err != nil {
-		return nil, err
-	}
-	res := make([]byte, len(transfersBytes)+len(writesBytes)+8)
-	pos := 0
-	transfersSize := uint32(len(transfersBytes))
-	binary.BigEndian.PutUint32(res[pos:], transfersSize)
-	pos += 4
-	copy(res[pos:], transfersBytes)
-	pos += len(transfersBytes)
-	writesSize := uint32(len(writesBytes))
-	binary.BigEndian.PutUint32(res[pos:], writesSize)
-	pos += 4
-	copy(res[pos:], writesBytes)
-	return res, nil
-}
-
-func (sr *ScriptResult) UnmarshalWithAddresses(data []byte) error {
-	pos := 4
-	if len(data) < pos {
-		return errors.New("invalid data size")
-	}
-	transfersSize := binary.BigEndian.Uint32(data[:pos])
-	pos += int(transfersSize)
-	if len(data) < pos {
-		return errors.New("invalid data size")
-	}
-	var ts TransferSet
-	if err := ts.UnmarshalWithAddresses(data[4:pos]); err != nil {
-		return err
-	}
-	if len(data) < pos {
-		return errors.New("invalid data size")
-	}
-	writesSize := binary.BigEndian.Uint32(data[pos:])
-	pos += 4
-	if len(data) < pos {
-		return errors.New("invalid data size")
-	}
-	var ws WriteSet
-	if err := ws.UnmarshalBinary(data[pos:]); err != nil {
-		return err
-	}
-	pos += int(writesSize)
-	if pos != len(data) {
-		return errors.New("invalid data size")
-	}
-	sr.Transfers = ts
-	sr.Writes = ws
-	return nil
-}
-
-func (sr *ScriptResult) Valid() error {
-	if err := sr.Transfers.Valid(); err != nil {
-		return err
-	}
-	if err := sr.Writes.Valid(); err != nil {
-		return err
-	}
-	return nil
-}
-
-func (sr *ScriptResult) ToProtobuf() (*g.InvokeScriptResult, error) {
-	transfers, err := sr.Transfers.ToProtobuf()
-	if err != nil {
-		return nil, err
-	}
-	return &g.InvokeScriptResult{
-		Data:      sr.Writes.ToProtobuf(),
-		Transfers: transfers,
-	}, nil
-}
-
-type TransferSet []ScriptResultTransfer
-
-func (ts *TransferSet) BinarySize() int {
-	totalSize := 0
-	for _, tr := range *ts {
-		totalSize += tr.BinarySize()
-	}
-	return totalSize
-}
-
-func (ts *TransferSet) MarshalWithAddresses() ([]byte, error) {
-	res := make([]byte, ts.BinarySize())
-	pos := 0
-	for _, tr := range *ts {
-		trBytes, err := tr.MarshalWithAddress()
-		if err != nil {
-			return nil, err
-		}
-		if pos+len(trBytes) > len(res) {
-			return nil, errors.New("invalid data size")
-		}
-		copy(res[pos:], trBytes)
-		pos += len(trBytes)
-	}
-	return res, nil
-}
-
-func (ts *TransferSet) UnmarshalWithAddresses(data []byte) error {
-	pos := 0
-	for pos < len(data) {
-		var tr ScriptResultTransfer
-		if err := tr.UnmarshalWithAddress(data[pos:]); err != nil {
-			return err
-		}
-		pos += tr.BinarySize()
-		*ts = append(*ts, tr)
-	}
-	return nil
-}
-
-func (ts *TransferSet) Valid() error {
-	if len(*ts) > maxInvokeTransfers {
-		return errors.Errorf("transfer set of size %d is greater than allowed maximum of %d\n", len(*ts), maxInvokeTransfers)
-	}
-	for _, tr := range *ts {
-		if tr.Amount < 0 {
-			return errors.New("transfer amount is < 0")
-		}
-	}
-	return nil
-}
-
-func (ts *TransferSet) ToProtobuf() ([]*g.InvokeScriptResult_Payment, error) {
-	res := make([]*g.InvokeScriptResult_Payment, len(*ts))
-	var err error
-	for i, tr := range *ts {
-		res[i], err = tr.ToProtobuf()
-		if err != nil {
-			return nil, err
-		}
-	}
-	return res, nil
-}
-
-type WriteSet []DataEntry
-
-func (ws *WriteSet) BinarySize() int {
-	totalSize := 0
-	for _, entry := range *ws {
-		totalSize += entry.BinarySize()
-	}
-	return totalSize
-}
-
-func (ws *WriteSet) MarshalBinary() ([]byte, error) {
-	res := make([]byte, ws.BinarySize())
-	pos := 0
-	for _, entry := range *ws {
-		entryBytes, err := entry.MarshalBinary()
-		if err != nil {
-			return nil, err
-		}
-		if pos+len(entryBytes) > len(res) {
-			return nil, errors.New("invalid data size")
-		}
-		copy(res[pos:], entryBytes)
-		pos += len(entryBytes)
-	}
-	return res, nil
-}
-
-func (ws *WriteSet) UnmarshalBinary(data []byte) error {
-	pos := 0
-	for pos < len(data) {
-		entry, err := NewDataEntryFromBytes(data[pos:])
-		if err != nil {
-			return err
-		}
-		pos += entry.BinarySize()
-		*ws = append(*ws, entry)
-	}
-	return nil
-}
-
-func (ws *WriteSet) Valid() error {
-	if len(*ws) > maxInvokeWrites {
-		return errors.Errorf("write set of size %d is greater than allowed maximum of %d\n", len(*ws), maxInvokeWrites)
-	}
-	totalSize := 0
-	for _, entry := range *ws {
-		if len(utf16.Encode([]rune(entry.GetKey()))) > maxInvokeWriteKeySizeInBytes {
-			return errors.New("key is too large")
-		}
-		totalSize += entry.BinarySize()
-	}
-	if totalSize > maxWriteSetSizeInBytes {
-		return errors.Errorf("total write set size %d is greater than maximum %d\n", totalSize, maxWriteSetSizeInBytes)
-	}
-	return nil
-}
-
-func (ws *WriteSet) ToProtobuf() []*g.DataTransactionData_DataEntry {
-	res := make([]*g.DataTransactionData_DataEntry, len(*ws))
-	for i, entry := range *ws {
-		res[i] = entry.ToProtobuf()
-	}
-	return res
-}
-
->>>>>>> ebb4217e
 type FullScriptTransfer struct {
 	Amount    uint64
 	Asset     OptionalAsset
@@ -3644,8 +3389,7 @@
 	ID        *crypto.Digest
 }
 
-<<<<<<< HEAD
-func NewFullScriptTransfer(action TransferScriptAction, tx *InvokeScriptV1) (*FullScriptTransfer, error) {
+func NewFullScriptTransfer(action TransferScriptAction, tx *InvokeScriptWithProofs) (*FullScriptTransfer, error) {
 	return &FullScriptTransfer{
 		Amount:    uint64(action.Amount),
 		Asset:     action.Asset,
@@ -3653,78 +3397,6 @@
 		Sender:    *tx.ScriptRecipient.Address,
 		Timestamp: tx.Timestamp,
 		ID:        tx.ID,
-=======
-func NewFullScriptTransfer(scheme byte, tr *ScriptResultTransfer, tx *InvokeScriptWithProofs) (*FullScriptTransfer, error) {
-	return &FullScriptTransfer{
-		ScriptResultTransfer: *tr,
-		Sender:               *tx.ScriptRecipient.Address,
-		Timestamp:            tx.Timestamp,
-		ID:                   tx.ID,
-	}, nil
-}
-
-type ScriptResultTransfer struct {
-	Recipient Recipient
-	Amount    int64
-	Asset     OptionalAsset
-}
-
-func (tr *ScriptResultTransfer) BinarySize() int {
-	return AddressSize + 8 + tr.Asset.BinarySize()
-}
-
-func (tr *ScriptResultTransfer) MarshalWithAddress() ([]byte, error) {
-	if tr.Recipient.Address == nil {
-		return nil, errors.New("can't marshal Recipient with no address set")
-	}
-	recipientBytes := tr.Recipient.Address.Bytes()
-	if len(recipientBytes) != AddressSize {
-		return nil, errors.New("invalid address size")
-	}
-	amountBytes := make([]byte, 8)
-	binary.BigEndian.PutUint64(amountBytes, uint64(tr.Amount))
-	assetBytes, err := tr.Asset.MarshalBinary()
-	if err != nil {
-		return nil, err
-	}
-	res := make([]byte, tr.BinarySize())
-	copy(res, amountBytes)
-	copy(res[len(amountBytes):], assetBytes)
-	copy(res[len(amountBytes)+len(assetBytes):], recipientBytes)
-	return res, nil
-}
-
-func (tr *ScriptResultTransfer) UnmarshalWithAddress(data []byte) error {
-	if len(data) < 8 {
-		return errors.New("invalid data size")
-	}
-	tr.Amount = int64(binary.BigEndian.Uint64(data[:8]))
-	var asset OptionalAsset
-	if err := asset.UnmarshalBinary(data[8:]); err != nil {
-		return err
-	}
-	tr.Asset = asset
-	pos := 8 + asset.BinarySize()
-	addr, err := NewAddressFromBytes(data[pos:])
-	if err != nil {
-		return err
-	}
-	tr.Recipient = NewRecipientFromAddress(addr)
-	return nil
-}
-
-func (tr *ScriptResultTransfer) ToProtobuf() (*g.InvokeScriptResult_Payment, error) {
-	if tr.Recipient.Address == nil {
-		return nil, errors.New("script transfer has alias recipient, protobuf needs address")
-	}
-	addrBody, err := tr.Recipient.Address.Body()
-	if err != nil {
-		return nil, errors.Wrap(err, "failed to get address body")
-	}
-	return &g.InvokeScriptResult_Payment{
-		Amount:  &g.Amount{AssetId: tr.Asset.ToID(), Amount: tr.Amount},
-		Address: addrBody,
->>>>>>> ebb4217e
 	}, nil
 }
 
