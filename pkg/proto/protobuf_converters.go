--- conflicted
+++ resolved
@@ -225,13 +225,8 @@
 	return nil
 }
 
-<<<<<<< HEAD
-// TxSnapshotsFromProtobuf Unmarshalling order (don't change it if it is not necessary, order is important):
-=======
-// TxSnapshotsFromProtobufWithoutTxStatus Unmarshalling order (how in proto schemas):
-// WavesBalances and AssetBalances
-// LeaseBalances
->>>>>>> 7bccd2ca
+// TxSnapshotsFromProtobufWithoutTxStatus Unmarshalling order
+// (don't change it if it is not necessary, order is important):
 // NewAsset
 // AssetVolume
 // AssetDescription
