--- conflicted
+++ resolved
@@ -1162,11 +1162,7 @@
 		return tx, nil
 	default:
 		panic(errors.Errorf(
-<<<<<<< HEAD
-			"BUG, CREATE REPORT: unsupported protobuf signed transaction variant type (%T).",
-=======
 			"BUG, CREATE REPORT: unsupported protobuf signed transaction variant type %T.",
->>>>>>> bf55fb40
 			stx.Transaction,
 		))
 	}
@@ -1174,11 +1170,7 @@
 
 func (c *ProtobufConverter) ethereumTransaction(canonicalEthTx []byte) (Transaction, error) {
 	var tx EthereumTransaction
-<<<<<<< HEAD
-	if err := tx.bodyUnmarshalBinary(canonicalEthTx); err != nil {
-=======
 	if err := tx.DecodeCanonical(canonicalEthTx); err != nil {
->>>>>>> bf55fb40
 		return nil, errors.Wrap(err, "failed to unmarshal ethereum transaction")
 	}
 	return &tx, nil
