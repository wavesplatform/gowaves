--- conflicted
+++ resolved
@@ -384,13 +384,8 @@
 	if c.err != nil {
 		return nil
 	}
-<<<<<<< HEAD
-	if untyped && (att == nil || att.Attachment == nil) {
-		return &LegacyAttachment{Value: nil}
-=======
 	if att == nil {
 		return nil
->>>>>>> 996f1650
 	}
 	if untyped {
 		binaryAttachment, ok := att.Attachment.(*g.Attachment_BinaryValue)
