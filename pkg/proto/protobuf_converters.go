package proto

import (
	protobuf "github.com/golang/protobuf/proto"
	"github.com/pkg/errors"
	"github.com/wavesplatform/gowaves/pkg/crypto"
	g "github.com/wavesplatform/gowaves/pkg/grpc/generated"
)

func Int64ToProtobuf(val int64) ([]byte, error) {
	buf := &protobuf.Buffer{}
	buf.SetDeterministic(true)
	if err := buf.EncodeVarint(uint64(val)); err != nil {
		return nil, err
	}
	return buf.Bytes(), nil
}

func MarshalToProtobufDeterministic(pb protobuf.Message) ([]byte, error) {
	buf := &protobuf.Buffer{}
	buf.SetDeterministic(true)
	if err := buf.Marshal(pb); err != nil {
		return nil, err
	}
	return buf.Bytes(), nil
}

func MarshalTxDeterministic(tx Transaction, scheme Scheme) ([]byte, error) {
	pbTx, err := tx.ToProtobuf(scheme)
	if err != nil {
		return nil, err
	}
	return MarshalToProtobufDeterministic(pbTx)
}

func MarshalSignedTxDeterministic(tx Transaction, scheme Scheme) ([]byte, error) {
	pbTx, err := tx.ToProtobufSigned(scheme)
	if err != nil {
		return nil, err
	}
	return MarshalToProtobufDeterministic(pbTx)
}

func TxFromProtobuf(data []byte) (Transaction, error) {
	var pbTx g.Transaction
	if err := protobuf.Unmarshal(data, &pbTx); err != nil {
		return nil, err
	}
	var c ProtobufConverter
	res, err := c.Transaction(&pbTx)
	if err != nil {
		return nil, err
	}
	return res, nil
}

func SignedTxFromProtobuf(data []byte) (Transaction, error) {
	var pbTx g.SignedTransaction
	if err := protobuf.Unmarshal(data, &pbTx); err != nil {
		return nil, err
	}
	var c ProtobufConverter
	res, err := c.SignedTransaction(&pbTx)
	if err != nil {
		return nil, err
	}
	return res, nil
}

type ProtobufConverter struct {
	err error
}

func (c *ProtobufConverter) Address(scheme byte, addr []byte) (Address, error) {
	a, err := RebuildAddress(scheme, addr)
	if err != nil {
		return Address{}, err
	}
	return a, nil
}

func (c *ProtobufConverter) uint64(value int64) uint64 {
	if c.err != nil {
		return 0
	}
	if value < 0 {
		c.err = errors.New("negative int64 value")
		return 0
	}
	return uint64(value)
}

func (c *ProtobufConverter) byte(value int32) byte {
	if c.err != nil {
		return 0
	}
	if value < 0 || value > 0xff {
		c.err = errors.New("invalid byte value")
	}
	return byte(value)
}

func (c *ProtobufConverter) digest(digest []byte) crypto.Digest {
	if c.err != nil {
		return crypto.Digest{}
	}
	r, err := crypto.NewDigestFromBytes(digest)
	if err != nil {
		c.err = err
		return crypto.Digest{}
	}
	return r
}

func (c *ProtobufConverter) optionalAsset(asset []byte) OptionalAsset {
	if c.err != nil {
		return OptionalAsset{}
	}
	if len(asset) == 0 {
		return OptionalAsset{}
	}
	return OptionalAsset{Present: true, ID: c.digest(asset)}
}

func (c *ProtobufConverter) convertAmount(amount *g.Amount) (OptionalAsset, uint64) {
	if c.err != nil {
		return OptionalAsset{}, 0
	}
	return c.extractOptionalAsset(amount), c.amount(amount)
}

func (c *ProtobufConverter) convertAssetAmount(aa *g.Amount) (crypto.Digest, uint64) {
	if c.err != nil {
		return crypto.Digest{}, 0
	}
	if aa == nil {
		c.err = errors.New("empty asset amount")
		return crypto.Digest{}, 0
	}
	id, err := crypto.NewDigestFromBytes(aa.AssetId)
	if err != nil {
		c.err = err
		return crypto.Digest{}, 0
	}
	return id, c.uint64(aa.Amount)
}

func (c *ProtobufConverter) extractOptionalAsset(amount *g.Amount) OptionalAsset {
	if c.err != nil {
		return OptionalAsset{}
	}
	if amount == nil {
		c.err = errors.New("empty asset amount")
		return OptionalAsset{}
	}
	return c.optionalAsset(amount.AssetId)
}

func (c *ProtobufConverter) amount(amount *g.Amount) uint64 {
	if c.err != nil {
		return 0
	}
	if amount == nil {
		c.err = errors.New("empty asset amount")
		return 0
	}
	if amount.Amount < 0 {
		c.err = errors.New("negative asset amount")
		return 0
	}
	return uint64(amount.Amount)
}

func (c *ProtobufConverter) publicKey(pk []byte) crypto.PublicKey {
	if c.err != nil {
		return crypto.PublicKey{}
	}
	r, err := crypto.NewPublicKeyFromBytes(pk)
	if err != nil {
		c.err = err
		return crypto.PublicKey{}
	}
	return r
}

<<<<<<< HEAD
=======
func (c *ProtobufConverter) script(script *g.Script) Script {
	if c.err != nil {
		return nil
	}
	resBytes := make([]byte, len(script.Bytes))
	copy(resBytes, script.Bytes)
	return resBytes
}

>>>>>>> bf2a1b31
func (c *ProtobufConverter) alias(scheme byte, alias string) Alias {
	if c.err != nil {
		return Alias{}
	}
	a := NewAlias(scheme, alias)
	_, err := a.Valid()
	if err != nil {
		c.err = err
		return Alias{}
	}
	return *a
}

func (c *ProtobufConverter) Recipient(scheme byte, recipient *g.Recipient) (Recipient, error) {
	if recipient == nil {
		return Recipient{}, errors.New("empty recipient")
	}
	switch r := recipient.Recipient.(type) {
	case *g.Recipient_PublicKeyHash:
		addr, err := c.Address(scheme, r.PublicKeyHash)
		if err != nil {
			return Recipient{}, err
		}
		return NewRecipientFromAddress(addr), nil
	case *g.Recipient_Alias:
		return NewRecipientFromAlias(c.alias(scheme, r.Alias)), nil
	default:
		return Recipient{}, errors.New("invalid recipient")
	}
}

func (c *ProtobufConverter) assetPair(pair *g.AssetPair) AssetPair {
	if c.err != nil {
		return AssetPair{}
	}
	return AssetPair{
		AmountAsset: c.optionalAsset(pair.AmountAssetId),
		PriceAsset:  c.optionalAsset(pair.PriceAssetId),
	}
}

func (c *ProtobufConverter) orderType(side g.Order_Side) OrderType {
	return OrderType(c.byte(int32(side)))
}

func (c *ProtobufConverter) proofs(proofs [][]byte) *ProofsV1 {
	if c.err != nil {
		return nil
	}
	r := NewProofs()
	for _, proof := range proofs {
		r.Proofs = append(r.Proofs, proof)
	}
	return r
}

func (c *ProtobufConverter) proof(proofs [][]byte) *crypto.Signature {
	if c.err != nil {
		return nil
	}
	if len(proofs) < 1 {
		c.err = errors.New("empty proofs for signature")
		return nil
	}
	sig, err := crypto.NewSignatureFromBytes(proofs[0])
	if err != nil {
		c.err = err
		return nil
	}
	return &sig
}

func (c *ProtobufConverter) blockID(data []byte, v BlockVersion) BlockID {
	if c.err != nil {
		return BlockID{}
	}
	id, err := NewBlockIDFromBytes(data)
	if err != nil {
		c.err = err
		return BlockID{}
	}
	if !id.IsValid(v) {
		c.err = errors.Errorf("blockID has invalid length; block version: %v", v)
		return BlockID{}
	}
	return id
}

func (c *ProtobufConverter) signature(data []byte) crypto.Signature {
	if c.err != nil {
		return crypto.Signature{}
	}
	sig, err := crypto.NewSignatureFromBytes(data)
	if err != nil {
		c.err = err
		return crypto.Signature{}
	}
	return sig
}

func (c *ProtobufConverter) extractOrder(o *g.Order) Order {
	if c.err != nil {
		return nil
	}
	var order Order
	body := OrderBody{
		SenderPK:   c.publicKey(o.SenderPublicKey),
		MatcherPK:  c.publicKey(o.MatcherPublicKey),
		AssetPair:  c.assetPair(o.AssetPair),
		OrderType:  c.orderType(o.OrderSide),
		Price:      c.uint64(o.Price),
		Amount:     c.uint64(o.Amount),
		Timestamp:  c.uint64(o.Timestamp),
		Expiration: c.uint64(o.Expiration),
		MatcherFee: c.amount(o.MatcherFee),
	}
	switch o.Version {
	case 4:
		order = &OrderV4{
			Version:         c.byte(o.Version),
			Proofs:          c.proofs(o.Proofs),
			OrderBody:       body,
			MatcherFeeAsset: c.extractOptionalAsset(o.MatcherFee),
		}
	case 3:
		order = &OrderV3{
			Version:         c.byte(o.Version),
			Proofs:          c.proofs(o.Proofs),
			OrderBody:       body,
			MatcherFeeAsset: c.extractOptionalAsset(o.MatcherFee),
		}
	case 2:
		order = &OrderV2{
			Version:   c.byte(o.Version),
			Proofs:    c.proofs(o.Proofs),
			OrderBody: body,
		}
	default:
		order = &OrderV1{
			Signature: c.proof(o.Proofs),
			OrderBody: body,
		}
	}
	if err := order.GenerateID(byte(o.ChainId)); err != nil {
		c.err = err
	}
	return order
}

func (c *ProtobufConverter) transfers(scheme byte, transfers []*g.MassTransferTransactionData_Transfer) []MassTransferEntry {
	if c.err != nil {
		return nil
	}
	r := make([]MassTransferEntry, len(transfers))
	for i, tr := range transfers {
		if tr == nil {
			c.err = errors.New("empty transfer")
			return nil
		}
		rcp, err := c.Recipient(scheme, tr.Address)
		if err != nil {
			c.err = err
			return nil
		}
		e := MassTransferEntry{
			Recipient: rcp,
			Amount:    c.uint64(tr.Amount),
		}
		if c.err != nil {
			return nil
		}
		r[i] = e
	}
	return r
}

func (c *ProtobufConverter) attachment(att *g.Attachment, untyped bool) Attachment {
	if c.err != nil {
		return nil
	}
	if att == nil {
		c.err = errors.New("empty attachment")
		return nil
	}
	if untyped {
		binaryAttachment, ok := att.Attachment.(*g.Attachment_BinaryValue)
		if !ok {
			c.err = errors.New("trying to convert non-binary attachment as untyped")
			return nil
		}
		return &LegacyAttachment{Value: binaryAttachment.BinaryValue}
	}
	switch t := att.Attachment.(type) {
	case *g.Attachment_IntValue:
		return &IntAttachment{t.IntValue}
	case *g.Attachment_BoolValue:
		return &BoolAttachment{t.BoolValue}
	case *g.Attachment_BinaryValue:
		return &BinaryAttachment{t.BinaryValue}
	case *g.Attachment_StringValue:
		return &StringAttachment{t.StringValue}
	}
	c.err = errors.New("unsupported attachment type")
	return nil
}

func (c *ProtobufConverter) entry(entry *g.DataTransactionData_DataEntry) DataEntry {
	if c.err != nil {
		return nil
	}
	if entry == nil {
		c.err = errors.New("empty data entry")
		return nil
	}
	var e DataEntry
	switch t := entry.Value.(type) {
	case *g.DataTransactionData_DataEntry_IntValue:
		e = &IntegerDataEntry{Key: entry.Key, Value: t.IntValue}
	case *g.DataTransactionData_DataEntry_BoolValue:
		e = &BooleanDataEntry{Key: entry.Key, Value: t.BoolValue}
	case *g.DataTransactionData_DataEntry_BinaryValue:
		e = &BinaryDataEntry{Key: entry.Key, Value: t.BinaryValue}
	case *g.DataTransactionData_DataEntry_StringValue:
		e = &StringDataEntry{Key: entry.Key, Value: t.StringValue}
	}
	return e
}

func (c *ProtobufConverter) Entry(entry *g.DataTransactionData_DataEntry) (DataEntry, error) {
	e := c.entry(entry)
	if c.err != nil {
		err := c.err
		c.reset()
		return nil, err
	}
	return e, nil
}

func (c *ProtobufConverter) script(script []byte) Script {
	if c.err != nil {
		return Script{}
	}
	res := Script{}
	if script != nil {
		res = Script(script)
	}
	return res
}

func (c *ProtobufConverter) entries(entries []*g.DataTransactionData_DataEntry) DataEntries {
	if c.err != nil {
		return nil
	}
	r := make([]DataEntry, len(entries))
	for i, e := range entries {
		r[i] = c.entry(e)
	}
	return r
}

func (c *ProtobufConverter) functionCall(data []byte) FunctionCall {
	if c.err != nil {
		return FunctionCall{}
	}
	// FIXME: The following block fixes the bug introduced in Scala implementation of gRPC
	// It should be removed after the release of fix.
	var d []byte
	if data[0] == 1 && data[3] == 9 {
		d = make([]byte, len(data)-2)
		d[0] = data[0]
		copy(d[1:], data[3:])
	} else {
		d = data
	}
	// FIXME: remove the block above after updating to fixed version.
	fc := FunctionCall{}
	err := fc.UnmarshalBinary(d)
	if err != nil {
		c.err = err
		return FunctionCall{}
	}
	return fc
}

func (c *ProtobufConverter) payments(payments []*g.Amount) ScriptPayments {
	if payments == nil {
		return ScriptPayments(nil)
	}
	result := make([]ScriptPayment, len(payments))
	for i, p := range payments {
		asset, amount := c.convertAmount(p)
		result[i] = ScriptPayment{Asset: asset, Amount: amount}
	}
	return result
}

func (c *ProtobufConverter) reset() {
	c.err = nil
}

func (c *ProtobufConverter) Transaction(tx *g.Transaction) (Transaction, error) {
	ts := c.uint64(tx.Timestamp)
	scheme := c.byte(tx.ChainId)
	v := c.byte(tx.Version)
	var rtx Transaction
	switch d := tx.Data.(type) {
	case *g.Transaction_Genesis:
		rcpAddr, err := c.Address(scheme, d.Genesis.RecipientAddress)
		if err != nil {
			c.reset()
			return nil, err
		}
		rtx = &Genesis{
			Type:      GenesisTransaction,
			Version:   v,
			Timestamp: ts,
			Recipient: rcpAddr,
			Amount:    uint64(d.Genesis.Amount),
		}

	case *g.Transaction_Payment:
		rcpAddr, err := c.Address(scheme, d.Payment.RecipientAddress)
		if err != nil {
			c.reset()
			return nil, err
		}
		rtx = &Payment{
			Type:      PaymentTransaction,
			Version:   v,
			SenderPK:  c.publicKey(tx.SenderPublicKey),
			Recipient: rcpAddr,
			Amount:    c.uint64(d.Payment.Amount),
			Fee:       c.amount(tx.Fee),
			Timestamp: ts,
		}

	case *g.Transaction_Issue:
		pi := Issue{
			SenderPK:    c.publicKey(tx.SenderPublicKey),
			Name:        d.Issue.Name,
			Description: d.Issue.Description,
			Quantity:    c.uint64(d.Issue.Amount),
			Decimals:    c.byte(d.Issue.Decimals),
			Reissuable:  d.Issue.Reissuable,
			Timestamp:   ts,
			Fee:         c.amount(tx.Fee),
		}
		if tx.Version >= 2 {
			rtx = &IssueWithProofs{
				Type:    IssueTransaction,
				Version: v,
				ChainID: scheme,
				Script:  c.script(d.Issue.Script),
				Issue:   pi,
			}
		} else {
			rtx = &IssueWithSig{
				Type:    IssueTransaction,
				Version: v,
				Issue:   pi,
			}
		}

	case *g.Transaction_Transfer:
		aa, amount := c.convertAmount(d.Transfer.Amount)
		fa, fee := c.convertAmount(tx.Fee)
		rcp, err := c.Recipient(scheme, d.Transfer.Recipient)
		if err != nil {
			c.reset()
			return nil, err
		}
		protobufVersion, ok := ProtobufTransactionsVersions[TransferTransaction]
		if !ok {
			c.reset()
			return nil, errors.New("can not find protobuf version of TransferTransaction")
		}
		untyped := v < protobufVersion
		pt := Transfer{
			SenderPK:    c.publicKey(tx.SenderPublicKey),
			AmountAsset: aa,
			FeeAsset:    fa,
			Timestamp:   ts,
			Amount:      amount,
			Fee:         fee,
			Recipient:   rcp,
			Attachment:  c.attachment(d.Transfer.Attachment, untyped),
		}
		if tx.Version >= 2 {
			rtx = &TransferWithProofs{
				Type:     TransferTransaction,
				Version:  v,
				Transfer: pt,
			}
		} else {
			rtx = &TransferWithSig{
				Type:     TransferTransaction,
				Version:  v,
				Transfer: pt,
			}
		}

	case *g.Transaction_Reissue:
		id, quantity := c.convertAssetAmount(d.Reissue.AssetAmount)
		pr := Reissue{
			SenderPK:   c.publicKey(tx.SenderPublicKey),
			AssetID:    id,
			Quantity:   quantity,
			Reissuable: d.Reissue.Reissuable,
			Timestamp:  ts,
			Fee:        c.amount(tx.Fee),
		}
		if tx.Version >= 2 {
			rtx = &ReissueWithProofs{
				Type:    ReissueTransaction,
				Version: v,
				ChainID: scheme,
				Reissue: pr,
			}
		} else {
			rtx = &ReissueWithSig{
				Type:    ReissueTransaction,
				Version: v,
				Reissue: pr,
			}
		}

	case *g.Transaction_Burn:
		id, amount := c.convertAssetAmount(d.Burn.AssetAmount)
		pb := Burn{
			SenderPK:  c.publicKey(tx.SenderPublicKey),
			AssetID:   id,
			Amount:    amount,
			Timestamp: ts,
			Fee:       c.amount(tx.Fee),
		}
		if tx.Version >= 2 {
			rtx = &BurnWithProofs{
				Type:    BurnTransaction,
				Version: v,
				ChainID: scheme,
				Burn:    pb,
			}
		} else {
			rtx = &BurnWithSig{
				Type:    BurnTransaction,
				Version: v,
				Burn:    pb,
			}
		}

	case *g.Transaction_Exchange:
		fee := c.amount(tx.Fee)
		if n := len(d.Exchange.Orders); n != 2 {
			c.reset()
			return nil, errors.Errorf("invalid number (%d) of orders in exchange transaction", n)
		}
		o1 := c.extractOrder(d.Exchange.Orders[0])
		o2 := c.extractOrder(d.Exchange.Orders[1])
		if tx.Version >= 2 {
			rtx = &ExchangeWithProofs{
				Type:           ExchangeTransaction,
				Version:        v,
				SenderPK:       c.publicKey(tx.SenderPublicKey),
				Order1:         o1,
				Order2:         o2,
				Price:          c.uint64(d.Exchange.Price),
				Amount:         c.uint64(d.Exchange.Amount),
				BuyMatcherFee:  c.uint64(d.Exchange.BuyMatcherFee),
				SellMatcherFee: c.uint64(d.Exchange.SellMatcherFee),
				Fee:            fee,
				Timestamp:      ts,
			}
		} else {
			if o1 != nil && o2 != nil && (o1.GetVersion() != 1 || o2.GetVersion() != 1) {
				c.reset()
				return nil, errors.New("unsupported order version")
			}
			o1v1, ok := o1.(*OrderV1)
			if !ok {
				c.reset()
				return nil, errors.New("invalid pointer to OrderV1")
			}
			o2v1, ok := o2.(*OrderV1)
			if !ok {
				c.reset()
				return nil, errors.New("invalid pointer to OrderV1")
			}
			rtx = &ExchangeWithSig{
				Type:           ExchangeTransaction,
				Version:        v,
				SenderPK:       c.publicKey(tx.SenderPublicKey),
				Order1:         o1v1,
				Order2:         o2v1,
				Price:          c.uint64(d.Exchange.Price),
				Amount:         c.uint64(d.Exchange.Amount),
				BuyMatcherFee:  c.uint64(d.Exchange.BuyMatcherFee),
				SellMatcherFee: c.uint64(d.Exchange.SellMatcherFee),
				Fee:            fee,
				Timestamp:      ts,
			}
		}

	case *g.Transaction_Lease:
		rcp, err := c.Recipient(scheme, d.Lease.Recipient)
		if err != nil {
			c.reset()
			return nil, err
		}
		pl := Lease{
			SenderPK:  c.publicKey(tx.SenderPublicKey),
			Recipient: rcp,
			Amount:    c.uint64(d.Lease.Amount),
			Fee:       c.amount(tx.Fee),
			Timestamp: ts,
		}
		if tx.Version >= 2 {
			rtx = &LeaseWithProofs{
				Type:    LeaseTransaction,
				Version: v,
				Lease:   pl,
			}
		} else {
			rtx = &LeaseWithSig{
				Type:    LeaseTransaction,
				Version: v,
				Lease:   pl,
			}
		}

	case *g.Transaction_LeaseCancel:
		plc := LeaseCancel{
			SenderPK:  c.publicKey(tx.SenderPublicKey),
			LeaseID:   c.digest(d.LeaseCancel.LeaseId),
			Fee:       c.amount(tx.Fee),
			Timestamp: ts,
		}
		if tx.Version >= 2 {
			rtx = &LeaseCancelWithProofs{
				Type:        LeaseCancelTransaction,
				Version:     v,
				ChainID:     scheme,
				LeaseCancel: plc,
			}
		} else {
			rtx = &LeaseCancelWithSig{
				Type:        LeaseCancelTransaction,
				Version:     v,
				LeaseCancel: plc,
			}
		}

	case *g.Transaction_CreateAlias:
		pca := CreateAlias{
			SenderPK:  c.publicKey(tx.SenderPublicKey),
			Alias:     c.alias(scheme, d.CreateAlias.Alias),
			Fee:       c.amount(tx.Fee),
			Timestamp: ts,
		}
		if tx.Version >= 2 {
			rtx = &CreateAliasWithProofs{
				Type:        CreateAliasTransaction,
				Version:     v,
				CreateAlias: pca,
			}
		} else {
			rtx = &CreateAliasWithSig{
				Type:        CreateAliasTransaction,
				Version:     v,
				CreateAlias: pca,
			}
		}

	case *g.Transaction_MassTransfer:
		protobufVersion, ok := ProtobufTransactionsVersions[MassTransferTransaction]
		if !ok {
			c.reset()
			return nil, errors.New("can not find protobuf version of MassTransferTransaction")
		}
		untyped := v < protobufVersion
		rtx = &MassTransferWithProofs{
			Type:       MassTransferTransaction,
			Version:    v,
			SenderPK:   c.publicKey(tx.SenderPublicKey),
			Asset:      c.optionalAsset(d.MassTransfer.AssetId),
			Transfers:  c.transfers(scheme, d.MassTransfer.Transfers),
			Timestamp:  ts,
			Fee:        c.amount(tx.Fee),
			Attachment: c.attachment(d.MassTransfer.Attachment, untyped),
		}

	case *g.Transaction_DataTransaction:
		rtx = &DataWithProofs{
			Type:      DataTransaction,
			Version:   v,
			SenderPK:  c.publicKey(tx.SenderPublicKey),
			Entries:   c.entries(d.DataTransaction.Data),
			Fee:       c.amount(tx.Fee),
			Timestamp: ts,
		}

	case *g.Transaction_SetScript:
		rtx = &SetScriptWithProofs{
			Type:      SetScriptTransaction,
			Version:   v,
			ChainID:   scheme,
			SenderPK:  c.publicKey(tx.SenderPublicKey),
			Script:    c.script(d.SetScript.Script),
			Fee:       c.amount(tx.Fee),
			Timestamp: ts,
		}

	case *g.Transaction_SponsorFee:
		asset, amount := c.convertAssetAmount(d.SponsorFee.MinFee)
		rtx = &SponsorshipWithProofs{
			Type:        SponsorshipTransaction,
			Version:     v,
			SenderPK:    c.publicKey(tx.SenderPublicKey),
			AssetID:     asset,
			MinAssetFee: amount,
			Fee:         c.amount(tx.Fee),
			Timestamp:   ts,
		}

	case *g.Transaction_SetAssetScript:
		rtx = &SetAssetScriptWithProofs{
			Type:      SetAssetScriptTransaction,
			Version:   v,
			ChainID:   scheme,
			SenderPK:  c.publicKey(tx.SenderPublicKey),
			AssetID:   c.digest(d.SetAssetScript.AssetId),
			Script:    c.script(d.SetAssetScript.Script),
			Fee:       c.amount(tx.Fee),
			Timestamp: ts,
		}

	case *g.Transaction_InvokeScript:
		rcp, err := c.Recipient(scheme, d.InvokeScript.DApp)
		if err != nil {
			c.reset()
			return nil, err
		}
		feeAsset, feeAmount := c.convertAmount(tx.Fee)
		rtx = &InvokeScriptWithProofs{
			Type:            InvokeScriptTransaction,
			Version:         v,
			ChainID:         scheme,
			SenderPK:        c.publicKey(tx.SenderPublicKey),
			ScriptRecipient: rcp,
			FunctionCall:    c.functionCall(d.InvokeScript.FunctionCall),
			Payments:        c.payments(d.InvokeScript.Payments),
			FeeAsset:        feeAsset,
			Fee:             feeAmount,
			Timestamp:       ts,
		}
	case *g.Transaction_UpdateAssetInfo:
		feeAsset, feeAmount := c.convertAmount(tx.Fee)
		rtx = &UpdateAssetInfoWithProofs{
			Type:        UpdateAssetInfoTransaction,
			Version:     v,
			ChainID:     SchemeJson(scheme),
			SenderPK:    c.publicKey(tx.SenderPublicKey),
			AssetID:     c.digest(d.UpdateAssetInfo.AssetId),
			Name:        d.UpdateAssetInfo.Name,
			Description: d.UpdateAssetInfo.Description,
			FeeAsset:    feeAsset,
			Fee:         feeAmount,
			Timestamp:   ts,
		}
	default:
		c.reset()
		return nil, errors.New("unsupported transaction")
	}
	if c.err != nil {
		err := c.err
		c.reset()
		return nil, err
	}
	if err := rtx.GenerateID(scheme); err != nil {
		return nil, errors.Wrap(err, "failed to generate ID")
	}
	return rtx, nil
}

func (c *ProtobufConverter) extractFirstSignature(proofs *ProofsV1) *crypto.Signature {
	if c.err != nil {
		return nil
	}
	if len(proofs.Proofs) == 0 {
		c.err = errors.New("unable to extract Signature from empty ProofsV1")
		return nil
	}
	s, err := crypto.NewSignatureFromBytes(proofs.Proofs[0])
	if err != nil {
		c.err = err
		return nil
	}
	return &s
}

func (c *ProtobufConverter) SignedTransaction(stx *g.SignedTransaction) (Transaction, error) {
	tx, err := c.Transaction(stx.Transaction)
	if err != nil {
		return nil, err
	}
	proofs := c.proofs(stx.Proofs)
	if c.err != nil {
		err := c.err
		c.reset()
		return nil, err
	}
	switch t := tx.(type) {
	case *Genesis:
		sig := c.extractFirstSignature(proofs)
		t.Signature = sig
		t.ID = sig
		err := c.err
		c.reset()
		return t, err
	case *Payment:
		sig := c.extractFirstSignature(proofs)
		t.Signature = sig
		t.ID = sig
		err := c.err
		c.reset()
		return t, err
	case *IssueWithSig:
		t.Signature = c.extractFirstSignature(proofs)
		err := c.err
		c.reset()
		return t, err
	case *IssueWithProofs:
		t.Proofs = proofs
		return t, nil
	case *TransferWithSig:
		t.Signature = c.extractFirstSignature(proofs)
		err := c.err
		c.reset()
		return t, err
	case *TransferWithProofs:
		t.Proofs = proofs
		return t, nil
	case *ReissueWithSig:
		t.Signature = c.extractFirstSignature(proofs)
		err := c.err
		c.reset()
		return t, err
	case *ReissueWithProofs:
		t.Proofs = proofs
		return t, nil
	case *BurnWithSig:
		t.Signature = c.extractFirstSignature(proofs)
		err := c.err
		c.reset()
		return t, err
	case *BurnWithProofs:
		t.Proofs = proofs
		return t, nil
	case *ExchangeWithSig:
		t.Signature = c.extractFirstSignature(proofs)
		err := c.err
		c.reset()
		return t, err
	case *ExchangeWithProofs:
		t.Proofs = proofs
		return t, nil
	case *LeaseWithSig:
		t.Signature = c.extractFirstSignature(proofs)
		err := c.err
		c.reset()
		return t, err
	case *LeaseWithProofs:
		t.Proofs = proofs
		return t, nil
	case *LeaseCancelWithSig:
		t.Signature = c.extractFirstSignature(proofs)
		err := c.err
		c.reset()
		return t, err
	case *LeaseCancelWithProofs:
		t.Proofs = proofs
		return t, nil
	case *CreateAliasWithSig:
		t.Signature = c.extractFirstSignature(proofs)
		err := c.err
		c.reset()
		return t, err
	case *CreateAliasWithProofs:
		t.Proofs = proofs
		return t, nil
	case *MassTransferWithProofs:
		t.Proofs = proofs
		return t, nil
	case *DataWithProofs:
		t.Proofs = proofs
		return t, nil
	case *SetScriptWithProofs:
		t.Proofs = proofs
		return t, nil
	case *SponsorshipWithProofs:
		t.Proofs = proofs
		return t, nil
	case *SetAssetScriptWithProofs:
		t.Proofs = proofs
		return t, nil
	case *InvokeScriptWithProofs:
		t.Proofs = proofs
		return t, nil
	case *UpdateAssetInfoWithProofs:
		t.Proofs = proofs
		return t, nil
	default:
		panic("unsupported transaction")
	}
}

func (c *ProtobufConverter) MicroBlock(mb *g.SignedMicroBlock) (MicroBlock, error) {
	txs, err := c.SignedTransactions(mb.MicroBlock.Transactions)
	if err != nil {
		return MicroBlock{}, err
	}
	v := c.byte(mb.MicroBlock.Version)
	res := MicroBlock{
		VersionField:          v,
		Reference:             c.blockID(mb.MicroBlock.Reference, BlockVersion(v)),
		TotalResBlockSigField: c.signature(mb.MicroBlock.UpdatedBlockSignature),
		TransactionCount:      uint32(len(mb.MicroBlock.Transactions)),
		Transactions:          txs,
		SenderPK:              c.publicKey(mb.MicroBlock.SenderPublicKey),
		Signature:             c.signature(mb.Signature),
	}
	if c.err != nil {
		err := c.err
		c.reset()
		return MicroBlock{}, err
	}
	return res, nil
}

func (c *ProtobufConverter) Block(block *g.Block) (Block, error) {
	txs, err := c.BlockTransactions(block)
	if err != nil {
		return Block{}, err
	}
	header, err := c.BlockHeader(block)
	if err != nil {
		return Block{}, err
	}
	if header.Version < NgBlockVersion {
		header.TransactionBlockLength = uint32(Transactions(txs).BinarySize() + 1)
	} else if header.Version <= RewardBlockVersion {
		header.TransactionBlockLength = uint32(Transactions(txs).BinarySize() + 4)
	}
	return Block{
		BlockHeader:  header,
		Transactions: txs,
	}, nil
}

func (c *ProtobufConverter) BlockTransactions(block *g.Block) ([]Transaction, error) {
	return c.SignedTransactions(block.Transactions)
}

func (c *ProtobufConverter) SignedTransactions(txs []*g.SignedTransaction) ([]Transaction, error) {
	res := make([]Transaction, len(txs))
	for i, stx := range txs {
		tx, err := c.SignedTransaction(stx)
		if err != nil {
			return nil, err
		}
		res[i] = tx
	}
	return res, nil
}

func (c *ProtobufConverter) features(features []uint32) []int16 {
	r := make([]int16, len(features))
	for i, f := range features {
		r[i] = int16(f)
	}
	return r
}

func (c *ProtobufConverter) consensus(header *g.Block_Header) NxtConsensus {
	if c.err != nil {
		return NxtConsensus{}
	}
	return NxtConsensus{
		GenSignature: header.GenerationSignature,
		BaseTarget:   c.uint64(header.BaseTarget),
	}
}

func (c *ProtobufConverter) BlockHeader(block *g.Block) (BlockHeader, error) {
	features := c.features(block.Header.FeatureVotes)
	consensus := c.consensus(block.Header)
	v := BlockVersion(c.byte(block.Header.Version))
	header := BlockHeader{
		Version:              v,
		Timestamp:            c.uint64(block.Header.Timestamp),
		Parent:               c.blockID(block.Header.Reference, v),
		FeaturesCount:        len(features),
		Features:             features,
		RewardVote:           block.Header.RewardVote,
		ConsensusBlockLength: uint32(consensus.BinarySize()),
		NxtConsensus:         consensus,
		TransactionCount:     len(block.Transactions),
		GenPublicKey:         c.publicKey(block.Header.Generator),
		BlockSignature:       c.signature(block.Signature),
		TransactionsRoot:     block.Header.TransactionsRoot,
	}
	if c.err != nil {
		err := c.err
		c.reset()
		return BlockHeader{}, err
	}
	if err := header.GenerateBlockID(byte(block.Header.ChainId)); err != nil {
		return BlockHeader{}, err
	}
	return header, nil
}<|MERGE_RESOLUTION|>--- conflicted
+++ resolved
@@ -183,18 +183,6 @@
 	return r
 }
 
-<<<<<<< HEAD
-=======
-func (c *ProtobufConverter) script(script *g.Script) Script {
-	if c.err != nil {
-		return nil
-	}
-	resBytes := make([]byte, len(script.Bytes))
-	copy(resBytes, script.Bytes)
-	return resBytes
-}
-
->>>>>>> bf2a1b31
 func (c *ProtobufConverter) alias(scheme byte, alias string) Alias {
 	if c.err != nil {
 		return Alias{}
