--- conflicted
+++ resolved
@@ -84,6 +84,13 @@
 func (c *ProtobufConverter) uint64v(value int64, validators ...func(int64) error) uint64 {
 	if c.err != nil {
 		return 0
+	}
+	for _, v := range validators {
+		err := v(value)
+		if err != nil {
+			c.err = err
+			return 0
+		}
 	}
 	for _, v := range validators {
 		err := v(value)
@@ -385,37 +392,7 @@
 	if len(att) == 0 {
 		return Attachment{}
 	}
-<<<<<<< HEAD
 	return Attachment(att)
-=======
-	if att == nil {
-		return nil
-	}
-	if untyped {
-		if att.Attachment == nil {
-			return &LegacyAttachment{Value: nil}
-		}
-
-		binaryAttachment, ok := att.Attachment.(*g.Attachment_BinaryValue)
-		if !ok {
-			c.err = errors.Errorf("trying to convert non-binary type (%T) attachment as untyped", att.Attachment)
-			return nil
-		}
-		return &LegacyAttachment{Value: binaryAttachment.BinaryValue}
-	}
-	switch t := att.Attachment.(type) {
-	case *g.Attachment_IntValue:
-		return &IntAttachment{t.IntValue}
-	case *g.Attachment_BoolValue:
-		return &BoolAttachment{t.BoolValue}
-	case *g.Attachment_BinaryValue:
-		return &BinaryAttachment{t.BinaryValue}
-	case *g.Attachment_StringValue:
-		return &StringAttachment{t.StringValue}
-	}
-	c.err = errors.Errorf("unsupported attachment type %T", att.Attachment)
-	return nil
->>>>>>> 0ee95dae
 }
 
 func (c *ProtobufConverter) entry(entry *g.DataTransactionData_DataEntry) DataEntry {
