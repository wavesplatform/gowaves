package proto

import (
	"github.com/pkg/errors"
	"github.com/wavesplatform/gowaves/pkg/crypto"
	g "github.com/wavesplatform/gowaves/pkg/grpc/generated/waves"
	protobuf "google.golang.org/protobuf/proto"
)

func MarshalToProtobufDeterministic(pb protobuf.Message) ([]byte, error) {
	b, err := protobuf.MarshalOptions{Deterministic: true}.Marshal(pb)
	if err != nil {
		return nil, err
	}
	if len(b) > 10*1024*1024 {
		return nil, errors.New("failed to marshal protobuf message, marshaled value exceeds 10MB limit")
	}
	return b, nil
}

func MarshalTxDeterministic(tx Transaction, scheme Scheme) ([]byte, error) {
	pbTx, err := tx.ToProtobuf(scheme)
	if err != nil {
		return nil, err
	}
	return pbTx.MarshalVTFlat()
}

func MarshalSignedTxDeterministic(tx Transaction, scheme Scheme) ([]byte, error) {
	pbTx, err := tx.ToProtobufSigned(scheme)
	if err != nil {
		return nil, err
	}
	return pbTx.MarshalVTFlat()
}

func TxFromProtobuf(data []byte) (Transaction, error) {
	var pbTx g.Transaction
	if err := protobuf.Unmarshal(data, &pbTx); err != nil {
		return nil, err
	}
	var c ProtobufConverter
	res, err := c.Transaction(&pbTx)
	if err != nil {
		return nil, err
	}
	return res, nil
}

func SignedTxFromProtobuf(data []byte) (Transaction, error) {
	var pbTx g.SignedTransaction
	if err := protobuf.Unmarshal(data, &pbTx); err != nil {
		return nil, err
	}
	var c ProtobufConverter
	res, err := c.SignedTransaction(&pbTx)
	if err != nil {
		return nil, err
	}
	return res, nil
}

type ProtobufConverter struct {
	FallbackChainID byte
	err             error
}

func (c *ProtobufConverter) Address(scheme byte, addr []byte) (WavesAddress, error) {
	a, err := RebuildAddress(scheme, addr)
	if err != nil {
		return WavesAddress{}, err
	}
	return a, nil
}

func (c *ProtobufConverter) uint64(value int64) uint64 {
	if c.err != nil {
		return 0
	}
	if value < 0 {
		c.err = errors.New("non-positive amount")
		return 0
	}
	return uint64(value)
}

func (c *ProtobufConverter) uint64v(value int64, validators ...func(int64) error) uint64 {
	if c.err != nil {
		return 0
	}
	for _, v := range validators {
		err := v(value)
		if err != nil {
			c.err = err
			return 0
		}
	}
	for _, v := range validators {
		err := v(value)
		if err != nil {
			c.err = err
			return 0
		}
	}
	return uint64(value)
}

func (c *ProtobufConverter) byte(value int32, context ...string) byte {
	if c.err != nil {
		return 0
	}
	if value < 0 || value > 0xff {
		if len(context) > 0 {
			c.err = errors.Errorf("invalid byte value, context: %s", context[0])
		} else {
			c.err = errors.New("invalid byte value")
		}
	}
	return byte(value)
}

func (c *ProtobufConverter) byteValidated(value int32, validators ...func(int32) error) byte {
	if c.err != nil {
		return 0
	}
	for _, v := range validators {
		err := v(value)
		if err != nil {
			c.err = err
			return 0
		}
	}
	return byte(value)
}

func (c *ProtobufConverter) digest(digest []byte) crypto.Digest {
	if c.err != nil {
		return crypto.Digest{}
	}
	r, err := crypto.NewDigestFromBytes(digest)
	if err != nil {
		c.err = err
		return crypto.Digest{}
	}
	return r
}

func (c *ProtobufConverter) optionalAsset(asset []byte) OptionalAsset {
	if c.err != nil {
		return OptionalAsset{}
	}
	if len(asset) == 0 {
		return OptionalAsset{}
	}
	return *NewOptionalAssetFromDigest(c.digest(asset))
}

func (c *ProtobufConverter) convertAmount(amount *g.Amount) (OptionalAsset, uint64) {
	if c.err != nil {
		return OptionalAsset{}, 0
	}
	return c.extractOptionalAsset(amount), c.amount(amount)
}

func (c *ProtobufConverter) convertAssetAmount(aa *g.Amount) (crypto.Digest, uint64) {
	if c.err != nil {
		return crypto.Digest{}, 0
	}
	if aa == nil {
		c.err = errors.New("empty asset amount")
		return crypto.Digest{}, 0
	}
	id, err := crypto.NewDigestFromBytes(aa.AssetId)
	if err != nil {
		c.err = err
		return crypto.Digest{}, 0
	}
	return id, c.uint64(aa.Amount)
}

func (c *ProtobufConverter) extractOptionalAsset(amount *g.Amount) OptionalAsset {
	if c.err != nil {
		return OptionalAsset{}
	}
	if amount == nil {
		c.err = errors.New("empty asset amount")
		return OptionalAsset{}
	}
	return c.optionalAsset(amount.AssetId)
}

func (c *ProtobufConverter) amount(amount *g.Amount) uint64 {
	if c.err != nil {
		return 0
	}
	if amount == nil {
		c.err = errors.New("empty asset amount")
		return 0
	}
	if amount.Amount < 0 {
		c.err = errors.New("negative asset amount")
		return 0
	}
	return uint64(amount.Amount)
}

func (c *ProtobufConverter) publicKey(pk []byte) crypto.PublicKey {
	if c.err != nil {
		return crypto.PublicKey{}
	}
	r, err := crypto.NewPublicKeyFromBytes(pk)
	if err != nil {
		c.err = err
		return crypto.PublicKey{}
	}
	return r
}

func (c *ProtobufConverter) alias(scheme byte, alias string) Alias {
	if c.err != nil {
		return Alias{}
	}
	a := NewAlias(scheme, alias)
	_, err := a.Valid()
	if err != nil {
		c.err = err
		return Alias{}
	}
	return *a
}

func (c *ProtobufConverter) Recipient(scheme byte, recipient *g.Recipient) (Recipient, error) {
	if recipient == nil {
		return Recipient{}, errors.New("empty recipient")
	}
	switch r := recipient.Recipient.(type) {
	case *g.Recipient_PublicKeyHash:
		addr, err := c.Address(scheme, r.PublicKeyHash)
		if err != nil {
			return Recipient{}, err
		}
		return NewRecipientFromAddress(addr), nil
	case *g.Recipient_Alias:
		return NewRecipientFromAlias(c.alias(scheme, r.Alias)), nil
	default:
		return Recipient{}, errors.New("invalid recipient")
	}
}

func (c *ProtobufConverter) assetPair(pair *g.AssetPair) AssetPair {
	if c.err != nil {
		return AssetPair{}
	}
	return AssetPair{
		AmountAsset: c.optionalAsset(pair.AmountAssetId),
		PriceAsset:  c.optionalAsset(pair.PriceAssetId),
	}
}

func (c *ProtobufConverter) orderType(side g.Order_Side) OrderType {
	return OrderType(c.byte(int32(side)))
}

func (c *ProtobufConverter) orderPriceMode(gm g.Order_PriceMode) (OrderPriceMode, error) {
	if c.err != nil {
		return 0, c.err
	}
	var m OrderPriceMode
	if err := m.FromProtobuf(gm); err != nil {
		return 0, err
	}
	return m, nil
}

func (c *ProtobufConverter) proofs(proofs [][]byte) *ProofsV1 {
	if c.err != nil {
		return nil
	}
	r := NewProofs()
	for _, proof := range proofs {
		r.Proofs = append(r.Proofs, proof)
	}
	if err := r.Valid(); err != nil {
		c.err = err
		return nil
	}
	return r
}

func (c *ProtobufConverter) proof(proofs [][]byte) *crypto.Signature {
	if c.err != nil {
		return nil
	}
	if len(proofs) < 1 {
		c.err = errors.New("empty proofs for signature")
		return nil
	}
	sig, err := crypto.NewSignatureFromBytes(proofs[0])
	if err != nil {
		c.err = err
		return nil
	}
	return &sig
}

func (c *ProtobufConverter) blockID(data []byte) BlockID {
	if c.err != nil {
		return BlockID{}
	}
	id, err := NewBlockIDFromBytes(data)
	if err != nil {
		c.err = err
		return BlockID{}
	}
	return id
}

func (c *ProtobufConverter) signature(data []byte) crypto.Signature {
	if c.err != nil {
		return crypto.Signature{}
	}
	sig, err := crypto.NewSignatureFromBytes(data)
	if err != nil {
		c.err = err
		return crypto.Signature{}
	}
	return sig
}

func (c *ProtobufConverter) ethSignature(data []byte) EthereumSignature {
	if c.err != nil {
		return EthereumSignature{}
	}
	sig, err := NewEthereumSignatureFromBytes(data)
	if err != nil {
		c.err = err
		return EthereumSignature{}
	}
	return sig
}

func (c *ProtobufConverter) extractOrder(o *g.Order) Order {
	if c.err != nil {
		return nil
	}
	orderVersion := c.byte(o.Version)
	priceMode, err := c.orderPriceMode(o.PriceMode)
	if err != nil {
		c.err = err
		return nil
	}
	if _, err := priceMode.Valid(orderVersion); err != nil {
		c.err = err
		return nil
	}
	var order Order
	body := OrderBody{
		MatcherPK:  c.publicKey(o.MatcherPublicKey),
		AssetPair:  c.assetPair(o.AssetPair),
		OrderType:  c.orderType(o.OrderSide),
		Price:      c.uint64(o.Price),
		Amount:     c.uint64(o.Amount),
		Timestamp:  c.uint64(o.Timestamp),
		Expiration: c.uint64(o.Expiration),
		MatcherFee: c.amount(o.MatcherFee),
	}
	switch sender := o.Sender.(type) {
	case *g.Order_SenderPublicKey:
		body.SenderPK = c.publicKey(sender.SenderPublicKey)
	case *g.Order_Eip712Signature:
		if o.Version < 4 {
			// nickeskov: see isValid method in com/wavesplatform/transaction/assets/exchange/Order.scala
			c.err = errors.New("eip712Signature available only in OrderV4")
			return nil
		}
	default:
		c.err = errors.Errorf("unknown order.Sender field=%v", sender)
		return nil
	}
	scheme := c.byte(o.ChainId)
	if scheme == 0 {
		scheme = c.FallbackChainID
	}
	switch uncheckedOrderVersion := o.Version; uncheckedOrderVersion {
	case 1:
		order = &OrderV1{
			Signature: c.proof(o.Proofs),
			OrderBody: body,
		}
	case 2:
		order = &OrderV2{
			Version:   orderVersion,
			Proofs:    c.proofs(o.Proofs),
			OrderBody: body,
		}
	case 3:
		order = &OrderV3{
			Version:         orderVersion,
			Proofs:          c.proofs(o.Proofs),
			OrderBody:       body,
			MatcherFeeAsset: c.extractOptionalAsset(o.MatcherFee),
		}
	case 4:
		orderV4 := OrderV4{
			Version:         orderVersion,
			Proofs:          c.proofs(o.Proofs),
			OrderBody:       body,
			MatcherFeeAsset: c.extractOptionalAsset(o.MatcherFee),
			PriceMode:       priceMode,
		}
		if sig, ok := o.Sender.(*g.Order_Eip712Signature); ok {
			ethOrder := EthereumOrderV4{
				Eip712Signature: c.ethSignature(sig.Eip712Signature),
				OrderV4:         orderV4,
			}
			if err := ethOrder.GenerateSenderPK(scheme); err != nil {
				c.err = err
				return nil
			}
			order = &ethOrder
		} else {
			order = &orderV4
		}
	default:
		c.err = errors.Errorf("invalid order version %d", uncheckedOrderVersion)
		return nil
	}
	if err := order.GenerateID(scheme); err != nil {
		c.err = err
		return nil
	}
	return order
}

func (c *ProtobufConverter) transfers(scheme byte, transfers []*g.MassTransferTransactionData_Transfer) []MassTransferEntry {
	if c.err != nil {
		return nil
	}
	r := make([]MassTransferEntry, len(transfers))
	for i, tr := range transfers {
		if tr == nil {
			c.err = errors.New("empty transfer")
			return nil
		}
		rcp, err := c.Recipient(scheme, tr.Recipient)
		if err != nil {
			c.err = err
			return nil
		}
		e := MassTransferEntry{
			Recipient: rcp,
			Amount: c.uint64v(tr.Amount, func(i int64) error {
				return errors.WithStack(ValidateNonNegativeAmount(i, "One of the transfers has negative amount"))
			}),
		}
		if c.err != nil {
			return nil
		}
		r[i] = e
	}
	return r
}

func (c *ProtobufConverter) attachment(att []byte) Attachment {
	// this cast is required, tests fill fall if removed!
	if len(att) == 0 {
		return Attachment{}
	}
	return att
}

func (c *ProtobufConverter) entry(entry *g.DataTransactionData_DataEntry) DataEntry {
	if c.err != nil {
		return nil
	}
	if entry == nil {
		c.err = errors.New("empty data entry")
		return nil
	}
	var e DataEntry
	switch t := entry.Value.(type) {
	case *g.DataTransactionData_DataEntry_IntValue:
		e = &IntegerDataEntry{Key: entry.Key, Value: t.IntValue}
	case *g.DataTransactionData_DataEntry_BoolValue:
		e = &BooleanDataEntry{Key: entry.Key, Value: t.BoolValue}
	case *g.DataTransactionData_DataEntry_BinaryValue:
		e = &BinaryDataEntry{Key: entry.Key, Value: t.BinaryValue}
	case *g.DataTransactionData_DataEntry_StringValue:
		e = &StringDataEntry{Key: entry.Key, Value: t.StringValue}
	default: // No value means DeleteDataEntry
		e = &DeleteDataEntry{Key: entry.Key}
	}
	return e
}

func (c *ProtobufConverter) Entry(entry *g.DataTransactionData_DataEntry) (DataEntry, error) {
	e := c.entry(entry)
	if c.err != nil {
		err := c.err
		c.reset()
		return nil, err
	}
	return e, nil
}

func (c *ProtobufConverter) script(script []byte) Script {
	if c.err != nil {
		return Script{}
	}
	res := Script{}
	if script != nil {
		res = script
	}
	return res
}

func (c *ProtobufConverter) entries(entries []*g.DataTransactionData_DataEntry) DataEntries {
	if c.err != nil {
		return nil
	}
	r := make([]DataEntry, len(entries))
	for i, e := range entries {
		r[i] = c.entry(e)
	}
	return r
}

func (c *ProtobufConverter) functionCall(data []byte) FunctionCall {
	if c.err != nil {
		return FunctionCall{}
	}
	// FIXME: The following block fixes the bug introduced in Scala implementation of gRPC
	// It should be removed after the release of fix.
	var d []byte
	if data[0] == 1 && data[3] == 9 {
		d = make([]byte, len(data)-2)
		d[0] = data[0]
		copy(d[1:], data[3:])
	} else {
		d = data
	}
	// FIXME: remove the block above after updating to fixed version.
	fc := FunctionCall{}
	err := fc.UnmarshalBinary(d)
	if err != nil {
		c.err = err
		return FunctionCall{}
	}
	return fc
}

func (c *ProtobufConverter) payments(payments []*g.Amount) ScriptPayments {
	if payments == nil {
		return ScriptPayments(nil)
	}
	result := make([]ScriptPayment, len(payments))
	for i, p := range payments {
		asset, amount := c.convertAmount(p)
		result[i] = ScriptPayment{Asset: asset, Amount: amount}
	}
	return result
}

func (c *ProtobufConverter) TransferScriptActions(scheme byte, payments []*g.InvokeScriptResult_Payment) ([]*TransferScriptAction, error) {
	if c.err != nil {
		return nil, c.err
	}
	res := make([]*TransferScriptAction, len(payments))
	for i, p := range payments {
		asset, amount := c.convertAmount(p.Amount)
		addr, err := c.Address(scheme, p.Address)
		if err != nil {
			return nil, c.err
		}
		res[i] = &TransferScriptAction{
			Recipient: NewRecipientFromAddress(addr),
			Amount:    int64(amount),
			Asset:     asset,
		}
	}
	return res, nil
}

func (c *ProtobufConverter) IssueScriptActions(issues []*g.InvokeScriptResult_Issue) ([]*IssueScriptAction, error) {
	if c.err != nil {
		return nil, c.err
	}
	res := make([]*IssueScriptAction, len(issues))
	for i, x := range issues {
		res[i] = &IssueScriptAction{
			ID:          c.digest(x.AssetId),
			Name:        x.Name,
			Description: x.Description,
			Quantity:    x.Amount,
			Decimals:    x.Decimals,
			Reissuable:  x.Reissuable,
			Script:      c.script(x.Script),
			Nonce:       x.Nonce,
		}
		if c.err != nil {
			return nil, c.err
		}
	}
	return res, nil
}

func (c *ProtobufConverter) ReissueScriptActions(reissues []*g.InvokeScriptResult_Reissue) ([]*ReissueScriptAction, error) {
	if c.err != nil {
		return nil, c.err
	}
	res := make([]*ReissueScriptAction, len(reissues))
	for i, x := range reissues {
		res[i] = &ReissueScriptAction{
			AssetID:    c.digest(x.AssetId),
			Quantity:   x.Amount,
			Reissuable: x.IsReissuable,
		}
		if c.err != nil {
			return nil, c.err
		}
	}
	return res, nil
}

func (c *ProtobufConverter) BurnScriptActions(burns []*g.InvokeScriptResult_Burn) ([]*BurnScriptAction, error) {
	if c.err != nil {
		return nil, c.err
	}
	res := make([]*BurnScriptAction, len(burns))
	for i, x := range burns {
		res[i] = &BurnScriptAction{
			AssetID:  c.digest(x.AssetId),
			Quantity: x.Amount,
		}
		if c.err != nil {
			return nil, c.err
		}
	}
	return res, nil
}

func (c *ProtobufConverter) SponsorshipScriptActions(sponsorships []*g.InvokeScriptResult_SponsorFee) ([]*SponsorshipScriptAction, error) {
	if c.err != nil {
		return nil, c.err
	}
	res := make([]*SponsorshipScriptAction, len(sponsorships))
	for i, x := range sponsorships {
		res[i] = &SponsorshipScriptAction{
			AssetID: c.digest(x.MinFee.AssetId),
			MinFee:  x.MinFee.Amount,
		}
		if c.err != nil {
			return nil, c.err
		}
	}
	return res, nil
}

func (c *ProtobufConverter) LeaseScriptActions(scheme byte, leases []*g.InvokeScriptResult_Lease) ([]*LeaseScriptAction, error) {
	if c.err != nil {
		return nil, c.err
	}
	res := make([]*LeaseScriptAction, len(leases))
	for i, x := range leases {
		rcp, err := c.Recipient(scheme, x.Recipient)
		if err != nil {
			c.err = err
			return nil, err
		}
		res[i] = &LeaseScriptAction{
			ID:        c.digest(x.LeaseId),
			Recipient: rcp,
			Amount:    x.Amount,
			Nonce:     x.Nonce,
		}
		if c.err != nil {
			return nil, c.err
		}
	}
	return res, nil
}

func (c *ProtobufConverter) LeaseCancelScriptActions(cancels []*g.InvokeScriptResult_LeaseCancel) ([]*LeaseCancelScriptAction, error) {
	if c.err != nil {
		return nil, c.err
	}
	res := make([]*LeaseCancelScriptAction, len(cancels))
	for i, x := range cancels {
		res[i] = &LeaseCancelScriptAction{
			LeaseID: c.digest(x.LeaseId),
		}
		if c.err != nil {
			return nil, c.err
		}
	}
	return res, nil
}

func (c *ProtobufConverter) ErrorMessage(msg *g.InvokeScriptResult_ErrorMessage) (*ScriptErrorMessage, error) {
	if c.err != nil {
		return nil, c.err
	}
	return &ScriptErrorMessage{
		Code: TxFailureReason(msg.Code),
		Text: msg.Text,
	}, nil
}

func (c *ProtobufConverter) reset() {
	c.err = nil
}

func (c *ProtobufConverter) Transaction(tx *g.Transaction) (Transaction, error) {
	ts := c.uint64(tx.Timestamp)
	scheme := c.byte(tx.ChainId)
	if scheme == 0 {
		scheme = c.FallbackChainID
	}
	v := c.byte(tx.Version)
	var rtx Transaction
	switch d := tx.Data.(type) {
	case *g.Transaction_Genesis:
		rcpAddr, err := c.Address(scheme, d.Genesis.RecipientAddress)
		if err != nil {
			c.reset()
			return nil, err
		}
		rtx = &Genesis{
			Type:      GenesisTransaction,
			Version:   v,
			Timestamp: ts,
			Recipient: rcpAddr,
			Amount:    uint64(d.Genesis.Amount),
		}

	case *g.Transaction_Payment:
		rcpAddr, err := c.Address(scheme, d.Payment.RecipientAddress)
		if err != nil {
			c.reset()
			return nil, err
		}
		rtx = &Payment{
			Type:      PaymentTransaction,
			Version:   v,
			SenderPK:  c.publicKey(tx.SenderPublicKey),
			Recipient: rcpAddr,
			Amount:    c.uint64(d.Payment.Amount),
			Fee:       c.amount(tx.Fee),
			Timestamp: ts,
		}

	case *g.Transaction_Issue:
		pi := Issue{
			SenderPK:    c.publicKey(tx.SenderPublicKey),
			Name:        d.Issue.Name,
			Description: d.Issue.Description,
			Quantity: c.uint64v(d.Issue.Amount, func(v int64) error {
				return ValidatePositiveAmount(v, "quantity")
			}),
			Decimals: c.byteValidated(d.Issue.Decimals, func(value int32) error {
				return nil
			}),
			Reissuable: d.Issue.Reissuable,
			Timestamp:  ts,
			Fee:        c.amount(tx.Fee),
		}
		if tx.Version >= 2 {
			rtx = &IssueWithProofs{
				Type:    IssueTransaction,
				Version: v,
				ChainID: scheme,
				Script:  c.script(d.Issue.Script),
				Issue:   pi,
			}
		} else {
			rtx = &IssueWithSig{
				Type:    IssueTransaction,
				Version: v,
				Issue:   pi,
			}
		}

	case *g.Transaction_Transfer:
		aa, amount := c.convertAmount(d.Transfer.Amount)
		fa, fee := c.convertAmount(tx.Fee)
		rcp, err := c.Recipient(scheme, d.Transfer.Recipient)
		if err != nil {
			c.reset()
			return nil, err
		}
		pt := Transfer{
			SenderPK:    c.publicKey(tx.SenderPublicKey),
			AmountAsset: aa,
			FeeAsset:    fa,
			Timestamp:   ts,
			Amount:      amount,
			Fee:         fee,
			Recipient:   rcp,
			Attachment:  c.attachment(d.Transfer.Attachment),
		}
		if tx.Version >= 2 {
			rtx = &TransferWithProofs{
				Type:     TransferTransaction,
				Version:  v,
				Transfer: pt,
			}
		} else {
			rtx = &TransferWithSig{
				Type:     TransferTransaction,
				Version:  v,
				Transfer: pt,
			}
		}

	case *g.Transaction_Reissue:
		id, quantity := c.convertAssetAmount(d.Reissue.AssetAmount)
		pr := Reissue{
			SenderPK:   c.publicKey(tx.SenderPublicKey),
			AssetID:    id,
			Quantity:   quantity,
			Reissuable: d.Reissue.Reissuable,
			Timestamp:  ts,
			Fee:        c.amount(tx.Fee),
		}
		if tx.Version >= 2 {
			rtx = &ReissueWithProofs{
				Type:    ReissueTransaction,
				Version: v,
				ChainID: scheme,
				Reissue: pr,
			}
		} else {
			rtx = &ReissueWithSig{
				Type:    ReissueTransaction,
				Version: v,
				Reissue: pr,
			}
		}

	case *g.Transaction_Burn:
		id, amount := c.convertAssetAmount(d.Burn.AssetAmount)
		pb := Burn{
			SenderPK:  c.publicKey(tx.SenderPublicKey),
			AssetID:   id,
			Amount:    amount,
			Timestamp: ts,
			Fee:       c.amount(tx.Fee),
		}
		if tx.Version >= 2 {
			rtx = &BurnWithProofs{
				Type:    BurnTransaction,
				Version: v,
				ChainID: scheme,
				Burn:    pb,
			}
		} else {
			rtx = &BurnWithSig{
				Type:    BurnTransaction,
				Version: v,
				Burn:    pb,
			}
		}

	case *g.Transaction_Exchange:
		fee := c.amount(tx.Fee)
		if n := len(d.Exchange.Orders); n != 2 {
			c.reset()
			return nil, errors.Errorf("invalid number (%d) of orders in exchange transaction", n)
		}
		o1 := c.extractOrder(d.Exchange.Orders[0])
		o2 := c.extractOrder(d.Exchange.Orders[1])
		if tx.Version >= 2 {
			rtx = &ExchangeWithProofs{
				Type:           ExchangeTransaction,
				Version:        v,
				SenderPK:       c.publicKey(tx.SenderPublicKey),
				Order1:         o1,
				Order2:         o2,
				Price:          c.uint64(d.Exchange.Price),
				Amount:         c.uint64(d.Exchange.Amount),
				BuyMatcherFee:  c.uint64(d.Exchange.BuyMatcherFee),
				SellMatcherFee: c.uint64(d.Exchange.SellMatcherFee),
				Fee:            fee,
				Timestamp:      ts,
			}
		} else {
			if o1 != nil && o2 != nil && (o1.GetVersion() != 1 || o2.GetVersion() != 1) {
				c.reset()
				return nil, errors.New("unsupported order version")
			}
			o1v1, ok := o1.(*OrderV1)
			if !ok {
				c.reset()
				return nil, errors.New("invalid pointer to OrderV1")
			}
			o2v1, ok := o2.(*OrderV1)
			if !ok {
				c.reset()
				return nil, errors.New("invalid pointer to OrderV1")
			}
			rtx = &ExchangeWithSig{
				Type:           ExchangeTransaction,
				Version:        v,
				SenderPK:       c.publicKey(tx.SenderPublicKey),
				Order1:         o1v1,
				Order2:         o2v1,
				Price:          c.uint64(d.Exchange.Price),
				Amount:         c.uint64(d.Exchange.Amount),
				BuyMatcherFee:  c.uint64(d.Exchange.BuyMatcherFee),
				SellMatcherFee: c.uint64(d.Exchange.SellMatcherFee),
				Fee:            fee,
				Timestamp:      ts,
			}
		}

	case *g.Transaction_Lease:
		rcp, err := c.Recipient(scheme, d.Lease.Recipient)
		if err != nil {
			c.reset()
			return nil, err
		}
		pl := Lease{
			SenderPK:  c.publicKey(tx.SenderPublicKey),
			Recipient: rcp,
			Amount:    c.uint64(d.Lease.Amount),
			Fee:       c.amount(tx.Fee),
			Timestamp: ts,
		}
		if tx.Version >= 2 {
			rtx = &LeaseWithProofs{
				Type:    LeaseTransaction,
				Version: v,
				Lease:   pl,
			}
		} else {
			rtx = &LeaseWithSig{
				Type:    LeaseTransaction,
				Version: v,
				Lease:   pl,
			}
		}

	case *g.Transaction_LeaseCancel:
		plc := LeaseCancel{
			SenderPK:  c.publicKey(tx.SenderPublicKey),
			LeaseID:   c.digest(d.LeaseCancel.LeaseId),
			Fee:       c.amount(tx.Fee),
			Timestamp: ts,
		}
		if tx.Version >= 2 {
			rtx = &LeaseCancelWithProofs{
				Type:        LeaseCancelTransaction,
				Version:     v,
				ChainID:     scheme,
				LeaseCancel: plc,
			}
		} else {
			rtx = &LeaseCancelWithSig{
				Type:        LeaseCancelTransaction,
				Version:     v,
				LeaseCancel: plc,
			}
		}

	case *g.Transaction_CreateAlias:
		pca := CreateAlias{
			SenderPK:  c.publicKey(tx.SenderPublicKey),
			Alias:     c.alias(scheme, d.CreateAlias.Alias),
			Fee:       c.amount(tx.Fee),
			Timestamp: ts,
		}
		if tx.Version >= 2 {
			rtx = &CreateAliasWithProofs{
				Type:        CreateAliasTransaction,
				Version:     v,
				CreateAlias: pca,
			}
		} else {
			rtx = &CreateAliasWithSig{
				Type:        CreateAliasTransaction,
				Version:     v,
				CreateAlias: pca,
			}
		}

	case *g.Transaction_MassTransfer:
		rtx = &MassTransferWithProofs{
			Type:       MassTransferTransaction,
			Version:    v,
			SenderPK:   c.publicKey(tx.SenderPublicKey),
			Asset:      c.optionalAsset(d.MassTransfer.AssetId),
			Transfers:  c.transfers(scheme, d.MassTransfer.Transfers),
			Timestamp:  ts,
			Fee:        c.amount(tx.Fee),
			Attachment: c.attachment(d.MassTransfer.Attachment),
		}

	case *g.Transaction_DataTransaction:
		rtx = &DataWithProofs{
			Type:      DataTransaction,
			Version:   v,
			SenderPK:  c.publicKey(tx.SenderPublicKey),
			Entries:   c.entries(d.DataTransaction.Data),
			Fee:       c.amount(tx.Fee),
			Timestamp: ts,
		}

	case *g.Transaction_SetScript:
		rtx = &SetScriptWithProofs{
			Type:      SetScriptTransaction,
			Version:   v,
			ChainID:   scheme,
			SenderPK:  c.publicKey(tx.SenderPublicKey),
			Script:    c.script(d.SetScript.Script),
			Fee:       c.amount(tx.Fee),
			Timestamp: ts,
		}

	case *g.Transaction_SponsorFee:
		asset, amount := c.convertAssetAmount(d.SponsorFee.MinFee)
		rtx = &SponsorshipWithProofs{
			Type:        SponsorshipTransaction,
			Version:     v,
			SenderPK:    c.publicKey(tx.SenderPublicKey),
			AssetID:     asset,
			MinAssetFee: amount,
			Fee:         c.amount(tx.Fee),
			Timestamp:   ts,
		}

	case *g.Transaction_SetAssetScript:
		rtx = &SetAssetScriptWithProofs{
			Type:      SetAssetScriptTransaction,
			Version:   v,
			ChainID:   scheme,
			SenderPK:  c.publicKey(tx.SenderPublicKey),
			AssetID:   c.digest(d.SetAssetScript.AssetId),
			Script:    c.script(d.SetAssetScript.Script),
			Fee:       c.amount(tx.Fee),
			Timestamp: ts,
		}
	case *g.Transaction_InvokeExpression:
		feeAsset, feeAmount := c.convertAmount(tx.Fee)
		rtx = &InvokeExpressionTransactionWithProofs{
			Type:       InvokeExpressionTransaction,
			Version:    v,
			ChainID:    scheme,
			SenderPK:   c.publicKey(tx.SenderPublicKey),
			FeeAsset:   feeAsset,
			Fee:        feeAmount,
			Timestamp:  ts,
<<<<<<< HEAD
			Expression: string(d.InvokeExpression.Expression),
=======
			Expression: d.InvokeExpression.Expression,
>>>>>>> d23463c8
		}

	case *g.Transaction_InvokeScript:
		rcp, err := c.Recipient(scheme, d.InvokeScript.DApp)
		if err != nil {
			c.reset()
			return nil, err
		}
		feeAsset, feeAmount := c.convertAmount(tx.Fee)
		rtx = &InvokeScriptWithProofs{
			Type:            InvokeScriptTransaction,
			Version:         v,
			ChainID:         scheme,
			SenderPK:        c.publicKey(tx.SenderPublicKey),
			ScriptRecipient: rcp,
			FunctionCall:    c.functionCall(d.InvokeScript.FunctionCall),
			Payments:        c.payments(d.InvokeScript.Payments),
			FeeAsset:        feeAsset,
			Fee:             feeAmount,
			Timestamp:       ts,
		}
	case *g.Transaction_UpdateAssetInfo:
		feeAsset, feeAmount := c.convertAmount(tx.Fee)
		rtx = &UpdateAssetInfoWithProofs{
			Type:        UpdateAssetInfoTransaction,
			Version:     v,
			ChainID:     scheme,
			SenderPK:    c.publicKey(tx.SenderPublicKey),
			AssetID:     c.digest(d.UpdateAssetInfo.AssetId),
			Name:        d.UpdateAssetInfo.Name,
			Description: d.UpdateAssetInfo.Description,
			FeeAsset:    feeAsset,
			Fee:         feeAmount,
			Timestamp:   ts,
		}
	default:
		c.reset()
		return nil, errors.New("unsupported transaction")
	}
	if c.err != nil {
		err := c.err
		c.reset()
		return nil, err
	}
	if err := rtx.GenerateID(scheme); err != nil {
		return nil, errors.Wrap(err, "failed to generate ID")
	}
	return rtx, nil
}

func (c *ProtobufConverter) extractFirstSignature(proofs *ProofsV1) *crypto.Signature {
	if c.err != nil {
		return nil
	}
	if len(proofs.Proofs) == 0 {
		c.err = errors.New("unable to extract Signature from empty ProofsV1")
		return nil
	}
	s, err := crypto.NewSignatureFromBytes(proofs.Proofs[0])
	if err != nil {
		c.err = err
		return nil
	}
	return &s
}

func (c *ProtobufConverter) SignedTransaction(stx *g.SignedTransaction) (Transaction, error) {
	return c.signedTransaction(stx)
}

func (c *ProtobufConverter) signedTransaction(stx *g.SignedTransaction) (Transaction, error) {
	switch wrappedTx := stx.Transaction.(type) {
	case *g.SignedTransaction_WavesTransaction:
		tx, err := c.Transaction(wrappedTx.WavesTransaction)
		if err != nil {
			return nil, err
		}
		proofs := c.proofs(stx.Proofs)
		if c.err != nil {
			err := c.err
			c.reset()
			return nil, err
		}
		switch t := tx.(type) {
		case *Genesis:
			sig := c.extractFirstSignature(proofs)
			t.Signature = sig
			t.ID = sig
			err := c.err
			c.reset()
			return t, err
		case *Payment:
			sig := c.extractFirstSignature(proofs)
			t.Signature = sig
			t.ID = sig
			err := c.err
			c.reset()
			return t, err
		case *IssueWithSig:
			t.Signature = c.extractFirstSignature(proofs)
			err := c.err
			c.reset()
			return t, err
		case *IssueWithProofs:
			t.Proofs = proofs
			return t, nil
		case *TransferWithSig:
			t.Signature = c.extractFirstSignature(proofs)
			err := c.err
			c.reset()
			return t, err
		case *TransferWithProofs:
			t.Proofs = proofs
			return t, nil
		case *ReissueWithSig:
			t.Signature = c.extractFirstSignature(proofs)
			err := c.err
			c.reset()
			return t, err
		case *ReissueWithProofs:
			t.Proofs = proofs
			return t, nil
		case *BurnWithSig:
			t.Signature = c.extractFirstSignature(proofs)
			err := c.err
			c.reset()
			return t, err
		case *BurnWithProofs:
			t.Proofs = proofs
			return t, nil
		case *ExchangeWithSig:
			t.Signature = c.extractFirstSignature(proofs)
			err := c.err
			c.reset()
			return t, err
		case *ExchangeWithProofs:
			t.Proofs = proofs
			return t, nil
		case *LeaseWithSig:
			t.Signature = c.extractFirstSignature(proofs)
			err := c.err
			c.reset()
			return t, err
		case *LeaseWithProofs:
			t.Proofs = proofs
			return t, nil
		case *LeaseCancelWithSig:
			t.Signature = c.extractFirstSignature(proofs)
			err := c.err
			c.reset()
			return t, err
		case *LeaseCancelWithProofs:
			t.Proofs = proofs
			return t, nil
		case *CreateAliasWithSig:
			t.Signature = c.extractFirstSignature(proofs)
			err := c.err
			c.reset()
			return t, err
		case *CreateAliasWithProofs:
			t.Proofs = proofs
			return t, nil
		case *MassTransferWithProofs:
			t.Proofs = proofs
			return t, nil
		case *DataWithProofs:
			t.Proofs = proofs
			return t, nil
		case *SetScriptWithProofs:
			t.Proofs = proofs
			return t, nil
		case *SponsorshipWithProofs:
			t.Proofs = proofs
			return t, nil
		case *SetAssetScriptWithProofs:
			t.Proofs = proofs
			return t, nil
		case *InvokeScriptWithProofs:
			t.Proofs = proofs
			return t, nil
		case *InvokeExpressionTransactionWithProofs:
			t.Proofs = proofs
			return t, nil
		case *UpdateAssetInfoWithProofs:
			t.Proofs = proofs
			return t, nil
		default:
			panic("unsupported transaction")
		}
	case *g.SignedTransaction_EthereumTransaction:
		tx, err := c.ethereumTransaction(wrappedTx.EthereumTransaction)
		if err != nil {
			return nil, err
		}
		return tx, nil
	default:
		panic(errors.Errorf(
			"BUG, CREATE REPORT: unsupported protobuf signed transaction variant type %T.",
			stx.Transaction,
		))
	}
}

func (c *ProtobufConverter) ethereumTransaction(canonicalEthTx []byte) (Transaction, error) {
	var tx EthereumTransaction
	if err := tx.DecodeCanonical(canonicalEthTx); err != nil {
		return nil, errors.Wrap(err, "failed to unmarshal ethereum transaction")
	}
	return &tx, nil
}

func (c *ProtobufConverter) MicroBlock(mb *g.SignedMicroBlock) (MicroBlock, error) {
	txs, err := c.SignedTransactions(mb.MicroBlock.Transactions)
	if err != nil {
		return MicroBlock{}, err
	}
	v := c.byte(mb.MicroBlock.Version)
	res := MicroBlock{
		VersionField:          v,
		Reference:             c.blockID(mb.MicroBlock.Reference),
		TotalResBlockSigField: c.signature(mb.MicroBlock.UpdatedBlockSignature),
		TotalBlockID:          c.blockID(mb.TotalBlockId),
		TransactionCount:      uint32(len(mb.MicroBlock.Transactions)),
		Transactions:          txs,
		SenderPK:              c.publicKey(mb.MicroBlock.SenderPublicKey),
		Signature:             c.signature(mb.Signature),
	}
	if c.err != nil {
		err := c.err
		c.reset()
		return MicroBlock{}, err
	}
	return res, nil
}

func (c *ProtobufConverter) Block(block *g.Block) (Block, error) {
	header, err := c.BlockHeader(block)
	if err != nil {
		return Block{}, err
	}
	txs, err := c.BlockTransactions(block)
	if err != nil {
		return Block{}, err
	}
	if header.Version < NgBlockVersion {
		header.TransactionBlockLength = uint32(Transactions(txs).BinarySize() + 1)
	} else if header.Version <= RewardBlockVersion {
		header.TransactionBlockLength = uint32(Transactions(txs).BinarySize() + 4)
	}
	return Block{
		BlockHeader:  header,
		Transactions: txs,
	}, nil
}

func (c *ProtobufConverter) BlockTransactions(block *g.Block) ([]Transaction, error) {
	return c.SignedTransactions(block.Transactions)
}

func (c *ProtobufConverter) SignedTransactions(txs []*g.SignedTransaction) ([]Transaction, error) {
	res := make([]Transaction, len(txs))
	for i, stx := range txs {
		tx, err := c.SignedTransaction(stx)
		if err != nil {
			return nil, err
		}
		res[i] = tx
	}
	return res, nil
}

func (c *ProtobufConverter) features(features []uint32) []int16 {
	r := make([]int16, len(features))
	for i, f := range features {
		r[i] = int16(f)
	}
	return r
}

func (c *ProtobufConverter) consensus(header *g.Block_Header) NxtConsensus {
	if c.err != nil {
		return NxtConsensus{}
	}
	return NxtConsensus{
		GenSignature: header.GenerationSignature,
		BaseTarget:   c.uint64(header.BaseTarget),
	}
}

func (c *ProtobufConverter) BlockHeader(block *g.Block) (BlockHeader, error) {
	features := c.features(block.Header.FeatureVotes)
	consensus := c.consensus(block.Header)
	v := BlockVersion(c.byte(block.Header.Version))
	header := BlockHeader{
		Version:              v,
		Timestamp:            c.uint64(block.Header.Timestamp),
		Parent:               c.blockID(block.Header.Reference),
		FeaturesCount:        len(features),
		Features:             features,
		RewardVote:           block.Header.RewardVote,
		ConsensusBlockLength: uint32(consensus.BinarySize()),
		NxtConsensus:         consensus,
		TransactionCount:     len(block.Transactions),
		GenPublicKey:         c.publicKey(block.Header.Generator),
		BlockSignature:       c.signature(block.Signature),
		TransactionsRoot:     block.Header.TransactionsRoot,
	}
	if c.err != nil {
		err := c.err
		c.reset()
		return BlockHeader{}, err
	}
	scheme := c.byte(block.Header.ChainId)
	if scheme == 0 {
		scheme = c.FallbackChainID
	}
	if err := header.GenerateBlockID(scheme); err != nil {
		return BlockHeader{}, err
	}
	return header, nil
}<|MERGE_RESOLUTION|>--- conflicted
+++ resolved
@@ -1049,11 +1049,7 @@
 			FeeAsset:   feeAsset,
 			Fee:        feeAmount,
 			Timestamp:  ts,
-<<<<<<< HEAD
-			Expression: string(d.InvokeExpression.Expression),
-=======
 			Expression: d.InvokeExpression.Expression,
->>>>>>> d23463c8
 		}
 
 	case *g.Transaction_InvokeScript:
