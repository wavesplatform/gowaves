package types

import (
	"context"
	"time"

	"github.com/wavesplatform/gowaves/pkg/crypto"
	"github.com/wavesplatform/gowaves/pkg/proto"
	//"github.com/wavesplatform/gowaves/pkg/state"
)

type Scheduler interface {
	Reschedule()
}

//type BlocksApplier interface {
//	Apply(state state.State, block []*proto.Block) error
//}

//// notify state that it must run synchronization
//type StateHistorySynchronizer interface {
//	Sync()
//}

// Abstract handler that called when event happens
type Handler interface {
	Handle()
}

// UtxPool storage interface
type UtxPool interface {
	Add(t proto.Transaction) error
	AddWithBytes(t proto.Transaction, b []byte) error
	Exists(t proto.Transaction) bool
	Pop() *TransactionWithBytes
	AllTransactions() []*TransactionWithBytes
	Count() int
	ExistsByID(id []byte) bool
}

type TransactionWithBytes struct {
	T proto.Transaction
	B []byte
}

// state for smart contracts
type SmartState interface {
	AddingBlockHeight() (uint64, error)
	NewestTransactionByID([]byte) (proto.Transaction, error)
	NewestTransactionHeightByID([]byte) (uint64, error)

	// NewestAccountBalance retrieves balance of address in specific currency, asset is asset's ID.
	// nil asset = Waves.
	NewestAccountBalance(account proto.Recipient, asset []byte) (uint64, error)
	NewestAddrByAlias(alias proto.Alias) (proto.Address, error)
	RetrieveNewestIntegerEntry(account proto.Recipient, key string) (*proto.IntegerDataEntry, error)
	RetrieveNewestBooleanEntry(account proto.Recipient, key string) (*proto.BooleanDataEntry, error)
	RetrieveNewestStringEntry(account proto.Recipient, key string) (*proto.StringDataEntry, error)
	RetrieveNewestBinaryEntry(account proto.Recipient, key string) (*proto.BinaryDataEntry, error)
	NewestAssetIsSponsored(assetID crypto.Digest) (bool, error)
	NewestAssetInfo(assetID crypto.Digest) (*proto.AssetInfo, error)
	NewestHeaderByHeight(height proto.Height) (*proto.BlockHeader, error)

	IsNotFound(err error) bool
	BlockVRF(blockHeader *proto.BlockHeader, height proto.Height) ([]byte, error)
}

type ID interface {
	ID() string
}

type Subscribe interface {
	Subscribe(p ID, responseMessage proto.Message) (chan proto.Message, func(), error)
	Receive(p ID, responseMessage proto.Message) bool
}

type StateSync interface {
	Sync()
	SetEnabled(enabled bool)
	Close()
	Run(ctx context.Context)
}

type MessageSender interface {
	SendMessage(proto.Message)
}

type InvRequester interface {
	Request(MessageSender, []byte)
}

type BaseTarget = uint64

type Miner interface {
<<<<<<< HEAD
	MineKeyBlock(ctx context.Context, t proto.Timestamp, k proto.KeyPair, parent proto.BlockID, baseTarget BaseTarget, GenSignature []byte) (*proto.Block, proto.MiningLimits, error)
=======
	Mine(ctx context.Context, t proto.Timestamp, k proto.KeyPair, parent proto.BlockID, baseTarget BaseTarget, gs []byte, vrf []byte)
>>>>>>> 50989c6e
}

type Time interface {
	Now() time.Time
}

type ScoreSender interface {
	Priority()
	NonPriority()
}

type MinerConsensus interface {
	IsMiningAllowed() bool
}

type EmbeddedWallet interface {
	SignTransactionWith(pk crypto.PublicKey, tx proto.Transaction) error
	Load(password []byte) error
	Seeds() [][]byte
}

type BlockCreator interface {
	FromMicroblockRow(seq proto.MicroblockRow) (*proto.Block, error)
}<|MERGE_RESOLUTION|>--- conflicted
+++ resolved
@@ -6,21 +6,11 @@
 
 	"github.com/wavesplatform/gowaves/pkg/crypto"
 	"github.com/wavesplatform/gowaves/pkg/proto"
-	//"github.com/wavesplatform/gowaves/pkg/state"
 )
 
 type Scheduler interface {
 	Reschedule()
 }
-
-//type BlocksApplier interface {
-//	Apply(state state.State, block []*proto.Block) error
-//}
-
-//// notify state that it must run synchronization
-//type StateHistorySynchronizer interface {
-//	Sync()
-//}
 
 // Abstract handler that called when event happens
 type Handler interface {
@@ -92,11 +82,7 @@
 type BaseTarget = uint64
 
 type Miner interface {
-<<<<<<< HEAD
-	MineKeyBlock(ctx context.Context, t proto.Timestamp, k proto.KeyPair, parent proto.BlockID, baseTarget BaseTarget, GenSignature []byte) (*proto.Block, proto.MiningLimits, error)
-=======
-	Mine(ctx context.Context, t proto.Timestamp, k proto.KeyPair, parent proto.BlockID, baseTarget BaseTarget, gs []byte, vrf []byte)
->>>>>>> 50989c6e
+	MineKeyBlock(ctx context.Context, t proto.Timestamp, k proto.KeyPair, parent proto.BlockID, baseTarget BaseTarget, gs []byte, vrf []byte) (*proto.Block, proto.MiningLimits, error)
 }
 
 type Time interface {
