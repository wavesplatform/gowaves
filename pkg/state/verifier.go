package state

import (
	"context"
	"sync"

	"github.com/pkg/errors"
	"github.com/wavesplatform/gowaves/pkg/proto"
)

type verifyTaskType byte

const (
	verifyBlock verifyTaskType = iota
	verifyTx
)

type verifierChans struct {
	errChan   chan error
	tasksChan chan *verifyTask
}

func newVerifierChans() *verifierChans {
	return &verifierChans{make(chan error), make(chan *verifyTask)}
}

type verifyTask struct {
<<<<<<< HEAD
	taskType       verifyTaskType
	parentID       proto.BlockID
	block          *proto.Block
	tx             proto.Transaction
	checkTxSig     bool
	checkSellOrder bool
	checkBuyOrder  bool
=======
	taskType    verifyTaskType
	parentSig   crypto.Signature
	block       *proto.Block
	tx          proto.Transaction
	checkTxSig  bool
	checkOrder1 bool
	checkOrder2 bool
>>>>>>> bf2a1b31
}

func checkTx(tx proto.Transaction, checkTxSig, checkOrder1, checkOrder2 bool, scheme proto.Scheme) error {
	if ok, err := tx.Valid(); !ok {
		return errors.Wrap(err, "invalid tx data")
	}
	if !checkTxSig {
		return nil
	}
	switch t := tx.(type) {
	case *proto.Genesis:
	case *proto.Payment:
		if ok, _ := t.Verify(scheme, t.SenderPK); !ok {
			return errors.New("payment tx signature verification failed")
		}
	case *proto.TransferWithSig:
		if ok, _ := t.Verify(scheme, t.SenderPK); !ok {
			return errors.New("transfer tx signature verification failed")
		}
	case *proto.TransferWithProofs:
		if ok, _ := t.Verify(scheme, t.SenderPK); !ok {
			return errors.New("transfer tx signature verification failed")
		}
	case *proto.IssueWithSig:
		if ok, _ := t.Verify(scheme, t.SenderPK); !ok {
			return errors.New("issue tx signature verification failed")
		}
	case *proto.IssueWithProofs:
		if ok, _ := t.Verify(scheme, t.SenderPK); !ok {
			return errors.New("issue tx signature verification failed")
		}
	case *proto.ReissueWithSig:
		if ok, _ := t.Verify(scheme, t.SenderPK); !ok {
			return errors.New("reissue tx signature verification failed")
		}
	case *proto.ReissueWithProofs:
		if ok, _ := t.Verify(scheme, t.SenderPK); !ok {
			return errors.New("reissue tx signature verification failed")
		}
	case *proto.BurnWithSig:
		if ok, _ := t.Verify(scheme, t.SenderPK); !ok {
			return errors.New("burn tx signature verification failed")
		}
	case *proto.BurnWithProofs:
		if ok, _ := t.Verify(scheme, t.SenderPK); !ok {
			return errors.New("burn tx signature verification failed")
		}
	case *proto.ExchangeWithSig:
		if ok, _ := t.Verify(scheme, t.SenderPK); !ok {
			return errors.New("exchange tx signature verification failed")
		}
		if checkOrder1 {
			if ok, _ := t.Order1.Verify(scheme, t.Order1.SenderPK); !ok {
				return errors.New("first order signature verification failed")
			}
		}
		if checkOrder2 {
			if ok, _ := t.Order2.Verify(scheme, t.Order2.SenderPK); !ok {
				return errors.New("second order signature verification failed")
			}
		}
	case *proto.ExchangeWithProofs:
		if ok, _ := t.Verify(scheme, t.SenderPK); !ok {
			return errors.New("exchange tx signature verification failed")
		}
		if checkOrder1 {
			if ok, _ := t.Order1.Verify(scheme, t.Order1.GetSenderPK()); !ok {
				return errors.New("first order signature verification failed")
			}
		}
		if checkOrder2 {
			if ok, _ := t.Order2.Verify(scheme, t.Order2.GetSenderPK()); !ok {
				return errors.New("second order signature verification failed")
			}
		}
	case *proto.LeaseWithSig:
		if ok, _ := t.Verify(scheme, t.SenderPK); !ok {
			return errors.New("lease tx signature verification failed")
		}
	case *proto.LeaseWithProofs:
		if ok, _ := t.Verify(scheme, t.SenderPK); !ok {
			return errors.New("lease tx signature verification failed")
		}
	case *proto.LeaseCancelWithSig:
		if ok, _ := t.Verify(scheme, t.SenderPK); !ok {
			return errors.New("leasecancel tx signature verification failed")
		}
	case *proto.LeaseCancelWithProofs:
		if ok, _ := t.Verify(scheme, t.SenderPK); !ok {
			return errors.New("leasecancel tx signature verification failed")
		}
	case *proto.CreateAliasWithSig:
		if ok, _ := t.Verify(scheme, t.SenderPK); !ok {
			return errors.New("createalias tx signature verification failed")
		}
	case *proto.CreateAliasWithProofs:
		if ok, _ := t.Verify(scheme, t.SenderPK); !ok {
			return errors.New("createalias tx signature verification failed")
		}
	case *proto.SponsorshipWithProofs:
		if ok, _ := t.Verify(scheme, t.SenderPK); !ok {
			return errors.New("sponsorship tx signature verification failed")
		}
	case *proto.MassTransferWithProofs:
		if ok, _ := t.Verify(scheme, t.SenderPK); !ok {
			return errors.New("masstransfer tx signature verification failed")
		}
	case *proto.DataWithProofs:
		if ok, _ := t.Verify(scheme, t.SenderPK); !ok {
			return errors.New("data tx signature verification failed")
		}
	case *proto.SetScriptWithProofs:
		if ok, _ := t.Verify(scheme, t.SenderPK); !ok {
			return errors.New("setscript tx signature verification failed")
		}
	case *proto.SetAssetScriptWithProofs:
		if ok, _ := t.Verify(scheme, t.SenderPK); !ok {
			return errors.New("setassetscript tx signature verification failed")
		}
	case *proto.InvokeScriptWithProofs:
		if ok, _ := t.Verify(scheme, t.SenderPK); !ok {
			return errors.New("invokescript tx signature verification failed")
		}
	case *proto.UpdateAssetInfoWithProofs:
		if ok, _ := t.Verify(scheme, t.SenderPK); !ok {
			return errors.New("updateassetinfo tx signature verification failed")
		}
	default:
		return errors.New("unknown transaction type")
	}
	return nil
}

func handleTask(task *verifyTask, scheme proto.Scheme) error {
	switch task.taskType {
	case verifyBlock:
		// Check parent.
		if task.parentID != task.block.Parent {
			return errors.Errorf("incorrect parent: want: %s, have: %s", task.parentID.String(), task.block.Parent.String())
		}
		// Check block signature and transactions root hash if applied.
		validSig, err := task.block.VerifySignature(scheme)
		if err != nil {
			return errors.Wrap(err, "State: handleTask: failed to verify block signature")
		}
		if !validSig {
			return errors.New("State: handleTask: invalid block signature")
		}
		validRootHash, err := task.block.VerifyTransactionsRoot(scheme)
		if err != nil {
			return errors.Wrap(err, "State: handleTask: failed to verify transactions root hash")
		}
		if !validRootHash {
			return errors.New("State: handleTask: invalid transaction root hash")
		}
	case verifyTx:
		if err := checkTx(task.tx, task.checkTxSig, task.checkOrder1, task.checkOrder2, scheme); err != nil {
			return err
		}
	}
	return nil
}

func verify(ctx context.Context, tasks <-chan *verifyTask, scheme proto.Scheme) error {
	for task := range tasks {
		if err := handleTask(task, scheme); err != nil {
			return err
		}
		select {
		case <-ctx.Done():
			return nil
		default:
		}
	}
	return nil
}

func launchVerifier(ctx context.Context, chans *verifierChans, goroutinesNum int, scheme proto.Scheme) {
	ctx, cancel := context.WithCancel(ctx)
	defer cancel()
	var wg sync.WaitGroup
	for i := 0; i < goroutinesNum; i++ {
		wg.Add(1)
		go func() {
			defer wg.Done()
			if err := verify(ctx, chans.tasksChan, scheme); err != nil {
				chans.errChan <- err
				cancel()
			}
		}()
	}
	wg.Wait()
	close(chans.errChan)
}<|MERGE_RESOLUTION|>--- conflicted
+++ resolved
@@ -25,23 +25,13 @@
 }
 
 type verifyTask struct {
-<<<<<<< HEAD
-	taskType       verifyTaskType
-	parentID       proto.BlockID
-	block          *proto.Block
-	tx             proto.Transaction
-	checkTxSig     bool
-	checkSellOrder bool
-	checkBuyOrder  bool
-=======
 	taskType    verifyTaskType
-	parentSig   crypto.Signature
+	parentID    proto.BlockID
 	block       *proto.Block
 	tx          proto.Transaction
 	checkTxSig  bool
 	checkOrder1 bool
 	checkOrder2 bool
->>>>>>> bf2a1b31
 }
 
 func checkTx(tx proto.Transaction, checkTxSig, checkOrder1, checkOrder2 bool, scheme proto.Scheme) error {
