--- conflicted
+++ resolved
@@ -81,11 +81,7 @@
 	// Check min intermediate change.
 	minBalance, err := common.AddInt64(diff.minBalance, int64(profile.balance))
 	if err != nil {
-<<<<<<< HEAD
 		return balanceProfile{}, errors.Errorf("failed to add balance and min balance diff: %v", err)
-=======
-		return balanceProfile{}, errors.Errorf("failed to add balance and min balance diff: %v\n", err)
->>>>>>> 8891abc4
 	}
 	if minBalance < 0 {
 		return balanceProfile{}, errors.Errorf(
@@ -97,31 +93,19 @@
 	// Check main balance diff.
 	newBalance, err := common.AddInt64(diff.balance, int64(profile.balance))
 	if err != nil {
-<<<<<<< HEAD
 		return balanceProfile{}, errors.Errorf("failed to add balance and balance diff: %v", err)
-=======
-		return balanceProfile{}, errors.Errorf("failed to add balance and balance diff: %v\n", err)
->>>>>>> 8891abc4
 	}
 	if newBalance < 0 {
 		return balanceProfile{}, errors.New("negative result balance (Attempt to transfer unavailable funds)")
 	}
 	newLeaseIn, err := common.AddInt64(diff.leaseIn, profile.leaseIn)
 	if err != nil {
-<<<<<<< HEAD
 		return balanceProfile{}, errors.Errorf("failed to add leaseIn and leaseIn diff: %v", err)
-=======
-		return balanceProfile{}, errors.Errorf("failed to add leaseIn and leaseIn diff: %v\n", err)
->>>>>>> 8891abc4
 	}
 	// Check leasing change.
 	newLeaseOut, err := common.AddInt64(diff.leaseOut, profile.leaseOut)
 	if err != nil {
-<<<<<<< HEAD
 		return balanceProfile{}, errors.Errorf("failed to add leaseOut and leaseOut diff: %v", err)
-=======
-		return balanceProfile{}, errors.Errorf("failed to add leaseOut and leaseOut diff: %v\n", err)
->>>>>>> 8891abc4
 	}
 	if (newBalance < newLeaseOut) && !diff.allowLeasedTransfer {
 		return balanceProfile{}, errs.NewTxValidationError("Reason: Cannot lease more than own")
