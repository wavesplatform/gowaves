package state

import (
	"math/big"

	"github.com/ericlagergren/decimal"
	"github.com/ericlagergren/decimal/math"
	"github.com/mr-tron/base58"
	"github.com/pkg/errors"
	"github.com/wavesplatform/gowaves/pkg/crypto"
	"github.com/wavesplatform/gowaves/pkg/errs"
	"github.com/wavesplatform/gowaves/pkg/proto"
	"github.com/wavesplatform/gowaves/pkg/proto/ethabi"
	"github.com/wavesplatform/gowaves/pkg/settings"
	"github.com/wavesplatform/gowaves/pkg/util/common"
)

func byteKey(addrID proto.AddressID, asset proto.OptionalAsset) []byte {
	if !asset.Present {
		k := wavesBalanceKey{addrID}
		return k.bytes()
	}
	k := assetBalanceKey{addrID, proto.AssetIDFromDigest(asset.ID)}
	return k.bytes()
}

// balanceDiff represents atomic balance change, which is a result of applying transaction.
// Transaction may produce one or more balance diffs, with single diff corresponding to certain address.
// Same diffs are then used to store balance changes by blocks in `diffStorage`.

/* Note About minBalance.
`minBalance` is sum of all negative diffs that were added to single transaction.
It is needed to check that total spend amount does not lead to negative balance.
For instance, if someone sent more money to himself than he ever had, minBalance would help to detect it.
See balanceDiff.addInsideTx() for more info.

When dealing with diffs at block level, minBalance takes the lowest minBalance among all transactions
for given key (address). But it also takes into account previous changes for this address, so overspend
will be checked like:
`balance_from_db` + `all_diffs_before` - `minBalance_for_this_tx` > 0;
not just `balance_from_db` - `minBalance_for_this_tx` > 0.
So we increase transactions' minBalances by `all_diffs_before` when adding them to block.
See balanceDiff.addInsideBlock() for more info.
*/

type balanceDiff struct {
	allowLeasedTransfer          bool
	updateMinIntermediateBalance bool
	// Min intermediate balance change.
	minBalance int64
	// Balance change.
	balance int64
	// LeaseIn change.
	leaseIn int64
	// LeaseOut change.
	leaseOut int64
	blockID  proto.BlockID
}

func newBalanceDiff(balance, leaseIn, leaseOut int64, updateMinIntermediateBalance bool) balanceDiff {
	diff := balanceDiff{
		updateMinIntermediateBalance: updateMinIntermediateBalance,
		balance:                      balance,
		leaseIn:                      leaseIn,
		leaseOut:                     leaseOut,
	}
	if updateMinIntermediateBalance {
		diff.minBalance = balance
	}
	return diff
}

// spendableBalanceDiff() returns the difference of spendable balance which given diff produces.
//func (diff *balanceDiff) spendableBalanceDiff() int64 {
//	return diff.balance - diff.leaseOut
//}

// applyTo() applies diff to the profile given.
// It does not change input profile, and returns the updated version.
// It also checks that it is legitimate to apply this diff to the profile (negative balances / overflows).
func (diff *balanceDiff) applyTo(profile *balanceProfile) (*balanceProfile, error) {
	// Check min intermediate change.
	minBalance, err := common.AddInt64(diff.minBalance, int64(profile.balance))
	if err != nil {
		return nil, errors.Errorf("failed to add balance and min balance diff: %v\n", err)
	}
	if minBalance < 0 {
		return nil, errors.Errorf(
			"negative intermediate balance (Attempt to transfer unavailable funds): balance is %d; diff is: %d\n",
			profile.balance,
			diff.minBalance,
		)
	}
	// Check main balance diff.
	newBalance, err := common.AddInt64(diff.balance, int64(profile.balance))
	if err != nil {
		return nil, errors.Errorf("failed to add balance and balance diff: %v\n", err)
	}
	if newBalance < 0 {
		return nil, errors.New("negative result balance (Attempt to transfer unavailable funds)")
	}
	newLeaseIn, err := common.AddInt64(diff.leaseIn, profile.leaseIn)
	if err != nil {
		return nil, errors.Errorf("failed to add leaseIn and leaseIn diff: %v\n", err)
	}
	// Check leasing change.
	newLeaseOut, err := common.AddInt64(diff.leaseOut, profile.leaseOut)
	if err != nil {
		return nil, errors.Errorf("failed to add leaseOut and leaseOut diff: %v\n", err)
	}
	if (newBalance-newLeaseOut < 0) && !diff.allowLeasedTransfer {
		return nil, errs.NewTxValidationError("Reason: Cannot lease more than own")
	}
	// Create new profile.
	newProfile := &balanceProfile{}
	newProfile.balance = uint64(newBalance)
	newProfile.leaseIn = newLeaseIn
	newProfile.leaseOut = newLeaseOut
	return newProfile, nil
}

// applyToAssetBalance() is similar to applyTo() but does not deal with leasing.
func (diff *balanceDiff) applyToAssetBalance(balance uint64) (uint64, error) {
	// Check min intermediate change.
	minBalance, err := common.AddInt64(diff.minBalance, int64(balance))
	if err != nil {
		return 0, errors.Errorf("failed to add balance and min balance diff: %v\n", err)
	}
	if minBalance < 0 {
		return 0, errors.New("negative intermediate asset balance (Attempt to transfer unavailable funds)")
	}
	// Check main balance diff.
	newBalance, err := common.AddInt64(diff.balance, int64(balance))
	if err != nil {
		return 0, errors.Errorf("failed to add balance and balance diff: %v\n", err)
	}
	if newBalance < 0 {
		return 0, errors.New("negative result balance (Attempt to transfer unavailable funds)")
	}
	return uint64(newBalance), nil
}

// addCommon() sums fields of any diffs.
func (diff *balanceDiff) addCommon(prevDiff *balanceDiff) error {
	var err error
	if diff.balance, err = common.AddInt64(diff.balance, prevDiff.balance); err != nil {
		return errors.Errorf("failed to add balance diffs: %v\n", err)
	}
	if diff.leaseIn, err = common.AddInt64(diff.leaseIn, prevDiff.leaseIn); err != nil {
		return errors.Errorf("failed to add LeaseIn diffs: %v\n", err)
	}
	if diff.leaseOut, err = common.AddInt64(diff.leaseOut, prevDiff.leaseOut); err != nil {
		return errors.Errorf("failed to add LeaseOut diffs: %v\n", err)
	}
	return nil
}

// addInsideTx() sums diffs inside single transaction.
// It also makes sure that minimum intermediate change gets updated properly.
func (diff *balanceDiff) addInsideTx(prevDiff *balanceDiff) error {
	if diff.updateMinIntermediateBalance {
		// If updateMinIntermediateBalance is true, this tx may produce negative intermediate changes.
		// It is only true for few tx types: Payment, Transfer, MassTransfer, InvokeScript.
		// Add current diff to previous minBalance (aka intermediate change) to get newMinBalance.
		newMinBalance, err := common.AddInt64(diff.balance, prevDiff.minBalance)
		if err != nil {
			return errors.Errorf("failed to update min balance diff: %v\n", err)
		}
		// Copy previous minBalance at first.
		diff.minBalance = prevDiff.minBalance
		if newMinBalance < diff.minBalance {
			// newMinBalance is less than previous minBalance, so we should use it.
			// This is basically always the case when diff.balance < 0.
			diff.minBalance = newMinBalance
		}
	}
	return diff.addCommon(prevDiff)
}

// addInsideBlock() sums diffs inside block.
// It also makes sure that minimum intermediate change gets updated properly.
func (diff *balanceDiff) addInsideBlock(prevDiff *balanceDiff) error {
	// Add previous cumulative diff to tx diff's minBalance to make it correspond to cumulative block diff.
	newMinBalance, err := common.AddInt64(diff.minBalance, prevDiff.balance)
	if err != nil {
		return errors.Errorf("failed to update min balance diff: %v\n", err)
	}
	// Copy previous minBalance at first.
	diff.minBalance = prevDiff.minBalance
	if newMinBalance < diff.minBalance {
		// newMinBalance is less than previous minBalance, so we should use it.
		diff.minBalance = newMinBalance
	}
	return diff.addCommon(prevDiff)
}

type differInfo struct {
	initialisation bool
	blockInfo      *proto.BlockInfo
}

func (i *differInfo) hasMiner() bool {
	return i.blockInfo.GeneratorPublicKey != (crypto.PublicKey{})
}

type txBalanceChanges struct {
	addrs map[proto.WavesAddress]struct{} // Addresses affected by this transactions, excluding miners.
	diff  txDiff                          // Balance diffs.
}

func newTxBalanceChanges(addresses []proto.WavesAddress, diff txDiff) txBalanceChanges {
	addressesMap := make(map[proto.WavesAddress]struct{})
	for _, addr := range addresses {
		addressesMap[addr] = empty
	}
	return txBalanceChanges{addrs: addressesMap, diff: diff}
}

func (ch txBalanceChanges) appendAddr(addr proto.WavesAddress) {
	ch.addrs[addr] = empty
}

func (ch txBalanceChanges) addresses() []proto.WavesAddress {
	res := make([]proto.WavesAddress, len(ch.addrs))
	index := 0
	for addr := range ch.addrs {
		res[index] = addr
		index++
	}
	return res
}

type txDiff map[string]balanceDiff

func newTxDiff() txDiff {
	return make(txDiff)
}

func (diff txDiff) balancesChanges() []balanceChanges {
	changes := make([]balanceChanges, 0, len(diff))
	for key, diff := range diff {
		change := newBalanceChanges([]byte(key), diff)
		changes = append(changes, *change)
	}
	return changes
}

func (diff txDiff) appendBalanceDiffStr(key string, balanceDiff balanceDiff) error {
	if prevDiff, ok := diff[key]; ok {
		if err := balanceDiff.addInsideTx(&prevDiff); err != nil {
			return err
		}
		diff[key] = balanceDiff
	} else {
		// New balance diff for this key.
		diff[key] = balanceDiff
	}
	return nil
}

func (diff txDiff) appendBalanceDiff(key []byte, balanceDiff balanceDiff) error {
	return diff.appendBalanceDiffStr(string(key), balanceDiff)
}

type transactionDiffer struct {
	stor     *blockchainEntitiesStorage
	settings *settings.BlockchainSettings
}

func newTransactionDiffer(stor *blockchainEntitiesStorage, settings *settings.BlockchainSettings) (*transactionDiffer, error) {
	return &transactionDiffer{stor, settings}, nil
}

func (td *transactionDiffer) calculateTxFee(txFee uint64) (uint64, error) {
	ngActivated, err := td.stor.features.newestIsActivatedForNBlocks(int16(settings.NG), 1)
	if err != nil {
		return 0, err
	}
	return calculateCurrentBlockTxFee(txFee, ngActivated), nil
}

func (td *transactionDiffer) minerPayoutInWaves(diff txDiff, fee uint64, info *differInfo) error {
	return td.minerPayout(diff, fee, info, proto.NewOptionalAssetWaves())
}

// minerPayout adds current fee part of given tx to txDiff.
func (td *transactionDiffer) minerPayout(diff txDiff, fee uint64, info *differInfo, feeAsset proto.OptionalAsset) error {
	minerAddr, err := proto.NewAddressFromPublicKey(td.settings.AddressSchemeCharacter, info.blockInfo.GeneratorPublicKey)
	if err != nil {
		return err
	}
	minerKey := byteKey(minerAddr.ID(), feeAsset)
	minerBalanceDiff, err := td.calculateTxFee(fee)
	if err != nil {
		return err
	}
	if err := diff.appendBalanceDiff(minerKey, newBalanceDiff(int64(minerBalanceDiff), 0, 0, false)); err != nil {
		return err
	}
	return nil
}

func (td *transactionDiffer) createDiffGenesis(transaction proto.Transaction, _ *differInfo) (txBalanceChanges, error) {
	tx, ok := transaction.(*proto.Genesis)
	if !ok {
		return txBalanceChanges{}, errors.New("failed to convert interface to Genesis transaction")
	}
	diff := newTxDiff()
	key := wavesBalanceKey{address: tx.Recipient.ID()}
	receiverBalanceDiff := int64(tx.Amount)
	if err := diff.appendBalanceDiff(key.bytes(), newBalanceDiff(receiverBalanceDiff, 0, 0, false)); err != nil {
		return txBalanceChanges{}, err
	}
	addresses := []proto.WavesAddress{tx.Recipient}
	changes := newTxBalanceChanges(addresses, diff)
	return changes, nil
}

func (td *transactionDiffer) createDiffPayment(transaction proto.Transaction, info *differInfo) (txBalanceChanges, error) {
	tx, ok := transaction.(*proto.Payment)
	if !ok {
		return txBalanceChanges{}, errors.New("failed to convert interface to Payment transaction")
	}
	diff := newTxDiff()
	updateMinIntermediateBalance := false
	if info.blockInfo.Timestamp >= td.settings.CheckTempNegativeAfterTime {
		updateMinIntermediateBalance = true
	}
	// Append sender diff.
	senderAddr, err := proto.NewAddressFromPublicKey(td.settings.AddressSchemeCharacter, tx.SenderPK)
	if err != nil {
		return txBalanceChanges{}, err
	}
	senderKey := wavesBalanceKey{address: senderAddr.ID()}
	senderBalanceDiff := -int64(tx.Amount) - int64(tx.Fee)
	if err := diff.appendBalanceDiff(senderKey.bytes(), newBalanceDiff(senderBalanceDiff, 0, 0, updateMinIntermediateBalance)); err != nil {
		return txBalanceChanges{}, err
	}
	// Append receiver diff.
	receiverKey := wavesBalanceKey{address: tx.Recipient.ID()}
	receiverBalanceDiff := int64(tx.Amount)
	if err := diff.appendBalanceDiff(receiverKey.bytes(), newBalanceDiff(receiverBalanceDiff, 0, 0, updateMinIntermediateBalance)); err != nil {
		return txBalanceChanges{}, err
	}
	if info.hasMiner() {
		if err := td.minerPayoutInWaves(diff, tx.Fee, info); err != nil {
			return txBalanceChanges{}, errors.Wrap(err, "failed to append miner payout")
		}
	}
	addresses := []proto.WavesAddress{senderAddr, tx.Recipient}
	changes := newTxBalanceChanges(addresses, diff)
	return changes, nil
}

func recipientToAddress(recipient proto.Recipient, aliases *aliases, filter bool) (*proto.WavesAddress, error) {
	if recipient.Address != nil {
		return recipient.Address, nil
	}
	addr, err := aliases.newestAddrByAlias(recipient.Alias.Alias, filter)
	if err != nil {
		return nil, errors.Wrap(err, "invalid alias")
	}
	return addr, nil
}

func (td *transactionDiffer) payoutMinerWithSponsorshipHandling(ch *txBalanceChanges, fee uint64, feeAsset proto.OptionalAsset, info *differInfo) error {
	sponsorshipActivated, err := td.stor.sponsoredAssets.isSponsorshipActivated()
	if err != nil {
		return err
	}
	needToApplySponsorship := sponsorshipActivated && feeAsset.Present
	if !needToApplySponsorship {
		// No assets sponsorship.
		if info.hasMiner() {
			if err := td.minerPayout(ch.diff, fee, info, feeAsset); err != nil {
				return errors.Wrap(err, "failed to append miner payout")
			}
		}
		return nil
	}
	// Sponsorship logic.
	updateMinIntermediateBalance := false
	if info.blockInfo.Timestamp >= td.settings.CheckTempNegativeAfterTime {
		updateMinIntermediateBalance = true
	}
	shortAssetID := proto.AssetIDFromDigest(feeAsset.ID)
	assetInfo, err := td.stor.assets.newestAssetInfo(shortAssetID, !info.initialisation)
	if err != nil {
		return err
	}
	// Append issuer asset balance diff.
	issuerAddr, err := proto.NewAddressFromPublicKey(td.settings.AddressSchemeCharacter, assetInfo.issuer)
	if err != nil {
		return err
	}
	issuerAddrID := issuerAddr.ID()

	issuerAssetKey := byteKey(issuerAddrID, feeAsset)
	issuerAssetBalanceDiff := int64(fee)
	if err := ch.diff.appendBalanceDiff(issuerAssetKey, newBalanceDiff(issuerAssetBalanceDiff, 0, 0, updateMinIntermediateBalance)); err != nil {
		return err
	}
	// Append issuer Waves balance diff.
	feeInWaves, err := td.stor.sponsoredAssets.sponsoredAssetToWaves(shortAssetID, fee)
	if err != nil {
		return err
	}
	issuerWavesKey := (&wavesBalanceKey{issuerAddrID}).bytes()
	issuerWavesBalanceDiff := -int64(feeInWaves)
	if err := ch.diff.appendBalanceDiff(issuerWavesKey, newBalanceDiff(issuerWavesBalanceDiff, 0, 0, updateMinIntermediateBalance)); err != nil {
		return err
	}
	// Sponsor is also added to list of modified addresses.
	ch.appendAddr(issuerAddr)
	// Miner payout using sponsorship.
	if info.hasMiner() {
		if err := td.minerPayoutInWaves(ch.diff, feeInWaves, info); err != nil {
			return errors.Wrap(err, "failed to append miner payout")
		}
	}
	return nil
}

func (td *transactionDiffer) createDiffTransfer(tx *proto.Transfer, info *differInfo) (txBalanceChanges, error) {
	diff := newTxDiff()
	updateMinIntermediateBalance := false
	if info.blockInfo.Timestamp >= td.settings.CheckTempNegativeAfterTime {
		updateMinIntermediateBalance = true
	}
	// Append sender diff.
	senderAddr, err := proto.NewAddressFromPublicKey(td.settings.AddressSchemeCharacter, tx.SenderPK)
	if err != nil {
		return txBalanceChanges{}, err
	}
	senderAddrID := senderAddr.ID()

	senderFeeKey := byteKey(senderAddrID, tx.FeeAsset)
	senderFeeBalanceDiff := -int64(tx.Fee)
	if err := diff.appendBalanceDiff(senderFeeKey, newBalanceDiff(senderFeeBalanceDiff, 0, 0, updateMinIntermediateBalance)); err != nil {
		return txBalanceChanges{}, err
	}
	senderAmountKey := byteKey(senderAddrID, tx.AmountAsset)
	senderAmountBalanceDiff := -int64(tx.Amount)
	if err := diff.appendBalanceDiff(senderAmountKey, newBalanceDiff(senderAmountBalanceDiff, 0, 0, updateMinIntermediateBalance)); err != nil {
		return txBalanceChanges{}, err
	}
	// Append receiver diff.
	recipientAddr, err := recipientToAddress(tx.Recipient, td.stor.aliases, !info.initialisation)
	if err != nil {
		return txBalanceChanges{}, err
	}
	receiverKey := byteKey(recipientAddr.ID(), tx.AmountAsset)
	receiverBalanceDiff := int64(tx.Amount)
	if err := diff.appendBalanceDiff(receiverKey, newBalanceDiff(receiverBalanceDiff, 0, 0, updateMinIntermediateBalance)); err != nil {
		return txBalanceChanges{}, err
	}
	addrs := []proto.WavesAddress{senderAddr, *recipientAddr}
	changes := newTxBalanceChanges(addrs, diff)
	if err := td.payoutMinerWithSponsorshipHandling(&changes, tx.Fee, tx.FeeAsset, info); err != nil {
		return txBalanceChanges{}, err
	}
	return changes, nil
}

func (td *transactionDiffer) createDiffEthereumTransferWaves(tx *proto.EthereumTransaction, info *differInfo) (txBalanceChanges, error) {
	diff := newTxDiff()

	updateMinIntermediateBalance := false
	if info.blockInfo.Timestamp >= td.settings.CheckTempNegativeAfterTime {
		updateMinIntermediateBalance = true
	}
	// Append sender diff.
	senderAddress, err := tx.WavesAddressFrom(td.settings.AddressSchemeCharacter)
	if err != nil {
		return txBalanceChanges{}, err
	}
	wavesAsset := proto.NewOptionalAssetWaves()

	senderFeeKey := byteKey(senderAddress.ID(), wavesAsset)
	senderFeeBalanceDiff := -int64(tx.GetFee())
	if err := diff.appendBalanceDiff(senderFeeKey, newBalanceDiff(senderFeeBalanceDiff, 0, 0, updateMinIntermediateBalance)); err != nil {
		return txBalanceChanges{}, err
	}

	res := new(big.Int).Div(tx.Value(), big.NewInt(int64(proto.DiffEthWaves)))
	if ok := res.IsInt64(); !ok {
		return txBalanceChanges{}, errors.Errorf("failed to convert amount from ethreum transaction (big int) to int64. value is %s", tx.Value().String())
	}
	amount := res.Int64()

	senderAmountKey := byteKey(senderAddress.ID(), wavesAsset)

	senderAmountBalanceDiff := -amount
	if err := diff.appendBalanceDiff(senderAmountKey, newBalanceDiff(senderAmountBalanceDiff, 0, 0, updateMinIntermediateBalance)); err != nil {
		return txBalanceChanges{}, err
	}
	// Append receiver diff.
	recipientAddress, err := tx.To().ToWavesAddress(td.settings.AddressSchemeCharacter)
	if err != nil {
		return txBalanceChanges{}, err
	}
	receiverKey := byteKey(recipientAddress.ID(), wavesAsset)
	receiverBalanceDiff := amount
	if err := diff.appendBalanceDiff(receiverKey, newBalanceDiff(receiverBalanceDiff, 0, 0, updateMinIntermediateBalance)); err != nil {
		return txBalanceChanges{}, err
	}
	addrs := []proto.WavesAddress{senderAddress, recipientAddress}
	changes := newTxBalanceChanges(addrs, diff)
<<<<<<< HEAD
	if err := td.handleSponsorship(&changes, tx.GetFee(), proto.NewOptionalAssetWaves(), info); err != nil {
=======
	if err := td.payoutMinerWithSponsorshipHandling(&changes, tx.GetFee(), proto.NewOptionalAssetWaves(), info); err != nil {
>>>>>>> e350e97f
		return txBalanceChanges{}, err
	}
	return changes, nil
}

func (td *transactionDiffer) createDiffEthereumErc20(tx *proto.EthereumTransaction, info *differInfo) (txBalanceChanges, error) {
	diff := newTxDiff()

	updateMinIntermediateBalance := false
	if info.blockInfo.Timestamp >= td.settings.CheckTempNegativeAfterTime {
		updateMinIntermediateBalance = true
	}

	txErc20Kind, ok := tx.TxKind.(*proto.EthereumTransferAssetsErc20TxKind)
	if !ok {
		return txBalanceChanges{}, errors.New("failed to convert ethereum tx kind to EthereumTransferAssetsErc20TxKind")
	}

	decodedData := txErc20Kind.DecodedData()

	var senderAddress proto.WavesAddress
	// Append sender diff.

	if !ethabi.IsERC20TransferSelector(decodedData.Signature.Selector()) {
		return txBalanceChanges{}, errors.New("unexpected type of eth selector")
	}

	EthSenderAddr, err := tx.From()
	if err != nil {
		return txBalanceChanges{}, err
	}
	senderAddress, err = EthSenderAddr.ToWavesAddress(td.settings.AddressSchemeCharacter)
	if err != nil {
		return txBalanceChanges{}, err
	}

	// Fee
	wavesAsset := proto.NewOptionalAssetWaves()
	senderFeeKey := byteKey(senderAddress.ID(), wavesAsset)
	senderFeeBalanceDiff := -int64(tx.GetFee())
	if err := diff.appendBalanceDiff(senderFeeKey, newBalanceDiff(senderFeeBalanceDiff, 0, 0, updateMinIntermediateBalance)); err != nil {
		return txBalanceChanges{}, err
	}

	// transfer

	senderAmountKey := byteKey(senderAddress.ID(), txErc20Kind.Asset)

	senderAmountBalanceDiff := -txErc20Kind.Arguments.Amount
	if err := diff.appendBalanceDiff(senderAmountKey, newBalanceDiff(senderAmountBalanceDiff, 0, 0, updateMinIntermediateBalance)); err != nil {
		return txBalanceChanges{}, err
	}

	etc20TransferRecipient, err := proto.EthereumAddress(txErc20Kind.Arguments.Recipient).ToWavesAddress(td.settings.AddressSchemeCharacter)
	if err != nil {
		return txBalanceChanges{}, err
	}

	// Append receiver diff.
	receiverKey := byteKey(etc20TransferRecipient.ID(), txErc20Kind.Asset)
	receiverBalanceDiff := txErc20Kind.Arguments.Amount
	if err := diff.appendBalanceDiff(receiverKey, newBalanceDiff(receiverBalanceDiff, 0, 0, updateMinIntermediateBalance)); err != nil {
		return txBalanceChanges{}, err
	}
	addrs := []proto.WavesAddress{senderAddress, etc20TransferRecipient}
	changes := newTxBalanceChanges(addrs, diff)
<<<<<<< HEAD
	if err := td.handleSponsorship(&changes, tx.GetFee(), proto.NewOptionalAssetWaves(), info); err != nil {
=======
	if err := td.payoutMinerWithSponsorshipHandling(&changes, tx.GetFee(), proto.NewOptionalAssetWaves(), info); err != nil {
>>>>>>> e350e97f
		return txBalanceChanges{}, err
	}
	return changes, nil
}

func (td *transactionDiffer) createDiffTransferWithSig(transaction proto.Transaction, info *differInfo) (txBalanceChanges, error) {
	tx, ok := transaction.(*proto.TransferWithSig)
	if !ok {
		return txBalanceChanges{}, errors.New("failed to convert interface to TransferWithSig transaction")
	}
	return td.createDiffTransfer(&tx.Transfer, info)
}

func (td *transactionDiffer) createDiffEthereumTransactionWithProofs(transaction proto.Transaction, info *differInfo) (txBalanceChanges, error) {
	ethTx, ok := transaction.(*proto.EthereumTransaction)
	if !ok {
		return txBalanceChanges{}, errors.New("failed to convert interface to EthereumTransaction transaction")
	}

	switch ethTx.TxKind.(type) {
	case *proto.EthereumTransferWavesTxKind:
		return td.createDiffEthereumTransferWaves(ethTx, info)
	case *proto.EthereumTransferAssetsErc20TxKind:
		return td.createDiffEthereumErc20(ethTx, info)
	case *proto.EthereumInvokeScriptTxKind:
		return td.createDiffEthereumInvokeScript(ethTx, info)
	default:
		return txBalanceChanges{}, errors.New("wrong kind of ethereum transaction")

	}
}

func (td *transactionDiffer) createDiffTransferWithProofs(transaction proto.Transaction, info *differInfo) (txBalanceChanges, error) {
	tx, ok := transaction.(*proto.TransferWithProofs)
	if !ok {
		return txBalanceChanges{}, errors.New("failed to convert interface to TransferWithProofs transaction")
	}
	return td.createDiffTransfer(&tx.Transfer, info)
}

func (td *transactionDiffer) createDiffIssue(tx *proto.Issue, id []byte, info *differInfo) (txBalanceChanges, error) {
	diff := newTxDiff()
	assetID, err := crypto.NewDigestFromBytes(id)
	if err != nil {
		return txBalanceChanges{}, err
	}
	// Append sender diff.
	senderAddr, err := proto.NewAddressFromPublicKey(td.settings.AddressSchemeCharacter, tx.SenderPK)
	if err != nil {
		return txBalanceChanges{}, err
	}
	senderAddrID := senderAddr.ID()
	senderFeeKey := wavesBalanceKey{address: senderAddrID}
	senderFeeBalanceDiff := -int64(tx.Fee)
	if err := diff.appendBalanceDiff(senderFeeKey.bytes(), newBalanceDiff(senderFeeBalanceDiff, 0, 0, false)); err != nil {
		return txBalanceChanges{}, err
	}
	senderAssetKey := assetBalanceKey{address: senderAddrID, asset: proto.AssetIDFromDigest(assetID)}
	senderAssetBalanceDiff := int64(tx.Quantity)
	if err := diff.appendBalanceDiff(senderAssetKey.bytes(), newBalanceDiff(senderAssetBalanceDiff, 0, 0, false)); err != nil {
		return txBalanceChanges{}, err
	}
	if info.hasMiner() {
		if err := td.minerPayoutInWaves(diff, tx.Fee, info); err != nil {
			return txBalanceChanges{}, errors.Wrap(err, "failed to append miner payout")
		}
	}
	addrs := []proto.WavesAddress{senderAddr}
	changes := newTxBalanceChanges(addrs, diff)
	return changes, nil
}

func (td *transactionDiffer) createDiffIssueWithSig(transaction proto.Transaction, info *differInfo) (txBalanceChanges, error) {
	tx, ok := transaction.(*proto.IssueWithSig)
	if !ok {
		return txBalanceChanges{}, errors.New("failed to convert interface to IssueWithSig transaction")
	}
	txID, err := tx.GetID(td.settings.AddressSchemeCharacter)
	if err != nil {
		return txBalanceChanges{}, errors.Errorf("failed to get transaction ID: %v\n", err)
	}
	return td.createDiffIssue(&tx.Issue, txID, info)
}

func (td *transactionDiffer) createDiffIssueWithProofs(transaction proto.Transaction, info *differInfo) (txBalanceChanges, error) {
	tx, ok := transaction.(*proto.IssueWithProofs)
	if !ok {
		return txBalanceChanges{}, errors.New("failed to convert interface to IssueWithProofs transaction")
	}
	txID, err := tx.GetID(td.settings.AddressSchemeCharacter)
	if err != nil {
		return txBalanceChanges{}, errors.Errorf("failed to get transaction ID: %v\n", err)
	}
	return td.createDiffIssue(&tx.Issue, txID, info)
}

func (td *transactionDiffer) createDiffReissue(tx *proto.Reissue, info *differInfo) (txBalanceChanges, error) {
	diff := newTxDiff()
	// Append sender diff.
	senderAddr, err := proto.NewAddressFromPublicKey(td.settings.AddressSchemeCharacter, tx.SenderPK)
	if err != nil {
		return txBalanceChanges{}, err
	}
	senderAddrID := senderAddr.ID()
	senderFeeKey := wavesBalanceKey{address: senderAddrID}
	senderFeeBalanceDiff := -int64(tx.Fee)
	if err := diff.appendBalanceDiff(senderFeeKey.bytes(), newBalanceDiff(senderFeeBalanceDiff, 0, 0, false)); err != nil {
		return txBalanceChanges{}, err
	}
	senderAssetKey := assetBalanceKey{address: senderAddrID, asset: proto.AssetIDFromDigest(tx.AssetID)}
	senderAssetBalanceDiff := int64(tx.Quantity)
	if err := diff.appendBalanceDiff(senderAssetKey.bytes(), newBalanceDiff(senderAssetBalanceDiff, 0, 0, false)); err != nil {
		return txBalanceChanges{}, err
	}
	if info.hasMiner() {
		if err := td.minerPayoutInWaves(diff, tx.Fee, info); err != nil {
			return txBalanceChanges{}, errors.Wrap(err, "failed to append miner payout")
		}
	}
	addrs := []proto.WavesAddress{senderAddr}
	changes := newTxBalanceChanges(addrs, diff)
	return changes, nil
}

func (td *transactionDiffer) createDiffReissueWithSig(transaction proto.Transaction, info *differInfo) (txBalanceChanges, error) {
	tx, ok := transaction.(*proto.ReissueWithSig)
	if !ok {
		return txBalanceChanges{}, errors.New("failed to convert interface to ReissueWithSig transaction")
	}
	return td.createDiffReissue(&tx.Reissue, info)
}

func (td *transactionDiffer) createDiffReissueWithProofs(transaction proto.Transaction, info *differInfo) (txBalanceChanges, error) {
	tx, ok := transaction.(*proto.ReissueWithProofs)
	if !ok {
		return txBalanceChanges{}, errors.New("failed to convert interface to ReissueWithProofs transaction")
	}
	return td.createDiffReissue(&tx.Reissue, info)
}

func (td *transactionDiffer) createDiffBurn(tx *proto.Burn, info *differInfo) (txBalanceChanges, error) {
	diff := newTxDiff()
	// Append sender diff.
	senderAddr, err := proto.NewAddressFromPublicKey(td.settings.AddressSchemeCharacter, tx.SenderPK)
	if err != nil {
		return txBalanceChanges{}, err
	}
	senderAddrID := senderAddr.ID()
	senderFeeKey := wavesBalanceKey{address: senderAddrID}
	senderFeeBalanceDiff := -int64(tx.Fee)
	if err := diff.appendBalanceDiff(senderFeeKey.bytes(), newBalanceDiff(senderFeeBalanceDiff, 0, 0, false)); err != nil {
		return txBalanceChanges{}, err
	}
	senderAssetKey := assetBalanceKey{address: senderAddrID, asset: proto.AssetIDFromDigest(tx.AssetID)}
	senderAssetBalanceDiff := -int64(tx.Amount)
	if err := diff.appendBalanceDiff(senderAssetKey.bytes(), newBalanceDiff(senderAssetBalanceDiff, 0, 0, false)); err != nil {
		return txBalanceChanges{}, err
	}
	if info.hasMiner() {
		if err := td.minerPayoutInWaves(diff, tx.Fee, info); err != nil {
			return txBalanceChanges{}, errors.Wrap(err, "failed to append miner payout")
		}
	}
	addrs := []proto.WavesAddress{senderAddr}
	changes := newTxBalanceChanges(addrs, diff)
	return changes, nil
}

func (td *transactionDiffer) createDiffBurnWithSig(transaction proto.Transaction, info *differInfo) (txBalanceChanges, error) {
	tx, ok := transaction.(*proto.BurnWithSig)
	if !ok {
		return txBalanceChanges{}, errors.New("failed to convert interface to BurnWithSig transaction")
	}
	return td.createDiffBurn(&tx.Burn, info)
}

func (td *transactionDiffer) createDiffBurnWithProofs(transaction proto.Transaction, info *differInfo) (txBalanceChanges, error) {
	tx, ok := transaction.(*proto.BurnWithProofs)
	if !ok {
		return txBalanceChanges{}, errors.New("failed to convert interface to BurnWithProofs transaction")
	}
	return td.createDiffBurn(&tx.Burn, info)
}

func (td *transactionDiffer) orderFeeKey(address proto.AddressID, order proto.Order) []byte {
	switch o := order.(type) {
	case *proto.EthereumOrderV4, *proto.OrderV4, *proto.OrderV3:
		matcherFeeAsset := o.GetMatcherFeeAsset()
		return byteKey(address, matcherFeeAsset)
	default:
		k := wavesBalanceKey{address}
		return k.bytes()
	}
}

func (td *transactionDiffer) orderAssetDecimals(transaction proto.Transaction, priceAsset bool, filter bool) (int, error) {
	exchange, ok := transaction.(proto.Exchange)
	if !ok {
		return 0, errors.Errorf("unsupported transaction type '%T'", transaction)
	}
	switch v := transaction.GetVersion(); v {
	case 1, 2:
		// For old transaction version function returns 8.
		return 8, nil
	case 3:
		buy, err := exchange.GetBuyOrder()
		if err != nil {
			return 0, err
		}
		asset := buy.GetAssetPair().AmountAsset
		if priceAsset {
			asset = buy.GetAssetPair().PriceAsset
		}
		if asset.Present {
			info, err := td.stor.assets.newestAssetInfo(proto.AssetIDFromDigest(asset.ID), filter)
			if err != nil {
				return 0, err
			}
			return int(info.decimals), nil
		}
		// Waves in pair, return 8
		return 8, nil
	default:
		return 0, errors.Errorf("unsupported exchange transaction version %d", v)
	}
}

var ten = decimal.WithContext(decimal.Context128).SetUint64(10)

func convertPrice(price int64, amountDecimals, priceDecimals int) (uint64, error) {
	p := decimal.WithContext(decimal.Context128).SetMantScale(price, 0)
	e := decimal.WithContext(decimal.Context128).SetMantScale(int64(priceDecimals-amountDecimals), 0)
	x := decimal.WithContext(decimal.Context128)
	math.Pow(x, ten, e)
	p.QuoInt(p, x)
	r, ok := p.Int64()
	if !ok {
		return 0, errors.New("int64 overflow")
	}
	if r <= 0 {
		return 0, errors.New("price should be positive")
	}
	return uint64(r), nil
}

func orderPrice(exchangeVersion byte, order proto.Order, amountDecimals, priceDecimals int) (uint64, error) {
	price := order.GetPrice()
	if exchangeVersion >= 3 && order.GetVersion() < 4 {
		return convertPrice(int64(price), amountDecimals, priceDecimals)
	}
	return price, nil
}

// amount = matchAmount * matchPrice * 10^(priceDecimals - amountDecimals - 8)
func calculateAmount(matchAmount, matchPrice uint64, amountDecimal, priceDecimals int) (int64, error) {
	a := decimal.WithContext(decimal.Context128).SetUint64(matchAmount)
	p := decimal.WithContext(decimal.Context128).SetUint64(matchPrice)
	e := decimal.WithContext(decimal.Context128).SetMantScale(int64(priceDecimals-amountDecimal-8), 0)
	x := decimal.WithContext(decimal.Context128)
	math.Pow(x, ten, e)
	y := decimal.WithContext(decimal.Context128)
	y.Mul(a, p)
	y.Mul(y, x)
	r, ok := y.Int64()
	if !ok {
		return 0, errors.New("int64 overflow")
	}
	if r < 0 {
		return 0, errors.New("result should not be negative")
	}
	return r, nil
}

func (td *transactionDiffer) createDiffExchange(transaction proto.Transaction, info *differInfo) (txBalanceChanges, error) {
	tx, ok := transaction.(proto.Exchange)
	if !ok {
		return txBalanceChanges{}, errors.New("failed to convert interface to Exchange transaction")
	}
	diff := newTxDiff()
	buyOrder, err := tx.GetBuyOrder()
	if err != nil {
		return txBalanceChanges{}, err
	}
	sellOrder, err := tx.GetSellOrder()
	if err != nil {
		return txBalanceChanges{}, err
	}
	amountAsset := buyOrder.GetAssetPair().AmountAsset
	priceAsset := buyOrder.GetAssetPair().PriceAsset
	amountDecimals, err := td.orderAssetDecimals(transaction, false, !info.initialisation)
	if err != nil {
		return txBalanceChanges{}, err
	}
	priceDecimals, err := td.orderAssetDecimals(transaction, true, !info.initialisation)
	if err != nil {
		return txBalanceChanges{}, err
	}
	// For old orders and exchanges convert price to new formula
	buyOrderPrice, err := orderPrice(transaction.GetVersion(), buyOrder, amountDecimals, priceDecimals)
	if err != nil {
		return txBalanceChanges{}, err
	}
	sellOrderPrice, err := orderPrice(transaction.GetVersion(), sellOrder, amountDecimals, priceDecimals)
	if err != nil {
		return txBalanceChanges{}, err
	}
	if tx.GetPrice() > buyOrderPrice || tx.GetPrice() < sellOrderPrice {
		return txBalanceChanges{}, errors.Errorf("invalid exchange transaction price (%d), should be between %d and %d", tx.GetPrice(), sellOrderPrice, buyOrderPrice)
	}
	// Perform exchange.
	priceAssetDiff, err := calculateAmount(tx.GetAmount(), tx.GetPrice(), amountDecimals, priceDecimals)
	if err != nil {
		id, _ := transaction.GetID(td.settings.AddressSchemeCharacter)
		return txBalanceChanges{}, errors.Wrapf(err, "invalid exchange transaction ('%s') amount", base58.Encode(id))
	}
	amountDiff := int64(tx.GetAmount())

	// because sender can be either of EthereumAddress or WavesAddress we have to convert both of them to WavesAddress
	senderAddr, err := sellOrder.GetSender(td.settings.AddressSchemeCharacter)
	if err != nil {
		return txBalanceChanges{}, err
	}
	senderAddrID := senderAddr.ID()

	senderPriceKey := byteKey(senderAddrID, priceAsset)
	if err := diff.appendBalanceDiff(senderPriceKey, newBalanceDiff(priceAssetDiff, 0, 0, false)); err != nil {
		return txBalanceChanges{}, err
	}
	senderAmountKey := byteKey(senderAddrID, amountAsset)
	if err := diff.appendBalanceDiff(senderAmountKey, newBalanceDiff(-amountDiff, 0, 0, false)); err != nil {
		return txBalanceChanges{}, err
	}

	// because sender can be either of EthereumAddress or WavesAddress we have to convert both of them to WavesAddress
	receiverAddr, err := buyOrder.GetSender(td.settings.AddressSchemeCharacter)
	if err != nil {
		return txBalanceChanges{}, err
	}
	receiverAddrID := receiverAddr.ID()

	receiverPriceKey := byteKey(receiverAddrID, priceAsset)
	if err := diff.appendBalanceDiff(receiverPriceKey, newBalanceDiff(-priceAssetDiff, 0, 0, false)); err != nil {
		return txBalanceChanges{}, err
	}
	receiverAmountKey := byteKey(receiverAddrID, amountAsset)
	if err := diff.appendBalanceDiff(receiverAmountKey, newBalanceDiff(amountDiff, 0, 0, false)); err != nil {
		return txBalanceChanges{}, err
	}

	// Fees.
	matcherAddr, err := proto.NewAddressFromPublicKey(td.settings.AddressSchemeCharacter, buyOrder.GetMatcherPK())
	if err != nil {
		return txBalanceChanges{}, err
	}
	matcherAddrID := matcherAddr.ID()

	senderFee := int64(tx.GetSellMatcherFee())
	senderFeeKey := td.orderFeeKey(senderAddrID, sellOrder)
	if err := diff.appendBalanceDiff(senderFeeKey, newBalanceDiff(-senderFee, 0, 0, false)); err != nil {
		return txBalanceChanges{}, err
	}
	matcherFeeFromSenderKey := td.orderFeeKey(matcherAddrID, sellOrder)
	if err := diff.appendBalanceDiff(matcherFeeFromSenderKey, newBalanceDiff(senderFee, 0, 0, false)); err != nil {
		return txBalanceChanges{}, err
	}
	receiverFee := int64(tx.GetBuyMatcherFee())
	receiverFeeKey := td.orderFeeKey(receiverAddrID, buyOrder)
	if err := diff.appendBalanceDiff(receiverFeeKey, newBalanceDiff(-receiverFee, 0, 0, false)); err != nil {
		return txBalanceChanges{}, err
	}
	matcherFeeFromReceiverKey := td.orderFeeKey(matcherAddrID, buyOrder)
	if err := diff.appendBalanceDiff(matcherFeeFromReceiverKey, newBalanceDiff(receiverFee, 0, 0, false)); err != nil {
		return txBalanceChanges{}, err
	}
	matcherKey := wavesBalanceKey{matcherAddrID}
	matcherFee := int64(tx.GetFee())
	if err := diff.appendBalanceDiff(matcherKey.bytes(), newBalanceDiff(-matcherFee, 0, 0, false)); err != nil {
		return txBalanceChanges{}, err
	}
	if info.hasMiner() {
		if err := td.minerPayoutInWaves(diff, tx.GetFee(), info); err != nil {
			return txBalanceChanges{}, errors.Wrap(err, "failed to append miner payout")
		}
	}

	txSenderAddr, err := proto.NewAddressFromPublicKey(td.settings.AddressSchemeCharacter, tx.GetSenderPK())
	if err != nil {
		return txBalanceChanges{}, err
	}
	senderWavesAddr, err := senderAddr.ToWavesAddress(td.settings.AddressSchemeCharacter)
	if err != nil {
		return txBalanceChanges{}, err
	}
	receiverWavesAddr, err := receiverAddr.ToWavesAddress(td.settings.AddressSchemeCharacter)
	if err != nil {
		return txBalanceChanges{}, err
	}

	addresses := []proto.WavesAddress{txSenderAddr, senderWavesAddr, receiverWavesAddr, matcherAddr}
	changes := newTxBalanceChanges(addresses, diff)
	return changes, nil
}

func (td *transactionDiffer) createDiffForExchangeFeeValidation(transaction proto.Transaction, info *differInfo) (txBalanceChanges, error) {
	tx, ok := transaction.(proto.Exchange)
	if !ok {
		return txBalanceChanges{}, errors.New("failed to convert interface to Exchange transaction")
	}
	diff := newTxDiff()
	buyOrder, err := tx.GetBuyOrder()
	if err != nil {
		return txBalanceChanges{}, err
	}
	sellOrder, err := tx.GetSellOrder()
	if err != nil {
		return txBalanceChanges{}, err
	}

	// because sender can be either of EthereumAddress or WavesAddress we have to convert both of them to WavesAddress
	senderAddr, err := sellOrder.GetSender(td.settings.AddressSchemeCharacter)
	if err != nil {
		return txBalanceChanges{}, err
	}

	// because sender can be either of EthereumAddress or WavesAddress we have to convert both of them to WavesAddress
	receiverAddr, err := buyOrder.GetSender(td.settings.AddressSchemeCharacter)
	if err != nil {
		return txBalanceChanges{}, err
	}

	matcherAddr, err := proto.NewAddressFromPublicKey(td.settings.AddressSchemeCharacter, buyOrder.GetMatcherPK())
	if err != nil {
		return txBalanceChanges{}, err
	}
	matcherAddrID := matcherAddr.ID()

	matcherKey := wavesBalanceKey{matcherAddrID}
	matcherFee := int64(tx.GetFee())
	if err := diff.appendBalanceDiff(matcherKey.bytes(), newBalanceDiff(-matcherFee, 0, 0, true)); err != nil {
		return txBalanceChanges{}, err
	}
	senderFee := int64(tx.GetSellMatcherFee())
	senderFeeKey := td.orderFeeKey(senderAddr.ID(), sellOrder)
	if err := diff.appendBalanceDiff(senderFeeKey, newBalanceDiff(-senderFee, 0, 0, true)); err != nil {
		return txBalanceChanges{}, err
	}
	matcherFeeFromSenderKey := td.orderFeeKey(matcherAddrID, sellOrder)
	if err := diff.appendBalanceDiff(matcherFeeFromSenderKey, newBalanceDiff(senderFee, 0, 0, true)); err != nil {
		return txBalanceChanges{}, err
	}
	receiverFee := int64(tx.GetBuyMatcherFee())
	receiverFeeKey := td.orderFeeKey(receiverAddr.ID(), buyOrder)
	if err := diff.appendBalanceDiff(receiverFeeKey, newBalanceDiff(-receiverFee, 0, 0, true)); err != nil {
		return txBalanceChanges{}, err
	}
	matcherFeeFromReceiverKey := td.orderFeeKey(matcherAddrID, buyOrder)
	if err := diff.appendBalanceDiff(matcherFeeFromReceiverKey, newBalanceDiff(receiverFee, 0, 0, true)); err != nil {
		return txBalanceChanges{}, err
	}
	if info.hasMiner() {
		if err := td.minerPayoutInWaves(diff, tx.GetFee(), info); err != nil {
			return txBalanceChanges{}, errors.Wrap(err, "failed to append miner payout")
		}
	}
	txSenderAddr, err := proto.NewAddressFromPublicKey(td.settings.AddressSchemeCharacter, tx.GetSenderPK())
	if err != nil {
		return txBalanceChanges{}, err
	}
	addresses := []proto.WavesAddress{txSenderAddr, matcherAddr}
	changes := newTxBalanceChanges(addresses, diff)
	return changes, nil
}

func (td *transactionDiffer) createFeeDiffExchange(transaction proto.Transaction, info *differInfo) (txBalanceChanges, error) {
	tx, ok := transaction.(proto.Exchange)
	if !ok {
		return txBalanceChanges{}, errors.New("failed to convert interface to Exchange transaction")
	}
	diff := newTxDiff()
	buyOrder, err := tx.GetBuyOrder()
	if err != nil {
		return txBalanceChanges{}, err
	}
	matcherAddr, err := proto.NewAddressFromPublicKey(td.settings.AddressSchemeCharacter, buyOrder.GetMatcherPK())
	if err != nil {
		return txBalanceChanges{}, err
	}
	matcherKey := wavesBalanceKey{matcherAddr.ID()}
	matcherFee := int64(tx.GetFee())
	if err := diff.appendBalanceDiff(matcherKey.bytes(), newBalanceDiff(-matcherFee, 0, 0, true)); err != nil {
		return txBalanceChanges{}, err
	}
	if info.hasMiner() {
		if err := td.minerPayoutInWaves(diff, tx.GetFee(), info); err != nil {
			return txBalanceChanges{}, errors.Wrap(err, "failed to append miner payout")
		}
	}
	txSenderAddr, err := proto.NewAddressFromPublicKey(td.settings.AddressSchemeCharacter, tx.GetSenderPK())
	if err != nil {
		return txBalanceChanges{}, err
	}
	addresses := []proto.WavesAddress{txSenderAddr, matcherAddr}
	changes := newTxBalanceChanges(addresses, diff)
	return changes, nil
}

func (td *transactionDiffer) createDiffLease(tx *proto.Lease, info *differInfo) (txBalanceChanges, error) {
	diff := newTxDiff()
	// Append sender diff.
	senderAddr, err := proto.NewAddressFromPublicKey(td.settings.AddressSchemeCharacter, tx.SenderPK)
	if err != nil {
		return txBalanceChanges{}, err
	}
	senderKey := wavesBalanceKey{address: senderAddr.ID()}
	senderLeaseOutDiff := int64(tx.Amount)
	if err := diff.appendBalanceDiff(senderKey.bytes(), newBalanceDiff(0, 0, senderLeaseOutDiff, false)); err != nil {
		return txBalanceChanges{}, err
	}
	senderFeeDiff := -int64(tx.Fee)
	if err := diff.appendBalanceDiff(senderKey.bytes(), newBalanceDiff(senderFeeDiff, 0, 0, false)); err != nil {
		return txBalanceChanges{}, err
	}
	// Append receiver diff.
	recipientAddr, err := recipientToAddress(tx.Recipient, td.stor.aliases, !info.initialisation)
	if err != nil {
		return txBalanceChanges{}, err
	}
	receiverKey := wavesBalanceKey{address: recipientAddr.ID()}
	receiverLeaseInDiff := int64(tx.Amount)
	if err := diff.appendBalanceDiff(receiverKey.bytes(), newBalanceDiff(0, receiverLeaseInDiff, 0, false)); err != nil {
		return txBalanceChanges{}, err
	}
	if info.hasMiner() {
		if err := td.minerPayoutInWaves(diff, tx.Fee, info); err != nil {
			return txBalanceChanges{}, errors.Wrap(err, "failed to append miner payout")
		}
	}
	addresses := []proto.WavesAddress{senderAddr, *recipientAddr}
	changes := newTxBalanceChanges(addresses, diff)
	return changes, nil
}

func (td *transactionDiffer) createDiffLeaseWithSig(transaction proto.Transaction, info *differInfo) (txBalanceChanges, error) {
	tx, ok := transaction.(*proto.LeaseWithSig)
	if !ok {
		return txBalanceChanges{}, errors.New("failed to convert interface to LeaseWithSig transaction")
	}
	return td.createDiffLease(&tx.Lease, info)
}

func (td *transactionDiffer) createDiffLeaseWithProofs(transaction proto.Transaction, info *differInfo) (txBalanceChanges, error) {
	tx, ok := transaction.(*proto.LeaseWithProofs)
	if !ok {
		return txBalanceChanges{}, errors.New("failed to convert interface to LeaseWithProofs transaction")
	}
	return td.createDiffLease(&tx.Lease, info)
}

func (td *transactionDiffer) createDiffLeaseCancel(tx *proto.LeaseCancel, info *differInfo) (txBalanceChanges, error) {
	diff := newTxDiff()
	l, err := td.stor.leases.newestLeasingInfo(tx.LeaseID, !info.initialisation)
	if err != nil {
		return txBalanceChanges{}, errors.Wrap(err, "no leasing info found for this leaseID")
	}
	// Append sender diff.
	senderAddr, err := proto.NewAddressFromPublicKey(td.settings.AddressSchemeCharacter, tx.SenderPK)
	if err != nil {
		return txBalanceChanges{}, err
	}
	senderKey := wavesBalanceKey{address: senderAddr.ID()}
	senderLeaseOutDiff := -int64(l.Amount)
	if err := diff.appendBalanceDiff(senderKey.bytes(), newBalanceDiff(0, 0, senderLeaseOutDiff, false)); err != nil {
		return txBalanceChanges{}, err
	}
	senderFeeDiff := -int64(tx.Fee)
	if err := diff.appendBalanceDiff(senderKey.bytes(), newBalanceDiff(senderFeeDiff, 0, 0, false)); err != nil {
		return txBalanceChanges{}, err
	}
	// Append receiver diff.
	receiverKey := wavesBalanceKey{address: l.Recipient.ID()}
	receiverLeaseInDiff := -int64(l.Amount)
	if err := diff.appendBalanceDiff(receiverKey.bytes(), newBalanceDiff(0, receiverLeaseInDiff, 0, false)); err != nil {
		return txBalanceChanges{}, err
	}
	if info.hasMiner() {
		if err := td.minerPayoutInWaves(diff, tx.Fee, info); err != nil {
			return txBalanceChanges{}, errors.Wrap(err, "failed to append miner payout")
		}
	}
	addresses := []proto.WavesAddress{senderAddr, l.Recipient}
	changes := newTxBalanceChanges(addresses, diff)
	return changes, nil
}

func (td *transactionDiffer) createDiffLeaseCancelWithSig(transaction proto.Transaction, info *differInfo) (txBalanceChanges, error) {
	tx, ok := transaction.(*proto.LeaseCancelWithSig)
	if !ok {
		return txBalanceChanges{}, errors.New("failed to convert interface to LeaseCancelWithSig transaction")
	}
	return td.createDiffLeaseCancel(&tx.LeaseCancel, info)
}

func (td *transactionDiffer) createDiffLeaseCancelWithProofs(transaction proto.Transaction, info *differInfo) (txBalanceChanges, error) {
	tx, ok := transaction.(*proto.LeaseCancelWithProofs)
	if !ok {
		return txBalanceChanges{}, errors.New("failed to convert interface to LeaseCancelWithProofs transaction")
	}
	return td.createDiffLeaseCancel(&tx.LeaseCancel, info)
}

func (td *transactionDiffer) createDiffCreateAlias(tx *proto.CreateAlias, info *differInfo) (txBalanceChanges, error) {
	diff := newTxDiff()
	senderAddr, err := proto.NewAddressFromPublicKey(td.settings.AddressSchemeCharacter, tx.SenderPK)
	if err != nil {
		return txBalanceChanges{}, err
	}
	// Append sender diff.
	senderFeeKey := wavesBalanceKey{address: senderAddr.ID()}
	senderFeeBalanceDiff := -int64(tx.Fee)
	if err := diff.appendBalanceDiff(senderFeeKey.bytes(), newBalanceDiff(senderFeeBalanceDiff, 0, 0, false)); err != nil {
		return txBalanceChanges{}, err
	}
	if info.hasMiner() {
		if err := td.minerPayoutInWaves(diff, tx.Fee, info); err != nil {
			return txBalanceChanges{}, errors.Wrap(err, "failed to append miner payout")
		}
	}
	addresses := []proto.WavesAddress{senderAddr}
	changes := newTxBalanceChanges(addresses, diff)
	return changes, nil
}

func (td *transactionDiffer) createDiffCreateAliasWithSig(transaction proto.Transaction, info *differInfo) (txBalanceChanges, error) {
	tx, ok := transaction.(*proto.CreateAliasWithSig)
	if !ok {
		return txBalanceChanges{}, errors.New("failed to convert interface to CreateAliasWithSig transaction")
	}
	return td.createDiffCreateAlias(&tx.CreateAlias, info)
}

func (td *transactionDiffer) createDiffCreateAliasWithProofs(transaction proto.Transaction, info *differInfo) (txBalanceChanges, error) {
	tx, ok := transaction.(*proto.CreateAliasWithProofs)
	if !ok {
		return txBalanceChanges{}, errors.New("failed to convert interface to CreateAliasWithProofs transaction")
	}
	return td.createDiffCreateAlias(&tx.CreateAlias, info)
}

func (td *transactionDiffer) createDiffMassTransferWithProofs(transaction proto.Transaction, info *differInfo) (txBalanceChanges, error) {
	tx, ok := transaction.(*proto.MassTransferWithProofs)
	if !ok {
		return txBalanceChanges{}, errors.New("failed to convert interface to MassTransferWithProofs transaction")
	}
	diff := newTxDiff()
	addresses := make([]proto.WavesAddress, len(tx.Transfers)+1)
	updateMinIntermediateBalance := false
	if info.blockInfo.Timestamp >= td.settings.CheckTempNegativeAfterTime {
		updateMinIntermediateBalance = true
	}
	// Append sender fee diff.
	senderAddr, err := proto.NewAddressFromPublicKey(td.settings.AddressSchemeCharacter, tx.SenderPK)
	if err != nil {
		return txBalanceChanges{}, err
	}
	senderAddrID := senderAddr.ID()

	addresses[0] = senderAddr
	senderFeeKey := wavesBalanceKey{address: senderAddrID}
	senderFeeBalanceDiff := -int64(tx.Fee)
	if err := diff.appendBalanceDiff(senderFeeKey.bytes(), newBalanceDiff(senderFeeBalanceDiff, 0, 0, updateMinIntermediateBalance)); err != nil {
		return txBalanceChanges{}, err
	}
	// Append amount diffs.
	senderAmountKey := byteKey(senderAddrID, tx.Asset)
	for i, entry := range tx.Transfers {
		// Sender.
		senderAmountBalanceDiff := -int64(entry.Amount)
		if err := diff.appendBalanceDiff(senderAmountKey, newBalanceDiff(senderAmountBalanceDiff, 0, 0, updateMinIntermediateBalance)); err != nil {
			return txBalanceChanges{}, err
		}
		// Recipient.
		recipientAddr, err := recipientToAddress(entry.Recipient, td.stor.aliases, !info.initialisation)
		if err != nil {
			return txBalanceChanges{}, err
		}
		recipientKey := byteKey(recipientAddr.ID(), tx.Asset)
		recipientBalanceDiff := int64(entry.Amount)
		if err := diff.appendBalanceDiff(recipientKey, newBalanceDiff(recipientBalanceDiff, 0, 0, updateMinIntermediateBalance)); err != nil {
			return txBalanceChanges{}, err
		}
		addresses[i+1] = *recipientAddr
	}
	if info.hasMiner() {
		if err := td.minerPayoutInWaves(diff, tx.Fee, info); err != nil {
			return txBalanceChanges{}, errors.Wrap(err, "failed to append miner payout")
		}
	}
	changes := newTxBalanceChanges(addresses, diff)
	return changes, nil
}

func (td *transactionDiffer) createDiffDataWithProofs(transaction proto.Transaction, info *differInfo) (txBalanceChanges, error) {
	tx, ok := transaction.(*proto.DataWithProofs)
	if !ok {
		return txBalanceChanges{}, errors.New("failed to convert interface to DataWithProofs transaction")
	}
	diff := newTxDiff()
	senderAddr, err := proto.NewAddressFromPublicKey(td.settings.AddressSchemeCharacter, tx.SenderPK)
	if err != nil {
		return txBalanceChanges{}, err
	}
	// Append sender diff.
	senderFeeKey := wavesBalanceKey{address: senderAddr.ID()}
	senderFeeBalanceDiff := -int64(tx.Fee)
	if err := diff.appendBalanceDiff(senderFeeKey.bytes(), newBalanceDiff(senderFeeBalanceDiff, 0, 0, false)); err != nil {
		return txBalanceChanges{}, err
	}
	if info.hasMiner() {
		if err := td.minerPayoutInWaves(diff, tx.Fee, info); err != nil {
			return txBalanceChanges{}, errors.Wrap(err, "failed to append miner payout")
		}
	}
	addresses := []proto.WavesAddress{senderAddr}
	changes := newTxBalanceChanges(addresses, diff)
	return changes, nil
}

func (td *transactionDiffer) createDiffSponsorshipWithProofs(transaction proto.Transaction, info *differInfo) (txBalanceChanges, error) {
	tx, ok := transaction.(*proto.SponsorshipWithProofs)
	if !ok {
		return txBalanceChanges{}, errors.New("failed to convert interface to SponsorshipWithProofs transaction")
	}
	diff := newTxDiff()
	senderAddr, err := proto.NewAddressFromPublicKey(td.settings.AddressSchemeCharacter, tx.SenderPK)
	if err != nil {
		return txBalanceChanges{}, err
	}
	// Append sender diff.
	senderFeeKey := wavesBalanceKey{address: senderAddr.ID()}
	senderFeeBalanceDiff := -int64(tx.Fee)
	if err := diff.appendBalanceDiff(senderFeeKey.bytes(), newBalanceDiff(senderFeeBalanceDiff, 0, 0, false)); err != nil {
		return txBalanceChanges{}, err
	}
	if info.hasMiner() {
		if err := td.minerPayoutInWaves(diff, tx.Fee, info); err != nil {
			return txBalanceChanges{}, errors.Wrap(err, "failed to append miner payout")
		}
	}
	addresses := []proto.WavesAddress{senderAddr}
	changes := newTxBalanceChanges(addresses, diff)
	return changes, nil
}

func (td *transactionDiffer) createDiffSetScriptWithProofs(transaction proto.Transaction, info *differInfo) (txBalanceChanges, error) {
	tx, ok := transaction.(*proto.SetScriptWithProofs)
	if !ok {
		return txBalanceChanges{}, errors.New("failed to convert interface to SetScriptWithProofs transaction")
	}
	diff := newTxDiff()
	senderAddr, err := proto.NewAddressFromPublicKey(td.settings.AddressSchemeCharacter, tx.SenderPK)
	if err != nil {
		return txBalanceChanges{}, err
	}
	// Append sender diff.
	senderFeeKey := wavesBalanceKey{address: senderAddr.ID()}
	senderFeeBalanceDiff := -int64(tx.Fee)
	if err := diff.appendBalanceDiff(senderFeeKey.bytes(), newBalanceDiff(senderFeeBalanceDiff, 0, 0, false)); err != nil {
		return txBalanceChanges{}, err
	}
	if info.hasMiner() {
		if err := td.minerPayoutInWaves(diff, tx.Fee, info); err != nil {
			return txBalanceChanges{}, errors.Wrap(err, "failed to append miner payout")
		}
	}
	addresses := []proto.WavesAddress{senderAddr}
	changes := newTxBalanceChanges(addresses, diff)
	return changes, nil
}

func (td *transactionDiffer) createDiffSetAssetScriptWithProofs(transaction proto.Transaction, info *differInfo) (txBalanceChanges, error) {
	tx, ok := transaction.(*proto.SetAssetScriptWithProofs)
	if !ok {
		return txBalanceChanges{}, errors.New("failed to convert interface to SetAssetScriptWithProofs transaction")
	}
	diff := newTxDiff()
	senderAddr, err := proto.NewAddressFromPublicKey(td.settings.AddressSchemeCharacter, tx.SenderPK)
	if err != nil {
		return txBalanceChanges{}, err
	}
	// Append sender diff.
	senderFeeKey := wavesBalanceKey{address: senderAddr.ID()}
	senderFeeBalanceDiff := -int64(tx.Fee)
	if err := diff.appendBalanceDiff(senderFeeKey.bytes(), newBalanceDiff(senderFeeBalanceDiff, 0, 0, false)); err != nil {
		return txBalanceChanges{}, err
	}
	if info.hasMiner() {
		if err := td.minerPayoutInWaves(diff, tx.Fee, info); err != nil {
			return txBalanceChanges{}, errors.Wrap(err, "failed to append miner payout")
		}
	}
	addresses := []proto.WavesAddress{senderAddr}
	changes := newTxBalanceChanges(addresses, diff)
	return changes, nil
}

func (td *transactionDiffer) createDiffInvokeScriptWithProofs(transaction proto.Transaction, info *differInfo) (txBalanceChanges, error) {
	tx, ok := transaction.(*proto.InvokeScriptWithProofs)
	if !ok {
		return txBalanceChanges{}, errors.New("failed to convert interface to InvokeScriptWithProofs transaction")
	}
	updateMinIntermediateBalance := false
	noPayments := len(tx.Payments) == 0
	if info.blockInfo.Timestamp >= td.settings.CheckTempNegativeAfterTime && !noPayments {
		updateMinIntermediateBalance = true
	}
	diff := newTxDiff()
	// Append sender diff.
	senderAddr, err := proto.NewAddressFromPublicKey(td.settings.AddressSchemeCharacter, tx.SenderPK)
	if err != nil {
		return txBalanceChanges{}, err
	}
	senderAddrID := senderAddr.ID()

	senderFeeKey := byteKey(senderAddrID, tx.FeeAsset)
	senderFeeBalanceDiff := -int64(tx.Fee)
	if err := diff.appendBalanceDiff(senderFeeKey, newBalanceDiff(senderFeeBalanceDiff, 0, 0, updateMinIntermediateBalance)); err != nil {
		return txBalanceChanges{}, err
	}
	scriptAddr, err := recipientToAddress(tx.ScriptRecipient, td.stor.aliases, !info.initialisation)
	if err != nil {
		return txBalanceChanges{}, err
	}
	scriptAddrID := scriptAddr.ID()

	addresses := []proto.WavesAddress{senderAddr, *scriptAddr}
	changes := newTxBalanceChanges(addresses, diff)
	if err := td.payoutMinerWithSponsorshipHandling(&changes, tx.Fee, tx.FeeAsset, info); err != nil {
		return txBalanceChanges{}, err
	}
	// Append payment diffs.
	for _, payment := range tx.Payments {
		senderPaymentKey := byteKey(senderAddrID, payment.Asset)
		senderBalanceDiff := -int64(payment.Amount)
		if err := diff.appendBalanceDiff(senderPaymentKey, newBalanceDiff(senderBalanceDiff, 0, 0, updateMinIntermediateBalance)); err != nil {
			return txBalanceChanges{}, err
		}
		receiverKey := byteKey(scriptAddrID, payment.Asset)
		receiverBalanceDiff := int64(payment.Amount)
		if err := diff.appendBalanceDiff(receiverKey, newBalanceDiff(receiverBalanceDiff, 0, 0, updateMinIntermediateBalance)); err != nil {
			return txBalanceChanges{}, err
		}
	}
	return changes, nil
}

func (td *transactionDiffer) createDiffInvokeExpressionWithProofs(transaction proto.Transaction, info *differInfo) (txBalanceChanges, error) {
	tx, ok := transaction.(*proto.InvokeExpressionTransactionWithProofs)
	if !ok {
		return txBalanceChanges{}, errors.New("failed to convert interface to InvokeExpessionWithProofs transaction")
	}
	diff := newTxDiff()
	// Append sender diff.
	senderAddr, err := proto.NewAddressFromPublicKey(td.settings.AddressSchemeCharacter, tx.SenderPK)
	if err != nil {
		return txBalanceChanges{}, err
	}
	senderAddrID := senderAddr.ID()

	senderFeeKey := byteKey(senderAddrID, tx.FeeAsset)
	senderFeeBalanceDiff := -int64(tx.Fee)
	if err := diff.appendBalanceDiff(senderFeeKey, newBalanceDiff(senderFeeBalanceDiff, 0, 0, false)); err != nil {
		return txBalanceChanges{}, err
	}
	scriptAddr, err := recipientToAddress(proto.NewRecipientFromAddress(senderAddr), td.stor.aliases, !info.initialisation)
	if err != nil {
		return txBalanceChanges{}, err
	}

	addresses := []proto.WavesAddress{senderAddr, *scriptAddr}
	changes := newTxBalanceChanges(addresses, diff)
	if err := td.handleSponsorship(&changes, tx.Fee, tx.FeeAsset, info); err != nil {
		return txBalanceChanges{}, err
	}
	return changes, nil
}

func (td *transactionDiffer) createDiffEthereumInvokeScript(tx *proto.EthereumTransaction, info *differInfo) (txBalanceChanges, error) {

	updateMinIntermediateBalance := false

	txInvokeScriptKind, ok := tx.TxKind.(*proto.EthereumInvokeScriptTxKind)
	if !ok {
		return txBalanceChanges{}, errors.New("failed to convert ethereum tx kind to EthereumTransferAssetsErc20TxKind")
	}

	decodedData := txInvokeScriptKind.DecodedData()

	noPayments := len(decodedData.Payments) == 0
	if info.blockInfo.Timestamp >= td.settings.CheckTempNegativeAfterTime && !noPayments {
		updateMinIntermediateBalance = true
	}
	diff := newTxDiff()
	// Append sender diff.
	senderAddress, err := tx.WavesAddressFrom(td.settings.AddressSchemeCharacter)
	if err != nil {
		return txBalanceChanges{}, errors.Wrapf(err, "failed to get sender address from ethereum invoke tx")
	}

	senderAddrID := senderAddress.ID()
	assetFee := proto.NewOptionalAssetWaves()
	senderFeeKey := byteKey(senderAddrID, assetFee)
	senderFeeBalanceDiff := -int64(tx.GetFee())
	if err := diff.appendBalanceDiff(senderFeeKey, newBalanceDiff(senderFeeBalanceDiff, 0, 0, updateMinIntermediateBalance)); err != nil {
		return txBalanceChanges{}, err
	}
	scriptAddr, err := tx.WavesAddressTo(td.settings.AddressSchemeCharacter)
	if err != nil {
		return txBalanceChanges{}, err
	}
	scriptAddrID := scriptAddr.ID()

	addresses := []proto.WavesAddress{senderAddress, *scriptAddr}
	changes := newTxBalanceChanges(addresses, diff)

	for _, payment := range decodedData.Payments {
		assetID := proto.NewOptionalAssetFromDigest(payment.AssetID)
		senderPaymentKey := byteKey(senderAddrID, *assetID)
		senderBalanceDiff := -payment.Amount
		if err := diff.appendBalanceDiff(senderPaymentKey, newBalanceDiff(senderBalanceDiff, 0, 0, updateMinIntermediateBalance)); err != nil {
			return txBalanceChanges{}, err
		}
		receiverKey := byteKey(scriptAddrID, *assetID)
		receiverBalanceDiff := payment.Amount
		if err := diff.appendBalanceDiff(receiverKey, newBalanceDiff(receiverBalanceDiff, 0, 0, updateMinIntermediateBalance)); err != nil {
			return txBalanceChanges{}, err
		}
	}
<<<<<<< HEAD
	if err := td.handleSponsorship(&changes, tx.GetFee(), proto.NewOptionalAssetWaves(), info); err != nil {
		return txBalanceChanges{}, err
	}
	return changes, nil
}

// TODO make one function for 3 tx types
func (td *transactionDiffer) createFeeDiffInvokeExpressionWithProofs(transaction proto.Transaction, info *differInfo) (txBalanceChanges, error) {
	tx, ok := transaction.(*proto.InvokeExpressionTransactionWithProofs)
	if !ok {
		return txBalanceChanges{}, errors.New("failed to convert interface to InvokeScriptWithProofs transaction")
	}
	diff := newTxDiff()
	// Append sender diff.
	senderAddr, err := proto.NewAddressFromPublicKey(td.settings.AddressSchemeCharacter, tx.SenderPK)
	if err != nil {
		return txBalanceChanges{}, err
	}
	senderFeeKey := byteKey(senderAddr.ID(), tx.FeeAsset)
	senderFeeBalanceDiff := -int64(tx.Fee)
	if err := diff.appendBalanceDiff(senderFeeKey, newBalanceDiff(senderFeeBalanceDiff, 0, 0, true)); err != nil {
		return txBalanceChanges{}, err
	}

	addresses := []proto.WavesAddress{senderAddr}
	changes := newTxBalanceChanges(addresses, diff)
	if err := td.handleSponsorship(&changes, tx.Fee, tx.FeeAsset, info); err != nil {
=======
	if err := td.payoutMinerWithSponsorshipHandling(&changes, tx.GetFee(), proto.NewOptionalAssetWaves(), info); err != nil {
>>>>>>> e350e97f
		return txBalanceChanges{}, err
	}
	return changes, nil
}

func (td *transactionDiffer) createFeeDiffInvokeScriptWithProofs(transaction proto.Transaction, info *differInfo) (txBalanceChanges, error) {
	tx, ok := transaction.(*proto.InvokeScriptWithProofs)
	if !ok {
		return txBalanceChanges{}, errors.New("failed to convert interface to InvokeScriptWithProofs transaction")
	}
	diff := newTxDiff()
	// Append sender diff.
	senderAddr, err := proto.NewAddressFromPublicKey(td.settings.AddressSchemeCharacter, tx.SenderPK)
	if err != nil {
		return txBalanceChanges{}, err
	}
	senderFeeKey := byteKey(senderAddr.ID(), tx.FeeAsset)
	senderFeeBalanceDiff := -int64(tx.Fee)
	if err := diff.appendBalanceDiff(senderFeeKey, newBalanceDiff(senderFeeBalanceDiff, 0, 0, true)); err != nil {
		return txBalanceChanges{}, err
	}
	scriptAddr, err := recipientToAddress(tx.ScriptRecipient, td.stor.aliases, !info.initialisation)
	if err != nil {
		return txBalanceChanges{}, err
	}
	addresses := []proto.WavesAddress{senderAddr, *scriptAddr}
	changes := newTxBalanceChanges(addresses, diff)
	if err := td.payoutMinerWithSponsorshipHandling(&changes, tx.Fee, tx.FeeAsset, info); err != nil {
		return txBalanceChanges{}, err
	}
	return changes, nil
}

func (td *transactionDiffer) createFeeDiffEthereumInvokeScriptWithProofs(transaction proto.Transaction, info *differInfo) (txBalanceChanges, error) {
	tx, ok := transaction.(*proto.EthereumTransaction)
	if !ok {
		return txBalanceChanges{}, errors.New("failed to convert interface to InvokeScriptWithProofs transaction")
	}
	diff := newTxDiff()
	// Append sender diff.
	EthSenderAddr, err := tx.From()
	if err != nil {
		return txBalanceChanges{}, err
	}
	senderAddress, err := EthSenderAddr.ToWavesAddress(td.settings.AddressSchemeCharacter)
	if err != nil {
		return txBalanceChanges{}, err
	}
	wavesAsset := proto.NewOptionalAssetWaves()
	senderFeeKey := byteKey(senderAddress.ID(), wavesAsset)
	senderFeeBalanceDiff := -int64(tx.GetFee())
	if err := diff.appendBalanceDiff(senderFeeKey, newBalanceDiff(senderFeeBalanceDiff, 0, 0, true)); err != nil {
		return txBalanceChanges{}, err
	}
	scriptAddress, err := tx.To().ToWavesAddress(td.settings.AddressSchemeCharacter)
	if err != nil {
		return txBalanceChanges{}, err
	}

	addresses := []proto.WavesAddress{senderAddress, scriptAddress}
	changes := newTxBalanceChanges(addresses, diff)

<<<<<<< HEAD
	if err := td.handleSponsorship(&changes, tx.GetFee(), proto.NewOptionalAssetWaves(), info); err != nil {
=======
	if err := td.payoutMinerWithSponsorshipHandling(&changes, tx.GetFee(), proto.NewOptionalAssetWaves(), info); err != nil {
>>>>>>> e350e97f
		return txBalanceChanges{}, err
	}
	return changes, nil
}

func (td *transactionDiffer) createDiffUpdateAssetInfoWithProofs(transaction proto.Transaction, info *differInfo) (txBalanceChanges, error) {
	tx, ok := transaction.(*proto.UpdateAssetInfoWithProofs)
	if !ok {
		return txBalanceChanges{}, errors.New("failed to convert interface to UpdateAssetInfoWithProofs transaction")
	}
	diff := newTxDiff()
	// Append sender diff.
	senderAddr, err := proto.NewAddressFromPublicKey(td.settings.AddressSchemeCharacter, tx.SenderPK)
	if err != nil {
		return txBalanceChanges{}, err
	}
	senderFeeKey := byteKey(senderAddr.ID(), tx.FeeAsset)
	senderFeeBalanceDiff := -int64(tx.Fee)
	if err := diff.appendBalanceDiff(senderFeeKey, newBalanceDiff(senderFeeBalanceDiff, 0, 0, false)); err != nil {
		return txBalanceChanges{}, err
	}
	addresses := []proto.WavesAddress{senderAddr}
	changes := newTxBalanceChanges(addresses, diff)
	if err := td.payoutMinerWithSponsorshipHandling(&changes, tx.Fee, tx.FeeAsset, info); err != nil {
		return txBalanceChanges{}, err
	}
	return changes, nil
}<|MERGE_RESOLUTION|>--- conflicted
+++ resolved
@@ -506,11 +506,8 @@
 	}
 	addrs := []proto.WavesAddress{senderAddress, recipientAddress}
 	changes := newTxBalanceChanges(addrs, diff)
-<<<<<<< HEAD
-	if err := td.handleSponsorship(&changes, tx.GetFee(), proto.NewOptionalAssetWaves(), info); err != nil {
-=======
+
 	if err := td.payoutMinerWithSponsorshipHandling(&changes, tx.GetFee(), proto.NewOptionalAssetWaves(), info); err != nil {
->>>>>>> e350e97f
 		return txBalanceChanges{}, err
 	}
 	return changes, nil
@@ -577,11 +574,7 @@
 	}
 	addrs := []proto.WavesAddress{senderAddress, etc20TransferRecipient}
 	changes := newTxBalanceChanges(addrs, diff)
-<<<<<<< HEAD
-	if err := td.handleSponsorship(&changes, tx.GetFee(), proto.NewOptionalAssetWaves(), info); err != nil {
-=======
 	if err := td.payoutMinerWithSponsorshipHandling(&changes, tx.GetFee(), proto.NewOptionalAssetWaves(), info); err != nil {
->>>>>>> e350e97f
 		return txBalanceChanges{}, err
 	}
 	return changes, nil
@@ -1462,7 +1455,7 @@
 
 	addresses := []proto.WavesAddress{senderAddr, *scriptAddr}
 	changes := newTxBalanceChanges(addresses, diff)
-	if err := td.handleSponsorship(&changes, tx.Fee, tx.FeeAsset, info); err != nil {
+	if err := td.payoutMinerWithSponsorshipHandling(&changes, tx.Fee, tx.FeeAsset, info); err != nil {
 		return txBalanceChanges{}, err
 	}
 	return changes, nil
@@ -1519,8 +1512,7 @@
 			return txBalanceChanges{}, err
 		}
 	}
-<<<<<<< HEAD
-	if err := td.handleSponsorship(&changes, tx.GetFee(), proto.NewOptionalAssetWaves(), info); err != nil {
+	if err := td.payoutMinerWithSponsorshipHandling(&changes, tx.GetFee(), proto.NewOptionalAssetWaves(), info); err != nil {
 		return txBalanceChanges{}, err
 	}
 	return changes, nil
@@ -1546,10 +1538,7 @@
 
 	addresses := []proto.WavesAddress{senderAddr}
 	changes := newTxBalanceChanges(addresses, diff)
-	if err := td.handleSponsorship(&changes, tx.Fee, tx.FeeAsset, info); err != nil {
-=======
 	if err := td.payoutMinerWithSponsorshipHandling(&changes, tx.GetFee(), proto.NewOptionalAssetWaves(), info); err != nil {
->>>>>>> e350e97f
 		return txBalanceChanges{}, err
 	}
 	return changes, nil
@@ -1612,11 +1601,7 @@
 	addresses := []proto.WavesAddress{senderAddress, scriptAddress}
 	changes := newTxBalanceChanges(addresses, diff)
 
-<<<<<<< HEAD
-	if err := td.handleSponsorship(&changes, tx.GetFee(), proto.NewOptionalAssetWaves(), info); err != nil {
-=======
 	if err := td.payoutMinerWithSponsorshipHandling(&changes, tx.GetFee(), proto.NewOptionalAssetWaves(), info); err != nil {
->>>>>>> e350e97f
 		return txBalanceChanges{}, err
 	}
 	return changes, nil
