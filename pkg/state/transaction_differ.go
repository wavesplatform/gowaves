package state

import (
	"github.com/ericlagergren/decimal"
	"github.com/ericlagergren/decimal/math"
	"github.com/mr-tron/base58"
	"github.com/pkg/errors"
	"github.com/wavesplatform/gowaves/pkg/crypto"
	"github.com/wavesplatform/gowaves/pkg/proto"
	"github.com/wavesplatform/gowaves/pkg/settings"
	"github.com/wavesplatform/gowaves/pkg/util"
)

func byteKey(addr proto.Address, assetID []byte) []byte {
	if assetID == nil {
		k := wavesBalanceKey{addr}
		return k.bytes()
	}
	k := assetBalanceKey{addr, assetID}
	return k.bytes()
}

func stringKey(addr proto.Address, assetID []byte) string {
	return string(byteKey(addr, assetID))
}

// balanceDiff represents atomic balance change, which is a result of applying transaction.
// Transaction may produce one or more balance diffs, with single diff corresponding to certain address.
// Same diffs are then used to store balance changes by blocks in `diffStorage`.

/* Note About minBalance.
`minBalance` is sum of all negative diffs that were added to single transaction.
It is needed to check that total spend amount does not lead to negative balance.
For instance, if someone sent more money to himself than he ever had, minBalance would help to detect it.
See balanceDiff.addInsideTx() for more info.

When dealing with diffs at block level, minBalance takes the lowest minBalance among all transactions
for given key (address). But it also takes into account previous changes for this address, so overspend
will be checked like:
`balance_from_db` + `all_diffs_before` - `minBalance_for_this_tx` > 0;
not just `balance_from_db` - `minBalance_for_this_tx` > 0.
So we increase transactions' minBalances by `all_diffs_before` when adding them to block.
See balanceDiff.addInsideBlock() for more info.
*/

type balanceDiff struct {
	allowLeasedTransfer          bool
	updateMinIntermediateBalance bool
	// Min intermediate balance change.
	minBalance int64
	// Balance change.
	balance int64
	// LeaseIn change.
	leaseIn int64
	// LeaseOut change.
	leaseOut int64
	blockID  crypto.Signature
}

func newBalanceDiff(balance, leaseIn, leaseOut int64, updateMinIntermediateBalance bool) balanceDiff {
	diff := balanceDiff{
		updateMinIntermediateBalance: updateMinIntermediateBalance,
		balance:                      balance,
		leaseIn:                      leaseIn,
		leaseOut:                     leaseOut,
	}
	if updateMinIntermediateBalance {
		diff.minBalance = balance
	}
	return diff
}

// spendableBalanceDiff() returns the difference of spendable balance which given diff produces.
//func (diff *balanceDiff) spendableBalanceDiff() int64 {
//	return diff.balance - diff.leaseOut
//}

// applyTo() applies diff to the profile given.
// It does not change input profile, and returns the updated version.
// It also checks that it is legitimate to apply this diff to the profile (negative balances / overflows).
func (diff *balanceDiff) applyTo(profile *balanceProfile) (*balanceProfile, error) {
	// Check min intermediate change.
	minBalance, err := util.AddInt64(diff.minBalance, int64(profile.balance))
	if err != nil {
		return nil, errors.Errorf("failed to add balance and min balance diff: %v\n", err)
	}
	if minBalance < 0 {
		return nil, errors.Errorf("negative intermediate balance: balance is %d; diff is: %d\n", profile.balance, diff.minBalance)
	}
	// Check main balance diff.
	newBalance, err := util.AddInt64(diff.balance, int64(profile.balance))
	if err != nil {
		return nil, errors.Errorf("failed to add balance and balance diff: %v\n", err)
	}
	if newBalance < 0 {
		return nil, errors.New("negative result balance")
	}
	newLeaseIn, err := util.AddInt64(diff.leaseIn, profile.leaseIn)
	if err != nil {
		return nil, errors.Errorf("failed to add leaseIn and leaseIn diff: %v\n", err)
	}
	// Check leasing change.
	newLeaseOut, err := util.AddInt64(diff.leaseOut, profile.leaseOut)
	if err != nil {
		return nil, errors.Errorf("failed to add leaseOut and leaseOut diff: %v\n", err)
	}
	if (newBalance-newLeaseOut < 0) && !diff.allowLeasedTransfer {
		return nil, errors.New("leased balance is greater than own")
	}
	// Create new profile.
	newProfile := &balanceProfile{}
	newProfile.balance = uint64(newBalance)
	newProfile.leaseIn = newLeaseIn
	newProfile.leaseOut = newLeaseOut
	return newProfile, nil
}

// applyToAssetBalance() is similar to applyTo() but does not deal with leasing.
func (diff *balanceDiff) applyToAssetBalance(balance uint64) (uint64, error) {
	// Check min intermediate change.
	minBalance, err := util.AddInt64(diff.minBalance, int64(balance))
	if err != nil {
		return 0, errors.Errorf("failed to add balance and min balance diff: %v\n", err)
	}
	if minBalance < 0 {
		return 0, errors.New("negative intermediate asset balance")
	}
	// Check main balance diff.
	newBalance, err := util.AddInt64(diff.balance, int64(balance))
	if err != nil {
		return 0, errors.Errorf("failed to add balance and balance diff: %v\n", err)
	}
	if newBalance < 0 {
		return 0, errors.New("negative result balance")
	}
	return uint64(newBalance), nil
}

// addCommon() sums fields of any diffs.
func (diff *balanceDiff) addCommon(prevDiff *balanceDiff) error {
	var err error
	if diff.balance, err = util.AddInt64(diff.balance, prevDiff.balance); err != nil {
		return errors.Errorf("failed to add balance diffs: %v\n", err)
	}
	if diff.leaseIn, err = util.AddInt64(diff.leaseIn, prevDiff.leaseIn); err != nil {
		return errors.Errorf("failed to add LeaseIn diffs: %v\n", err)
	}
	if diff.leaseOut, err = util.AddInt64(diff.leaseOut, prevDiff.leaseOut); err != nil {
		return errors.Errorf("failed to add LeaseOut diffs: %v\n", err)
	}
	return nil
}

// addInsideTx() sums diffs inside single transaction.
// It also makes sure that minimum intermediate change gets updated properly.
func (diff *balanceDiff) addInsideTx(prevDiff *balanceDiff) error {
	if diff.updateMinIntermediateBalance {
		// If updateMinIntermediateBalance is true, this tx may produce negative intermediate changes.
		// It is only true for few tx types: Payment, Transfer, MassTransfer, InvokeScript.
		// Add current diff to previous minBalance (aka intermediate change) to get newMinBalance.
		newMinBalance, err := util.AddInt64(diff.balance, prevDiff.minBalance)
		if err != nil {
			return errors.Errorf("failed to update min balance diff: %v\n", err)
		}
		// Copy previous minBalance at first.
		diff.minBalance = prevDiff.minBalance
		if newMinBalance < diff.minBalance {
			// newMinBalance is less than previous minBalance, so we should use it.
			// This is basically always the case when diff.balance < 0.
			diff.minBalance = newMinBalance
		}
	}
	return diff.addCommon(prevDiff)
}

// addInsideBlock() sums diffs inside block.
// It also makes sure that minimum intermediate change gets updated properly.
func (diff *balanceDiff) addInsideBlock(prevDiff *balanceDiff) error {
	// Add previous cumulative diff to tx diff's minBalance to make it correspond to cumulative block diff.
	newMinBalance, err := util.AddInt64(diff.minBalance, prevDiff.balance)
	if err != nil {
		return errors.Errorf("failed to update min balance diff: %v\n", err)
	}
	// Copy previous minBalance at first.
	diff.minBalance = prevDiff.minBalance
	if newMinBalance < diff.minBalance {
		// newMinBalance is less than previous minBalance, so we should use it.
		diff.minBalance = newMinBalance
	}
	return diff.addCommon(prevDiff)
}

type differInfo struct {
	initialisation bool
	blockInfo      *proto.BlockInfo
}

func (i *differInfo) hasMiner() bool {
	return i.blockInfo.GeneratorPublicKey != (crypto.PublicKey{})
}

type txBalanceChanges struct {
	addrs map[proto.Address]struct{} // Addresses affected by this transactions, excluding miners.
	diff  txDiff                     // Balance diffs.
}

func newTxBalanceChanges(addresses []proto.Address, diff txDiff) txBalanceChanges {
<<<<<<< HEAD
	m := make(map[proto.Address]struct{})
	for _, addr := range addresses {
		m[addr] = empty
	}
	return txBalanceChanges{addrs: m, diff: diff}
=======
	addressesMap := make(map[proto.Address]struct{})
	for _, addr := range addresses {
		addressesMap[addr] = empty
	}
	return txBalanceChanges{addrs: addressesMap, diff: diff}
>>>>>>> bf2a1b31
}

func (ch txBalanceChanges) appendAddr(addr proto.Address) {
	ch.addrs[addr] = empty
}

func (ch txBalanceChanges) addresses() []proto.Address {
	res := make([]proto.Address, len(ch.addrs))
	index := 0
	for addr := range ch.addrs {
		res[index] = addr
		index++
	}
	return res
}

type txDiff map[string]balanceDiff

func newTxDiff() txDiff {
	return make(txDiff)
}

func (diff txDiff) balancesChanges() []balanceChanges {
	changes := make([]balanceChanges, 0, len(diff))
	for key, diff := range diff {
		change := newBalanceChanges([]byte(key), diff)
		changes = append(changes, *change)
	}
	return changes
}

func (diff txDiff) appendBalanceDiffStr(key string, balanceDiff balanceDiff) error {
	if prevDiff, ok := diff[key]; ok {
		if err := balanceDiff.addInsideTx(&prevDiff); err != nil {
			return err
		}
		diff[key] = balanceDiff
	} else {
		// New balance diff for this key.
		diff[key] = balanceDiff
	}
	return nil
}

func (diff txDiff) appendBalanceDiff(key []byte, balanceDiff balanceDiff) error {
	return diff.appendBalanceDiffStr(string(key), balanceDiff)
}

type transactionDiffer struct {
	stor     *blockchainEntitiesStorage
	settings *settings.BlockchainSettings
}

func newTransactionDiffer(stor *blockchainEntitiesStorage, settings *settings.BlockchainSettings) (*transactionDiffer, error) {
	return &transactionDiffer{stor, settings}, nil
}

func (td *transactionDiffer) calculateTxFee(txFee uint64) (uint64, error) {
	ngActivated, err := td.stor.features.isActivatedForNBlocks(int16(settings.NG), 1)
	if err != nil {
		return 0, err
	}
	return calculateCurrentBlockTxFee(txFee, ngActivated), nil
}

// minerPayout adds current fee part of given tx to txDiff.
func (td *transactionDiffer) minerPayout(diff txDiff, fee uint64, info *differInfo, feeAsset []byte) error {
	minerAddr, err := proto.NewAddressFromPublicKey(td.settings.AddressSchemeCharacter, info.blockInfo.GeneratorPublicKey)
	if err != nil {
		return err
	}
	minerKey := byteKey(minerAddr, feeAsset)
	minerBalanceDiff, err := td.calculateTxFee(fee)
	if err != nil {
		return err
	}
	if err := diff.appendBalanceDiff(minerKey, newBalanceDiff(int64(minerBalanceDiff), 0, 0, false)); err != nil {
		return err
	}
	return nil
}

<<<<<<< HEAD
func (td *transactionDiffer) createDiffGenesis(transaction proto.Transaction, info *differInfo) (txBalanceChanges, error) {
	_ = info
=======
func (td *transactionDiffer) createDiffGenesis(transaction proto.Transaction, _ *differInfo) (txBalanceChanges, error) {
>>>>>>> bf2a1b31
	tx, ok := transaction.(*proto.Genesis)
	if !ok {
		return txBalanceChanges{}, errors.New("failed to convert interface to Genesis transaction")
	}
	diff := newTxDiff()
	key := wavesBalanceKey{address: tx.Recipient}
	receiverBalanceDiff := int64(tx.Amount)
	if err := diff.appendBalanceDiff(key.bytes(), newBalanceDiff(receiverBalanceDiff, 0, 0, false)); err != nil {
		return txBalanceChanges{}, err
	}
	addresses := []proto.Address{tx.Recipient}
	changes := newTxBalanceChanges(addresses, diff)
	return changes, nil
}

func (td *transactionDiffer) createDiffPayment(transaction proto.Transaction, info *differInfo) (txBalanceChanges, error) {
	tx, ok := transaction.(*proto.Payment)
	if !ok {
		return txBalanceChanges{}, errors.New("failed to convert interface to Payment transaction")
	}
	diff := newTxDiff()
	updateMinIntermediateBalance := false
	if info.blockInfo.Timestamp >= td.settings.CheckTempNegativeAfterTime {
		updateMinIntermediateBalance = true
	}
	// Append sender diff.
	senderAddr, err := proto.NewAddressFromPublicKey(td.settings.AddressSchemeCharacter, tx.SenderPK)
	if err != nil {
		return txBalanceChanges{}, err
	}
	senderKey := wavesBalanceKey{address: senderAddr}
	senderBalanceDiff := -int64(tx.Amount) - int64(tx.Fee)
	if err := diff.appendBalanceDiff(senderKey.bytes(), newBalanceDiff(senderBalanceDiff, 0, 0, updateMinIntermediateBalance)); err != nil {
		return txBalanceChanges{}, err
	}
	// Append receiver diff.
	receiverKey := wavesBalanceKey{address: tx.Recipient}
	receiverBalanceDiff := int64(tx.Amount)
	if err := diff.appendBalanceDiff(receiverKey.bytes(), newBalanceDiff(receiverBalanceDiff, 0, 0, updateMinIntermediateBalance)); err != nil {
		return txBalanceChanges{}, err
	}
	if info.hasMiner() {
		if err := td.minerPayout(diff, tx.Fee, info, nil); err != nil {
			return txBalanceChanges{}, errors.Wrap(err, "failed to append miner payout")
		}
	}
	addresses := []proto.Address{senderAddr, tx.Recipient}
	changes := newTxBalanceChanges(addresses, diff)
	return changes, nil
}

func recipientToAddress(recipient proto.Recipient, aliases *aliases, filter bool) (*proto.Address, error) {
	if recipient.Address != nil {
		return recipient.Address, nil
	}
	addr, err := aliases.newestAddrByAlias(recipient.Alias.Alias, filter)
	if err != nil {
		return nil, errors.Wrap(err, "invalid alias")
	}
	return addr, nil
}

func (td *transactionDiffer) handleSponsorship(ch *txBalanceChanges, fee uint64, feeAsset proto.OptionalAsset, info *differInfo) error {
	sponsorshipActivated, err := td.stor.sponsoredAssets.isSponsorshipActivated()
	if err != nil {
		return err
	}
	needToApplySponsorship := sponsorshipActivated && feeAsset.Present
	if !needToApplySponsorship {
		// No assets sponsorship.
		if info.hasMiner() {
			if err := td.minerPayout(ch.diff, fee, info, feeAsset.ToID()); err != nil {
				return errors.Wrap(err, "failed to append miner payout")
			}
		}
		return nil
	}
	// Sponsorship logic.
	updateMinIntermediateBalance := false
	if info.blockInfo.Timestamp >= td.settings.CheckTempNegativeAfterTime {
		updateMinIntermediateBalance = true
	}
	assetInfo, err := td.stor.assets.newestAssetInfo(feeAsset.ID, !info.initialisation)
	if err != nil {
		return err
	}
	// Append issuer asset balance diff.
	issuerAddr, err := proto.NewAddressFromPublicKey(td.settings.AddressSchemeCharacter, assetInfo.issuer)
	if err != nil {
		return err
	}
	issuerAssetKey := byteKey(issuerAddr, feeAsset.ID.Bytes())
	issuerAssetBalanceDiff := int64(fee)
	if err := ch.diff.appendBalanceDiff(issuerAssetKey, newBalanceDiff(issuerAssetBalanceDiff, 0, 0, updateMinIntermediateBalance)); err != nil {
		return err
	}
	// Append issuer Waves balance diff.
	feeInWaves, err := td.stor.sponsoredAssets.sponsoredAssetToWaves(feeAsset.ID, fee)
	if err != nil {
		return err
	}
	issuerWavesKey := (&wavesBalanceKey{issuerAddr}).bytes()
	issuerWavesBalanceDiff := -int64(feeInWaves)
	if err := ch.diff.appendBalanceDiff(issuerWavesKey, newBalanceDiff(issuerWavesBalanceDiff, 0, 0, updateMinIntermediateBalance)); err != nil {
		return err
	}
	// Sponsor is also added to list of modified addresses.
	ch.appendAddr(issuerAddr)
	// Miner payout using sponsorship.
	if info.hasMiner() {
		if err := td.minerPayout(ch.diff, feeInWaves, info, nil); err != nil {
			return errors.Wrap(err, "failed to append miner payout")
		}
	}
	return nil
}

func (td *transactionDiffer) createDiffTransfer(tx *proto.Transfer, info *differInfo) (txBalanceChanges, error) {
	diff := newTxDiff()
	updateMinIntermediateBalance := false
	if info.blockInfo.Timestamp >= td.settings.CheckTempNegativeAfterTime {
		updateMinIntermediateBalance = true
	}
	// Append sender diff.
	senderAddr, err := proto.NewAddressFromPublicKey(td.settings.AddressSchemeCharacter, tx.SenderPK)
	if err != nil {
		return txBalanceChanges{}, err
	}
	senderFeeKey := byteKey(senderAddr, tx.FeeAsset.ToID())
	senderFeeBalanceDiff := -int64(tx.Fee)
	if err := diff.appendBalanceDiff(senderFeeKey, newBalanceDiff(senderFeeBalanceDiff, 0, 0, updateMinIntermediateBalance)); err != nil {
		return txBalanceChanges{}, err
	}
	senderAmountKey := byteKey(senderAddr, tx.AmountAsset.ToID())
	senderAmountBalanceDiff := -int64(tx.Amount)
	if err := diff.appendBalanceDiff(senderAmountKey, newBalanceDiff(senderAmountBalanceDiff, 0, 0, updateMinIntermediateBalance)); err != nil {
		return txBalanceChanges{}, err
	}
	// Append receiver diff.
	recipientAddr, err := recipientToAddress(tx.Recipient, td.stor.aliases, !info.initialisation)
	if err != nil {
		return txBalanceChanges{}, err
	}
	receiverKey := byteKey(*recipientAddr, tx.AmountAsset.ToID())
	receiverBalanceDiff := int64(tx.Amount)
	if err := diff.appendBalanceDiff(receiverKey, newBalanceDiff(receiverBalanceDiff, 0, 0, updateMinIntermediateBalance)); err != nil {
		return txBalanceChanges{}, err
	}
	addrs := []proto.Address{senderAddr, *recipientAddr}
	changes := newTxBalanceChanges(addrs, diff)
	if err := td.handleSponsorship(&changes, tx.Fee, tx.FeeAsset, info); err != nil {
		return txBalanceChanges{}, err
	}
	return changes, nil
}

func (td *transactionDiffer) createDiffTransferWithSig(transaction proto.Transaction, info *differInfo) (txBalanceChanges, error) {
	tx, ok := transaction.(*proto.TransferWithSig)
	if !ok {
		return txBalanceChanges{}, errors.New("failed to convert interface to TransferWithSig transaction")
	}
	return td.createDiffTransfer(&tx.Transfer, info)
}

func (td *transactionDiffer) createDiffTransferWithProofs(transaction proto.Transaction, info *differInfo) (txBalanceChanges, error) {
	tx, ok := transaction.(*proto.TransferWithProofs)
	if !ok {
		return txBalanceChanges{}, errors.New("failed to convert interface to TransferWithProofs transaction")
	}
	return td.createDiffTransfer(&tx.Transfer, info)
}

func (td *transactionDiffer) createDiffIssue(tx *proto.Issue, id []byte, info *differInfo) (txBalanceChanges, error) {
	diff := newTxDiff()
	assetID, err := crypto.NewDigestFromBytes(id)
	if err != nil {
		return txBalanceChanges{}, err
	}
	// Append sender diff.
	senderAddr, err := proto.NewAddressFromPublicKey(td.settings.AddressSchemeCharacter, tx.SenderPK)
	if err != nil {
		return txBalanceChanges{}, err
	}
	senderFeeKey := wavesBalanceKey{address: senderAddr}
	senderFeeBalanceDiff := -int64(tx.Fee)
	if err := diff.appendBalanceDiff(senderFeeKey.bytes(), newBalanceDiff(senderFeeBalanceDiff, 0, 0, false)); err != nil {
		return txBalanceChanges{}, err
	}
	senderAssetKey := assetBalanceKey{address: senderAddr, asset: assetID[:]}
	senderAssetBalanceDiff := int64(tx.Quantity)
	if err := diff.appendBalanceDiff(senderAssetKey.bytes(), newBalanceDiff(senderAssetBalanceDiff, 0, 0, false)); err != nil {
		return txBalanceChanges{}, err
	}
	if info.hasMiner() {
		if err := td.minerPayout(diff, tx.Fee, info, nil); err != nil {
			return txBalanceChanges{}, errors.Wrap(err, "failed to append miner payout")
		}
	}
	addrs := []proto.Address{senderAddr}
	changes := newTxBalanceChanges(addrs, diff)
	return changes, nil
}

func (td *transactionDiffer) createDiffIssueWithSig(transaction proto.Transaction, info *differInfo) (txBalanceChanges, error) {
	tx, ok := transaction.(*proto.IssueWithSig)
	if !ok {
		return txBalanceChanges{}, errors.New("failed to convert interface to IssueWithSig transaction")
	}
	txID, err := tx.GetID(td.settings.AddressSchemeCharacter)
	if err != nil {
		return txBalanceChanges{}, errors.Errorf("failed to get transaction ID: %v\n", err)
	}
	return td.createDiffIssue(&tx.Issue, txID, info)
}

func (td *transactionDiffer) createDiffIssueWithProofs(transaction proto.Transaction, info *differInfo) (txBalanceChanges, error) {
	tx, ok := transaction.(*proto.IssueWithProofs)
	if !ok {
		return txBalanceChanges{}, errors.New("failed to convert interface to IssueWithProofs transaction")
	}
	txID, err := tx.GetID(td.settings.AddressSchemeCharacter)
	if err != nil {
		return txBalanceChanges{}, errors.Errorf("failed to get transaction ID: %v\n", err)
	}
	return td.createDiffIssue(&tx.Issue, txID, info)
}

func (td *transactionDiffer) createDiffReissue(tx *proto.Reissue, info *differInfo) (txBalanceChanges, error) {
	diff := newTxDiff()
	// Append sender diff.
	senderAddr, err := proto.NewAddressFromPublicKey(td.settings.AddressSchemeCharacter, tx.SenderPK)
	if err != nil {
		return txBalanceChanges{}, err
	}
	senderFeeKey := wavesBalanceKey{address: senderAddr}
	senderFeeBalanceDiff := -int64(tx.Fee)
	if err := diff.appendBalanceDiff(senderFeeKey.bytes(), newBalanceDiff(senderFeeBalanceDiff, 0, 0, false)); err != nil {
		return txBalanceChanges{}, err
	}
	senderAssetKey := assetBalanceKey{address: senderAddr, asset: tx.AssetID[:]}
	senderAssetBalanceDiff := int64(tx.Quantity)
	if err := diff.appendBalanceDiff(senderAssetKey.bytes(), newBalanceDiff(senderAssetBalanceDiff, 0, 0, false)); err != nil {
		return txBalanceChanges{}, err
	}
	if info.hasMiner() {
		if err := td.minerPayout(diff, tx.Fee, info, nil); err != nil {
			return txBalanceChanges{}, errors.Wrap(err, "failed to append miner payout")
		}
	}
	addrs := []proto.Address{senderAddr}
	changes := newTxBalanceChanges(addrs, diff)
	return changes, nil
}

func (td *transactionDiffer) createDiffReissueWithSig(transaction proto.Transaction, info *differInfo) (txBalanceChanges, error) {
	tx, ok := transaction.(*proto.ReissueWithSig)
	if !ok {
		return txBalanceChanges{}, errors.New("failed to convert interface to ReissueWithSig transaction")
	}
	return td.createDiffReissue(&tx.Reissue, info)
}

func (td *transactionDiffer) createDiffReissueWithProofs(transaction proto.Transaction, info *differInfo) (txBalanceChanges, error) {
	tx, ok := transaction.(*proto.ReissueWithProofs)
	if !ok {
		return txBalanceChanges{}, errors.New("failed to convert interface to ReissueWithProofs transaction")
	}
	return td.createDiffReissue(&tx.Reissue, info)
}

func (td *transactionDiffer) createDiffBurn(tx *proto.Burn, info *differInfo) (txBalanceChanges, error) {
	diff := newTxDiff()
	// Append sender diff.
	senderAddr, err := proto.NewAddressFromPublicKey(td.settings.AddressSchemeCharacter, tx.SenderPK)
	if err != nil {
		return txBalanceChanges{}, err
	}
	senderFeeKey := wavesBalanceKey{address: senderAddr}
	senderFeeBalanceDiff := -int64(tx.Fee)
	if err := diff.appendBalanceDiff(senderFeeKey.bytes(), newBalanceDiff(senderFeeBalanceDiff, 0, 0, false)); err != nil {
		return txBalanceChanges{}, err
	}
	senderAssetKey := assetBalanceKey{address: senderAddr, asset: tx.AssetID[:]}
	senderAssetBalanceDiff := -int64(tx.Amount)
	if err := diff.appendBalanceDiff(senderAssetKey.bytes(), newBalanceDiff(senderAssetBalanceDiff, 0, 0, false)); err != nil {
		return txBalanceChanges{}, err
	}
	if info.hasMiner() {
		if err := td.minerPayout(diff, tx.Fee, info, nil); err != nil {
			return txBalanceChanges{}, errors.Wrap(err, "failed to append miner payout")
		}
	}
	addrs := []proto.Address{senderAddr}
	changes := newTxBalanceChanges(addrs, diff)
	return changes, nil
}

func (td *transactionDiffer) createDiffBurnWithSig(transaction proto.Transaction, info *differInfo) (txBalanceChanges, error) {
	tx, ok := transaction.(*proto.BurnWithSig)
	if !ok {
		return txBalanceChanges{}, errors.New("failed to convert interface to BurnWithSig transaction")
	}
	return td.createDiffBurn(&tx.Burn, info)
}

func (td *transactionDiffer) createDiffBurnWithProofs(transaction proto.Transaction, info *differInfo) (txBalanceChanges, error) {
	tx, ok := transaction.(*proto.BurnWithProofs)
	if !ok {
		return txBalanceChanges{}, errors.New("failed to convert interface to BurnWithProofs transaction")
	}
	return td.createDiffBurn(&tx.Burn, info)
}

func (td *transactionDiffer) orderFeeKey(address proto.Address, order proto.Order) []byte {
	switch o := order.(type) {
	case *proto.OrderV4:
		return byteKey(address, o.MatcherFeeAsset.ToID())
	case *proto.OrderV3:
		return byteKey(address, o.MatcherFeeAsset.ToID())
	default:
		k := wavesBalanceKey{address}
		return k.bytes()
	}
}

func (td *transactionDiffer) orderAssetDecimals(transaction proto.Transaction, priceAsset bool, filter bool) (int, error) {
	exchange, ok := transaction.(proto.Exchange)
	if !ok {
		return 0, errors.Errorf("unsupported transaction type '%T'", transaction)
	}
	switch v := transaction.GetVersion(); v {
	case 1, 2:
		// For old transaction version function returns 8.
		return 8, nil
	case 3:
		buy, err := exchange.GetBuyOrder()
		if err != nil {
			return 0, err
		}
		asset := buy.GetAssetPair().AmountAsset
		if priceAsset {
			asset = buy.GetAssetPair().PriceAsset
		}
		if asset.Present {
			info, err := td.stor.assets.newestAssetInfo(asset.ID, filter)
			if err != nil {
				return 0, err
			}
			return int(info.decimals), nil
		}
		// Waves in pair, return 8
		return 8, nil
	default:
		return 0, errors.Errorf("unsupported exchange transaction version %d", v)
	}
}

var ten = decimal.WithContext(decimal.Context128).SetUint64(10)

func convertPrice(price int64, amountDecimals, priceDecimals int) (uint64, error) {
	p := decimal.WithContext(decimal.Context128).SetMantScale(price, 0)
	e := decimal.WithContext(decimal.Context128).SetMantScale(int64(priceDecimals-amountDecimals), 0)
	x := decimal.WithContext(decimal.Context128)
	math.Pow(x, ten, e)
	p.QuoInt(p, x)
	r, ok := p.Int64()
	if !ok {
		return 0, errors.New("int64 overflow")
	}
	if r <= 0 {
		return 0, errors.New("price should be positive")
	}
	return uint64(r), nil
}

func orderPrice(exchangeVersion byte, order proto.Order, amountDecimals, priceDecimals int) (uint64, error) {
	price := order.GetPrice()
	if exchangeVersion >= 3 && order.GetVersion() < 4 {
		return convertPrice(int64(price), amountDecimals, priceDecimals)
	}
	return price, nil
}

// amount = matchAmount * matchPrice * 10^(priceDecimals - amountDecimals - 8)
func calculateAmount(matchAmount, matchPrice uint64, amountDecimal, priceDecimals int) (int64, error) {
	a := decimal.WithContext(decimal.Context128).SetUint64(matchAmount)
	p := decimal.WithContext(decimal.Context128).SetUint64(matchPrice)
	e := decimal.WithContext(decimal.Context128).SetMantScale(int64(priceDecimals-amountDecimal-8), 0)
	x := decimal.WithContext(decimal.Context128)
	math.Pow(x, ten, e)
	y := decimal.WithContext(decimal.Context128)
	y.Mul(a, p)
	y.Mul(y, x)
	r, ok := y.Int64()
	if !ok {
		return 0, errors.New("int64 overflow")
	}
	if r < 0 {
		return 0, errors.New("result should not be negative")
	}
	return r, nil
}

func (td *transactionDiffer) createDiffExchange(transaction proto.Transaction, info *differInfo) (txBalanceChanges, error) {
	tx, ok := transaction.(proto.Exchange)
	if !ok {
		return txBalanceChanges{}, errors.New("failed to convert interface to Exchange transaction")
	}
	diff := newTxDiff()
	buyOrder, err := tx.GetBuyOrder()
	if err != nil {
		return txBalanceChanges{}, err
	}
	sellOrder, err := tx.GetSellOrder()
	if err != nil {
		return txBalanceChanges{}, err
	}
	amountAsset := buyOrder.GetAssetPair().AmountAsset
	priceAsset := buyOrder.GetAssetPair().PriceAsset
	amountDecimals, err := td.orderAssetDecimals(transaction, false, !info.initialisation)
	if err != nil {
		return txBalanceChanges{}, err
	}
	priceDecimals, err := td.orderAssetDecimals(transaction, true, !info.initialisation)
	if err != nil {
		return txBalanceChanges{}, err
	}
	// For old orders and exchanges convert price to new formula
	buyOrderPrice, err := orderPrice(transaction.GetVersion(), buyOrder, amountDecimals, priceDecimals)
	if err != nil {
		return txBalanceChanges{}, err
	}
	sellOrderPrice, err := orderPrice(transaction.GetVersion(), sellOrder, amountDecimals, priceDecimals)
	if err != nil {
		return txBalanceChanges{}, err
	}
	if tx.GetPrice() > buyOrderPrice || tx.GetPrice() < sellOrderPrice {
		return txBalanceChanges{}, errors.Errorf("invalid exchange transaction price (%d), should be between %d and %d", tx.GetPrice(), sellOrderPrice, buyOrderPrice)
	}
	// Perform exchange.
	priceAssetDiff, err := calculateAmount(tx.GetAmount(), tx.GetPrice(), amountDecimals, priceDecimals)
	if err != nil {
		id, _ := transaction.GetID(td.settings.AddressSchemeCharacter)
		return txBalanceChanges{}, errors.Wrapf(err, "invalid exchange transaction ('%s') amount", base58.Encode(id))
	}
	amountDiff := int64(tx.GetAmount())

	senderAddr, err := proto.NewAddressFromPublicKey(td.settings.AddressSchemeCharacter, sellOrder.GetSenderPK())
	if err != nil {
		return txBalanceChanges{}, err
	}
	senderPriceKey := byteKey(senderAddr, priceAsset.ToID())
	if err := diff.appendBalanceDiff(senderPriceKey, newBalanceDiff(priceAssetDiff, 0, 0, false)); err != nil {
		return txBalanceChanges{}, err
	}
	senderAmountKey := byteKey(senderAddr, amountAsset.ToID())
	if err := diff.appendBalanceDiff(senderAmountKey, newBalanceDiff(-amountDiff, 0, 0, false)); err != nil {
		return txBalanceChanges{}, err
	}
	receiverAddr, err := proto.NewAddressFromPublicKey(td.settings.AddressSchemeCharacter, buyOrder.GetSenderPK())
	if err != nil {
		return txBalanceChanges{}, err
	}
	receiverPriceKey := byteKey(receiverAddr, priceAsset.ToID())
	if err := diff.appendBalanceDiff(receiverPriceKey, newBalanceDiff(-priceAssetDiff, 0, 0, false)); err != nil {
		return txBalanceChanges{}, err
	}
	receiverAmountKey := byteKey(receiverAddr, amountAsset.ToID())
	if err := diff.appendBalanceDiff(receiverAmountKey, newBalanceDiff(amountDiff, 0, 0, false)); err != nil {
		return txBalanceChanges{}, err
	}
	// Fees.
	matcherAddr, err := proto.NewAddressFromPublicKey(td.settings.AddressSchemeCharacter, buyOrder.GetMatcherPK())
	if err != nil {
		return txBalanceChanges{}, err
	}
	senderFee := int64(tx.GetSellMatcherFee())
	senderFeeKey := td.orderFeeKey(senderAddr, sellOrder)
	if err := diff.appendBalanceDiff(senderFeeKey, newBalanceDiff(-senderFee, 0, 0, false)); err != nil {
		return txBalanceChanges{}, err
	}
	matcherFeeFromSenderKey := td.orderFeeKey(matcherAddr, sellOrder)
	if err := diff.appendBalanceDiff(matcherFeeFromSenderKey, newBalanceDiff(senderFee, 0, 0, false)); err != nil {
		return txBalanceChanges{}, err
	}
	receiverFee := int64(tx.GetBuyMatcherFee())
	receiverFeeKey := td.orderFeeKey(receiverAddr, buyOrder)
	if err := diff.appendBalanceDiff(receiverFeeKey, newBalanceDiff(-receiverFee, 0, 0, false)); err != nil {
		return txBalanceChanges{}, err
	}
	matcherFeeFromReceiverKey := td.orderFeeKey(matcherAddr, buyOrder)
	if err := diff.appendBalanceDiff(matcherFeeFromReceiverKey, newBalanceDiff(receiverFee, 0, 0, false)); err != nil {
		return txBalanceChanges{}, err
	}
	matcherKey := wavesBalanceKey{matcherAddr}
	matcherFee := int64(tx.GetFee())
	if err := diff.appendBalanceDiff(matcherKey.bytes(), newBalanceDiff(-matcherFee, 0, 0, false)); err != nil {
		return txBalanceChanges{}, err
	}
	if info.hasMiner() {
		if err := td.minerPayout(diff, tx.GetFee(), info, nil); err != nil {
			return txBalanceChanges{}, errors.Wrap(err, "failed to append miner payout")
		}
	}
	txSenderAddr, err := proto.NewAddressFromPublicKey(td.settings.AddressSchemeCharacter, tx.GetSenderPK())
	if err != nil {
		return txBalanceChanges{}, err
	}
	addresses := []proto.Address{txSenderAddr, senderAddr, receiverAddr, matcherAddr}
	changes := newTxBalanceChanges(addresses, diff)
	return changes, nil
}

<<<<<<< HEAD
func (td *transactionDiffer) createDiffLease(tx *proto.Lease, id *crypto.Digest, info *differInfo) (txBalanceChanges, error) {
	_ = id
=======
func (td *transactionDiffer) createDiffLease(tx *proto.Lease, info *differInfo) (txBalanceChanges, error) {
>>>>>>> bf2a1b31
	diff := newTxDiff()
	// Append sender diff.
	senderAddr, err := proto.NewAddressFromPublicKey(td.settings.AddressSchemeCharacter, tx.SenderPK)
	if err != nil {
		return txBalanceChanges{}, err
	}
	senderKey := wavesBalanceKey{address: senderAddr}
	senderLeaseOutDiff := int64(tx.Amount)
	if err := diff.appendBalanceDiff(senderKey.bytes(), newBalanceDiff(0, 0, senderLeaseOutDiff, false)); err != nil {
		return txBalanceChanges{}, err
	}
	senderFeeDiff := -int64(tx.Fee)
	if err := diff.appendBalanceDiff(senderKey.bytes(), newBalanceDiff(senderFeeDiff, 0, 0, false)); err != nil {
		return txBalanceChanges{}, err
	}
	// Append receiver diff.
	recipientAddr, err := recipientToAddress(tx.Recipient, td.stor.aliases, !info.initialisation)
	if err != nil {
		return txBalanceChanges{}, err
	}
	receiverKey := wavesBalanceKey{address: *recipientAddr}
	receiverLeaseInDiff := int64(tx.Amount)
	if err := diff.appendBalanceDiff(receiverKey.bytes(), newBalanceDiff(0, receiverLeaseInDiff, 0, false)); err != nil {
		return txBalanceChanges{}, err
	}
	if info.hasMiner() {
		if err := td.minerPayout(diff, tx.Fee, info, nil); err != nil {
			return txBalanceChanges{}, errors.Wrap(err, "failed to append miner payout")
		}
	}
	addresses := []proto.Address{senderAddr, *recipientAddr}
	changes := newTxBalanceChanges(addresses, diff)
	return changes, nil
}

func (td *transactionDiffer) createDiffLeaseWithSig(transaction proto.Transaction, info *differInfo) (txBalanceChanges, error) {
	tx, ok := transaction.(*proto.LeaseWithSig)
	if !ok {
		return txBalanceChanges{}, errors.New("failed to convert interface to LeaseWithSig transaction")
	}
	return td.createDiffLease(&tx.Lease, info)
}

func (td *transactionDiffer) createDiffLeaseWithProofs(transaction proto.Transaction, info *differInfo) (txBalanceChanges, error) {
	tx, ok := transaction.(*proto.LeaseWithProofs)
	if !ok {
		return txBalanceChanges{}, errors.New("failed to convert interface to LeaseWithProofs transaction")
	}
	return td.createDiffLease(&tx.Lease, info)
}

func (td *transactionDiffer) createDiffLeaseCancel(tx *proto.LeaseCancel, info *differInfo) (txBalanceChanges, error) {
	diff := newTxDiff()
	l, err := td.stor.leases.newestLeasingInfo(tx.LeaseID, !info.initialisation)
	if err != nil {
		return txBalanceChanges{}, errors.Wrap(err, "no leasing info found for this leaseID")
	}
	// Append sender diff.
	senderAddr, err := proto.NewAddressFromPublicKey(td.settings.AddressSchemeCharacter, tx.SenderPK)
	if err != nil {
		return txBalanceChanges{}, err
	}
	senderKey := wavesBalanceKey{address: senderAddr}
	senderLeaseOutDiff := -int64(l.leaseAmount)
	if err := diff.appendBalanceDiff(senderKey.bytes(), newBalanceDiff(0, 0, senderLeaseOutDiff, false)); err != nil {
		return txBalanceChanges{}, err
	}
	senderFeeDiff := -int64(tx.Fee)
	if err := diff.appendBalanceDiff(senderKey.bytes(), newBalanceDiff(senderFeeDiff, 0, 0, false)); err != nil {
		return txBalanceChanges{}, err
	}
	// Append receiver diff.
	receiverKey := wavesBalanceKey{address: l.recipient}
	receiverLeaseInDiff := -int64(l.leaseAmount)
	if err := diff.appendBalanceDiff(receiverKey.bytes(), newBalanceDiff(0, receiverLeaseInDiff, 0, false)); err != nil {
		return txBalanceChanges{}, err
	}
	if info.hasMiner() {
		if err := td.minerPayout(diff, tx.Fee, info, nil); err != nil {
			return txBalanceChanges{}, errors.Wrap(err, "failed to append miner payout")
		}
	}
	addresses := []proto.Address{senderAddr, l.recipient}
	changes := newTxBalanceChanges(addresses, diff)
	return changes, nil
}

func (td *transactionDiffer) createDiffLeaseCancelWithSig(transaction proto.Transaction, info *differInfo) (txBalanceChanges, error) {
	tx, ok := transaction.(*proto.LeaseCancelWithSig)
	if !ok {
		return txBalanceChanges{}, errors.New("failed to convert interface to LeaseCancelWithSig transaction")
	}
	return td.createDiffLeaseCancel(&tx.LeaseCancel, info)
}

func (td *transactionDiffer) createDiffLeaseCancelWithProofs(transaction proto.Transaction, info *differInfo) (txBalanceChanges, error) {
	tx, ok := transaction.(*proto.LeaseCancelWithProofs)
	if !ok {
		return txBalanceChanges{}, errors.New("failed to convert interface to LeaseCancelWithProofs transaction")
	}
	return td.createDiffLeaseCancel(&tx.LeaseCancel, info)
}

func (td *transactionDiffer) createDiffCreateAlias(tx *proto.CreateAlias, info *differInfo) (txBalanceChanges, error) {
	diff := newTxDiff()
	senderAddr, err := proto.NewAddressFromPublicKey(td.settings.AddressSchemeCharacter, tx.SenderPK)
	if err != nil {
		return txBalanceChanges{}, err
	}
	// Append sender diff.
	senderFeeKey := wavesBalanceKey{address: senderAddr}
	senderFeeBalanceDiff := -int64(tx.Fee)
	if err := diff.appendBalanceDiff(senderFeeKey.bytes(), newBalanceDiff(senderFeeBalanceDiff, 0, 0, false)); err != nil {
		return txBalanceChanges{}, err
	}
	if info.hasMiner() {
		if err := td.minerPayout(diff, tx.Fee, info, nil); err != nil {
			return txBalanceChanges{}, errors.Wrap(err, "failed to append miner payout")
		}
	}
	addresses := []proto.Address{senderAddr}
	changes := newTxBalanceChanges(addresses, diff)
	return changes, nil
}

func (td *transactionDiffer) createDiffCreateAliasWithSig(transaction proto.Transaction, info *differInfo) (txBalanceChanges, error) {
	tx, ok := transaction.(*proto.CreateAliasWithSig)
	if !ok {
		return txBalanceChanges{}, errors.New("failed to convert interface to CreateAliasWithSig transaction")
	}
	return td.createDiffCreateAlias(&tx.CreateAlias, info)
}

func (td *transactionDiffer) createDiffCreateAliasWithProofs(transaction proto.Transaction, info *differInfo) (txBalanceChanges, error) {
	tx, ok := transaction.(*proto.CreateAliasWithProofs)
	if !ok {
		return txBalanceChanges{}, errors.New("failed to convert interface to CreateAliasWithProofs transaction")
	}
	return td.createDiffCreateAlias(&tx.CreateAlias, info)
}

func (td *transactionDiffer) createDiffMassTransferWithProofs(transaction proto.Transaction, info *differInfo) (txBalanceChanges, error) {
	tx, ok := transaction.(*proto.MassTransferWithProofs)
	if !ok {
		return txBalanceChanges{}, errors.New("failed to convert interface to MassTransferWithProofs transaction")
	}
	diff := newTxDiff()
	addresses := make([]proto.Address, len(tx.Transfers)+1)
	updateMinIntermediateBalance := false
	if info.blockInfo.Timestamp >= td.settings.CheckTempNegativeAfterTime {
		updateMinIntermediateBalance = true
	}
	// Append sender fee diff.
	senderAddr, err := proto.NewAddressFromPublicKey(td.settings.AddressSchemeCharacter, tx.SenderPK)
	if err != nil {
		return txBalanceChanges{}, err
	}
	addresses[0] = senderAddr
	senderFeeKey := wavesBalanceKey{address: senderAddr}
	senderFeeBalanceDiff := -int64(tx.Fee)
	if err := diff.appendBalanceDiff(senderFeeKey.bytes(), newBalanceDiff(senderFeeBalanceDiff, 0, 0, updateMinIntermediateBalance)); err != nil {
		return txBalanceChanges{}, err
	}
	// Append amount diffs.
	senderAmountKey := byteKey(senderAddr, tx.Asset.ToID())
	for i, entry := range tx.Transfers {
		// Sender.
		senderAmountBalanceDiff := -int64(entry.Amount)
		if err := diff.appendBalanceDiff(senderAmountKey, newBalanceDiff(senderAmountBalanceDiff, 0, 0, updateMinIntermediateBalance)); err != nil {
			return txBalanceChanges{}, err
		}
		// Recipient.
		recipientAddr, err := recipientToAddress(entry.Recipient, td.stor.aliases, !info.initialisation)
		if err != nil {
			return txBalanceChanges{}, err
		}
		recipientKey := byteKey(*recipientAddr, tx.Asset.ToID())
		recipientBalanceDiff := int64(entry.Amount)
		if err := diff.appendBalanceDiff(recipientKey, newBalanceDiff(recipientBalanceDiff, 0, 0, updateMinIntermediateBalance)); err != nil {
			return txBalanceChanges{}, err
		}
		addresses[i+1] = *recipientAddr
	}
	if info.hasMiner() {
		if err := td.minerPayout(diff, tx.Fee, info, nil); err != nil {
			return txBalanceChanges{}, errors.Wrap(err, "failed to append miner payout")
		}
	}
	changes := newTxBalanceChanges(addresses, diff)
	return changes, nil
}

func (td *transactionDiffer) createDiffDataWithProofs(transaction proto.Transaction, info *differInfo) (txBalanceChanges, error) {
	tx, ok := transaction.(*proto.DataWithProofs)
	if !ok {
		return txBalanceChanges{}, errors.New("failed to convert interface to DataWithProofs transaction")
	}
	diff := newTxDiff()
	senderAddr, err := proto.NewAddressFromPublicKey(td.settings.AddressSchemeCharacter, tx.SenderPK)
	if err != nil {
		return txBalanceChanges{}, err
	}
	// Append sender diff.
	senderFeeKey := wavesBalanceKey{address: senderAddr}
	senderFeeBalanceDiff := -int64(tx.Fee)
	if err := diff.appendBalanceDiff(senderFeeKey.bytes(), newBalanceDiff(senderFeeBalanceDiff, 0, 0, false)); err != nil {
		return txBalanceChanges{}, err
	}
	if info.hasMiner() {
		if err := td.minerPayout(diff, tx.Fee, info, nil); err != nil {
			return txBalanceChanges{}, errors.Wrap(err, "failed to append miner payout")
		}
	}
	addresses := []proto.Address{senderAddr}
	changes := newTxBalanceChanges(addresses, diff)
	return changes, nil
}

func (td *transactionDiffer) createDiffSponsorshipWithProofs(transaction proto.Transaction, info *differInfo) (txBalanceChanges, error) {
	tx, ok := transaction.(*proto.SponsorshipWithProofs)
	if !ok {
		return txBalanceChanges{}, errors.New("failed to convert interface to SponsorshipWithProofs transaction")
	}
	diff := newTxDiff()
	senderAddr, err := proto.NewAddressFromPublicKey(td.settings.AddressSchemeCharacter, tx.SenderPK)
	if err != nil {
		return txBalanceChanges{}, err
	}
	// Append sender diff.
	senderFeeKey := wavesBalanceKey{address: senderAddr}
	senderFeeBalanceDiff := -int64(tx.Fee)
	if err := diff.appendBalanceDiff(senderFeeKey.bytes(), newBalanceDiff(senderFeeBalanceDiff, 0, 0, false)); err != nil {
		return txBalanceChanges{}, err
	}
	if info.hasMiner() {
		if err := td.minerPayout(diff, tx.Fee, info, nil); err != nil {
			return txBalanceChanges{}, errors.Wrap(err, "failed to append miner payout")
		}
	}
	addresses := []proto.Address{senderAddr}
	changes := newTxBalanceChanges(addresses, diff)
	return changes, nil
}

func (td *transactionDiffer) createDiffSetScriptWithProofs(transaction proto.Transaction, info *differInfo) (txBalanceChanges, error) {
	tx, ok := transaction.(*proto.SetScriptWithProofs)
	if !ok {
		return txBalanceChanges{}, errors.New("failed to convert interface to SetScriptWithProofs transaction")
	}
	diff := newTxDiff()
	senderAddr, err := proto.NewAddressFromPublicKey(td.settings.AddressSchemeCharacter, tx.SenderPK)
	if err != nil {
		return txBalanceChanges{}, err
	}
	// Append sender diff.
	senderFeeKey := wavesBalanceKey{address: senderAddr}
	senderFeeBalanceDiff := -int64(tx.Fee)
	if err := diff.appendBalanceDiff(senderFeeKey.bytes(), newBalanceDiff(senderFeeBalanceDiff, 0, 0, false)); err != nil {
		return txBalanceChanges{}, err
	}
	if info.hasMiner() {
		if err := td.minerPayout(diff, tx.Fee, info, nil); err != nil {
			return txBalanceChanges{}, errors.Wrap(err, "failed to append miner payout")
		}
	}
	addresses := []proto.Address{senderAddr}
	changes := newTxBalanceChanges(addresses, diff)
	return changes, nil
}

func (td *transactionDiffer) createDiffSetAssetScriptWithProofs(transaction proto.Transaction, info *differInfo) (txBalanceChanges, error) {
	tx, ok := transaction.(*proto.SetAssetScriptWithProofs)
	if !ok {
		return txBalanceChanges{}, errors.New("failed to convert interface to SetAssetScriptWithProofs transaction")
	}
	diff := newTxDiff()
	senderAddr, err := proto.NewAddressFromPublicKey(td.settings.AddressSchemeCharacter, tx.SenderPK)
	if err != nil {
		return txBalanceChanges{}, err
	}
	// Append sender diff.
	senderFeeKey := wavesBalanceKey{address: senderAddr}
	senderFeeBalanceDiff := -int64(tx.Fee)
	if err := diff.appendBalanceDiff(senderFeeKey.bytes(), newBalanceDiff(senderFeeBalanceDiff, 0, 0, false)); err != nil {
		return txBalanceChanges{}, err
	}
	if info.hasMiner() {
		if err := td.minerPayout(diff, tx.Fee, info, nil); err != nil {
			return txBalanceChanges{}, errors.Wrap(err, "failed to append miner payout")
		}
	}
	addresses := []proto.Address{senderAddr}
	changes := newTxBalanceChanges(addresses, diff)
	return changes, nil
}

func (td *transactionDiffer) createDiffInvokeScriptWithProofs(transaction proto.Transaction, info *differInfo) (txBalanceChanges, error) {
	tx, ok := transaction.(*proto.InvokeScriptWithProofs)
	if !ok {
		return txBalanceChanges{}, errors.New("failed to convert interface to InvokeScriptWithProofs transaction")
	}
	updateMinIntermediateBalance := false
	noPayments := len(tx.Payments) == 0
	if info.blockInfo.Timestamp >= td.settings.CheckTempNegativeAfterTime && !noPayments {
		updateMinIntermediateBalance = true
	}
	diff := newTxDiff()
	// Append sender diff.
	senderAddr, err := proto.NewAddressFromPublicKey(td.settings.AddressSchemeCharacter, tx.SenderPK)
	if err != nil {
		return txBalanceChanges{}, err
	}
	senderFeeKey := byteKey(senderAddr, tx.FeeAsset.ToID())
	senderFeeBalanceDiff := -int64(tx.Fee)
	if err := diff.appendBalanceDiff(senderFeeKey, newBalanceDiff(senderFeeBalanceDiff, 0, 0, updateMinIntermediateBalance)); err != nil {
		return txBalanceChanges{}, err
	}
	scriptAddr, err := recipientToAddress(tx.ScriptRecipient, td.stor.aliases, !info.initialisation)
	if err != nil {
		return txBalanceChanges{}, err
	}
	addresses := []proto.Address{senderAddr, *scriptAddr}
	changes := newTxBalanceChanges(addresses, diff)
	if err := td.handleSponsorship(&changes, tx.Fee, tx.FeeAsset, info); err != nil {
		return txBalanceChanges{}, err
	}
	// Append payment diffs.
	for _, payment := range tx.Payments {
		senderPaymentKey := byteKey(senderAddr, payment.Asset.ToID())
		senderBalanceDiff := -int64(payment.Amount)
		if err := diff.appendBalanceDiff(senderPaymentKey, newBalanceDiff(senderBalanceDiff, 0, 0, updateMinIntermediateBalance)); err != nil {
			return txBalanceChanges{}, err
		}
		receiverKey := byteKey(*scriptAddr, payment.Asset.ToID())
		receiverBalanceDiff := int64(payment.Amount)
		if err := diff.appendBalanceDiff(receiverKey, newBalanceDiff(receiverBalanceDiff, 0, 0, updateMinIntermediateBalance)); err != nil {
			return txBalanceChanges{}, err
		}
	}
	return changes, nil
}

func (td *transactionDiffer) createDiffUpdateAssetInfoWithProofs(transaction proto.Transaction, info *differInfo) (txBalanceChanges, error) {
	tx, ok := transaction.(*proto.UpdateAssetInfoWithProofs)
	if !ok {
		return txBalanceChanges{}, errors.New("failed to convert interface to UpdateAssetInfoWithProofs transaction")
	}
	diff := newTxDiff()
	// Append sender diff.
	senderAddr, err := proto.NewAddressFromPublicKey(td.settings.AddressSchemeCharacter, tx.SenderPK)
	if err != nil {
		return txBalanceChanges{}, err
	}
	senderFeeKey := byteKey(senderAddr, tx.FeeAsset.ToID())
	senderFeeBalanceDiff := -int64(tx.Fee)
	if err := diff.appendBalanceDiff(senderFeeKey, newBalanceDiff(senderFeeBalanceDiff, 0, 0, false)); err != nil {
		return txBalanceChanges{}, err
	}
	addresses := []proto.Address{senderAddr}
	changes := newTxBalanceChanges(addresses, diff)
	if err := td.handleSponsorship(&changes, tx.Fee, tx.FeeAsset, info); err != nil {
		return txBalanceChanges{}, err
	}
	return changes, nil
}<|MERGE_RESOLUTION|>--- conflicted
+++ resolved
@@ -205,19 +205,11 @@
 }
 
 func newTxBalanceChanges(addresses []proto.Address, diff txDiff) txBalanceChanges {
-<<<<<<< HEAD
-	m := make(map[proto.Address]struct{})
-	for _, addr := range addresses {
-		m[addr] = empty
-	}
-	return txBalanceChanges{addrs: m, diff: diff}
-=======
 	addressesMap := make(map[proto.Address]struct{})
 	for _, addr := range addresses {
 		addressesMap[addr] = empty
 	}
 	return txBalanceChanges{addrs: addressesMap, diff: diff}
->>>>>>> bf2a1b31
 }
 
 func (ch txBalanceChanges) appendAddr(addr proto.Address) {
@@ -300,12 +292,7 @@
 	return nil
 }
 
-<<<<<<< HEAD
-func (td *transactionDiffer) createDiffGenesis(transaction proto.Transaction, info *differInfo) (txBalanceChanges, error) {
-	_ = info
-=======
 func (td *transactionDiffer) createDiffGenesis(transaction proto.Transaction, _ *differInfo) (txBalanceChanges, error) {
->>>>>>> bf2a1b31
 	tx, ok := transaction.(*proto.Genesis)
 	if !ok {
 		return txBalanceChanges{}, errors.New("failed to convert interface to Genesis transaction")
@@ -819,12 +806,7 @@
 	return changes, nil
 }
 
-<<<<<<< HEAD
-func (td *transactionDiffer) createDiffLease(tx *proto.Lease, id *crypto.Digest, info *differInfo) (txBalanceChanges, error) {
-	_ = id
-=======
 func (td *transactionDiffer) createDiffLease(tx *proto.Lease, info *differInfo) (txBalanceChanges, error) {
->>>>>>> bf2a1b31
 	diff := newTxDiff()
 	// Append sender diff.
 	senderAddr, err := proto.NewAddressFromPublicKey(td.settings.AddressSchemeCharacter, tx.SenderPK)
