--- conflicted
+++ resolved
@@ -125,13 +125,8 @@
 	if minBalance < 0 {
 		return 0, errors.New("negative intermediate asset balance")
 	}
-<<<<<<< HEAD
 	// Chech main balance diff.
 	newBalance, err := common.AddInt64(diff.balance, int64(balance))
-=======
-	// Check main balance diff.
-	newBalance, err := util.AddInt64(diff.balance, int64(balance))
->>>>>>> bf2a1b31
 	if err != nil {
 		return 0, errors.Errorf("failed to add balance and balance diff: %v\n", err)
 	}
