--- conflicted
+++ resolved
@@ -171,10 +171,8 @@
 			Balance: 1000,
 		},
 		&proto.AssetScriptSnapshot{
-			AssetID:            *tx.ID,
-			Script:             proto.Script{},
-			SenderPK:           testGlobal.issuerInfo.pk,
-			VerifierComplexity: 0,
+			AssetID: *tx.ID,
+			Script:  proto.Script{},
 		},
 	}
 
@@ -999,22 +997,8 @@
 		wavesValue{profile: balanceProfile{balance: 1000 * FeeUnit * 3}}, blockID0)
 	assert.NoError(t, err, "failed to set waves balance")
 
-<<<<<<< HEAD
 	tx := proto.NewUnsignedSetScriptWithProofs(1, testGlobal.senderInfo.pk,
 		nil, uint64(1*FeeUnit), defaultTimestamp)
-=======
-	err = to.stor.entities.assets.issueAsset(proto.AssetIDFromDigest(testGlobal.asset0.assetID),
-		defaultAssetInfoTransfer(proto.DigestTail(testGlobal.asset0.assetID),
-			true, 1000, testGlobal.senderInfo.pk, "asset0"), blockID0)
-	assert.NoError(t, err, "failed to issue asset")
-
-	err = to.stor.entities.scriptsStorage.setAssetScript(testGlobal.asset0.assetID,
-		testGlobal.scriptBytes, blockID0)
-	assert.NoError(t, err, "failed to issue asset")
-
-	tx := proto.NewUnsignedSetAssetScriptWithProofs(1, testGlobal.senderInfo.pk,
-		testGlobal.asset0.assetID, testGlobal.scriptBytes, uint64(1*FeeUnit), defaultTimestamp)
->>>>>>> 12a40111
 
 	err = tx.Sign(proto.TestNetScheme, testGlobal.senderInfo.sk)
 	assert.NoError(t, err, "failed to sign set script tx")
@@ -1040,7 +1024,6 @@
 			Address: testGlobal.senderInfo.addr,
 			Balance: 299900000,
 		},
-<<<<<<< HEAD
 		&proto.AccountScriptSnapshot{
 			SenderPublicKey:    testGlobal.senderInfo.pk,
 			Script:             nil,
@@ -1051,11 +1034,6 @@
 			Estimation:    ride.TreeEstimation{Estimation: 0, Verifier: 0},
 			Update:        false,
 			ScriptIsEmpty: true,
-=======
-		&proto.AssetScriptSnapshot{
-			AssetID: testGlobal.asset0.assetID,
-			Script:  testGlobal.scriptBytes,
->>>>>>> 12a40111
 		},
 	}
 
@@ -1097,7 +1075,7 @@
 	assert.NoError(t, err, "failed to issue asset")
 
 	err = to.stor.entities.scriptsStorage.setAssetScript(testGlobal.asset0.assetID,
-		testGlobal.scriptBytes, testGlobal.senderInfo.pk, blockID0)
+		testGlobal.scriptBytes, blockID0)
 	assert.NoError(t, err, "failed to issue asset")
 
 	tx := proto.NewUnsignedSetAssetScriptWithProofs(1, testGlobal.senderInfo.pk,
@@ -1129,10 +1107,8 @@
 		},
 
 		&proto.AssetScriptSnapshot{
-			AssetID:            testGlobal.asset0.assetID,
-			Script:             testGlobal.scriptBytes,
-			VerifierComplexity: 340,
-			SenderPK:           tx.SenderPK,
+			AssetID: testGlobal.asset0.assetID,
+			Script:  testGlobal.scriptBytes,
 		},
 	}
 
