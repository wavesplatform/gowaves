package state

import (
	"encoding/base64"
	"encoding/json"
	"math/big"
	"sort"
	"testing"

	"github.com/stretchr/testify/assert"
	"github.com/stretchr/testify/require"
	"github.com/wavesplatform/gowaves/pkg/crypto"
	"github.com/wavesplatform/gowaves/pkg/proto"
	"github.com/wavesplatform/gowaves/pkg/ride"
	"github.com/wavesplatform/gowaves/pkg/ride/serialization"
	"github.com/wavesplatform/gowaves/pkg/settings"
)

func defaultAssetInfoTransfer(tail [12]byte, reissuable bool,
	amount int64, issuer crypto.PublicKey,
	name string) *assetInfo {
	return &assetInfo{
		assetConstInfo: assetConstInfo{
			tail:     tail,
			issuer:   issuer,
			decimals: 2,
		},
		assetChangeableInfo: assetChangeableInfo{
			quantity:                 *big.NewInt(amount),
			name:                     name,
			description:              "description",
			lastNameDescChangeHeight: 1,
			reissuable:               reissuable,
		},
	}
}

func defaultPerformerInfoWithChecker(checkerData txCheckerData) *performerInfo {
	return &performerInfo{0, blockID0, proto.WavesAddress{}, new(proto.StateActionsCounter), checkerData}
}

func customCheckerInfo() *checkerInfo {
	defaultBlockInfo := defaultBlockInfo()
	return &checkerInfo{
		currentTimestamp: defaultBlockInfo.Timestamp,
		parentTimestamp:  defaultTimestamp - settings.MainNetSettings.MaxTxTimeBackOffset/2,
		blockID:          blockID0,
		blockVersion:     defaultBlockInfo.Version,
		height:           defaultBlockInfo.Height,
	}
}

func createCheckerCustomTestObjects(t *testing.T, differ *differTestObjects) *checkerTestObjects {
	tc, err := newTransactionChecker(proto.NewBlockIDFromSignature(genSig), differ.stor.entities, settings.MainNetSettings)
	require.NoError(t, err, "newTransactionChecker() failed")
	return &checkerTestObjects{differ.stor, tc, differ.tp, differ.stateActionsCounter}
}

func TestDefaultTransferWavesAndAssetSnapshot(t *testing.T) {
	checkerInfo := customCheckerInfo()
	to := createDifferTestObjects(t, checkerInfo)

	to.stor.addBlock(t, blockID0)
	to.stor.activateFeature(t, int16(settings.NG))

	err := to.stor.entities.balances.setWavesBalance(testGlobal.issuerInfo.addr.ID(),
		wavesValue{profile: balanceProfile{balance: 1000 * FeeUnit * 3}}, blockID0)
	assert.NoError(t, err, "failed to set waves balance")

	tx := proto.NewUnsignedTransferWithSig(testGlobal.issuerInfo.pk,
		proto.NewOptionalAssetWaves(), proto.NewOptionalAssetWaves(), defaultTimestamp,
		defaultAmount*1000*2, uint64(FeeUnit), testGlobal.recipientInfo.Recipient(), nil)
	err = tx.Sign(proto.TestNetScheme, testGlobal.issuerInfo.sk)
	assert.NoError(t, err, "failed to sign transfer tx")

	ch, err := to.td.createDiffTransferWithSig(tx, defaultDifferInfo())
	assert.NoError(t, err, "createDiffTransferWithSig() failed")
	applicationRes := &applicationResult{changes: ch, checkerData: txCheckerData{}}
	transactionSnapshot, err := to.tp.performTransferWithSig(tx,
		defaultPerformerInfo(to.stateActionsCounter), nil, applicationRes.changes.diff)
	assert.NoError(t, err, "failed to perform transfer tx")
	expectedSnapshot := proto.TransactionSnapshot{
		&proto.WavesBalanceSnapshot{
			Address: testGlobal.minerInfo.addr,
			Balance: 40000,
		},
		&proto.WavesBalanceSnapshot{
			Address: testGlobal.issuerInfo.addr,
			Balance: 299700000,
		},
		&proto.WavesBalanceSnapshot{
			Address: testGlobal.recipientInfo.addr,
			Balance: 200000,
		},
	}

	var snapshotI []byte
	var snapshotJ []byte
	sort.Slice(expectedSnapshot, func(i, j int) bool {
		snapshotI, err = json.Marshal(expectedSnapshot[i])
		assert.NoError(t, err, "failed to marshal snapshots")
		snapshotJ, err = json.Marshal(expectedSnapshot[j])
		assert.NoError(t, err, "failed to marshal snapshots")
		return string(snapshotI) < string(snapshotJ)
	})
	sort.Slice(transactionSnapshot, func(i, j int) bool {
		snapshotI, err = json.Marshal(transactionSnapshot[i])
		assert.NoError(t, err, "failed to marshal snapshots")
		snapshotJ, err = json.Marshal(transactionSnapshot[j])
		assert.NoError(t, err, "failed to marshal snapshots")
		return string(snapshotI) < string(snapshotJ)
	})

	assert.Equal(t, expectedSnapshot, transactionSnapshot)
	to.stor.flush(t)
}

// TODO send only txBalanceChanges to perfomer
func TestDefaultIssueTransactionSnapshot(t *testing.T) {
	checkerInfo := customCheckerInfo()
	to := createDifferTestObjects(t, checkerInfo)

	to.stor.addBlock(t, blockID0)
	to.stor.activateFeature(t, int16(settings.NG))
	err := to.stor.entities.balances.setWavesBalance(testGlobal.issuerInfo.addr.ID(),
		wavesValue{profile: balanceProfile{balance: 1000 * FeeUnit * 3}}, blockID0)
	assert.NoError(t, err, "failed to set waves balance")
	tx := proto.NewUnsignedIssueWithSig(testGlobal.issuerInfo.pk,
		"asset0", "description", defaultQuantity, defaultDecimals,
		true, defaultTimestamp, uint64(1*FeeUnit))
	err = tx.Sign(proto.TestNetScheme, testGlobal.issuerInfo.sk)
	assert.NoError(t, err, "failed to sign issue tx")

	ch, err := to.td.createDiffIssueWithSig(tx, defaultDifferInfo())
	assert.NoError(t, err, "createDiffIssueWithSig() failed")
	applicationRes := &applicationResult{changes: ch, checkerData: txCheckerData{}}
	transactionSnapshot, err := to.tp.performIssueWithSig(tx,
		defaultPerformerInfo(to.stateActionsCounter), nil, applicationRes.changes.diff)
	assert.NoError(t, err, "failed to perform issue tx")

	expectedSnapshot := proto.TransactionSnapshot{
		&proto.StaticAssetInfoSnapshot{
			AssetID:             *tx.ID,
			SourceTransactionID: *tx.ID,
			IssuerPublicKey:     testGlobal.issuerInfo.pk,
			Decimals:            defaultDecimals,
			IsNFT:               false},
		&proto.AssetDescriptionSnapshot{
			AssetID:          *tx.ID,
			AssetName:        "asset0",
			AssetDescription: "description",
			ChangeHeight:     1,
		},
		&proto.AssetVolumeSnapshot{
			AssetID:       *tx.ID,
			TotalQuantity: *big.NewInt(int64(defaultQuantity)),
			IsReissuable:  true,
		},
		&proto.WavesBalanceSnapshot{
			Address: testGlobal.minerInfo.addr,
			Balance: 40000,
		},
		&proto.WavesBalanceSnapshot{
			Address: testGlobal.issuerInfo.addr,
			Balance: 299900000,
		},
		&proto.AssetBalanceSnapshot{
			Address: testGlobal.issuerInfo.addr,
			AssetID: *tx.ID,
			Balance: 1000,
		},
		&AssetScriptSnapshot{
			AssetID:            *tx.ID,
			Script:             proto.Script{},
			SenderPK:           crypto.PublicKey{},
			VerifierComplexity: 0,
		},
	}

	var snapshotI []byte
	var snapshotJ []byte
	sort.Slice(expectedSnapshot, func(i, j int) bool {
		snapshotI, err = json.Marshal(expectedSnapshot[i])
		assert.NoError(t, err, "failed to marshal snapshots")
		snapshotJ, err = json.Marshal(expectedSnapshot[j])
		assert.NoError(t, err, "failed to marshal snapshots")
		return string(snapshotI) < string(snapshotJ)
	})
	sort.Slice(transactionSnapshot, func(i, j int) bool {
		snapshotI, err = json.Marshal(transactionSnapshot[i])
		assert.NoError(t, err, "failed to marshal snapshots")
		snapshotJ, err = json.Marshal(transactionSnapshot[j])
		assert.NoError(t, err, "failed to marshal snapshots")
		return string(snapshotI) < string(snapshotJ)
	})

	assert.Equal(t, expectedSnapshot, transactionSnapshot)
	to.stor.flush(t)
}

func TestDefaultReissueSnapshot(t *testing.T) {
	checkerInfo := customCheckerInfo()
	to := createDifferTestObjects(t, checkerInfo)

	to.stor.addBlock(t, blockID0)
	to.stor.activateFeature(t, int16(settings.NG))
	err := to.stor.entities.assets.issueAsset(proto.AssetIDFromDigest(testGlobal.asset0.assetID),
		defaultAssetInfoTransfer(proto.DigestTail(testGlobal.asset0.assetID),
			true, 1000, testGlobal.issuerInfo.pk, "asset0"), blockID0)
	assert.NoError(t, err, "failed to issue asset")
	err = to.stor.entities.balances.setWavesBalance(testGlobal.issuerInfo.addr.ID(),
		wavesValue{profile: balanceProfile{balance: 1000 * FeeUnit * 3}}, blockID0)
	assert.NoError(t, err, "failed to set waves balance")
	err = to.stor.entities.balances.setAssetBalance(testGlobal.issuerInfo.addr.ID(),
		proto.AssetIDFromDigest(testGlobal.asset0.assetID), 1000, blockID0)
	assert.NoError(t, err, "failed to set waves balance")

	tx := proto.NewUnsignedReissueWithSig(testGlobal.issuerInfo.pk,
		testGlobal.asset0.assetID, 50,
		false, defaultTimestamp, uint64(1*FeeUnit))
	err = tx.Sign(proto.TestNetScheme, testGlobal.issuerInfo.sk)
	assert.NoError(t, err, "failed to sign reissue tx")

	ch, err := to.td.createDiffReissueWithSig(tx, defaultDifferInfo())
	assert.NoError(t, err, "createDiffReissueWithSig() failed")
	applicationRes := &applicationResult{changes: ch, checkerData: txCheckerData{}}
	transactionSnapshot, err := to.tp.performReissueWithSig(tx,
		defaultPerformerInfo(to.stateActionsCounter), nil, applicationRes.changes.diff)
	assert.NoError(t, err, "failed to perform reissue tx")

	expectedSnapshot := proto.TransactionSnapshot{
		&proto.WavesBalanceSnapshot{
			Address: testGlobal.minerInfo.addr,
			Balance: 40000,
		},
		&proto.WavesBalanceSnapshot{
			Address: testGlobal.issuerInfo.addr,
			Balance: 299900000,
		},
		&proto.AssetBalanceSnapshot{
			Address: testGlobal.issuerInfo.addr,
			AssetID: testGlobal.asset0.assetID,
			Balance: 1050,
		},
		&proto.AssetVolumeSnapshot{
			AssetID:       testGlobal.asset0.assetID,
			TotalQuantity: *big.NewInt(int64(defaultQuantity + 50)),
			IsReissuable:  false,
		},
	}

	var snapshotI []byte
	var snapshotJ []byte
	sort.Slice(expectedSnapshot, func(i, j int) bool {
		snapshotI, err = json.Marshal(expectedSnapshot[i])
		assert.NoError(t, err, "failed to marshal snapshots")
		snapshotJ, err = json.Marshal(expectedSnapshot[j])
		assert.NoError(t, err, "failed to marshal snapshots")
		return string(snapshotI) < string(snapshotJ)
	})
	sort.Slice(transactionSnapshot, func(i, j int) bool {
		snapshotI, err = json.Marshal(transactionSnapshot[i])
		assert.NoError(t, err, "failed to marshal snapshots")
		snapshotJ, err = json.Marshal(transactionSnapshot[j])
		assert.NoError(t, err, "failed to marshal snapshots")
		return string(snapshotI) < string(snapshotJ)
	})

	assert.Equal(t, expectedSnapshot, transactionSnapshot)
	to.stor.flush(t)
}

func TestDefaultBurnSnapshot(t *testing.T) {
	checkerInfo := customCheckerInfo()
	to := createDifferTestObjects(t, checkerInfo)

	to.stor.addBlock(t, blockID0)
	to.stor.activateFeature(t, int16(settings.NG))
	err := to.stor.entities.assets.issueAsset(proto.AssetIDFromDigest(testGlobal.asset0.assetID),
		defaultAssetInfoTransfer(proto.DigestTail(testGlobal.asset0.assetID),
			false, 950, testGlobal.issuerInfo.pk, "asset0"), blockID0)

	assert.NoError(t, err, "failed to issue asset")
	err = to.stor.entities.balances.setWavesBalance(testGlobal.issuerInfo.addr.ID(),
		wavesValue{profile: balanceProfile{balance: 1000 * FeeUnit * 3}}, blockID0)
	assert.NoError(t, err, "failed to set waves balance")
	err = to.stor.entities.balances.setAssetBalance(testGlobal.issuerInfo.addr.ID(),
		proto.AssetIDFromDigest(testGlobal.asset0.assetID), 1000, blockID0)
	assert.NoError(t, err, "failed to set asset balance")

	tx := proto.NewUnsignedBurnWithSig(testGlobal.issuerInfo.pk,
		testGlobal.asset0.assetID, 50, defaultTimestamp, uint64(1*FeeUnit))
	err = tx.Sign(proto.TestNetScheme, testGlobal.issuerInfo.sk)
	assert.NoError(t, err, "failed to sign burn tx")
	ch, err := to.td.createDiffBurnWithSig(tx, defaultDifferInfo())
	assert.NoError(t, err, "createDiffBurnWithSig() failed")
	applicationRes := &applicationResult{changes: ch, checkerData: txCheckerData{}}
	transactionSnapshot, err := to.tp.performBurnWithSig(tx,
		defaultPerformerInfo(to.stateActionsCounter), nil, applicationRes.changes.diff)
	assert.NoError(t, err, "failed to perform burn tx")

	expectedSnapshot := proto.TransactionSnapshot{
		&proto.WavesBalanceSnapshot{
			Address: testGlobal.minerInfo.addr,
			Balance: 40000,
		},
		&proto.WavesBalanceSnapshot{
			Address: testGlobal.issuerInfo.addr,
			Balance: 299900000,
		},
		&proto.AssetBalanceSnapshot{
			Address: testGlobal.issuerInfo.addr,
			AssetID: testGlobal.asset0.assetID,
			Balance: 950,
		},
		&proto.AssetVolumeSnapshot{
			AssetID:       testGlobal.asset0.assetID,
			TotalQuantity: *big.NewInt(int64(defaultQuantity - 100)),
			IsReissuable:  false,
		},
	}

	var snapshotI []byte
	var snapshotJ []byte
	sort.Slice(expectedSnapshot, func(i, j int) bool {
		snapshotI, err = json.Marshal(expectedSnapshot[i])
		assert.NoError(t, err, "failed to marshal snapshots")
		snapshotJ, err = json.Marshal(expectedSnapshot[j])
		assert.NoError(t, err, "failed to marshal snapshots")
		return string(snapshotI) < string(snapshotJ)
	})
	sort.Slice(transactionSnapshot, func(i, j int) bool {
		snapshotI, err = json.Marshal(transactionSnapshot[i])
		assert.NoError(t, err, "failed to marshal snapshots")
		snapshotJ, err = json.Marshal(transactionSnapshot[j])
		assert.NoError(t, err, "failed to marshal snapshots")
		return string(snapshotI) < string(snapshotJ)
	})

	assert.Equal(t, expectedSnapshot, transactionSnapshot)
	to.stor.flush(t)
}

func TestDefaultExchangeTransaction(t *testing.T) {
	checkerInfo := customCheckerInfo()
	to := createDifferTestObjects(t, checkerInfo)

	to.stor.addBlock(t, blockID0)
	to.stor.activateFeature(t, int16(settings.NG))
	// issue assets
	err := to.stor.entities.assets.issueAsset(proto.AssetIDFromDigest(testGlobal.asset0.assetID),
		defaultAssetInfoTransfer(proto.DigestTail(testGlobal.asset0.assetID),
			true, 1000, testGlobal.senderInfo.pk, "asset0"), blockID0)
	assert.NoError(t, err, "failed to issue asset")
	err = to.stor.entities.assets.issueAsset(proto.AssetIDFromDigest(testGlobal.asset1.assetID),
		defaultAssetInfoTransfer(proto.DigestTail(testGlobal.asset1.assetID),
			true, 1000, testGlobal.recipientInfo.pk, "asset1"), blockID0)
	assert.NoError(t, err, "failed to issue asset")

	// set waves balance for the seller and the buyer
	err = to.stor.entities.balances.setWavesBalance(testGlobal.senderInfo.addr.ID(),
		wavesValue{profile: balanceProfile{balance: 1000 * FeeUnit * 3}}, blockID0)
	assert.NoError(t, err, "failed to set waves balance")
	err = to.stor.entities.balances.setWavesBalance(testGlobal.recipientInfo.addr.ID(),
		wavesValue{profile: balanceProfile{balance: 2000 * FeeUnit * 3}}, blockID0)
	assert.NoError(t, err, "failed to set waves balance")

	// set waves balance for the matcher account
	err = to.stor.entities.balances.setWavesBalance(testGlobal.matcherInfo.addr.ID(),
		wavesValue{profile: balanceProfile{balance: 3000 * FeeUnit * 3}}, blockID0)
	assert.NoError(t, err, "failed to set waves balance")

	// set asset balance for the seller and the buyer
	err = to.stor.entities.balances.setAssetBalance(testGlobal.senderInfo.addr.ID(),
		proto.AssetIDFromDigest(testGlobal.asset1.assetID), 500, blockID0)
	assert.NoError(t, err, "failed to set asset balance")
	err = to.stor.entities.balances.setAssetBalance(testGlobal.recipientInfo.addr.ID(),
		proto.AssetIDFromDigest(testGlobal.asset0.assetID), 600, blockID0)
	assert.NoError(t, err, "failed to set asset balance")

	bo := proto.NewUnsignedOrderV1(testGlobal.senderInfo.pk, testGlobal.matcherInfo.pk,
		*testGlobal.asset0.asset, *testGlobal.asset1.asset, proto.Buy,
		10e8, 10, 0, 0, 3)
	err = bo.Sign(proto.TestNetScheme, testGlobal.senderInfo.sk)
	assert.NoError(t, err, "bo.Sign() failed")
	so := proto.NewUnsignedOrderV1(testGlobal.recipientInfo.pk, testGlobal.matcherInfo.pk,
		*testGlobal.asset0.asset, *testGlobal.asset1.asset, proto.Sell,
		10e8, 10, 0, 0, 3)
	err = so.Sign(proto.TestNetScheme, testGlobal.recipientInfo.sk)
	assert.NoError(t, err, "so.Sign() failed")
	tx := proto.NewUnsignedExchangeWithSig(bo, so, bo.Price, bo.Amount, 1, 2, uint64(1*FeeUnit), defaultTimestamp)
	err = tx.Sign(proto.TestNetScheme, testGlobal.matcherInfo.sk)

	assert.NoError(t, err, "failed to sign burn tx")
	ch, err := to.td.createDiffExchange(tx, defaultDifferInfo())
	assert.NoError(t, err, "createDiffBurnWithSig() failed")
	applicationRes := &applicationResult{changes: ch, checkerData: txCheckerData{}}
	transactionSnapshot, err := to.tp.performExchange(tx, defaultPerformerInfo(to.stateActionsCounter),
		nil, applicationRes.changes.diff)
	assert.NoError(t, err, "failed to perform burn tx")

	expectedSnapshot := proto.TransactionSnapshot{
		&proto.WavesBalanceSnapshot{
			Address: testGlobal.senderInfo.addr,
			Balance: 299999999,
		},
		&proto.WavesBalanceSnapshot{
			Address: testGlobal.recipientInfo.addr,
			Balance: 599999998,
		},
		&proto.WavesBalanceSnapshot{
			Address: testGlobal.matcherInfo.addr,
			Balance: 899900003,
		},
		&proto.WavesBalanceSnapshot{
			Address: testGlobal.minerInfo.addr,
			Balance: 40000,
		},
		&proto.AssetBalanceSnapshot{
			Address: testGlobal.senderInfo.addr,
			AssetID: testGlobal.asset0.assetID,
			Balance: 10,
		},
		&proto.AssetBalanceSnapshot{
			Address: testGlobal.recipientInfo.addr,
			AssetID: testGlobal.asset0.assetID,
			Balance: 590,
		},
		&proto.AssetBalanceSnapshot{
			Address: testGlobal.senderInfo.addr,
			AssetID: testGlobal.asset1.assetID,
			Balance: 400,
		},
		&proto.AssetBalanceSnapshot{
			Address: testGlobal.recipientInfo.addr,
			AssetID: testGlobal.asset1.assetID,
			Balance: 100,
		},
		&proto.FilledVolumeFeeSnapshot{
			OrderID:      *bo.ID,
			FilledVolume: 10,
			FilledFee:    1,
		},
		&proto.FilledVolumeFeeSnapshot{
			OrderID:      *so.ID,
			FilledVolume: 10,
			FilledFee:    2,
		},
	}

	var snapshotI []byte
	var snapshotJ []byte
	sort.Slice(expectedSnapshot, func(i, j int) bool {
		snapshotI, err = json.Marshal(expectedSnapshot[i])
		assert.NoError(t, err, "failed to marshal snapshots")
		snapshotJ, err = json.Marshal(expectedSnapshot[j])
		assert.NoError(t, err, "failed to marshal snapshots")
		return string(snapshotI) < string(snapshotJ)
	})
	sort.Slice(transactionSnapshot, func(i, j int) bool {
		snapshotI, err = json.Marshal(transactionSnapshot[i])
		assert.NoError(t, err, "failed to marshal snapshots")
		snapshotJ, err = json.Marshal(transactionSnapshot[j])
		assert.NoError(t, err, "failed to marshal snapshots")
		return string(snapshotI) < string(snapshotJ)
	})

	assert.Equal(t, expectedSnapshot, transactionSnapshot)
	to.stor.flush(t)
}

func TestDefaultLeaseSnapshot(t *testing.T) {
	checkerInfo := customCheckerInfo()
	to := createDifferTestObjects(t, checkerInfo)

	to.stor.addBlock(t, blockID0)
	to.stor.activateFeature(t, int16(settings.NG))

	err := to.stor.entities.balances.setWavesBalance(testGlobal.senderInfo.addr.ID(),
		wavesValue{profile: balanceProfile{balance: 1000 * FeeUnit * 3}}, blockID0)
	assert.NoError(t, err, "failed to set waves balance")

	tx := proto.NewUnsignedLeaseWithSig(testGlobal.senderInfo.pk, testGlobal.recipientInfo.Recipient(),
		50, uint64(1*FeeUnit), defaultTimestamp)
	err = tx.Sign(proto.TestNetScheme, testGlobal.senderInfo.sk)
	assert.NoError(t, err, "failed to sign burn tx")
	ch, err := to.td.createDiffLeaseWithSig(tx, defaultDifferInfo())
	assert.NoError(t, err, "createDiffBurnWithSig() failed")
	applicationRes := &applicationResult{changes: ch, checkerData: txCheckerData{}}
	transactionSnapshot, err := to.tp.performLeaseWithSig(tx, defaultPerformerInfo(to.stateActionsCounter),
		nil, applicationRes.changes.diff)
	assert.NoError(t, err, "failed to perform burn tx")

	expectedSnapshot := proto.TransactionSnapshot{
		&proto.WavesBalanceSnapshot{
			Address: testGlobal.minerInfo.addr,
			Balance: 40000,
		},
		&proto.WavesBalanceSnapshot{
			Address: testGlobal.senderInfo.addr,
			Balance: 299900000,
		},
		&proto.LeaseStateSnapshot{
			LeaseID: *tx.ID,
			Status: proto.LeaseStateStatus{
				Value: proto.LeaseActive,
			},
			Amount:              50,
			Sender:              testGlobal.senderInfo.addr,
			Recipient:           testGlobal.recipientInfo.addr,
			OriginTransactionID: tx.ID,
			Height:              0,
		},
		&proto.LeaseBalanceSnapshot{
			Address:  testGlobal.senderInfo.addr,
			LeaseIn:  0,
			LeaseOut: 50,
		},
		&proto.LeaseBalanceSnapshot{
			Address:  testGlobal.recipientInfo.addr,
			LeaseIn:  50,
			LeaseOut: 0,
		},
	}

	var snapshotI []byte
	var snapshotJ []byte
	sort.Slice(expectedSnapshot, func(i, j int) bool {
		snapshotI, err = json.Marshal(expectedSnapshot[i])
		assert.NoError(t, err, "failed to marshal snapshots")
		snapshotJ, err = json.Marshal(expectedSnapshot[j])
		assert.NoError(t, err, "failed to marshal snapshots")
		return string(snapshotI) < string(snapshotJ)
	})
	sort.Slice(transactionSnapshot, func(i, j int) bool {
		snapshotI, err = json.Marshal(transactionSnapshot[i])
		assert.NoError(t, err, "failed to marshal snapshots")
		snapshotJ, err = json.Marshal(transactionSnapshot[j])
		assert.NoError(t, err, "failed to marshal snapshots")
		return string(snapshotI) < string(snapshotJ)
	})

	assert.Equal(t, expectedSnapshot, transactionSnapshot)
	to.stor.flush(t)
}

func TestDefaultLeaseCancelSnapshot(t *testing.T) {
	checkerInfo := customCheckerInfo()
	to := createDifferTestObjects(t, checkerInfo)

	to.stor.addBlock(t, blockID0)
	to.stor.activateFeature(t, int16(settings.NG))

	leaseID := testGlobal.asset0.assetID
	leasing := &leasing{
		Sender:              testGlobal.senderInfo.addr,
		Recipient:           testGlobal.recipientInfo.addr,
		Amount:              50,
		Height:              1,
		Status:              proto.LeaseActive,
		OriginTransactionID: &leaseID,
	}
	err := to.stor.entities.leases.addLeasing(leaseID, leasing, blockID0)
	assert.NoError(t, err, "failed to add leasing")

	err = to.stor.entities.balances.setWavesBalance(testGlobal.senderInfo.addr.ID(),
		wavesValue{profile: balanceProfile{balance: 1000 * FeeUnit * 3,
			leaseIn: 0, leaseOut: 50}}, blockID0)
	assert.NoError(t, err, "failed to set waves balance")
	err = to.stor.entities.balances.setWavesBalance(testGlobal.recipientInfo.addr.ID(),
		wavesValue{profile: balanceProfile{balance: 1000 * FeeUnit * 3, leaseIn: 50, leaseOut: 0}},
		blockID0)
	assert.NoError(t, err, "failed to set waves balance")

	tx := proto.NewUnsignedLeaseCancelWithSig(testGlobal.senderInfo.pk, leaseID, uint64(1*FeeUnit), defaultTimestamp)
	err = tx.Sign(proto.TestNetScheme, testGlobal.senderInfo.sk)
	assert.NoError(t, err, "failed to sign burn tx")
	ch, err := to.td.createDiffLeaseCancelWithSig(tx, defaultDifferInfo())
	assert.NoError(t, err, "createDiffBurnWithSig() failed")
	applicationRes := &applicationResult{changes: ch, checkerData: txCheckerData{}}
	transactionSnapshot, err := to.tp.performLeaseCancelWithSig(tx, defaultPerformerInfo(to.stateActionsCounter),
		nil, applicationRes.changes.diff)
	assert.NoError(t, err, "failed to perform burn tx")

	expectedSnapshot := proto.TransactionSnapshot{
		&proto.WavesBalanceSnapshot{
			Address: testGlobal.minerInfo.addr,
			Balance: 40000,
		},
		&proto.WavesBalanceSnapshot{
			Address: testGlobal.senderInfo.addr,
			Balance: 299900000,
		},
		&proto.LeaseStateSnapshot{
			LeaseID: leaseID,
			Status: proto.LeaseStateStatus{
				Value:               proto.LeaseCanceled,
				CancelHeight:        0,
				CancelTransactionID: tx.ID,
			},
			Amount:              50,
			Sender:              testGlobal.senderInfo.addr,
			Recipient:           testGlobal.recipientInfo.addr,
			OriginTransactionID: &leaseID,
			Height:              1,
		},
		&proto.LeaseBalanceSnapshot{
			Address:  testGlobal.senderInfo.addr,
			LeaseIn:  0,
			LeaseOut: 0,
		},
		&proto.LeaseBalanceSnapshot{
			Address:  testGlobal.recipientInfo.addr,
			LeaseIn:  0,
			LeaseOut: 0,
		},
	}
	var snapshotI []byte
	var snapshotJ []byte
	sort.Slice(expectedSnapshot, func(i, j int) bool {
		snapshotI, err = json.Marshal(expectedSnapshot[i])
		assert.NoError(t, err, "failed to marshal snapshots")
		snapshotJ, err = json.Marshal(expectedSnapshot[j])
		assert.NoError(t, err, "failed to marshal snapshots")
		return string(snapshotI) < string(snapshotJ)
	})
	sort.Slice(transactionSnapshot, func(i, j int) bool {
		snapshotI, err = json.Marshal(transactionSnapshot[i])
		assert.NoError(t, err, "failed to marshal snapshots")
		snapshotJ, err = json.Marshal(transactionSnapshot[j])
		assert.NoError(t, err, "failed to marshal snapshots")
		return string(snapshotI) < string(snapshotJ)
	})

	assert.Equal(t, expectedSnapshot, transactionSnapshot)
	to.stor.flush(t)
}

func TestDefaultCreateAliasSnapshot(t *testing.T) {
	checkerInfo := customCheckerInfo()
	to := createDifferTestObjects(t, checkerInfo)

	to.stor.addBlock(t, blockID0)
	to.stor.activateFeature(t, int16(settings.NG))
	err := to.stor.entities.balances.setWavesBalance(testGlobal.senderInfo.addr.ID(),
		wavesValue{profile: balanceProfile{balance: 1000 * FeeUnit * 3}}, blockID0)
	assert.NoError(t, err, "failed to set waves balance")

	alias := proto.NewAlias(proto.TestNetScheme, "aliasForSender")
	tx := proto.NewUnsignedCreateAliasWithSig(testGlobal.senderInfo.pk, *alias, uint64(1*FeeUnit), defaultTimestamp)
	err = tx.Sign(proto.TestNetScheme, testGlobal.senderInfo.sk)
	assert.NoError(t, err, "failed to sign burn tx")
	ch, err := to.td.createDiffCreateAliasWithSig(tx, defaultDifferInfo())
	assert.NoError(t, err, "createDiffBurnWithSig() failed")
	applicationRes := &applicationResult{changes: ch, checkerData: txCheckerData{}}
	transactionSnapshot, err := to.tp.performCreateAliasWithSig(tx, defaultPerformerInfo(to.stateActionsCounter),
		nil, applicationRes.changes.diff)
	assert.NoError(t, err, "failed to perform burn tx")

	expectedSnapshot := proto.TransactionSnapshot{
		&proto.WavesBalanceSnapshot{
			Address: testGlobal.minerInfo.addr,
			Balance: 40000,
		},
		&proto.WavesBalanceSnapshot{
			Address: testGlobal.senderInfo.addr,
			Balance: 299900000,
		},
		&proto.AliasSnapshot{
			Address: testGlobal.senderInfo.addr,
			Alias:   *proto.NewAlias(proto.TestNetScheme, "aliasForSender"),
		},
	}

	var snapshotI []byte
	var snapshotJ []byte
	sort.Slice(expectedSnapshot, func(i, j int) bool {
		snapshotI, err = json.Marshal(expectedSnapshot[i])
		assert.NoError(t, err, "failed to marshal snapshots")
		snapshotJ, err = json.Marshal(expectedSnapshot[j])
		assert.NoError(t, err, "failed to marshal snapshots")
		return string(snapshotI) < string(snapshotJ)
	})
	sort.Slice(transactionSnapshot, func(i, j int) bool {
		snapshotI, err = json.Marshal(transactionSnapshot[i])
		assert.NoError(t, err, "failed to marshal snapshots")
		snapshotJ, err = json.Marshal(transactionSnapshot[j])
		assert.NoError(t, err, "failed to marshal snapshots")
		return string(snapshotI) < string(snapshotJ)
	})

	assert.Equal(t, expectedSnapshot, transactionSnapshot)
	to.stor.flush(t)
}

func TestDefaultDataSnapshot(t *testing.T) {
	checkerInfo := customCheckerInfo()
	to := createDifferTestObjects(t, checkerInfo)

	to.stor.addBlock(t, blockID0)
	to.stor.activateFeature(t, int16(settings.NG))
	err := to.stor.entities.balances.setWavesBalance(
		testGlobal.senderInfo.addr.ID(),
		wavesValue{profile: balanceProfile{balance: 1000 * FeeUnit * 3}},
		blockID0)
	assert.NoError(t, err, "failed to set waves balance")

	tx := proto.NewUnsignedDataWithProofs(1, testGlobal.senderInfo.pk, uint64(1*FeeUnit), defaultTimestamp)
	stringEntry := &proto.StringDataEntry{Key: "key_str", Value: "value_str"}
	intEntry := &proto.IntegerDataEntry{Key: "key_int", Value: 2}
	err = tx.AppendEntry(stringEntry)
	require.NoError(t, err)
	err = tx.AppendEntry(intEntry)
	require.NoError(t, err)

	err = tx.Sign(proto.TestNetScheme, testGlobal.senderInfo.sk)
	assert.NoError(t, err, "failed to sign burn tx")
	ch, err := to.td.createDiffDataWithProofs(tx, defaultDifferInfo())
	assert.NoError(t, err, "createDiffBurnWithSig() failed")
	applicationRes := &applicationResult{changes: ch, checkerData: txCheckerData{}}
	transactionSnapshot, err := to.tp.performDataWithProofs(tx, defaultPerformerInfo(to.stateActionsCounter),
		nil, applicationRes.changes.diff)
	assert.NoError(t, err, "failed to perform burn tx")

	expectedSnapshot := proto.TransactionSnapshot{
		&proto.WavesBalanceSnapshot{
			Address: testGlobal.minerInfo.addr,
			Balance: 40000,
		},
		&proto.WavesBalanceSnapshot{
			Address: testGlobal.senderInfo.addr,
			Balance: 299900000,
		},
		&proto.DataEntriesSnapshot{
			Address: testGlobal.senderInfo.addr,
			DataEntries: []proto.DataEntry{&proto.StringDataEntry{Key: "key_str", Value: "value_str"},
				&proto.IntegerDataEntry{Key: "key_int", Value: 2}},
		},
	}

	var snapshotI []byte
	var snapshotJ []byte
	sort.Slice(expectedSnapshot, func(i, j int) bool {
		snapshotI, err = json.Marshal(expectedSnapshot[i])
		assert.NoError(t, err, "failed to marshal snapshots")
		snapshotJ, err = json.Marshal(expectedSnapshot[j])
		assert.NoError(t, err, "failed to marshal snapshots")
		return string(snapshotI) < string(snapshotJ)
	})
	sort.Slice(transactionSnapshot, func(i, j int) bool {
		snapshotI, err = json.Marshal(transactionSnapshot[i])
		assert.NoError(t, err, "failed to marshal snapshots")
		snapshotJ, err = json.Marshal(transactionSnapshot[j])
		assert.NoError(t, err, "failed to marshal snapshots")
		return string(snapshotI) < string(snapshotJ)
	})

	assert.Equal(t, expectedSnapshot, transactionSnapshot)
	to.stor.flush(t)
}

func TestDefaultSponsorshipSnapshot(t *testing.T) {
	checkerInfo := customCheckerInfo()
	to := createDifferTestObjects(t, checkerInfo)

	to.stor.addBlock(t, blockID0)
	to.stor.activateFeature(t, int16(settings.NG))
	err := to.stor.entities.balances.setWavesBalance(testGlobal.senderInfo.addr.ID(),
		wavesValue{profile: balanceProfile{balance: 1000 * FeeUnit * 3}}, blockID0)
	assert.NoError(t, err, "failed to set waves balance")

	tx := proto.NewUnsignedSponsorshipWithProofs(1, testGlobal.senderInfo.pk,
		testGlobal.asset0.assetID, uint64(5*FeeUnit), uint64(1*FeeUnit), defaultTimestamp)

	err = tx.Sign(proto.TestNetScheme, testGlobal.senderInfo.sk)
	assert.NoError(t, err, "failed to sign burn tx")
	ch, err := to.td.createDiffSponsorshipWithProofs(tx, defaultDifferInfo())
	assert.NoError(t, err, "createDiffBurnWithSig() failed")
	applicationRes := &applicationResult{changes: ch, checkerData: txCheckerData{}}
	transactionSnapshot, err := to.tp.performSponsorshipWithProofs(tx,
		defaultPerformerInfo(to.stateActionsCounter), nil, applicationRes.changes.diff)
	assert.NoError(t, err, "failed to perform burn tx")

	expectedSnapshot := proto.TransactionSnapshot{
		&proto.WavesBalanceSnapshot{
			Address: testGlobal.minerInfo.addr,
			Balance: 40000,
		},
		&proto.WavesBalanceSnapshot{
			Address: testGlobal.senderInfo.addr,
			Balance: 299900000,
		},
		&proto.SponsorshipSnapshot{
			AssetID:         testGlobal.asset0.assetID,
			MinSponsoredFee: 500000,
		},
	}

	var snapshotI []byte
	var snapshotJ []byte
	sort.Slice(expectedSnapshot, func(i, j int) bool {
		snapshotI, err = json.Marshal(expectedSnapshot[i])
		assert.NoError(t, err, "failed to marshal snapshots")
		snapshotJ, err = json.Marshal(expectedSnapshot[j])
		assert.NoError(t, err, "failed to marshal snapshots")
		return string(snapshotI) < string(snapshotJ)
	})

	sort.Slice(transactionSnapshot, func(i, j int) bool {
		snapshotI, err = json.Marshal(transactionSnapshot[i])
		assert.NoError(t, err, "failed to marshal snapshots")
		snapshotJ, err = json.Marshal(transactionSnapshot[j])
		assert.NoError(t, err, "failed to marshal snapshots")
		return string(snapshotI) < string(snapshotJ)
	})

	assert.Equal(t, expectedSnapshot, transactionSnapshot)
	to.stor.flush(t)
}

func TestDefaultSetScriptSnapshot(t *testing.T) {
	checkerInfo := customCheckerInfo()
	to := createDifferTestObjects(t, checkerInfo)

	to.stor.addBlock(t, blockID0)
	to.stor.activateFeature(t, int16(settings.NG))
	err := to.stor.entities.balances.setWavesBalance(testGlobal.senderInfo.addr.ID(),
		wavesValue{profile: balanceProfile{balance: 1000 * FeeUnit * 3}}, blockID0)
	assert.NoError(t, err, "failed to set waves balance")

	tx := proto.NewUnsignedSetScriptWithProofs(1, testGlobal.senderInfo.pk,
		testGlobal.scriptBytes, uint64(1*FeeUnit), defaultTimestamp)

	err = tx.Sign(proto.TestNetScheme, testGlobal.senderInfo.sk)
	assert.NoError(t, err, "failed to sign set script tx")

	co := createCheckerCustomTestObjects(t, to)
	co.stor = to.stor
	checkerData, err := co.tc.checkSetScriptWithProofs(tx, checkerInfo)
	assert.NoError(t, err, "failed to check set script tx")

	ch, err := to.td.createDiffSetScriptWithProofs(tx, defaultDifferInfo())
	assert.NoError(t, err, "createDiffBurnWithSig() failed")
	applicationRes := &applicationResult{changes: ch, checkerData: txCheckerData{}}
	transactionSnapshot, err := to.tp.performSetScriptWithProofs(tx,
		defaultPerformerInfoWithChecker(checkerData), nil, applicationRes.changes.diff)
	assert.NoError(t, err, "failed to perform burn tx")

	expectedSnapshot := proto.TransactionSnapshot{
		&proto.WavesBalanceSnapshot{
			Address: testGlobal.minerInfo.addr,
			Balance: 40000,
		},
		&proto.WavesBalanceSnapshot{
			Address: testGlobal.senderInfo.addr,
			Balance: 299900000,
		},
		&proto.AccountScriptSnapshot{
			SenderPublicKey:    testGlobal.senderInfo.pk,
			Script:             testGlobal.scriptBytes,
			VerifierComplexity: 340,
		},
		&internalDAppComplexitySnapshot{
			scriptAddress: testGlobal.senderInfo.addr,
			estimation:    ride.TreeEstimation{Estimation: 340, Verifier: 340},
			update:        false,
		},
	}

	var snapshotI []byte
	var snapshotJ []byte
	sort.Slice(expectedSnapshot, func(i, j int) bool {
		snapshotI, err = json.Marshal(expectedSnapshot[i])
		assert.NoError(t, err, "failed to marshal snapshots")
		snapshotJ, err = json.Marshal(expectedSnapshot[j])
		assert.NoError(t, err, "failed to marshal snapshots")
		return string(snapshotI) < string(snapshotJ)
	})
	sort.Slice(transactionSnapshot, func(i, j int) bool {
		snapshotI, err = json.Marshal(transactionSnapshot[i])
		assert.NoError(t, err, "failed to marshal snapshots")
		snapshotJ, err = json.Marshal(transactionSnapshot[j])
		assert.NoError(t, err, "failed to marshal snapshots")
		return string(snapshotI) < string(snapshotJ)
	})

	assert.Equal(t, expectedSnapshot, transactionSnapshot)
	to.stor.flush(t)
}

func TestDefaultSetEmptyScriptSnapshot(t *testing.T) {
	checkerInfo := customCheckerInfo()
	to := createDifferTestObjects(t, checkerInfo)

	to.stor.addBlock(t, blockID0)
	to.stor.activateFeature(t, int16(settings.NG))
	err := to.stor.entities.balances.setWavesBalance(testGlobal.senderInfo.addr.ID(),
		wavesValue{profile: balanceProfile{balance: 1000 * FeeUnit * 3}}, blockID0)
	assert.NoError(t, err, "failed to set waves balance")

	tx := proto.NewUnsignedSetScriptWithProofs(1, testGlobal.senderInfo.pk,
		nil, uint64(1*FeeUnit), defaultTimestamp)

	err = tx.Sign(proto.TestNetScheme, testGlobal.senderInfo.sk)
	assert.NoError(t, err, "failed to sign set script tx")

	co := createCheckerCustomTestObjects(t, to)
	co.stor = to.stor
	checkerData, err := co.tc.checkSetScriptWithProofs(tx, checkerInfo)
	assert.NoError(t, err, "failed to check set script tx")

	ch, err := to.td.createDiffSetScriptWithProofs(tx, defaultDifferInfo())
	assert.NoError(t, err, "createDiffBurnWithSig() failed")
	applicationRes := &applicationResult{changes: ch, checkerData: txCheckerData{}}
	transactionSnapshot, err := to.tp.performSetScriptWithProofs(tx,
		defaultPerformerInfoWithChecker(checkerData), nil, applicationRes.changes.diff)
	assert.NoError(t, err, "failed to perform burn tx")

	expectedSnapshot := TransactionSnapshot{
		&WavesBalanceSnapshot{
			Address: testGlobal.minerInfo.addr,
			Balance: 40000,
		},
		&WavesBalanceSnapshot{
			Address: testGlobal.senderInfo.addr,
			Balance: 299900000,
		},
		&AccountScriptSnapshot{
			SenderPublicKey:    testGlobal.senderInfo.pk,
			Script:             nil,
			VerifierComplexity: 0,
		},
		&internalDAppComplexitySnapshot{
			scriptAddress: testGlobal.senderInfo.addr,
			estimation:    ride.TreeEstimation{Estimation: 0, Verifier: 0},
			update:        false,
		},
	}

	var snapshotI []byte
	var snapshotJ []byte
	sort.Slice(expectedSnapshot, func(i, j int) bool {
		snapshotI, err = json.Marshal(expectedSnapshot[i])
		assert.NoError(t, err, "failed to marshal snapshots")
		snapshotJ, err = json.Marshal(expectedSnapshot[j])
		assert.NoError(t, err, "failed to marshal snapshots")
		return string(snapshotI) < string(snapshotJ)
	})
	sort.Slice(transactionSnapshot, func(i, j int) bool {
		snapshotI, err = json.Marshal(transactionSnapshot[i])
		assert.NoError(t, err, "failed to marshal snapshots")
		snapshotJ, err = json.Marshal(transactionSnapshot[j])
		assert.NoError(t, err, "failed to marshal snapshots")
		return string(snapshotI) < string(snapshotJ)
	})

	assert.Equal(t, expectedSnapshot, transactionSnapshot)
	to.stor.flush(t)
}

func TestDefaultSetAssetScriptSnapshot(t *testing.T) {
	checkerInfo := customCheckerInfo()
	to := createDifferTestObjects(t, checkerInfo)

	to.stor.addBlock(t, blockID0)
	to.stor.activateFeature(t, int16(settings.NG))
	var err error
	err = to.stor.entities.balances.setWavesBalance(testGlobal.senderInfo.addr.ID(),
		wavesValue{profile: balanceProfile{balance: 1000 * FeeUnit * 3}}, blockID0)
	assert.NoError(t, err, "failed to set waves balance")

	err = to.stor.entities.assets.issueAsset(proto.AssetIDFromDigest(testGlobal.asset0.assetID),
		defaultAssetInfoTransfer(proto.DigestTail(testGlobal.asset0.assetID),
			true, 1000, testGlobal.senderInfo.pk, "asset0"), blockID0)
	assert.NoError(t, err, "failed to issue asset")

	err = to.stor.entities.scriptsStorage.setAssetScript(testGlobal.asset0.assetID,
		testGlobal.scriptBytes, testGlobal.senderInfo.pk, blockID0)
	assert.NoError(t, err, "failed to issue asset")

	tx := proto.NewUnsignedSetAssetScriptWithProofs(1, testGlobal.senderInfo.pk,
		testGlobal.asset0.assetID, testGlobal.scriptBytes, uint64(1*FeeUnit), defaultTimestamp)

	err = tx.Sign(proto.TestNetScheme, testGlobal.senderInfo.sk)
	assert.NoError(t, err, "failed to sign burn tx")

	co := createCheckerCustomTestObjects(t, to)
	co.stor = to.stor
	checkerData, err := co.tc.checkSetAssetScriptWithProofs(tx, checkerInfo)
	assert.NoError(t, err, "failed to check set script tx")

	ch, err := to.td.createDiffSetAssetScriptWithProofs(tx, defaultDifferInfo())
	assert.NoError(t, err, "createDiffBurnWithSig() failed")
	applicationRes := &applicationResult{changes: ch, checkerData: txCheckerData{}}
	transactionSnapshot, err := to.tp.performSetAssetScriptWithProofs(tx,
		defaultPerformerInfoWithChecker(checkerData), nil, applicationRes.changes.diff)
	assert.NoError(t, err, "failed to perform burn tx")

	expectedSnapshot := proto.TransactionSnapshot{
		&proto.WavesBalanceSnapshot{
			Address: testGlobal.minerInfo.addr,
			Balance: 40000,
		},
		&proto.WavesBalanceSnapshot{
			Address: testGlobal.senderInfo.addr,
			Balance: 299900000,
		},
<<<<<<< HEAD
		&AssetScriptSnapshot{
			AssetID:            testGlobal.asset0.assetID,
			Script:             testGlobal.scriptBytes,
			VerifierComplexity: 340,
			SenderPK:           tx.SenderPK,
=======
		&proto.AssetScriptSnapshot{
			AssetID:    testGlobal.asset0.assetID,
			Script:     testGlobal.scriptBytes,
			Complexity: 340,
			SenderPK:   tx.SenderPK,
>>>>>>> efce4cbb
		},
	}

	var snapshotI []byte
	var snapshotJ []byte
	sort.Slice(expectedSnapshot, func(i, j int) bool {
		snapshotI, err = json.Marshal(expectedSnapshot[i])
		assert.NoError(t, err, "failed to marshal snapshots")
		snapshotJ, err = json.Marshal(expectedSnapshot[j])
		assert.NoError(t, err, "failed to marshal snapshots")
		return string(snapshotI) < string(snapshotJ)
	})

	sort.Slice(transactionSnapshot, func(i, j int) bool {
		snapshotI, err = json.Marshal(transactionSnapshot[i])
		assert.NoError(t, err, "failed to marshal snapshots")
		snapshotJ, err = json.Marshal(transactionSnapshot[j])
		assert.NoError(t, err, "failed to marshal snapshots")
		return string(snapshotI) < string(snapshotJ)
	})

	assert.Equal(t, expectedSnapshot, transactionSnapshot)
	to.stor.flush(t)
}

func setScript(t *testing.T, to *differTestObjects, addr proto.WavesAddress, pk crypto.PublicKey, script proto.Script) {
	tree, err := serialization.Parse(script)
	require.NoError(t, err)
	estimation, err := ride.EstimateTree(tree, 1)
	require.NoError(t, err)
	scriptEst := scriptEstimation{currentEstimatorVersion: 1, scriptIsEmpty: false, estimation: estimation}
	err = to.stor.entities.scriptsComplexity.saveComplexitiesForAddr(addr,
		scriptEst, blockID0)
	assert.NoError(t, err, "failed to save complexity for address")
	err = to.stor.entities.scriptsStorage.setAccountScript(addr, script, pk, blockID0)
	assert.NoError(t, err, "failed to set account script")
}

func TestDefaultInvokeScriptSnapshot(t *testing.T) {
	/*
		{-# STDLIB_VERSION 5 #-}
		{-# CONTENT_TYPE DAPP #-}
		{-# SCRIPT_TYPE ACCOUNT #-}

		@Callable(i)
		func call() = {
		  [
		    BooleanEntry("bool", true),
		    IntegerEntry("int", 1),
		    StringEntry("str", "")
		  ]
		}
	*/
	script := "AAIFAAAAAAAAAAQIAhIAAAAAAAAAAAEAAAABaQEAAAAEY2FsbAAAAAAJAARMAAAAAgkBAAAA" +
		"DEJvb2xlYW5FbnRyeQAAAAICAAAABGJvb2wGCQAETAAAAAIJAQAAAAxJbnRlZ2VyRW50cnkAAAACAgAAAAN" +
		"pbnQAAAAAAAAAAAEJAARMAAAAAgkBAAAAC1N0cmluZ0VudHJ5AAAAAgIAAAADc3RyAgAAAAAFAAAAA25pbAAAAADr9Rv/"
	scriptsBytes, err := base64.StdEncoding.DecodeString(script)
	assert.NoError(t, err, "failed to set decode base64 script")

	checkerInfo := customCheckerInfo()
	to := createDifferTestObjects(t, checkerInfo)

	to.stor.addBlock(t, blockID0)
	to.stor.activateFeature(t, int16(settings.NG))
	to.stor.activateFeature(t, int16(settings.Ride4DApps))
	//to.stor.activateFeature(t, int16(settings.RideV5))

	setScript(t, to, testGlobal.recipientInfo.addr, testGlobal.recipientInfo.pk, scriptsBytes)

	err = to.stor.entities.balances.setWavesBalance(testGlobal.senderInfo.addr.ID(),
		wavesValue{profile: balanceProfile{balance: 1000 * FeeUnit * 3}}, blockID0)
	assert.NoError(t, err, "failed to set waves balance")

	functionCall := proto.NewFunctionCall("call", nil)
	invokeFee = FeeUnit * feeConstants[proto.InvokeScriptTransaction]
	feeAsset = proto.NewOptionalAssetWaves()

	tx := proto.NewUnsignedInvokeScriptWithProofs(1, testGlobal.senderInfo.pk,
		proto.NewRecipientFromAddress(testGlobal.recipientInfo.addr), functionCall,
		[]proto.ScriptPayment{}, feeAsset, invokeFee, defaultTimestamp)
	err = tx.Sign(proto.TestNetScheme, testGlobal.senderInfo.sk)
	assert.NoError(t, err, "failed to sign invoke script tx")

	co := createCheckerCustomTestObjects(t, to)
	co.stor = to.stor
	checkerData, err := co.tc.checkInvokeScriptWithProofs(tx, checkerInfo)
	assert.NoError(t, err, "failed to check invoke script tx")

	ch, err := to.td.createDiffInvokeScriptWithProofs(tx, defaultDifferInfo())
	assert.NoError(t, err, "createDiffInvokeScriptWithProofs() failed")

	actions := []proto.ScriptAction{
		&proto.DataEntryScriptAction{
			Entry:  &proto.BooleanDataEntry{Key: "bool", Value: true},
			Sender: &testGlobal.recipientInfo.pk},
		&proto.DataEntryScriptAction{
			Entry:  &proto.IntegerDataEntry{Key: "int", Value: 1},
			Sender: &testGlobal.recipientInfo.pk},
		&proto.DataEntryScriptAction{
			Entry:  &proto.StringDataEntry{Key: "int", Value: ""},
			Sender: &testGlobal.recipientInfo.pk},
	}

	invocationResult := &invocationResult{actions: actions}

	applicationRes := &applicationResult{changes: ch, checkerData: txCheckerData{}}
	transactionSnapshot, err := to.tp.performInvokeScriptWithProofs(tx, defaultPerformerInfoWithChecker(checkerData),
		invocationResult, applicationRes.changes.diff)
	assert.NoError(t, err, "failed to perform invoke script tx")

	expectedSnapshot := proto.TransactionSnapshot{
		&proto.WavesBalanceSnapshot{
			Address: testGlobal.minerInfo.addr,
			Balance: 200000,
		},
		&proto.WavesBalanceSnapshot{
			Address: testGlobal.senderInfo.addr,
			Balance: 299500000,
		},
		&proto.DataEntriesSnapshot{
			Address: testGlobal.recipientInfo.addr,
			DataEntries: []proto.DataEntry{
				&proto.BooleanDataEntry{Key: "bool", Value: true},
				&proto.IntegerDataEntry{Key: "int", Value: 1},
				&proto.StringDataEntry{Key: "int", Value: ""},
			},
		},
		&internalDAppComplexitySnapshot{
			scriptAddress: testGlobal.recipientInfo.addr,
			estimation: ride.TreeEstimation{
				Estimation: 16,
				Verifier:   0,
				Functions:  map[string]int{"call": 16},
			},
			update: true,
		},
	}

	var snapshotI []byte
	var snapshotJ []byte
	sort.Slice(expectedSnapshot, func(i, j int) bool {
		snapshotI, err = json.Marshal(expectedSnapshot[i])
		assert.NoError(t, err, "failed to marshal snapshots")
		snapshotJ, err = json.Marshal(expectedSnapshot[j])
		assert.NoError(t, err, "failed to marshal snapshots")
		return string(snapshotI) < string(snapshotJ)
	})

	sort.Slice(transactionSnapshot, func(i, j int) bool {
		snapshotI, err = json.Marshal(transactionSnapshot[i])
		assert.NoError(t, err, "failed to marshal snapshots")
		snapshotJ, err = json.Marshal(transactionSnapshot[j])
		assert.NoError(t, err, "failed to marshal snapshots")
		return string(snapshotI) < string(snapshotJ)
	})

	assert.Equal(t, expectedSnapshot, transactionSnapshot)
	to.stor.flush(t)
}<|MERGE_RESOLUTION|>--- conflicted
+++ resolved
@@ -169,7 +169,7 @@
 			AssetID: *tx.ID,
 			Balance: 1000,
 		},
-		&AssetScriptSnapshot{
+		&proto.AssetScriptSnapshot{
 			AssetID:            *tx.ID,
 			Script:             proto.Script{},
 			SenderPK:           crypto.PublicKey{},
@@ -860,10 +860,10 @@
 			Script:             testGlobal.scriptBytes,
 			VerifierComplexity: 340,
 		},
-		&internalDAppComplexitySnapshot{
-			scriptAddress: testGlobal.senderInfo.addr,
-			estimation:    ride.TreeEstimation{Estimation: 340, Verifier: 340},
-			update:        false,
+		&InternalDAppComplexitySnapshot{
+			ScriptAddress: testGlobal.senderInfo.addr,
+			Estimation:    ride.TreeEstimation{Estimation: 340, Verifier: 340},
+			Update:        false,
 		},
 	}
 
@@ -916,24 +916,24 @@
 		defaultPerformerInfoWithChecker(checkerData), nil, applicationRes.changes.diff)
 	assert.NoError(t, err, "failed to perform burn tx")
 
-	expectedSnapshot := TransactionSnapshot{
-		&WavesBalanceSnapshot{
-			Address: testGlobal.minerInfo.addr,
-			Balance: 40000,
-		},
-		&WavesBalanceSnapshot{
+	expectedSnapshot := proto.TransactionSnapshot{
+		&proto.WavesBalanceSnapshot{
+			Address: testGlobal.minerInfo.addr,
+			Balance: 40000,
+		},
+		&proto.WavesBalanceSnapshot{
 			Address: testGlobal.senderInfo.addr,
 			Balance: 299900000,
 		},
-		&AccountScriptSnapshot{
+		&proto.AccountScriptSnapshot{
 			SenderPublicKey:    testGlobal.senderInfo.pk,
 			Script:             nil,
 			VerifierComplexity: 0,
 		},
-		&internalDAppComplexitySnapshot{
-			scriptAddress: testGlobal.senderInfo.addr,
-			estimation:    ride.TreeEstimation{Estimation: 0, Verifier: 0},
-			update:        false,
+		&InternalDAppComplexitySnapshot{
+			ScriptAddress: testGlobal.senderInfo.addr,
+			Estimation:    ride.TreeEstimation{Estimation: 0, Verifier: 0},
+			Update:        false,
 		},
 	}
 
@@ -1005,19 +1005,12 @@
 			Address: testGlobal.senderInfo.addr,
 			Balance: 299900000,
 		},
-<<<<<<< HEAD
-		&AssetScriptSnapshot{
+
+		&proto.AssetScriptSnapshot{
 			AssetID:            testGlobal.asset0.assetID,
 			Script:             testGlobal.scriptBytes,
 			VerifierComplexity: 340,
 			SenderPK:           tx.SenderPK,
-=======
-		&proto.AssetScriptSnapshot{
-			AssetID:    testGlobal.asset0.assetID,
-			Script:     testGlobal.scriptBytes,
-			Complexity: 340,
-			SenderPK:   tx.SenderPK,
->>>>>>> efce4cbb
 		},
 	}
 
@@ -1083,7 +1076,7 @@
 	to.stor.addBlock(t, blockID0)
 	to.stor.activateFeature(t, int16(settings.NG))
 	to.stor.activateFeature(t, int16(settings.Ride4DApps))
-	//to.stor.activateFeature(t, int16(settings.RideV5))
+	// to.stor.activateFeature(t, int16(settings.RideV5))
 
 	setScript(t, to, testGlobal.recipientInfo.addr, testGlobal.recipientInfo.pk, scriptsBytes)
 
@@ -1145,14 +1138,14 @@
 				&proto.StringDataEntry{Key: "int", Value: ""},
 			},
 		},
-		&internalDAppComplexitySnapshot{
-			scriptAddress: testGlobal.recipientInfo.addr,
-			estimation: ride.TreeEstimation{
+		&InternalDAppComplexitySnapshot{
+			ScriptAddress: testGlobal.recipientInfo.addr,
+			Estimation: ride.TreeEstimation{
 				Estimation: 16,
 				Verifier:   0,
 				Functions:  map[string]int{"call": 16},
 			},
-			update: true,
+			Update: true,
 		},
 	}
 
