--- conflicted
+++ resolved
@@ -35,31 +35,6 @@
 
 	actionsCounter := new(proto.StateActionsCounter)
 	snapshotApplier := newBlockSnapshotsApplier(
-<<<<<<< HEAD
-		blockSnapshotsApplierInfo{
-			ci:                  checkerInfo,
-			scheme:              settings.MainNetSettings.AddressSchemeCharacter,
-			stateActionsCounter: actionsCounter,
-		},
-		snapshotApplierStorages{
-			balances:          stor.entities.balances,
-			aliases:           stor.entities.aliases,
-			assets:            stor.entities.assets,
-			scriptsStorage:    stor.entities.scriptsStorage,
-			scriptsComplexity: stor.entities.scriptsComplexity,
-			sponsoredAssets:   stor.entities.sponsoredAssets,
-			ordersVolumes:     stor.entities.ordersVolumes,
-			accountsDataStor:  stor.entities.accountsDataStor,
-			leases:            stor.entities.leases,
-		},
-	)
-	snapshotGen := snapshotGenerator{stor: stor.entities, scheme: settings.MainNetSettings.AddressSchemeCharacter}
-
-	tp, err := newTransactionPerformer(stor.entities, settings.MainNetSettings)
-	tp.snapshotApplier = &snapshotApplier
-	tp.snapshotGenerator = &snapshotGen
-	require.NoError(t, err, "newTransactionPerformer() failed")
-=======
 		newBlockSnapshotsApplierInfo(
 			checkerInfo,
 			settings.MainNetSettings.AddressSchemeCharacter,
@@ -70,7 +45,6 @@
 	snapshotGen := newSnapshotGenerator(stor.entities, settings.MainNetSettings.AddressSchemeCharacter)
 
 	tp := newTransactionPerformer(stor.entities, settings.MainNetSettings, &snapshotGen, &snapshotApplier)
->>>>>>> ed3c5f7d
 	return &checkerTestObjects{stor, tc, tp, actionsCounter}
 }
 
