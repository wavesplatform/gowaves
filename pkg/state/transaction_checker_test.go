package state

import (
	"fmt"
	"io/ioutil"
	"math"
	"path/filepath"
	"testing"

	"github.com/stretchr/testify/assert"
	"github.com/wavesplatform/gowaves/pkg/crypto"
	"github.com/wavesplatform/gowaves/pkg/proto"
	"github.com/wavesplatform/gowaves/pkg/ride/evaluator/reader"
	"github.com/wavesplatform/gowaves/pkg/settings"
	"github.com/wavesplatform/gowaves/pkg/util"
)

type checkerTestObjects struct {
	stor *testStorageObjects
	tc   *transactionChecker
	tp   *transactionPerformer
}

func createCheckerTestObjects(t *testing.T) (*checkerTestObjects, []string) {
	stor, path, err := createStorageObjects()
	assert.NoError(t, err, "createStorageObjects() failed")
	tc, err := newTransactionChecker(crypto.MustSignatureFromBase58(genesisSignature), stor.entities, settings.MainNetSettings)
	assert.NoError(t, err, "newTransactionChecker() failed")
	tp, err := newTransactionPerformer(stor.entities, settings.MainNetSettings)
	assert.NoError(t, err, "newTransactionPerormer() failed")
	return &checkerTestObjects{stor, tc, tp}, path
}

func defaultCheckerInfo(t *testing.T) *checkerInfo {
	return &checkerInfo{false, defaultTimestamp, defaultTimestamp - settings.MainNetSettings.MaxTxTimeBackOffset/2, blockID0, 1, 100500}
}

func TestCheckGenesis(t *testing.T) {
	to, path := createCheckerTestObjects(t)

	defer func() {
		to.stor.close(t)

		err := util.CleanTemporaryDirs(path)
		assert.NoError(t, err, "failed to clean test data dirs")
	}()

	tx := createGenesis(t)
	info := defaultCheckerInfo(t)
	_, err := to.tc.checkGenesis(tx, info)
	info.blockID = crypto.MustSignatureFromBase58(genesisSignature)
	assert.Error(t, err, "checkGenesis accepted genesis tx in non-initialisation mode")
	info.initialisation = true
	_, err = to.tc.checkGenesis(tx, info)
	assert.NoError(t, err, "checkGenesis failed with valid genesis tx")
	info.blockID = blockID0
	_, err = to.tc.checkGenesis(tx, info)
	assert.Error(t, err, "checkGenesis accepted genesis tx in non-genesis block")
}

func TestCheckPayment(t *testing.T) {
	to, path := createCheckerTestObjects(t)

	defer func() {
		to.stor.close(t)

		err := util.CleanTemporaryDirs(path)
		assert.NoError(t, err, "failed to clean test data dirs")
	}()

	tx := createPayment(t)
	info := defaultCheckerInfo(t)
	info.height = settings.MainNetSettings.BlockVersion3AfterHeight
	_, err := to.tc.checkPayment(tx, info)
	assert.Error(t, err, "checkPayment accepted payment tx after Block v3 height")
	info.height = 10
	_, err = to.tc.checkPayment(tx, info)
	assert.NoError(t, err, "checkPayment failed with valid payment tx")

	tx.Timestamp = 0
	_, err = to.tc.checkPayment(tx, info)
	assert.Error(t, err, "checkPayment did not fail with invalid timestamp")
}

func TestCheckTransferWithSig(t *testing.T) {
	to, path := createCheckerTestObjects(t)

	defer func() {
		to.stor.close(t)

		err := util.CleanTemporaryDirs(path)
		assert.NoError(t, err, "failed to clean test data dirs")
	}()

	tx := createTransferWithSig(t)
	info := defaultCheckerInfo(t)

	assetId := tx.FeeAsset.ID

	_, err := to.tc.checkTransferWithSig(tx, info)
	assert.Error(t, err, "checkTransferWithSig did not fail with invalid transfer asset")

	to.stor.createAsset(t, assetId)
	_, err = to.tc.checkTransferWithSig(tx, info)
	assert.NoError(t, err, "checkTransferWithSig failed with valid transfer tx")

	// Check that smart assets are detected properly.
	to.stor.createSmartAsset(t, tx.AmountAsset.ID)
	smartAssets, err := to.tc.checkTransferWithSig(tx, info)
	assert.NoError(t, err)
	assert.Equal(t, 1, len(smartAssets))
	assert.Equal(t, tx.AmountAsset.ID, smartAssets[0])

	// Sponsorship checks.
	to.stor.activateSponsorship(t)
	_, err = to.tc.checkTransferWithSig(tx, info)
	assert.Error(t, err, "checkTransferWithSig did not fail with unsponsored asset")
	assert.EqualError(t, err, fmt.Sprintf("checkFee(): asset %s is not sponsored", assetId.String()))
	err = to.stor.entities.sponsoredAssets.sponsorAsset(assetId, 10, info.blockID)
	assert.NoError(t, err, "sponsorAsset() failed")
	_, err = to.tc.checkTransferWithSig(tx, info)
	assert.NoError(t, err, "checkTransferWithSig failed with valid sponsored asset")

	tx.Timestamp = 0
	_, err = to.tc.checkTransferWithSig(tx, info)
	assert.Error(t, err, "checkTransferWithSig did not fail with invalid timestamp")
}

func TestCheckTransferWithProofs(t *testing.T) {
	to, path := createCheckerTestObjects(t)

	defer func() {
		to.stor.close(t)

		err := util.CleanTemporaryDirs(path)
		assert.NoError(t, err, "failed to clean test data dirs")
	}()

	tx := createTransferWithProofs(t)
	info := defaultCheckerInfo(t)

	assetId := tx.FeeAsset.ID

	_, err := to.tc.checkTransferWithProofs(tx, info)
	assert.Error(t, err, "checkTransferWithProofs did not fail with invalid transfer asset")

	to.stor.createAsset(t, assetId)

	_, err = to.tc.checkTransferWithProofs(tx, info)
	assert.Error(t, err, "checkTransferWithProofs did not fail prior to SmartAccounts activation")

	to.stor.activateFeature(t, int16(settings.SmartAccounts))

	to.stor.createAsset(t, assetId)
	_, err = to.tc.checkTransferWithProofs(tx, info)
	assert.NoError(t, err, "checkTransferWithProofs failed with valid transfer tx")

	// Check that smart assets are detected properly.
	to.stor.createSmartAsset(t, tx.AmountAsset.ID)
	smartAssets, err := to.tc.checkTransferWithProofs(tx, info)
	assert.NoError(t, err)
	assert.Equal(t, 1, len(smartAssets))
	assert.Equal(t, tx.AmountAsset.ID, smartAssets[0])

	// Sponsorship checks.
	to.stor.activateSponsorship(t)
	_, err = to.tc.checkTransferWithProofs(tx, info)
	assert.Error(t, err, "checkTransferWithProofs did not fail with unsponsored asset")
	assert.EqualError(t, err, fmt.Sprintf("checkFee(): asset %s is not sponsored", assetId.String()))
	err = to.stor.entities.sponsoredAssets.sponsorAsset(assetId, 10, info.blockID)
	assert.NoError(t, err, "sponsorAsset() failed")
	_, err = to.tc.checkTransferWithProofs(tx, info)
	assert.NoError(t, err, "checkTransferWithProofs failed with valid sponsored asset")

	tx.Timestamp = 0
	_, err = to.tc.checkTransferWithProofs(tx, info)
	assert.Error(t, err, "checkTransferWithProofs did not fail with invalid timestamp")
}

func TestCheckIsValidUtf8(t *testing.T) {
	to, path := createCheckerTestObjects(t)

	defer func() {
		to.stor.close(t)

		err := util.CleanTemporaryDirs(path)
		assert.NoError(t, err, "failed to clean test data dirs")
	}()

	err := to.tc.isValidUtf8("just a normal string")
	assert.NoError(t, err)

	err = to.tc.isValidUtf8("более странная ひも")
	assert.NoError(t, err)

	invalid := string([]byte{0xff, 0xfe, 0xfd})
	err = to.tc.isValidUtf8(invalid)
	assert.Error(t, err)

	valid := string([]byte{0xc3, 0x87})
	err = to.tc.isValidUtf8(valid)
	assert.NoError(t, err)
}

func TestCheckIssueWithSig(t *testing.T) {
	to, path := createCheckerTestObjects(t)

	defer func() {
		to.stor.close(t)

		err := util.CleanTemporaryDirs(path)
		assert.NoError(t, err, "failed to clean test data dirs")
	}()

	tx := createIssueWithSig(t, 1000)
	info := defaultCheckerInfo(t)
	_, err := to.tc.checkIssueWithSig(tx, info)
	assert.NoError(t, err, "checkIssueWithSig failed with valid issue tx")

	tx.Timestamp = 0
	_, err = to.tc.checkIssueWithSig(tx, info)
	assert.Error(t, err, "checkIssueWithSig did not fail with invalid timestamp")
}

func TestCheckIssueWithProofs(t *testing.T) {
	to, path := createCheckerTestObjects(t)

	defer func() {
		to.stor.close(t)

		err := util.CleanTemporaryDirs(path)
		assert.NoError(t, err, "failed to clean test data dirs")
	}()

	tx := createIssueWithProofs(t, 1000)
	info := defaultCheckerInfo(t)
	to.stor.addBlock(t, blockID0)

	_, err := to.tc.checkIssueWithProofs(tx, info)
	assert.NoError(t, err, "checkIssueWithProofs failed with valid issue tx")

	tx.Timestamp = 0
	_, err = to.tc.checkIssueWithProofs(tx, info)
	assert.Error(t, err, "checkIssueWithProofs did not fail with invalid timestamp")
}

func TestCheckReissueWithSig(t *testing.T) {
	to, path := createCheckerTestObjects(t)

	defer func() {
		to.stor.close(t)

		err := util.CleanTemporaryDirs(path)
		assert.NoError(t, err, "failed to clean test data dirs")
	}()

	assetInfo := to.stor.createAsset(t, testGlobal.asset0.asset.ID)

<<<<<<< HEAD
	tx := createReissueV1(t, 1000)
=======
	tx := createReissueWithSig(t)
>>>>>>> ebb4217e
	tx.SenderPK = assetInfo.issuer
	info := defaultCheckerInfo(t)
	info.currentTimestamp = settings.MainNetSettings.ReissueBugWindowTimeEnd + 1
	_, err := to.tc.checkReissueWithSig(tx, info)
	assert.NoError(t, err, "checkReissueWithSig failed with valid reissue tx")

	// Check that smart assets are detected properly.
	to.stor.createSmartAsset(t, tx.AssetID)
	smartAssets, err := to.tc.checkReissueWithSig(tx, info)
	assert.NoError(t, err)
	assert.Equal(t, 1, len(smartAssets))
	assert.Equal(t, tx.AssetID, smartAssets[0])

	temp := tx.Quantity
	tx.Quantity = math.MaxInt64 + 1
	_, err = to.tc.checkReissueWithSig(tx, info)
	assert.EqualError(t, err, "asset total value overflow")
	tx.Quantity = temp

	tx.SenderPK = testGlobal.recipientInfo.pk
	_, err = to.tc.checkReissueWithSig(tx, info)
	assert.EqualError(t, err, "asset was issued by other address")
	tx.SenderPK = assetInfo.issuer

	tx.Reissuable = false
	err = to.tp.performReissueWithSig(tx, defaultPerformerInfo(t))
	assert.NoError(t, err, "performReissueWithSig failed")
	to.stor.addBlock(t, blockID0)
	to.stor.flush(t)

	_, err = to.tc.checkReissueWithSig(tx, info)
	assert.Error(t, err, "checkReissueWithSig did not fail when trying to reissue unreissueable asset")
	assert.EqualError(t, err, "attempt to reissue asset which is not reissuable")
}

func TestCheckReissueWithProofs(t *testing.T) {
	to, path := createCheckerTestObjects(t)

	defer func() {
		to.stor.close(t)

		err := util.CleanTemporaryDirs(path)
		assert.NoError(t, err, "failed to clean test data dirs")
	}()

	assetInfo := to.stor.createAsset(t, testGlobal.asset0.asset.ID)

<<<<<<< HEAD
	tx := createReissueV2(t, 1000)
=======
	tx := createReissueWithProofs(t)
>>>>>>> ebb4217e
	tx.SenderPK = assetInfo.issuer
	info := defaultCheckerInfo(t)
	info.currentTimestamp = settings.MainNetSettings.ReissueBugWindowTimeEnd + 1

	_, err := to.tc.checkReissueWithProofs(tx, info)
	assert.Error(t, err, "checkReissueWithProofs did not fail prior to SmartAccounts activation")

	to.stor.activateFeature(t, int16(settings.SmartAccounts))

	_, err = to.tc.checkReissueWithProofs(tx, info)
	assert.NoError(t, err, "checkReissueWithProofs failed with valid reissue tx")

	// Check that smart assets are detected properly.
	to.stor.createSmartAsset(t, tx.AssetID)
	smartAssets, err := to.tc.checkReissueWithProofs(tx, info)
	assert.NoError(t, err)
	assert.Equal(t, 1, len(smartAssets))
	assert.Equal(t, tx.AssetID, smartAssets[0])

	temp := tx.Quantity
	tx.Quantity = math.MaxInt64 + 1
	_, err = to.tc.checkReissueWithProofs(tx, info)
	assert.EqualError(t, err, "asset total value overflow")
	tx.Quantity = temp

	tx.SenderPK = testGlobal.recipientInfo.pk
	_, err = to.tc.checkReissueWithProofs(tx, info)
	assert.EqualError(t, err, "asset was issued by other address")
	tx.SenderPK = assetInfo.issuer

	tx.Reissuable = false
	err = to.tp.performReissueWithProofs(tx, defaultPerformerInfo(t))
	assert.NoError(t, err, "performReissueWithProofs failed")
	to.stor.addBlock(t, blockID0)
	to.stor.flush(t)

	_, err = to.tc.checkReissueWithProofs(tx, info)
	assert.Error(t, err, "checkReissueWithProofs did not fail when trying to reissue unreissueable asset")
	assert.EqualError(t, err, "attempt to reissue asset which is not reissuable")
}

func TestCheckBurnWithSig(t *testing.T) {
	to, path := createCheckerTestObjects(t)

	defer func() {
		to.stor.close(t)

		err := util.CleanTemporaryDirs(path)
		assert.NoError(t, err, "failed to clean test data dirs")
	}()

	assetInfo := to.stor.createAsset(t, testGlobal.asset0.asset.ID)
	tx := createBurnWithSig(t)
	tx.SenderPK = assetInfo.issuer
	info := defaultCheckerInfo(t)

	_, err := to.tc.checkBurnWithSig(tx, info)
	assert.NoError(t, err, "checkBurnWithSig failed with valid burn tx")

	// Check that smart assets are detected properly.
	to.stor.createSmartAsset(t, tx.AssetID)
	smartAssets, err := to.tc.checkBurnWithSig(tx, info)
	assert.NoError(t, err)
	assert.Equal(t, 1, len(smartAssets))
	assert.Equal(t, tx.AssetID, smartAssets[0])

	// Change sender and make sure tx is invalid before activation of BurnAnyTokens feature.
	tx.SenderPK = testGlobal.recipientInfo.pk
	_, err = to.tc.checkBurnWithSig(tx, info)
	assert.Error(t, err, "checkBurnWithSig did not fail with burn sender not equal to asset issuer before activation of BurnAnyTokens feature")

	// Activate BurnAnyTokens and make sure previous tx is now valid.
	to.stor.activateFeature(t, int16(settings.BurnAnyTokens))
	_, err = to.tc.checkBurnWithSig(tx, info)
	assert.NoError(t, err, "checkBurnWithSig failed with burn sender not equal to asset issuer after activation of BurnAnyTokens feature")

	tx.Timestamp = 0
	_, err = to.tc.checkBurnWithSig(tx, info)
	assert.Error(t, err, "checkBurnWithSig did not fail with invalid timestamp")
}

func TestCheckBurnWithProofs(t *testing.T) {
	to, path := createCheckerTestObjects(t)

	defer func() {
		to.stor.close(t)

		err := util.CleanTemporaryDirs(path)
		assert.NoError(t, err, "failed to clean test data dirs")
	}()

	assetInfo := to.stor.createAsset(t, testGlobal.asset0.asset.ID)
	tx := createBurnWithProofs(t)
	tx.SenderPK = assetInfo.issuer
	info := defaultCheckerInfo(t)

	_, err := to.tc.checkBurnWithProofs(tx, info)
	assert.Error(t, err, "checkBurnWithProofs did not fail prior to SmartAccounts activation")

	to.stor.activateFeature(t, int16(settings.SmartAccounts))

	_, err = to.tc.checkBurnWithProofs(tx, info)
	assert.NoError(t, err, "checkBurnWithProofs failed with valid burn tx")

	// Check that smart assets are detected properly.
	to.stor.createSmartAsset(t, tx.AssetID)
	smartAssets, err := to.tc.checkBurnWithProofs(tx, info)
	assert.NoError(t, err)
	assert.Equal(t, 1, len(smartAssets))
	assert.Equal(t, tx.AssetID, smartAssets[0])

	// Change sender and make sure tx is invalid before activation of BurnAnyTokens feature.
	tx.SenderPK = testGlobal.recipientInfo.pk
	_, err = to.tc.checkBurnWithSig(tx, info)
	assert.Error(t, err, "checkBurnWithSig did not fail with burn sender not equal to asset issuer before activation of BurnAnyTokens feature")

	// Activate BurnAnyTokens and make sure previous tx is now valid.
	to.stor.activateFeature(t, int16(settings.BurnAnyTokens))
	_, err = to.tc.checkBurnWithProofs(tx, info)
	assert.NoError(t, err, "checkBurnWithSig failed with burn sender not equal to asset issuer after activation of BurnAnyTokens feature")

	tx.Timestamp = 0
	_, err = to.tc.checkBurnWithProofs(tx, info)
	assert.Error(t, err, "checkBurnWithProofs did not fail with invalid timestamp")
}

func TestCheckExchangeWithSig(t *testing.T) {
	to, path := createCheckerTestObjects(t)

	defer func() {
		to.stor.close(t)

		err := util.CleanTemporaryDirs(path)
		assert.NoError(t, err, "failed to clean test data dirs")
	}()

	tx := createExchangeWithSig(t)
	info := defaultCheckerInfo(t)
	_, err := to.tc.checkExchangeWithSig(tx, info)
	assert.Error(t, err, "checkExchangeWithSig did not fail with exchange with unknown assets")

	to.stor.createAsset(t, testGlobal.asset0.asset.ID)
	to.stor.createAsset(t, testGlobal.asset1.asset.ID)
	_, err = to.tc.checkExchangeWithSig(tx, info)
	assert.NoError(t, err, "checkExchangeWithSig failed with valid exchange")

	// Set script.
	to.stor.addBlock(t, blockID0)
	addr := testGlobal.recipientInfo.addr
	err = to.stor.entities.scriptsStorage.setAccountScript(addr, testGlobal.scriptBytes, testGlobal.recipientInfo.pk, blockID0)
	assert.NoError(t, err)

	_, err = to.tc.checkExchangeWithSig(tx, info)
	assert.Error(t, err, "checkExchangeWithSig did not fail with exchange with smart account before SmartAccountTrading activation")

	to.stor.activateFeature(t, int16(settings.SmartAccountTrading))
	_, err = to.tc.checkExchangeWithSig(tx, info)
	assert.NoError(t, err, "checkExchangeWithSig failed with valid exchange")

	// Make one of involved assets smart.
	smartAsset := tx.BuyOrder.AssetPair.AmountAsset.ID
	to.stor.createSmartAsset(t, smartAsset)

	_, err = to.tc.checkExchangeWithSig(tx, info)
	assert.Error(t, err, "checkExchangeWithSig did not fail with exchange with smart assets before SmartAssets activation")

	to.stor.activateFeature(t, int16(settings.SmartAssets))
	_, err = to.tc.checkExchangeWithSig(tx, info)
	assert.NoError(t, err, "checkExchangeWithSig failed with valid exchange")

	// Check that smart assets are detected properly.
	smartAssets, err := to.tc.checkExchangeWithSig(tx, info)
	assert.NoError(t, err)
	assert.Equal(t, 1, len(smartAssets))
	assert.Equal(t, smartAsset, smartAssets[0])

	// Now overfill volume and make sure check fails.
	tx.Amount = tx.SellOrder.Amount + 1
	_, err = to.tc.checkExchangeWithSig(tx, info)
	assert.Error(t, err, "checkExchangeWithSig did not fail with exchange that overfills sell order amount volume")
	tx.Amount = tx.SellOrder.Amount

	tx.BuyMatcherFee = tx.SellOrder.MatcherFee + 1
	_, err = to.tc.checkExchangeWithSig(tx, info)
	assert.Error(t, err, "checkExchangeWithSig did not fail with exchange that overfills sell order matcher fee volume")
	tx.BuyMatcherFee = tx.SellOrder.MatcherFee

	tx.BuyMatcherFee = tx.BuyOrder.MatcherFee + 1
	_, err = to.tc.checkExchangeWithSig(tx, info)
	assert.Error(t, err, "checkExchangeWithSig did not fail with exchange that overfills buy order matcher fee volume")
	tx.BuyMatcherFee = tx.BuyOrder.MatcherFee

	tx.Amount = tx.BuyOrder.Amount + 1
	_, err = to.tc.checkExchangeWithSig(tx, info)
	assert.Error(t, err, "checkExchangeWithSig did not fail with exchange that overfills buy order amount volume")
	tx.Amount = tx.BuyOrder.Amount
}

func TestCheckExchangeWithProofs(t *testing.T) {
	to, path := createCheckerTestObjects(t)

	defer func() {
		to.stor.close(t)

		err := util.CleanTemporaryDirs(path)
		assert.NoError(t, err, "failed to clean test data dirs")
	}()

	txOV2 := createExchangeWithProofs(t)
	info := defaultCheckerInfo(t)
	_, err := to.tc.checkExchangeWithProofs(txOV2, info)
	assert.Error(t, err, "checkExchangeWithProofs did not fail with exchange with unknown assets")

	to.stor.createAsset(t, testGlobal.asset0.asset.ID)
	to.stor.createAsset(t, testGlobal.asset1.asset.ID)
	to.stor.createAsset(t, testGlobal.asset2.asset.ID)

	_, err = to.tc.checkExchangeWithProofs(txOV2, info)
	assert.Error(t, err, "checkExchangeWithProofs did not fail prior to SmartAccountTrading activation")

	_, err = to.tc.checkExchangeWithProofs(txOV2, info)
	assert.Error(t, err, "checkExchangeWithProofs did not fail prior to SmartAccountTrading activation")

	to.stor.activateFeature(t, int16(settings.SmartAccountTrading))

	_, err = to.tc.checkExchangeWithProofs(txOV2, info)
	assert.NoError(t, err, "checkExchangeWithProofs failed with valid exchange")

	// Make one of involved assets smart.
	smartAsset := txOV2.GetBuyOrderFull().GetAssetPair().AmountAsset.ID
	to.stor.createSmartAsset(t, smartAsset)

	_, err = to.tc.checkExchangeWithProofs(txOV2, info)
	assert.Error(t, err, "checkExchangeWithProofs did not fail with exchange with smart assets before SmartAssets activation")

	to.stor.activateFeature(t, int16(settings.SmartAssets))
	_, err = to.tc.checkExchangeWithProofs(txOV2, info)
	assert.NoError(t, err, "checkExchangeWithProofs failed with valid exchange")

	// Check that smart assets are detected properly.
	smartAssets, err := to.tc.checkExchangeWithProofs(txOV2, info)
	assert.NoError(t, err)
	assert.Equal(t, 1, len(smartAssets))
	assert.Equal(t, smartAsset, smartAssets[0])

	// Check validation of ExchangeWithProofs with Orders version 3
	to.stor.activateFeature(t, int16(settings.OrderV3))

	_, err = to.tc.checkExchangeWithProofs(txOV2, info)
	assert.NoError(t, err, "checkExchangeWithProofs failed with valid exchange")

	smartAssets, err = to.tc.checkExchangeWithProofs(txOV2, info)
	assert.NoError(t, err)
	assert.Equal(t, 1, len(smartAssets))
	assert.Equal(t, smartAsset, smartAssets[0])

	txOV3 := createExchangeWithProofsWithOrdersV3(t)

	// Matcher fee asset should not be added to the list of smart assets even if it is smart.
	smartAsset2 := txOV3.GetBuyOrderFull().GetMatcherFeeAsset().ID
	to.stor.createSmartAsset(t, smartAsset2)

	_, err = to.tc.checkExchangeWithProofs(txOV3, info)
	assert.NoError(t, err, "checkExchangeWithProofs failed with valid exchange")

	smartAssets, err = to.tc.checkExchangeWithProofs(txOV3, info)
	assert.NoError(t, err)
	assert.Equal(t, 1, len(smartAssets))
	assert.ElementsMatch(t, []crypto.Digest{smartAsset}, smartAssets)

	// Now overfill volume and make sure check fails.
	bo := txOV2.GetBuyOrderFull()
	so := txOV2.GetSellOrderFull()
	txOV2.Amount = so.GetAmount() + 1
	_, err = to.tc.checkExchangeWithProofs(txOV2, info)
	assert.Error(t, err, "checkExchangeWithProofs did not fail with exchange that overfills sell order amount volume")
	txOV2.Amount = so.GetAmount()

	txOV2.BuyMatcherFee = so.GetMatcherFee() + 1
	_, err = to.tc.checkExchangeWithProofs(txOV2, info)
	assert.Error(t, err, "checkExchangeWithProofs did not fail with exchange that overfills sell order matcher fee volume")
	txOV2.BuyMatcherFee = so.GetMatcherFee()

	txOV2.BuyMatcherFee = bo.GetMatcherFee() + 1
	_, err = to.tc.checkExchangeWithProofs(txOV2, info)
	assert.Error(t, err, "checkExchangeWithProofs did not fail with exchange that overfills buy order matcher fee volume")
	txOV2.BuyMatcherFee = bo.GetMatcherFee()

	txOV2.Amount = bo.GetAmount() + 1
	_, err = to.tc.checkExchangeWithProofs(txOV2, info)
	assert.Error(t, err, "checkExchangeWithProofs did not fail with exchange that overfills buy order amount volume")
	txOV2.Amount = bo.GetAmount()
}

func TestCheckLeaseWithSig(t *testing.T) {
	to, path := createCheckerTestObjects(t)

	defer func() {
		to.stor.close(t)

		err := util.CleanTemporaryDirs(path)
		assert.NoError(t, err, "failed to clean test data dirs")
	}()

	tx := createLeaseWithSig(t)
	info := defaultCheckerInfo(t)
	tx.Recipient = proto.NewRecipientFromAddress(testGlobal.senderInfo.addr)
	_, err := to.tc.checkLeaseWithSig(tx, info)
	assert.Error(t, err, "checkLeaseWithSig did not fail when leasing to self")

	tx = createLeaseWithSig(t)
	_, err = to.tc.checkLeaseWithSig(tx, info)
	assert.NoError(t, err, "checkLeaseWithSig failed with valid lease tx")
}

func TestCheckLeaseWithProofs(t *testing.T) {
	to, path := createCheckerTestObjects(t)

	defer func() {
		to.stor.close(t)

		err := util.CleanTemporaryDirs(path)
		assert.NoError(t, err, "failed to clean test data dirs")
	}()

	tx := createLeaseWithProofs(t)
	info := defaultCheckerInfo(t)
	tx.Recipient = proto.NewRecipientFromAddress(testGlobal.senderInfo.addr)
	_, err := to.tc.checkLeaseWithProofs(tx, info)
	assert.Error(t, err, "checkLeaseWithProofs did not fail when leasing to self")

	tx = createLeaseWithProofs(t)

	_, err = to.tc.checkLeaseWithProofs(tx, info)
	assert.Error(t, err, "checkLeaseWithProofs did not fail prior to SmartAccounts activation")

	to.stor.activateFeature(t, int16(settings.SmartAccounts))

	_, err = to.tc.checkLeaseWithProofs(tx, info)
	assert.NoError(t, err, "checkLeaseWithProofs failed with valid lease tx")
}

func TestCheckLeaseCancelWithSig(t *testing.T) {
	to, path := createCheckerTestObjects(t)

	defer func() {
		to.stor.close(t)

		err := util.CleanTemporaryDirs(path)
		assert.NoError(t, err, "failed to clean test data dirs")
	}()

	leaseTx := createLeaseWithSig(t)
	info := defaultCheckerInfo(t)
	info.currentTimestamp = settings.MainNetSettings.AllowMultipleLeaseCancelUntilTime + 1
	tx := createLeaseCancelWithSig(t, *leaseTx.ID)

	_, err := to.tc.checkLeaseCancelWithSig(tx, info)
	assert.Error(t, err, "checkLeaseCancelWithSig did not fail when cancelling nonexistent lease")

	to.stor.addBlock(t, blockID0)
	err = to.tp.performLeaseWithSig(leaseTx, defaultPerformerInfo(t))
	assert.NoError(t, err, "performLeaseWithSig failed")
	to.stor.flush(t)

	tx.SenderPK = testGlobal.recipientInfo.pk
	_, err = to.tc.checkLeaseCancelWithSig(tx, info)
	assert.Error(t, err, "checkLeaseCancelWithSig did not fail when cancelling lease with different sender")
	tx = createLeaseCancelWithSig(t, *leaseTx.ID)

	_, err = to.tc.checkLeaseCancelWithSig(tx, info)
	assert.NoError(t, err, "checkLeaseCancelWithSig failed with valid leaseCancel tx")

	_, err = to.tc.checkLeaseWithSig(tx, info)
	assert.Error(t, err, "checkLeaseCancelWithSig did not fail when cancelling same lease multiple times")
}

func TestCheckLeaseCancelWithProofs(t *testing.T) {
	to, path := createCheckerTestObjects(t)

	defer func() {
		to.stor.close(t)

		err := util.CleanTemporaryDirs(path)
		assert.NoError(t, err, "failed to clean test data dirs")
	}()

	leaseTx := createLeaseWithProofs(t)
	info := defaultCheckerInfo(t)
	info.currentTimestamp = settings.MainNetSettings.AllowMultipleLeaseCancelUntilTime + 1
	tx := createLeaseCancelWithProofs(t, *leaseTx.ID)

	_, err := to.tc.checkLeaseCancelWithProofs(tx, info)
	assert.Error(t, err, "checkLeaseCancelWithProofs did not fail when cancelling nonexistent lease")

	to.stor.addBlock(t, blockID0)
	err = to.tp.performLeaseWithProofs(leaseTx, defaultPerformerInfo(t))
	assert.NoError(t, err, "performLeaseWithProofs failed")
	to.stor.flush(t)

	tx.SenderPK = testGlobal.recipientInfo.pk
	_, err = to.tc.checkLeaseCancelWithProofs(tx, info)
	assert.Error(t, err, "checkLeaseCancelWithProofs did not fail when cancelling lease with different sender")
	tx = createLeaseCancelWithProofs(t, *leaseTx.ID)

	_, err = to.tc.checkLeaseCancelWithProofs(tx, info)
	assert.Error(t, err, "checkLeaseCancelWithProofs did not fail prior to SmartAccounts activation")

	to.stor.activateFeature(t, int16(settings.SmartAccounts))

	_, err = to.tc.checkLeaseCancelWithProofs(tx, info)
	assert.NoError(t, err, "checkLeaseCancelWithProofs failed with valid leaseCancel tx")
	err = to.tp.performLeaseCancelWithProofs(tx, defaultPerformerInfo(t))
	assert.NoError(t, err, "performLeaseCancelWithProofs() failed")

	_, err = to.tc.checkLeaseCancelWithProofs(tx, info)
	assert.Error(t, err, "checkLeaseCancelWithProofs did not fail when cancelling same lease multiple times")
}

func TestCheckCreateAliasWithSig(t *testing.T) {
	to, path := createCheckerTestObjects(t)

	defer func() {
		to.stor.close(t)

		err := util.CleanTemporaryDirs(path)
		assert.NoError(t, err, "failed to clean test data dirs")
	}()

	tx := createCreateAliasWithSig(t)
	info := defaultCheckerInfo(t)

	_, err := to.tc.checkCreateAliasWithSig(tx, info)
	assert.NoError(t, err, "checkCreateAliasWithSig failed with valid createAlias tx")

	to.stor.addBlock(t, blockID0)
	err = to.tp.performCreateAliasWithSig(tx, defaultPerformerInfo(t))
	assert.NoError(t, err, "performCreateAliasWithSig failed")
	to.stor.flush(t)

	_, err = to.tc.checkCreateAliasWithSig(tx, info)
	assert.Error(t, err, "checkCreateAliasWithSig did not fail when using alias which is alredy taken")

	// Check that checker allows to steal aliases at specified timestamp window on MainNet.
	info.currentTimestamp = settings.MainNetSettings.StolenAliasesWindowTimeStart
	_, err = to.tc.checkCreateAliasWithSig(tx, info)
	assert.NoError(t, err, "checkCreateAliasWithSig failed when stealing aliases is allowed")
}

func TestCheckCreateAliasWithProofs(t *testing.T) {
	to, path := createCheckerTestObjects(t)

	defer func() {
		to.stor.close(t)

		err := util.CleanTemporaryDirs(path)
		assert.NoError(t, err, "failed to clean test data dirs")
	}()

	tx := createCreateAliasWithProofs(t)
	info := defaultCheckerInfo(t)

	_, err := to.tc.checkCreateAliasWithProofs(tx, info)
	assert.Error(t, err, "checkCreateAliasWithProofs did not fail prior to SmartAccounts activation")

	to.stor.activateFeature(t, int16(settings.SmartAccounts))

	_, err = to.tc.checkCreateAliasWithProofs(tx, info)
	assert.NoError(t, err, "checkCreateAliasWithProofs failed with valid createAlias tx")

	to.stor.addBlock(t, blockID0)
	err = to.tp.performCreateAliasWithProofs(tx, defaultPerformerInfo(t))
	assert.NoError(t, err, "performCreateAliasWithProofs failed")
	to.stor.flush(t)

	_, err = to.tc.checkCreateAliasWithProofs(tx, info)
	assert.Error(t, err, "checkCreateAliasWithProofs did not fail when using alias which is alredy taken")

	// Check that checker allows to steal aliases at specified timestamp window on MainNet.
	info.currentTimestamp = settings.MainNetSettings.StolenAliasesWindowTimeStart
	_, err = to.tc.checkCreateAliasWithProofs(tx, info)
	assert.NoError(t, err, "checkCreateAliasWithSig failed when stealing aliases is allowed")
}

func TestCheckMassTransferWithProofs(t *testing.T) {
	to, path := createCheckerTestObjects(t)

	defer func() {
		to.stor.close(t)

		err := util.CleanTemporaryDirs(path)
		assert.NoError(t, err, "failed to clean test data dirs")
	}()

	entriesNum := 50
	entries := generateMassTransferEntries(t, entriesNum)
	tx := createMassTransferWithProofs(t, entries)
	info := defaultCheckerInfo(t)

	_, err := to.tc.checkMassTransferWithProofs(tx, info)
	assert.Error(t, err, "checkMassTransferWithProofs did not fail prior to feature activation")
	assert.EqualError(t, err, "MassTransfer transaction has not been activated yet")

	// Activate MassTransfer.
	to.stor.activateFeature(t, int16(settings.MassTransfer))
	_, err = to.tc.checkMassTransferWithProofs(tx, info)
	assert.Error(t, err, "checkMassTransferWithProofs did not fail with unissued asset")
	assert.EqualError(t, err, fmt.Sprintf("unknown asset %s", tx.Asset.ID.String()))

	to.stor.createAsset(t, testGlobal.asset0.asset.ID)
	_, err = to.tc.checkMassTransferWithProofs(tx, info)
	assert.NoError(t, err, "checkMassTransferWithProofs failed with valid massTransfer tx")

	// Check that smart assets are detected properly.
	to.stor.createSmartAsset(t, tx.Asset.ID)
	smartAssets, err := to.tc.checkMassTransferWithProofs(tx, info)
	assert.NoError(t, err)
	assert.Equal(t, 1, len(smartAssets))
	assert.Equal(t, tx.Asset.ID, smartAssets[0])
}

func TestCheckDataWithProofs(t *testing.T) {
	to, path := createCheckerTestObjects(t)

	defer func() {
		to.stor.close(t)

		err := util.CleanTemporaryDirs(path)
		assert.NoError(t, err, "failed to clean test data dirs")
	}()

	tx := createDataWithProofs(t, 1)
	info := defaultCheckerInfo(t)

	_, err := to.tc.checkDataWithProofs(tx, info)
	assert.Error(t, err, "checkDataWithProofs did not fail prior to feature activation")
	assert.EqualError(t, err, "Data transaction has not been activated yet")

	// Activate Data transactions.
	to.stor.activateFeature(t, int16(settings.DataTransaction))
	_, err = to.tc.checkDataWithProofs(tx, info)
	assert.NoError(t, err, "checkDataWithProofs failed with valid Data tx")

	// Check invalid timestamp failure.
	tx.Timestamp = 0
	_, err = to.tc.checkDataWithProofs(tx, info)
	assert.Error(t, err, "checkDataWithProofs did not fail with invalid timestamp")
}

func TestCheckSponsorshipWithProofs(t *testing.T) {
	to, path := createCheckerTestObjects(t)

	defer func() {
		to.stor.close(t)

		err := util.CleanTemporaryDirs(path)
		assert.NoError(t, err, "failed to clean test data dirs")
	}()

	tx := createSponsorshipWithProofs(t)
	assetInfo := to.stor.createAsset(t, tx.AssetID)
	tx.SenderPK = assetInfo.issuer
	info := defaultCheckerInfo(t)

	_, err := to.tc.checkSponsorshipWithProofs(tx, info)
	assert.Error(t, err, "checkSponsorshipWithProofs did not fail prior to feature activation")
	assert.EqualError(t, err, "sponsorship has not been activated yet")

	// Activate sponsorship.
	to.stor.activateFeature(t, int16(settings.FeeSponsorship))
	_, err = to.tc.checkSponsorshipWithProofs(tx, info)
	assert.NoError(t, err, "checkSponsorshipWithProofs failed with valid Sponsorship tx")
	to.stor.activateSponsorship(t)

	// Check min fee.
	feeConst, ok := feeConstants[proto.SponsorshipTransaction]
	assert.Equal(t, ok, true)
	tx.Fee = FeeUnit*feeConst - 1
	_, err = to.tc.checkSponsorshipWithProofs(tx, info)
	assert.Error(t, err, "checkSponsorshipWithProofs did not fail with fee less than minimum")
	assert.EqualError(t, err, fmt.Sprintf("checkFee(): fee %d is less than minimum value of %d\n", tx.Fee, FeeUnit*feeConst))
	tx.Fee = FeeUnit * feeConst
	_, err = to.tc.checkSponsorshipWithProofs(tx, info)
	assert.NoError(t, err, "checkSponsorshipWithProofs failed with valid Sponsorship tx")

	// Check invalid sender.
	tx.SenderPK = testGlobal.recipientInfo.pk
	_, err = to.tc.checkSponsorshipWithProofs(tx, info)
	assert.EqualError(t, err, "asset was issued by other address")
	tx.SenderPK = assetInfo.issuer
	_, err = to.tc.checkSponsorshipWithProofs(tx, info)
	assert.NoError(t, err, "checkSponsorshipWithProofs failed with valid Sponsorship tx")

	// Check invalid timestamp failure.
	tx.Timestamp = 0
	_, err = to.tc.checkSponsorshipWithProofs(tx, info)
	assert.Error(t, err, "checkSponsorshipWithProofs did not fail with invalid timestamp")
}

func TestCheckSetScriptWithProofs(t *testing.T) {
	to, path := createCheckerTestObjects(t)

	defer func() {
		to.stor.close(t)

		err := util.CleanTemporaryDirs(path)
		assert.NoError(t, err, "failed to clean test data dirs")
	}()

	tx := createSetScriptWithProofs(t)
	info := defaultCheckerInfo(t)

	// Activate sponsorship.
	to.stor.activateSponsorship(t)

	// Activate SmartAccounts.
	to.stor.activateFeature(t, int16(settings.SmartAccounts))
	_, err := to.tc.checkSetScriptWithProofs(tx, info)
	assert.NoError(t, err, "checkSetScriptWithProofs failed with valid SetScriptWithProofs tx")

	// Check min fee.
	feeConst, ok := feeConstants[proto.SetScriptTransaction]
	assert.Equal(t, ok, true)
	tx.Fee = FeeUnit*feeConst - 1
	_, err = to.tc.checkSetScriptWithProofs(tx, info)
	assert.Error(t, err, "checkSetScriptWithProofs did not fail with fee less than minimum")
	assert.EqualError(t, err, fmt.Sprintf("checkFee(): fee %d is less than minimum value of %d\n", tx.Fee, FeeUnit*feeConst))
	tx.Fee = FeeUnit * feeConst
	_, err = to.tc.checkSetScriptWithProofs(tx, info)
	assert.NoError(t, err, "checkSetScriptWithProofs failed with valid SetScriptWithProofs tx")

	// Test script activation rules.
	dir, err := getLocalDir()
	assert.NoError(t, err, "getLocalDir() failed")
	scriptV3Path := filepath.Join(dir, "testdata", "scripts", "version3.base64")
	scriptBase64, err := ioutil.ReadFile(scriptV3Path)
	assert.NoError(t, err)
	scriptBytes, err := reader.ScriptBytesFromBase64(scriptBase64)
	assert.NoError(t, err)
	prevScript := tx.Script
	tx.Script = proto.Script(scriptBytes)
	_, err = to.tc.checkSetScriptWithProofs(tx, info)
	assert.Error(t, err, "checkSetScriptWithProofs did not fail with Script V3 before Ride4DApps activation")
	tx.Script = prevScript
	_, err = to.tc.checkSetScriptWithProofs(tx, info)
	assert.NoError(t, err, "checkSetScriptWithProofs failed with valid SetScriptWithProofs tx")

	complexScriptPath := filepath.Join(dir, "testdata", "scripts", "exceeds_complexity.base64")
	scriptBase64, err = ioutil.ReadFile(complexScriptPath)
	assert.NoError(t, err)
	scriptBytes, err = reader.ScriptBytesFromBase64(scriptBase64)
	assert.NoError(t, err)
	tx.Script = proto.Script(scriptBytes)
	_, err = to.tc.checkSetScriptWithProofs(tx, info)
	assert.Error(t, err, "checkSetScriptWithProofs did not fail with Script that exceeds complexity limit")
	tx.Script = prevScript
	_, err = to.tc.checkSetScriptWithProofs(tx, info)
	assert.NoError(t, err, "checkSetScriptWithProofs failed with valid SetScriptWithProofs tx")

	// Check invalid timestamp failure.
	tx.Timestamp = 0
	_, err = to.tc.checkSetScriptWithProofs(tx, info)
	assert.Error(t, err, "checkSetScriptWithProofs did not fail with invalid timestamp")
}

func TestCheckSetAssetScriptWithProofs(t *testing.T) {
	to, path := createCheckerTestObjects(t)

	defer func() {
		to.stor.close(t)

		err := util.CleanTemporaryDirs(path)
		assert.NoError(t, err, "failed to clean test data dirs")
	}()

	tx := createSetAssetScriptWithProofs(t)
	info := defaultCheckerInfo(t)

	to.stor.addBlock(t, blockID0)

	// Must fail on non-smart assets.
	_, err := to.tc.checkSetAssetScriptWithProofs(tx, info)
	assert.Error(t, err, "checkSetAssetScriptWithProofs did not fail with non-smart asset")

	// Make it smart.
	err = to.stor.entities.scriptsStorage.setAssetScript(tx.AssetID, tx.Script, testGlobal.senderInfo.pk, blockID0)
	assert.NoError(t, err, "setAssetScript failed")

	// Now should pass.
	_, err = to.tc.checkSetAssetScriptWithProofs(tx, info)
	assert.NoError(t, err, "checkSetAssetScriptWithProofs failed with valid SetAssetScriptWithProofs tx")

	// Check that smart assets are detected properly.
	to.stor.createSmartAsset(t, tx.AssetID)
	smartAssets, err := to.tc.checkSetAssetScriptWithProofs(tx, info)
	assert.NoError(t, err)
	assert.Equal(t, 1, len(smartAssets))
	assert.Equal(t, tx.AssetID, smartAssets[0])

	// Check invalid timestamp failure.
	tx.Timestamp = 0
	_, err = to.tc.checkSetAssetScriptWithProofs(tx, info)
	assert.Error(t, err, "checkSetAssetScriptWithProofs did not fail with invalid timestamp")
}

func TestCheckInvokeScriptWithProofs(t *testing.T) {
	to, path := createCheckerTestObjects(t)

	defer func() {
		to.stor.close(t)

		err := util.CleanTemporaryDirs(path)
		assert.NoError(t, err, "failed to clean test data dirs")
	}()

	pmts := []proto.ScriptPayment{
		{Amount: 1, Asset: *testGlobal.asset0.asset},
	}
<<<<<<< HEAD
	feeAsset := proto.OptionalAsset{Present: false}
	tx := createInvokeScriptV1(t, pmts, proto.FunctionCall{}, feeAsset, 1)
=======
	tx := createInvokeScriptWithProofs(t, pmts, proto.FunctionCall{}, 1)
>>>>>>> ebb4217e
	info := defaultCheckerInfo(t)
	to.stor.addBlock(t, blockID0)
	assetId := tx.Payments[0].Asset.ID
	to.stor.createAsset(t, assetId)

	// Check activation.
	_, err := to.tc.checkInvokeScriptWithProofs(tx, info)
	assert.Error(t, err, "checkInvokeScriptWithProofs did not fail prior to Ride4DApps activation")
	to.stor.activateFeature(t, int16(settings.Ride4DApps))
	_, err = to.tc.checkInvokeScriptWithProofs(tx, info)
	assert.NoError(t, err, "checkInvokeScriptWithProofs failed with valid tx")

	// Check non-issued asset.
	tx.Payments[0].Asset = *testGlobal.asset2.asset
	_, err = to.tc.checkInvokeScriptWithProofs(tx, info)
	assert.Error(t, err, "checkInvokeScriptWithProofs did not fail with invalid asset")
	tx.Payments[0].Asset = *testGlobal.asset0.asset

	// Check that smart assets are detected properly.
	to.stor.createSmartAsset(t, assetId)
	smartAssets, err := to.tc.checkInvokeScriptWithProofs(tx, info)
	assert.NoError(t, err)
	assert.Equal(t, 1, len(smartAssets))
	assert.Equal(t, assetId, smartAssets[0])

	// Check invalid timestamp failure.
	tx.Timestamp = 0
	_, err = to.tc.checkInvokeScriptWithProofs(tx, info)
	assert.Error(t, err, "checkInvokeScriptWithProofs did not fail with invalid timestamp")
}<|MERGE_RESOLUTION|>--- conflicted
+++ resolved
@@ -27,7 +27,7 @@
 	tc, err := newTransactionChecker(crypto.MustSignatureFromBase58(genesisSignature), stor.entities, settings.MainNetSettings)
 	assert.NoError(t, err, "newTransactionChecker() failed")
 	tp, err := newTransactionPerformer(stor.entities, settings.MainNetSettings)
-	assert.NoError(t, err, "newTransactionPerormer() failed")
+	assert.NoError(t, err, "newTransactionPerformer() failed")
 	return &checkerTestObjects{stor, tc, tp}, path
 }
 
@@ -256,11 +256,7 @@
 
 	assetInfo := to.stor.createAsset(t, testGlobal.asset0.asset.ID)
 
-<<<<<<< HEAD
-	tx := createReissueV1(t, 1000)
-=======
-	tx := createReissueWithSig(t)
->>>>>>> ebb4217e
+	tx := createReissueWithSig(t, 1000)
 	tx.SenderPK = assetInfo.issuer
 	info := defaultCheckerInfo(t)
 	info.currentTimestamp = settings.MainNetSettings.ReissueBugWindowTimeEnd + 1
@@ -308,11 +304,7 @@
 
 	assetInfo := to.stor.createAsset(t, testGlobal.asset0.asset.ID)
 
-<<<<<<< HEAD
-	tx := createReissueV2(t, 1000)
-=======
-	tx := createReissueWithProofs(t)
->>>>>>> ebb4217e
+	tx := createReissueWithProofs(t, 1000)
 	tx.SenderPK = assetInfo.issuer
 	info := defaultCheckerInfo(t)
 	info.currentTimestamp = settings.MainNetSettings.ReissueBugWindowTimeEnd + 1
@@ -462,7 +454,7 @@
 	// Set script.
 	to.stor.addBlock(t, blockID0)
 	addr := testGlobal.recipientInfo.addr
-	err = to.stor.entities.scriptsStorage.setAccountScript(addr, testGlobal.scriptBytes, testGlobal.recipientInfo.pk, blockID0)
+	err = to.stor.entities.scriptsStorage.setAccountScript(addr, proto.Script(testGlobal.scriptBytes), testGlobal.recipientInfo.pk, blockID0)
 	assert.NoError(t, err)
 
 	_, err = to.tc.checkExchangeWithSig(tx, info)
@@ -998,7 +990,7 @@
 	assert.Error(t, err, "checkSetAssetScriptWithProofs did not fail with non-smart asset")
 
 	// Make it smart.
-	err = to.stor.entities.scriptsStorage.setAssetScript(tx.AssetID, tx.Script, testGlobal.senderInfo.pk, blockID0)
+	err = to.stor.entities.scriptsStorage.setAssetScript(tx.AssetID, tx.Script, tx.SenderPK, blockID0)
 	assert.NoError(t, err, "setAssetScript failed")
 
 	// Now should pass.
@@ -1031,12 +1023,7 @@
 	pmts := []proto.ScriptPayment{
 		{Amount: 1, Asset: *testGlobal.asset0.asset},
 	}
-<<<<<<< HEAD
-	feeAsset := proto.OptionalAsset{Present: false}
-	tx := createInvokeScriptV1(t, pmts, proto.FunctionCall{}, feeAsset, 1)
-=======
-	tx := createInvokeScriptWithProofs(t, pmts, proto.FunctionCall{}, 1)
->>>>>>> ebb4217e
+	tx := createInvokeScriptWithProofs(t, pmts, proto.FunctionCall{}, proto.OptionalAsset{}, 1)
 	info := defaultCheckerInfo(t)
 	to.stor.addBlock(t, blockID0)
 	assetId := tx.Payments[0].Asset.ID
