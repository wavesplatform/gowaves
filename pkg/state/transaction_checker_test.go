package state

import (
	"encoding/base64"
	"fmt"
	"math"
	"testing"

	"github.com/stretchr/testify/assert"
	"github.com/stretchr/testify/require"
	"github.com/wavesplatform/gowaves/pkg/crypto"
	"github.com/wavesplatform/gowaves/pkg/proto"
	"github.com/wavesplatform/gowaves/pkg/ride"
	"github.com/wavesplatform/gowaves/pkg/ride/ast"
	"github.com/wavesplatform/gowaves/pkg/ride/serialization"
	"github.com/wavesplatform/gowaves/pkg/settings"
	"github.com/wavesplatform/gowaves/pkg/util/common"
)

var (
	genSig = crypto.MustSignatureFromBase58(genesisSignature)
)

type checkerTestObjects struct {
	stor *testStorageObjects
	tc   *transactionChecker
	tp   *transactionPerformer
}

func createCheckerTestObjects(t *testing.T) (*checkerTestObjects, []string) {
	stor, path, err := createStorageObjects()
	assert.NoError(t, err, "createStorageObjects() failed")
	tc, err := newTransactionChecker(proto.NewBlockIDFromSignature(genSig), stor.entities, settings.MainNetSettings)
	assert.NoError(t, err, "newTransactionChecker() failed")
	tp, err := newTransactionPerformer(stor.entities, settings.MainNetSettings)
	assert.NoError(t, err, "newTransactionPerformer() failed")
	return &checkerTestObjects{stor, tc, tp}, path
}

func defaultCheckerInfo() *checkerInfo {
	return &checkerInfo{
		currentTimestamp: defaultTimestamp,
		parentTimestamp:  defaultTimestamp - settings.MainNetSettings.MaxTxTimeBackOffset/2,
		blockID:          blockID0,
		blockVersion:     1,
		height:           100500,
	}
}

func TestCheckGenesis(t *testing.T) {
	to, path := createCheckerTestObjects(t)

	defer func() {
		to.stor.close(t)

		err := common.CleanTemporaryDirs(path)
		assert.NoError(t, err, "failed to clean test data dirs")
	}()

	tx := createGenesis()
	info := defaultCheckerInfo()
	_, err := to.tc.checkGenesis(tx, info)
	info.blockID = proto.NewBlockIDFromSignature(genSig)
	assert.Error(t, err, "checkGenesis accepted genesis tx in non-initialisation mode")
	info.initialisation = true
	_, err = to.tc.checkGenesis(tx, info)
	assert.NoError(t, err, "checkGenesis failed with valid genesis tx")
	info.blockID = blockID0
	_, err = to.tc.checkGenesis(tx, info)
	assert.Error(t, err, "checkGenesis accepted genesis tx in non-genesis block")
}

func TestCheckPayment(t *testing.T) {
	to, path := createCheckerTestObjects(t)

	defer func() {
		to.stor.close(t)

		err := common.CleanTemporaryDirs(path)
		assert.NoError(t, err, "failed to clean test data dirs")
	}()

	tx := createPayment(t)
	info := defaultCheckerInfo()
	info.height = settings.MainNetSettings.BlockVersion3AfterHeight
	_, err := to.tc.checkPayment(tx, info)
	assert.Error(t, err, "checkPayment accepted payment tx after Block v3 height")
	info.height = 10
	_, err = to.tc.checkPayment(tx, info)
	assert.NoError(t, err, "checkPayment failed with valid payment tx")

	tx.Timestamp = 0
	_, err = to.tc.checkPayment(tx, info)
	assert.Error(t, err, "checkPayment did not fail with invalid timestamp")
}

func TestCheckTransferWithSig(t *testing.T) {
	to, path := createCheckerTestObjects(t)

	defer func() {
		to.stor.close(t)

		err := common.CleanTemporaryDirs(path)
		assert.NoError(t, err, "failed to clean test data dirs")
	}()

	tx := createTransferWithSig(t)
	info := defaultCheckerInfo()

	assetId := tx.FeeAsset.ID

	_, err := to.tc.checkTransferWithSig(tx, info)
	assert.Error(t, err, "checkTransferWithSig did not fail with invalid transfer asset")

	to.stor.createAsset(t, assetId)
	_, err = to.tc.checkTransferWithSig(tx, info)
	assert.NoError(t, err, "checkTransferWithSig failed with valid transfer tx")

	// Check that smart assets are detected properly.
	to.stor.createSmartAsset(t, tx.AmountAsset.ID)
	smartAssets, err := to.tc.checkTransferWithSig(tx, info)
	assert.NoError(t, err)
	assert.Equal(t, 1, len(smartAssets))
	assert.Equal(t, tx.AmountAsset.ID, smartAssets[0])

	// Sponsorship checks.
	to.stor.activateSponsorship(t)
	_, err = to.tc.checkTransferWithSig(tx, info)
	assert.Error(t, err, "checkTransferWithSig did not fail with non-sponsored asset")
	assert.EqualError(t, err, fmt.Sprintf("Asset %s is not sponsored, cannot be used to pay fees", assetId.String()))
	err = to.stor.entities.sponsoredAssets.sponsorAsset(assetId, 10, info.blockID)
	assert.NoError(t, err, "sponsorAsset() failed")
	_, err = to.tc.checkTransferWithSig(tx, info)
	assert.NoError(t, err, "checkTransferWithSig failed with valid sponsored asset")

	tx.Timestamp = 0
	_, err = to.tc.checkTransferWithSig(tx, info)
	assert.Error(t, err, "checkTransferWithSig did not fail with invalid timestamp")
}

func TestCheckTransferWithProofs(t *testing.T) {
	to, path := createCheckerTestObjects(t)

	defer func() {
		to.stor.close(t)

		err := common.CleanTemporaryDirs(path)
		assert.NoError(t, err, "failed to clean test data dirs")
	}()

	tx := createTransferWithProofs(t)
	info := defaultCheckerInfo()

	assetId := tx.FeeAsset.ID

	_, err := to.tc.checkTransferWithProofs(tx, info)
	assert.Error(t, err, "checkTransferWithProofs did not fail with invalid transfer asset")

	to.stor.createAsset(t, assetId)

	_, err = to.tc.checkTransferWithProofs(tx, info)
	assert.Error(t, err, "checkTransferWithProofs did not fail prior to SmartAccounts activation")

	to.stor.activateFeature(t, int16(settings.SmartAccounts))

	to.stor.createAsset(t, assetId)
	_, err = to.tc.checkTransferWithProofs(tx, info)
	assert.NoError(t, err, "checkTransferWithProofs failed with valid transfer tx")

	// Check that smart assets are detected properly.
	to.stor.createSmartAsset(t, tx.AmountAsset.ID)
	smartAssets, err := to.tc.checkTransferWithProofs(tx, info)
	assert.NoError(t, err)
	assert.Equal(t, 1, len(smartAssets))
	assert.Equal(t, tx.AmountAsset.ID, smartAssets[0])

	// Sponsorship checks.
	to.stor.activateSponsorship(t)
	_, err = to.tc.checkTransferWithProofs(tx, info)
	assert.Error(t, err, "checkTransferWithProofs did not fail with non-sponsored asset")
	assert.EqualError(t, err, fmt.Sprintf("Asset %s is not sponsored, cannot be used to pay fees", assetId.String()))
	err = to.stor.entities.sponsoredAssets.sponsorAsset(assetId, 10, info.blockID)
	assert.NoError(t, err, "sponsorAsset() failed")
	_, err = to.tc.checkTransferWithProofs(tx, info)
	assert.NoError(t, err, "checkTransferWithProofs failed with valid sponsored asset")

	tx.Timestamp = 0
	_, err = to.tc.checkTransferWithProofs(tx, info)
	assert.Error(t, err, "checkTransferWithProofs did not fail with invalid timestamp")
}

func TestCheckIsValidUtf8(t *testing.T) {
	to, path := createCheckerTestObjects(t)

	defer func() {
		to.stor.close(t)

		err := common.CleanTemporaryDirs(path)
		assert.NoError(t, err, "failed to clean test data dirs")
	}()

	err := to.tc.isValidUtf8("just a normal string")
	assert.NoError(t, err)

	err = to.tc.isValidUtf8("более странная ひも")
	assert.NoError(t, err)

	invalid := string([]byte{0xff, 0xfe, 0xfd})
	err = to.tc.isValidUtf8(invalid)
	assert.Error(t, err)

	valid := string([]byte{0xc3, 0x87})
	err = to.tc.isValidUtf8(valid)
	assert.NoError(t, err)
}

func TestCheckIssueWithSig(t *testing.T) {
	to, path := createCheckerTestObjects(t)

	defer func() {
		to.stor.close(t)

		err := common.CleanTemporaryDirs(path)
		assert.NoError(t, err, "failed to clean test data dirs")
	}()

	tx := createIssueWithSig(t, 1000)
	info := defaultCheckerInfo()
	_, err := to.tc.checkIssueWithSig(tx, info)
	assert.NoError(t, err, "checkIssueWithSig failed with valid issue tx")

	tx.Timestamp = 0
	_, err = to.tc.checkIssueWithSig(tx, info)
	assert.Error(t, err, "checkIssueWithSig did not fail with invalid timestamp")
}

func TestCheckIssueWithProofs(t *testing.T) {
	to, path := createCheckerTestObjects(t)

	defer func() {
		to.stor.close(t)

		err := common.CleanTemporaryDirs(path)
		assert.NoError(t, err, "failed to clean test data dirs")
	}()

	tx := createIssueWithProofs(t, 1000)
	info := defaultCheckerInfo()
	to.stor.addBlock(t, blockID0)

	_, err := to.tc.checkIssueWithProofs(tx, info)
	assert.NoError(t, err, "checkIssueWithProofs failed with valid issue tx")

	tx.Timestamp = 0
	_, err = to.tc.checkIssueWithProofs(tx, info)
	assert.Error(t, err, "checkIssueWithProofs did not fail with invalid timestamp")
}

func TestCheckReissueWithSig(t *testing.T) {
	to, path := createCheckerTestObjects(t)

	defer func() {
		to.stor.close(t)

		err := common.CleanTemporaryDirs(path)
		assert.NoError(t, err, "failed to clean test data dirs")
	}()

	assetInfo := to.stor.createAsset(t, testGlobal.asset0.asset.ID)

	tx := createReissueWithSig(t, 1000)
	tx.SenderPK = assetInfo.issuer
	info := defaultCheckerInfo()
	info.currentTimestamp = settings.MainNetSettings.ReissueBugWindowTimeEnd + 1
	_, err := to.tc.checkReissueWithSig(tx, info)
	assert.NoError(t, err, "checkReissueWithSig failed with valid reissue tx")

	// Check that smart assets are detected properly.
	to.stor.createSmartAsset(t, tx.AssetID)
	smartAssets, err := to.tc.checkReissueWithSig(tx, info)
	assert.NoError(t, err)
	assert.Equal(t, 1, len(smartAssets))
	assert.Equal(t, tx.AssetID, smartAssets[0])

	temp := tx.Quantity
	tx.Quantity = math.MaxInt64 + 1
	_, err = to.tc.checkReissueWithSig(tx, info)
	assert.EqualError(t, err, "asset total value overflow")
	tx.Quantity = temp

	tx.SenderPK = testGlobal.recipientInfo.pk
	_, err = to.tc.checkReissueWithSig(tx, info)
	assert.EqualError(t, err, "asset was issued by other address")
	tx.SenderPK = assetInfo.issuer

	tx.Reissuable = false
	err = to.tp.performReissueWithSig(tx, defaultPerformerInfo())
	assert.NoError(t, err, "performReissueWithSig failed")
	to.stor.addBlock(t, blockID0)
	to.stor.flush(t)

	_, err = to.tc.checkReissueWithSig(tx, info)
	assert.Error(t, err, "checkReissueWithSig did not fail when trying to reissue non-reissuable asset")
	assert.EqualError(t, err, "attempt to reissue asset which is not reissuable")
}

func TestCheckReissueWithProofs(t *testing.T) {
	to, path := createCheckerTestObjects(t)

	defer func() {
		to.stor.close(t)

		err := common.CleanTemporaryDirs(path)
		assert.NoError(t, err, "failed to clean test data dirs")
	}()

	assetInfo := to.stor.createAsset(t, testGlobal.asset0.asset.ID)

	tx := createReissueWithProofs(t, 1000)
	tx.SenderPK = assetInfo.issuer
	info := defaultCheckerInfo()
	info.currentTimestamp = settings.MainNetSettings.ReissueBugWindowTimeEnd + 1

	_, err := to.tc.checkReissueWithProofs(tx, info)
	assert.Error(t, err, "checkReissueWithProofs did not fail prior to SmartAccounts activation")

	to.stor.activateFeature(t, int16(settings.SmartAccounts))

	_, err = to.tc.checkReissueWithProofs(tx, info)
	assert.NoError(t, err, "checkReissueWithProofs failed with valid reissue tx")

	// Check that smart assets are detected properly.
	to.stor.createSmartAsset(t, tx.AssetID)
	smartAssets, err := to.tc.checkReissueWithProofs(tx, info)
	assert.NoError(t, err)
	assert.Equal(t, 1, len(smartAssets))
	assert.Equal(t, tx.AssetID, smartAssets[0])

	temp := tx.Quantity
	tx.Quantity = math.MaxInt64 + 1
	_, err = to.tc.checkReissueWithProofs(tx, info)
	assert.EqualError(t, err, "asset total value overflow")
	tx.Quantity = temp

	tx.SenderPK = testGlobal.recipientInfo.pk
	_, err = to.tc.checkReissueWithProofs(tx, info)
	assert.EqualError(t, err, "asset was issued by other address")
	tx.SenderPK = assetInfo.issuer

	tx.Reissuable = false
	err = to.tp.performReissueWithProofs(tx, defaultPerformerInfo())
	assert.NoError(t, err, "performReissueWithProofs failed")
	to.stor.addBlock(t, blockID0)
	to.stor.flush(t)

	_, err = to.tc.checkReissueWithProofs(tx, info)
	assert.Error(t, err, "checkReissueWithProofs did not fail when trying to reissue non-reissuable asset")
	assert.EqualError(t, err, "attempt to reissue asset which is not reissuable")
}

func TestCheckBurnWithSig(t *testing.T) {
	to, path := createCheckerTestObjects(t)

	defer func() {
		to.stor.close(t)

		err := common.CleanTemporaryDirs(path)
		assert.NoError(t, err, "failed to clean test data dirs")
	}()

	assetInfo := to.stor.createAsset(t, testGlobal.asset0.asset.ID)
	tx := createBurnWithSig(t)
	tx.SenderPK = assetInfo.issuer
	info := defaultCheckerInfo()

	_, err := to.tc.checkBurnWithSig(tx, info)
	assert.NoError(t, err, "checkBurnWithSig failed with valid burn tx")

	// Check that smart assets are detected properly.
	to.stor.createSmartAsset(t, tx.AssetID)
	smartAssets, err := to.tc.checkBurnWithSig(tx, info)
	assert.NoError(t, err)
	assert.Equal(t, 1, len(smartAssets))
	assert.Equal(t, tx.AssetID, smartAssets[0])

	// Change sender and make sure tx is invalid before activation of BurnAnyTokens feature.
	tx.SenderPK = testGlobal.recipientInfo.pk
	_, err = to.tc.checkBurnWithSig(tx, info)
	assert.Error(t, err, "checkBurnWithSig did not fail with burn sender not equal to asset issuer before activation of BurnAnyTokens feature")

	// Activate BurnAnyTokens and make sure previous tx is now valid.
	to.stor.activateFeature(t, int16(settings.BurnAnyTokens))
	_, err = to.tc.checkBurnWithSig(tx, info)
	assert.NoError(t, err, "checkBurnWithSig failed with burn sender not equal to asset issuer after activation of BurnAnyTokens feature")

	tx.Timestamp = 0
	_, err = to.tc.checkBurnWithSig(tx, info)
	assert.Error(t, err, "checkBurnWithSig did not fail with invalid timestamp")
}

func TestCheckBurnWithProofs(t *testing.T) {
	to, path := createCheckerTestObjects(t)

	defer func() {
		to.stor.close(t)

		err := common.CleanTemporaryDirs(path)
		assert.NoError(t, err, "failed to clean test data dirs")
	}()

	assetInfo := to.stor.createAsset(t, testGlobal.asset0.asset.ID)
	tx := createBurnWithProofs(t)
	tx.SenderPK = assetInfo.issuer
	info := defaultCheckerInfo()

	_, err := to.tc.checkBurnWithProofs(tx, info)
	assert.Error(t, err, "checkBurnWithProofs did not fail prior to SmartAccounts activation")

	to.stor.activateFeature(t, int16(settings.SmartAccounts))

	_, err = to.tc.checkBurnWithProofs(tx, info)
	assert.NoError(t, err, "checkBurnWithProofs failed with valid burn tx")

	// Check that smart assets are detected properly.
	to.stor.createSmartAsset(t, tx.AssetID)
	smartAssets, err := to.tc.checkBurnWithProofs(tx, info)
	assert.NoError(t, err)
	assert.Equal(t, 1, len(smartAssets))
	assert.Equal(t, tx.AssetID, smartAssets[0])

	// Change sender and make sure tx is invalid before activation of BurnAnyTokens feature.
	tx.SenderPK = testGlobal.recipientInfo.pk
	_, err = to.tc.checkBurnWithSig(tx, info)
	assert.Error(t, err, "checkBurnWithSig did not fail with burn sender not equal to asset issuer before activation of BurnAnyTokens feature")

	// Activate BurnAnyTokens and make sure previous tx is now valid.
	to.stor.activateFeature(t, int16(settings.BurnAnyTokens))
	_, err = to.tc.checkBurnWithProofs(tx, info)
	assert.NoError(t, err, "checkBurnWithSig failed with burn sender not equal to asset issuer after activation of BurnAnyTokens feature")

	tx.Timestamp = 0
	_, err = to.tc.checkBurnWithProofs(tx, info)
	assert.Error(t, err, "checkBurnWithProofs did not fail with invalid timestamp")
}

func TestCheckExchangeWithSig(t *testing.T) {
	to, path := createCheckerTestObjects(t)

	defer func() {
		to.stor.close(t)

		err := common.CleanTemporaryDirs(path)
		assert.NoError(t, err, "failed to clean test data dirs")
	}()

	tx := createExchangeWithSig(t)
	info := defaultCheckerInfo()
	_, err := to.tc.checkExchangeWithSig(tx, info)
	assert.Error(t, err, "checkExchangeWithSig did not fail with exchange with unknown assets")

	to.stor.createAsset(t, testGlobal.asset0.asset.ID)
	to.stor.createAsset(t, testGlobal.asset1.asset.ID)
	_, err = to.tc.checkExchangeWithSig(tx, info)
	assert.NoError(t, err, "checkExchangeWithSig failed with valid exchange")

	// Set script.
	to.stor.addBlock(t, blockID0)
	addr := testGlobal.recipientInfo.addr
	err = to.stor.entities.scriptsStorage.setAccountScript(addr, testGlobal.scriptBytes, testGlobal.recipientInfo.pk, blockID0)
	assert.NoError(t, err)

	_, err = to.tc.checkExchangeWithSig(tx, info)
	assert.Error(t, err, "checkExchangeWithSig did not fail with exchange with smart account before SmartAccountTrading activation")

	to.stor.activateFeature(t, int16(settings.SmartAccountTrading))
	_, err = to.tc.checkExchangeWithSig(tx, info)
	assert.NoError(t, err, "checkExchangeWithSig failed with valid exchange")

	// Make one of involved assets smart.
	smartAsset := tx.Order1.AssetPair.AmountAsset.ID
	to.stor.createSmartAsset(t, smartAsset)

	_, err = to.tc.checkExchangeWithSig(tx, info)
	assert.Error(t, err, "checkExchangeWithSig did not fail with exchange with smart assets before SmartAssets activation")

	to.stor.activateFeature(t, int16(settings.SmartAssets))
	_, err = to.tc.checkExchangeWithSig(tx, info)
	assert.NoError(t, err, "checkExchangeWithSig failed with valid exchange")

	// Check that smart assets are detected properly.
	smartAssets, err := to.tc.checkExchangeWithSig(tx, info)
	assert.NoError(t, err)
	assert.Equal(t, 1, len(smartAssets))
	assert.Equal(t, smartAsset, smartAssets[0])

	// Now overfill volume and make sure check fails.
	tx.Amount = tx.Order2.Amount + 1
	_, err = to.tc.checkExchangeWithSig(tx, info)
	assert.Error(t, err, "checkExchangeWithSig did not fail with exchange that overfills sell order amount volume")
	tx.Amount = tx.Order2.Amount

	tx.BuyMatcherFee = tx.Order2.MatcherFee + 1
	_, err = to.tc.checkExchangeWithSig(tx, info)
	assert.Error(t, err, "checkExchangeWithSig did not fail with exchange that overfills sell order matcher fee volume")
	tx.BuyMatcherFee = tx.Order2.MatcherFee

	tx.BuyMatcherFee = tx.Order1.MatcherFee + 1
	_, err = to.tc.checkExchangeWithSig(tx, info)
	assert.Error(t, err, "checkExchangeWithSig did not fail with exchange that overfills buy order matcher fee volume")
	tx.BuyMatcherFee = tx.Order1.MatcherFee

	tx.Amount = tx.Order1.Amount + 1
	_, err = to.tc.checkExchangeWithSig(tx, info)
	assert.Error(t, err, "checkExchangeWithSig did not fail with exchange that overfills buy order amount volume")
	tx.Amount = tx.Order1.Amount
}

func TestCheckExchangeWithProofs(t *testing.T) {
	to, path := createCheckerTestObjects(t)

	defer func() {
		to.stor.close(t)

		err := common.CleanTemporaryDirs(path)
		assert.NoError(t, err, "failed to clean test data dirs")
	}()

	txOV2 := createExchangeWithProofs(t)
	info := defaultCheckerInfo()
	_, err := to.tc.checkExchangeWithProofs(txOV2, info)
	assert.Error(t, err, "checkExchangeWithProofs did not fail with exchange with unknown assets")

	to.stor.createAsset(t, testGlobal.asset0.asset.ID)
	to.stor.createAsset(t, testGlobal.asset1.asset.ID)
	to.stor.createAsset(t, testGlobal.asset2.asset.ID)

	_, err = to.tc.checkExchangeWithProofs(txOV2, info)
	assert.Error(t, err, "checkExchangeWithProofs did not fail prior to SmartAccountTrading activation")

	_, err = to.tc.checkExchangeWithProofs(txOV2, info)
	assert.Error(t, err, "checkExchangeWithProofs did not fail prior to SmartAccountTrading activation")

	to.stor.activateFeature(t, int16(settings.SmartAccountTrading))

	_, err = to.tc.checkExchangeWithProofs(txOV2, info)
	assert.NoError(t, err, "checkExchangeWithProofs failed with valid exchange")

	// Make one of involved assets smart.
	smartAsset := txOV2.GetOrder1().GetAssetPair().AmountAsset.ID
	to.stor.createSmartAsset(t, smartAsset)

	_, err = to.tc.checkExchangeWithProofs(txOV2, info)
	assert.Error(t, err, "checkExchangeWithProofs did not fail with exchange with smart assets before SmartAssets activation")

	to.stor.activateFeature(t, int16(settings.SmartAssets))
	_, err = to.tc.checkExchangeWithProofs(txOV2, info)
	assert.NoError(t, err, "checkExchangeWithProofs failed with valid exchange")

	// Check that smart assets are detected properly.
	smartAssets, err := to.tc.checkExchangeWithProofs(txOV2, info)
	assert.NoError(t, err)
	assert.Equal(t, 1, len(smartAssets))
	assert.Equal(t, smartAsset, smartAssets[0])

	// Check validation of ExchangeWithProofs with Orders version 3
	to.stor.activateFeature(t, int16(settings.OrderV3))

	_, err = to.tc.checkExchangeWithProofs(txOV2, info)
	assert.NoError(t, err, "checkExchangeWithProofs failed with valid exchange")

	smartAssets, err = to.tc.checkExchangeWithProofs(txOV2, info)
	assert.NoError(t, err)
	assert.Equal(t, 1, len(smartAssets))
	assert.Equal(t, smartAsset, smartAssets[0])

	txOV3 := createExchangeV2WithProofsWithOrdersV3(t, orderBuildInfo{
		price:  10e8,
		amount: 100,
	})

	// Matcher fee asset should be added to the list of smart assets when it is smart.
	smartAsset2 := txOV3.GetOrder1().GetMatcherFeeAsset().ID
	to.stor.createSmartAsset(t, smartAsset2)

	_, err = to.tc.checkExchangeWithProofs(txOV3, info)
	assert.NoError(t, err, "checkExchangeWithProofs failed with valid exchange")

	smartAssets, err = to.tc.checkExchangeWithProofs(txOV3, info)
	assert.NoError(t, err)
	assert.Equal(t, 2, len(smartAssets))
	assert.ElementsMatch(t, []crypto.Digest{smartAsset, smartAsset2}, smartAssets)

	// Now overfill volume and make sure check fails.
	bo := txOV2.GetOrder1()
	so := txOV2.GetOrder2()
	txOV2.Amount = so.GetAmount() + 1
	_, err = to.tc.checkExchangeWithProofs(txOV2, info)
	assert.Error(t, err, "checkExchangeWithProofs did not fail with exchange that overfills sell order amount volume")
	txOV2.Amount = so.GetAmount()

	txOV2.BuyMatcherFee = so.GetMatcherFee() + 1
	_, err = to.tc.checkExchangeWithProofs(txOV2, info)
	assert.Error(t, err, "checkExchangeWithProofs did not fail with exchange that overfills sell order matcher fee volume")
	txOV2.BuyMatcherFee = so.GetMatcherFee()

	txOV2.BuyMatcherFee = bo.GetMatcherFee() + 1
	_, err = to.tc.checkExchangeWithProofs(txOV2, info)
	assert.Error(t, err, "checkExchangeWithProofs did not fail with exchange that overfills buy order matcher fee volume")
	txOV2.BuyMatcherFee = bo.GetMatcherFee()

	txOV2.Amount = bo.GetAmount() + 1
	_, err = to.tc.checkExchangeWithProofs(txOV2, info)
	assert.Error(t, err, "checkExchangeWithProofs did not fail with exchange that overfills buy order amount volume")
	txOV2.Amount = bo.GetAmount()
}

func TestCheckUnorderedExchangeV2WithProofs(t *testing.T) {
	to, path := createCheckerTestObjects(t)

	defer func() {
		to.stor.close(t)

		err := common.CleanTemporaryDirs(path)
		assert.NoError(t, err, "failed to clean test data dirs")
	}()

	tx := createUnorderedExchangeWithProofs(t, 2)
	info := defaultCheckerInfo()

	to.stor.createAsset(t, testGlobal.asset0.asset.ID)
	to.stor.createAsset(t, testGlobal.asset1.asset.ID)
	to.stor.createAsset(t, testGlobal.asset2.asset.ID)

	to.stor.activateFeature(t, int16(settings.SmartAccountTrading))
	to.stor.activateFeature(t, int16(settings.SmartAssets))
	to.stor.activateFeature(t, int16(settings.OrderV3))
	to.stor.activateFeature(t, int16(settings.BlockV5))

	_, err := to.tc.checkExchangeWithProofs(tx, info)
	assert.Errorf(t, err, "have to fail on incorrect order of orders after activation of BlockV5")
}

func TestCheckUnorderedExchangeV3WithProofs(t *testing.T) {
	to, path := createCheckerTestObjects(t)

	defer func() {
		to.stor.close(t)

		err := common.CleanTemporaryDirs(path)
		assert.NoError(t, err, "failed to clean test data dirs")
	}()

	tx := createUnorderedExchangeWithProofs(t, 3)
	info := defaultCheckerInfo()

	to.stor.createAsset(t, testGlobal.asset0.asset.ID)
	to.stor.createAsset(t, testGlobal.asset1.asset.ID)
	to.stor.createAsset(t, testGlobal.asset2.asset.ID)

	to.stor.activateFeature(t, int16(settings.SmartAccountTrading))
	to.stor.activateFeature(t, int16(settings.SmartAssets))
	to.stor.activateFeature(t, int16(settings.OrderV3))
	to.stor.activateFeature(t, int16(settings.BlockV5))

	_, err := to.tc.checkExchangeWithProofs(tx, info)
	assert.NoErrorf(t, err, "failed on with incorrect order of orders after activation of BlockV5")
}

func TestCheckLeaseWithSig(t *testing.T) {
	to, path := createCheckerTestObjects(t)

	defer func() {
		to.stor.close(t)

		err := common.CleanTemporaryDirs(path)
		assert.NoError(t, err, "failed to clean test data dirs")
	}()

	tx := createLeaseWithSig(t)
	info := defaultCheckerInfo()
	tx.Recipient = proto.NewRecipientFromAddress(testGlobal.senderInfo.addr)
	_, err := to.tc.checkLeaseWithSig(tx, info)
	assert.Error(t, err, "checkLeaseWithSig did not fail when leasing to self")

	tx = createLeaseWithSig(t)
	_, err = to.tc.checkLeaseWithSig(tx, info)
	assert.NoError(t, err, "checkLeaseWithSig failed with valid lease tx")
}

func TestCheckLeaseWithProofs(t *testing.T) {
	to, path := createCheckerTestObjects(t)

	defer func() {
		to.stor.close(t)

		err := common.CleanTemporaryDirs(path)
		assert.NoError(t, err, "failed to clean test data dirs")
	}()

	tx := createLeaseWithProofs(t)
	info := defaultCheckerInfo()
	tx.Recipient = proto.NewRecipientFromAddress(testGlobal.senderInfo.addr)
	_, err := to.tc.checkLeaseWithProofs(tx, info)
	assert.Error(t, err, "checkLeaseWithProofs did not fail when leasing to self")

	tx = createLeaseWithProofs(t)

	_, err = to.tc.checkLeaseWithProofs(tx, info)
	assert.Error(t, err, "checkLeaseWithProofs did not fail prior to SmartAccounts activation")

	to.stor.activateFeature(t, int16(settings.SmartAccounts))

	_, err = to.tc.checkLeaseWithProofs(tx, info)
	assert.NoError(t, err, "checkLeaseWithProofs failed with valid lease tx")
}

func TestCheckLeaseCancelWithSig(t *testing.T) {
	to, path := createCheckerTestObjects(t)

	defer func() {
		to.stor.close(t)

		err := common.CleanTemporaryDirs(path)
		assert.NoError(t, err, "failed to clean test data dirs")
	}()

	leaseTx := createLeaseWithSig(t)
	info := defaultCheckerInfo()
	info.currentTimestamp = settings.MainNetSettings.AllowMultipleLeaseCancelUntilTime + 1
	tx := createLeaseCancelWithSig(t, *leaseTx.ID)

	_, err := to.tc.checkLeaseCancelWithSig(tx, info)
	assert.Error(t, err, "checkLeaseCancelWithSig did not fail when cancelling nonexistent lease")

	to.stor.addBlock(t, blockID0)
	err = to.tp.performLeaseWithSig(leaseTx, defaultPerformerInfo())
	assert.NoError(t, err, "performLeaseWithSig failed")
	to.stor.flush(t)

	tx.SenderPK = testGlobal.recipientInfo.pk
	_, err = to.tc.checkLeaseCancelWithSig(tx, info)
	assert.Error(t, err, "checkLeaseCancelWithSig did not fail when cancelling lease with different sender")
	tx = createLeaseCancelWithSig(t, *leaseTx.ID)

	_, err = to.tc.checkLeaseCancelWithSig(tx, info)
	assert.NoError(t, err, "checkLeaseCancelWithSig failed with valid leaseCancel tx")

	_, err = to.tc.checkLeaseWithSig(tx, info)
	assert.Error(t, err, "checkLeaseCancelWithSig did not fail when cancelling same lease multiple times")
}

func TestCheckLeaseCancelWithProofs(t *testing.T) {
	to, path := createCheckerTestObjects(t)

	defer func() {
		to.stor.close(t)

		err := common.CleanTemporaryDirs(path)
		assert.NoError(t, err, "failed to clean test data dirs")
	}()

	leaseTx := createLeaseWithProofs(t)
	info := defaultCheckerInfo()
	info.currentTimestamp = settings.MainNetSettings.AllowMultipleLeaseCancelUntilTime + 1
	tx := createLeaseCancelWithProofs(t, *leaseTx.ID)

	_, err := to.tc.checkLeaseCancelWithProofs(tx, info)
	assert.Error(t, err, "checkLeaseCancelWithProofs did not fail when cancelling nonexistent lease")

	to.stor.addBlock(t, blockID0)
	err = to.tp.performLeaseWithProofs(leaseTx, defaultPerformerInfo())
	assert.NoError(t, err, "performLeaseWithProofs failed")
	to.stor.flush(t)

	tx.SenderPK = testGlobal.recipientInfo.pk
	_, err = to.tc.checkLeaseCancelWithProofs(tx, info)
	assert.Error(t, err, "checkLeaseCancelWithProofs did not fail when cancelling lease with different sender")
	tx = createLeaseCancelWithProofs(t, *leaseTx.ID)

	_, err = to.tc.checkLeaseCancelWithProofs(tx, info)
	assert.Error(t, err, "checkLeaseCancelWithProofs did not fail prior to SmartAccounts activation")

	to.stor.activateFeature(t, int16(settings.SmartAccounts))

	_, err = to.tc.checkLeaseCancelWithProofs(tx, info)
	assert.NoError(t, err, "checkLeaseCancelWithProofs failed with valid leaseCancel tx")
	err = to.tp.performLeaseCancelWithProofs(tx, defaultPerformerInfo())
	assert.NoError(t, err, "performLeaseCancelWithProofs() failed")

	_, err = to.tc.checkLeaseCancelWithProofs(tx, info)
	assert.Error(t, err, "checkLeaseCancelWithProofs did not fail when cancelling same lease multiple times")
}

func TestCheckCreateAliasWithSig(t *testing.T) {
	to, path := createCheckerTestObjects(t)

	defer func() {
		to.stor.close(t)

		err := common.CleanTemporaryDirs(path)
		assert.NoError(t, err, "failed to clean test data dirs")
	}()

	tx := createCreateAliasWithSig(t)
	info := defaultCheckerInfo()

	_, err := to.tc.checkCreateAliasWithSig(tx, info)
	assert.NoError(t, err, "checkCreateAliasWithSig failed with valid createAlias tx")

	to.stor.addBlock(t, blockID0)
	err = to.tp.performCreateAliasWithSig(tx, defaultPerformerInfo())
	assert.NoError(t, err, "performCreateAliasWithSig failed")
	to.stor.flush(t)

	_, err = to.tc.checkCreateAliasWithSig(tx, info)
	assert.Error(t, err, "checkCreateAliasWithSig did not fail when using alias which is already taken")

	// Check that checker allows to steal aliases at specified timestamp window on MainNet.
	info.currentTimestamp = settings.MainNetSettings.StolenAliasesWindowTimeStart
	_, err = to.tc.checkCreateAliasWithSig(tx, info)
	assert.NoError(t, err, "checkCreateAliasWithSig failed when stealing aliases is allowed")
}

func TestCheckCreateAliasWithProofs(t *testing.T) {
	to, path := createCheckerTestObjects(t)

	defer func() {
		to.stor.close(t)

		err := common.CleanTemporaryDirs(path)
		assert.NoError(t, err, "failed to clean test data dirs")
	}()

	tx := createCreateAliasWithProofs(t)
	info := defaultCheckerInfo()

	_, err := to.tc.checkCreateAliasWithProofs(tx, info)
	assert.Error(t, err, "checkCreateAliasWithProofs did not fail prior to SmartAccounts activation")

	to.stor.activateFeature(t, int16(settings.SmartAccounts))

	_, err = to.tc.checkCreateAliasWithProofs(tx, info)
	assert.NoError(t, err, "checkCreateAliasWithProofs failed with valid createAlias tx")

	to.stor.addBlock(t, blockID0)
	err = to.tp.performCreateAliasWithProofs(tx, defaultPerformerInfo())
	assert.NoError(t, err, "performCreateAliasWithProofs failed")
	to.stor.flush(t)

	_, err = to.tc.checkCreateAliasWithProofs(tx, info)
	assert.Error(t, err, "checkCreateAliasWithProofs did not fail when using alias which is already taken")

	// Check that checker allows to steal aliases at specified timestamp window on MainNet.
	info.currentTimestamp = settings.MainNetSettings.StolenAliasesWindowTimeStart
	_, err = to.tc.checkCreateAliasWithProofs(tx, info)
	assert.NoError(t, err, "checkCreateAliasWithSig failed when stealing aliases is allowed")
}

func TestCheckMassTransferWithProofs(t *testing.T) {
	to, path := createCheckerTestObjects(t)

	defer func() {
		to.stor.close(t)

		err := common.CleanTemporaryDirs(path)
		assert.NoError(t, err, "failed to clean test data dirs")
	}()

	entriesNum := 50
	entries := generateMassTransferEntries(t, entriesNum)
	tx := createMassTransferWithProofs(t, entries)
	info := defaultCheckerInfo()

	_, err := to.tc.checkMassTransferWithProofs(tx, info)
	assert.Error(t, err, "checkMassTransferWithProofs did not fail prior to feature activation")
	assert.EqualError(t, err, "MassTransfer transaction has not been activated yet")

	// Activate MassTransfer.
	to.stor.activateFeature(t, int16(settings.MassTransfer))
	_, err = to.tc.checkMassTransferWithProofs(tx, info)
	assert.Error(t, err, "checkMassTransferWithProofs did not fail with unissued asset")
	assert.EqualError(t, err, fmt.Sprintf("unknown asset %s", tx.Asset.ID.String()))

	to.stor.createAsset(t, testGlobal.asset0.asset.ID)
	_, err = to.tc.checkMassTransferWithProofs(tx, info)
	assert.NoError(t, err, "checkMassTransferWithProofs failed with valid massTransfer tx")

	// Check that smart assets are detected properly.
	to.stor.createSmartAsset(t, tx.Asset.ID)
	smartAssets, err := to.tc.checkMassTransferWithProofs(tx, info)
	assert.NoError(t, err)
	assert.Equal(t, 1, len(smartAssets))
	assert.Equal(t, tx.Asset.ID, smartAssets[0])
}

func TestCheckDataWithProofs(t *testing.T) {
	to, path := createCheckerTestObjects(t)

	defer func() {
		to.stor.close(t)

		err := common.CleanTemporaryDirs(path)
		assert.NoError(t, err, "failed to clean test data dirs")
	}()

	tx := createDataWithProofs(t, 1)
	info := defaultCheckerInfo()

	_, err := to.tc.checkDataWithProofs(tx, info)
	assert.Error(t, err, "checkDataWithProofs did not fail prior to feature activation")
	assert.EqualError(t, err, "Data transaction has not been activated yet")

	// Activate Data transactions.
	to.stor.activateFeature(t, int16(settings.DataTransaction))
	_, err = to.tc.checkDataWithProofs(tx, info)
	assert.NoError(t, err, "checkDataWithProofs failed with valid Data tx")

	// Check invalid timestamp failure.
	prevTimestamp := tx.Timestamp
	tx.Timestamp = 0
	_, err = to.tc.checkDataWithProofs(tx, info)
	assert.Error(t, err, "checkDataWithProofs did not fail with invalid timestamp")
	assert.EqualError(t, err, "invalid timestamp: Transaction timestamp 0 is more than 7200000ms in the past: early transaction creation time")
	tx.Timestamp = prevTimestamp

	// Check data entries
	tx.Entries = append(tx.Entries, &proto.BooleanDataEntry{})
	_, err = to.tc.checkDataWithProofs(tx, info)
	assert.Error(t, err, "checkDataWithProofs did not fail with invalid data entry")
	assert.EqualError(t, err, "at least one of the DataWithProofs entry is not valid: invalid entry 1: empty entry key")
	tx.Entries = tx.Entries[:len(tx.Entries)-1]

	// Check data tx size binary before rideV6 activation
	bigEntry := &proto.BinaryDataEntry{Key: "NOTE: see key duplication validation in transactions_test.go", Value: make([]byte, 32*1024-1)}
	bigEntries := proto.DataEntries{bigEntry, bigEntry, bigEntry, bigEntry, bigEntry}
	tx.Entries = append(tx.Entries, bigEntries...)
	_, err = to.tc.checkDataWithProofs(tx, info)
	assert.Error(t, err, "checkDataWithProofs did not fail with tx size limit exceeding")
	assert.EqualError(t, err, "data tx binary size limit exceeded, limit=153600, actual size=164299")
	tx.Entries = tx.Entries[:len(tx.Entries)-len(bigEntries)]

	to.stor.activateFeature(t, int16(settings.RideV6))
	tx.Entries = append(tx.Entries, bigEntries...)
	_, err = to.tc.checkDataWithProofs(tx, info)
	assert.NoError(t, err, "checkDataWithProofs failed with valid Data tx")
	tx.Entries = tx.Entries[:len(tx.Entries)-len(bigEntries)]
}

func TestCheckSponsorshipWithProofs(t *testing.T) {
	to, path := createCheckerTestObjects(t)

	defer func() {
		to.stor.close(t)

		err := common.CleanTemporaryDirs(path)
		assert.NoError(t, err, "failed to clean test data dirs")
	}()

	tx := createSponsorshipWithProofs(t, 1000)
	assetInfo := to.stor.createAsset(t, tx.AssetID)
	tx.SenderPK = assetInfo.issuer
	info := defaultCheckerInfo()

	_, err := to.tc.checkSponsorshipWithProofs(tx, info)
	assert.Error(t, err, "checkSponsorshipWithProofs did not fail prior to feature activation")
	assert.EqualError(t, err, "sponsorship has not been activated yet")

	// Activate sponsorship.
	to.stor.activateFeature(t, int16(settings.FeeSponsorship))
	_, err = to.tc.checkSponsorshipWithProofs(tx, info)
	assert.NoError(t, err, "checkSponsorshipWithProofs failed with valid Sponsorship tx")
	to.stor.activateSponsorship(t)

	// Check min fee.
	feeConst, ok := feeConstants[proto.SponsorshipTransaction]
	assert.Equal(t, ok, true)
	tx.Fee = FeeUnit*feeConst - 1
	_, err = to.tc.checkSponsorshipWithProofs(tx, info)
	assert.Error(t, err, "checkSponsorshipWithProofs did not fail with fee less than minimum")
	assert.EqualError(t, err, fmt.Sprintf("Fee %d does not exceed minimal value of %d WAVES. ", tx.Fee, FeeUnit*feeConst))
	tx.Fee = FeeUnit * feeConst
	_, err = to.tc.checkSponsorshipWithProofs(tx, info)
	assert.NoError(t, err, "checkSponsorshipWithProofs failed with valid Sponsorship tx")

	// Check invalid sender.
	tx.SenderPK = testGlobal.recipientInfo.pk
	_, err = to.tc.checkSponsorshipWithProofs(tx, info)
	assert.EqualError(t, err, "asset was issued by other address")
	tx.SenderPK = assetInfo.issuer
	_, err = to.tc.checkSponsorshipWithProofs(tx, info)
	assert.NoError(t, err, "checkSponsorshipWithProofs failed with valid Sponsorship tx")

	// Check invalid timestamp failure.
	tx.Timestamp = 0
	_, err = to.tc.checkSponsorshipWithProofs(tx, info)
	assert.Error(t, err, "checkSponsorshipWithProofs did not fail with invalid timestamp")
}

func TestCheckSetScriptWithProofs(t *testing.T) {
	to, path := createCheckerTestObjects(t)

	defer func() {
		to.stor.close(t)

		err := common.CleanTemporaryDirs(path)
		assert.NoError(t, err, "failed to clean test data dirs")
	}()

	tx := createSetScriptWithProofs(t)
	info := defaultCheckerInfo()

	// Activate sponsorship.
	to.stor.activateSponsorship(t)

	// Activate SmartAccounts.
	to.stor.activateFeature(t, int16(settings.SmartAccounts))
	_, err := to.tc.checkSetScriptWithProofs(tx, info)
	assert.NoError(t, err, "checkSetScriptWithProofs failed with valid SetScriptWithProofs tx")

	// Check min fee.
	feeConst, ok := feeConstants[proto.SetScriptTransaction]
	assert.Equal(t, ok, true)
	tx.Fee = FeeUnit*feeConst - 1
	_, err = to.tc.checkSetScriptWithProofs(tx, info)
	assert.Error(t, err, "checkSetScriptWithProofs did not fail with fee less than minimum")
	assert.EqualError(t, err, fmt.Sprintf("Fee %d does not exceed minimal value of %d WAVES. ", tx.Fee, FeeUnit*feeConst))
	tx.Fee = FeeUnit * feeConst
	_, err = to.tc.checkSetScriptWithProofs(tx, info)
	assert.NoError(t, err, "checkSetScriptWithProofs failed with valid SetScriptWithProofs tx")

	// Test script activation rules.
	scriptBytes, err := readTestScript("version3.base64")
	require.NoError(t, err)
	prevScript := tx.Script
	tx.Script = scriptBytes
	_, err = to.tc.checkSetScriptWithProofs(tx, info)
	assert.Error(t, err, "checkSetScriptWithProofs did not fail with Script V3 before Ride4DApps activation")
	tx.Script = prevScript
	_, err = to.tc.checkSetScriptWithProofs(tx, info)
	assert.NoError(t, err, "checkSetScriptWithProofs failed with valid SetScriptWithProofs tx")

	scriptBytes, err = readTestScript("exceeds_complexity.base64")
	require.NoError(t, err)
	tx.Script = scriptBytes
	_, err = to.tc.checkSetScriptWithProofs(tx, info)
	assert.Error(t, err, "checkSetScriptWithProofs did not fail with Script that exceeds complexity limit")
	tx.Script = prevScript
	_, err = to.tc.checkSetScriptWithProofs(tx, info)
	assert.NoError(t, err, "checkSetScriptWithProofs failed with valid SetScriptWithProofs tx")

	// Check invalid timestamp failure.
	tx.Timestamp = 0
	_, err = to.tc.checkSetScriptWithProofs(tx, info)
	assert.Error(t, err, "checkSetScriptWithProofs did not fail with invalid timestamp")
}

func TestCheckSetScriptWithProofsCheckScriptComplexity(t *testing.T) {
	tests := []struct {
		estimationStub            ride.TreeEstimation
		libVersions               []ast.LibraryVersion
		isDapp                    bool
		reducedVerifierComplexity bool
		valid                     bool
	}{
		// libVersion 1, 2
		{
			estimationStub: ride.TreeEstimation{
				Estimation: MaxCallableScriptComplexityV12 - 1,
				Verifier:   MaxVerifierScriptComplexityReduced - 1,
			},
			libVersions:               []ast.LibraryVersion{ast.LibV1, ast.LibV2},
			isDapp:                    true,
			reducedVerifierComplexity: false,
			valid:                     true,
		},
		{
			estimationStub: ride.TreeEstimation{
				Estimation: MaxCallableScriptComplexityV12,
				Verifier:   MaxVerifierScriptComplexityReduced,
			},
			libVersions:               []ast.LibraryVersion{ast.LibV1, ast.LibV2},
			isDapp:                    true,
			reducedVerifierComplexity: false,
			valid:                     true,
		},
		{
			estimationStub: ride.TreeEstimation{
				Estimation: MaxCallableScriptComplexityV12 + 1,
				Verifier:   MaxVerifierScriptComplexityReduced,
			},
			libVersions:               []ast.LibraryVersion{ast.LibV1, ast.LibV2},
			isDapp:                    true,
			reducedVerifierComplexity: false,
			valid:                     false,
		},
		{
			estimationStub: ride.TreeEstimation{
				Estimation: MaxCallableScriptComplexityV12,
				Verifier:   MaxVerifierScriptComplexityReduced + 1,
			},
			libVersions:               []ast.LibraryVersion{ast.LibV1, ast.LibV2},
			isDapp:                    true,
			reducedVerifierComplexity: false,
			valid:                     false,
		},
		// libVersion 3, 4
		{
			estimationStub: ride.TreeEstimation{
				Estimation: MaxCallableScriptComplexityV34 - 1,
				Verifier:   MaxVerifierScriptComplexity - 1,
			},
			libVersions:               []ast.LibraryVersion{ast.LibV3, ast.LibV4},
			isDapp:                    true,
			reducedVerifierComplexity: false,
			valid:                     true,
		},
		{
			estimationStub: ride.TreeEstimation{
				Estimation: MaxCallableScriptComplexityV12,
				Verifier:   MaxVerifierScriptComplexity,
			},
			libVersions:               []ast.LibraryVersion{ast.LibV3, ast.LibV4},
			isDapp:                    true,
			reducedVerifierComplexity: false,
			valid:                     true,
		},
		{
			estimationStub: ride.TreeEstimation{
				Estimation: MaxCallableScriptComplexityV34 + 1,
				Verifier:   MaxVerifierScriptComplexity,
			},
			libVersions:               []ast.LibraryVersion{ast.LibV3, ast.LibV4},
			isDapp:                    true,
			reducedVerifierComplexity: false,
			valid:                     false,
		},
		{
			estimationStub: ride.TreeEstimation{
				Estimation: MaxCallableScriptComplexityV34,
				Verifier:   MaxVerifierScriptComplexity + 1,
			},
			libVersions:               []ast.LibraryVersion{ast.LibV3, ast.LibV4},
			isDapp:                    true,
			reducedVerifierComplexity: false,
			valid:                     false,
		},
		// libVersion 5
		{
			estimationStub: ride.TreeEstimation{
				Estimation: MaxCallableScriptComplexityV5 - 1,
				Verifier:   MaxVerifierScriptComplexity - 1,
			},
			libVersions:               []ast.LibraryVersion{ast.LibV5},
			isDapp:                    true,
			reducedVerifierComplexity: false,
			valid:                     true,
		},
		{
			estimationStub: ride.TreeEstimation{
				Estimation: MaxCallableScriptComplexityV5,
				Verifier:   MaxVerifierScriptComplexity,
			},
			libVersions:               []ast.LibraryVersion{ast.LibV5},
			isDapp:                    true,
			reducedVerifierComplexity: false,
			valid:                     true,
		},
		{
			estimationStub: ride.TreeEstimation{
				Estimation: MaxCallableScriptComplexityV5 + 1,
				Verifier:   MaxVerifierScriptComplexity,
			},
			libVersions:               []ast.LibraryVersion{ast.LibV5},
			isDapp:                    true,
			reducedVerifierComplexity: false,
			valid:                     false,
		},
		{
			estimationStub: ride.TreeEstimation{
				Estimation: MaxCallableScriptComplexityV5,
				Verifier:   MaxVerifierScriptComplexity + 1,
			},
			libVersions:               []ast.LibraryVersion{ast.LibV5},
			isDapp:                    true,
			reducedVerifierComplexity: false,
			valid:                     false,
		},
		// libVersion 6
		{
			estimationStub: ride.TreeEstimation{
				Estimation: MaxCallableScriptComplexityV6 - 1,
				Verifier:   MaxVerifierScriptComplexity - 1,
			},
			libVersions:               []ast.LibraryVersion{ast.LibV6},
			isDapp:                    true,
			reducedVerifierComplexity: false,
			valid:                     true,
		},
		{
			estimationStub: ride.TreeEstimation{
				Estimation: MaxCallableScriptComplexityV6,
				Verifier:   MaxVerifierScriptComplexity,
			},
			libVersions:               []ast.LibraryVersion{ast.LibV6},
			isDapp:                    true,
			reducedVerifierComplexity: false,
			valid:                     true,
		},
		{
			estimationStub: ride.TreeEstimation{
				Estimation: MaxCallableScriptComplexityV6 + 1,
				Verifier:   MaxVerifierScriptComplexity,
			},
			libVersions:               []ast.LibraryVersion{ast.LibV6},
			isDapp:                    true,
			reducedVerifierComplexity: false,
			valid:                     false,
		},
		{
			estimationStub: ride.TreeEstimation{
				Estimation: MaxCallableScriptComplexityV6,
				Verifier:   MaxVerifierScriptComplexity + 1,
			},
			libVersions:               []ast.LibraryVersion{ast.LibV6},
			isDapp:                    true,
			reducedVerifierComplexity: false,
			valid:                     false,
		},
		// libVersion 3, 4, 5, 6 - reduced script complexity
		{
			estimationStub: ride.TreeEstimation{
				Estimation: MaxCallableScriptComplexityV34,
				Verifier:   MaxVerifierScriptComplexityReduced - 1,
			},
			libVersions:               []ast.LibraryVersion{ast.LibV3, ast.LibV4, ast.LibV5, ast.LibV6},
			isDapp:                    true,
			reducedVerifierComplexity: true,
			valid:                     true,
		},
		{
			estimationStub: ride.TreeEstimation{
				Estimation: MaxCallableScriptComplexityV34,
				Verifier:   MaxVerifierScriptComplexityReduced,
			},
			libVersions:               []ast.LibraryVersion{ast.LibV3, ast.LibV4, ast.LibV5, ast.LibV6},
			isDapp:                    true,
			reducedVerifierComplexity: true,
			valid:                     true,
		},
		{
			estimationStub: ride.TreeEstimation{
				Estimation: MaxCallableScriptComplexityV34,
				Verifier:   MaxVerifierScriptComplexityReduced + 1,
			},
			libVersions:               []ast.LibraryVersion{ast.LibV3, ast.LibV4, ast.LibV5, ast.LibV6},
			isDapp:                    true,
			reducedVerifierComplexity: true,
			valid:                     false,
		},
		// not DApp
		{
			estimationStub: ride.TreeEstimation{
				Estimation: MaxCallableScriptComplexityV6,
				Verifier:   MaxVerifierScriptComplexityReduced - 1,
			},
			libVersions:               []ast.LibraryVersion{ast.LibV1, ast.LibV2},
			isDapp:                    false,
			reducedVerifierComplexity: false,
			valid:                     true,
		},
		{
			estimationStub: ride.TreeEstimation{
				Estimation: MaxCallableScriptComplexityV6,
				Verifier:   MaxVerifierScriptComplexityReduced,
			},
			libVersions:               []ast.LibraryVersion{ast.LibV1, ast.LibV2},
			isDapp:                    false,
			reducedVerifierComplexity: false,
			valid:                     true,
		},
		{
			estimationStub: ride.TreeEstimation{
				Estimation: MaxCallableScriptComplexityV6,
				Verifier:   MaxVerifierScriptComplexityReduced + 1,
			},
			libVersions:               []ast.LibraryVersion{ast.LibV1, ast.LibV2},
			isDapp:                    false,
			reducedVerifierComplexity: false,
			valid:                     false,
		},
<<<<<<< HEAD
=======
		// unknown lib version
		{
			estimationStub: ride.TreeEstimation{
				Estimation: MaxCallableScriptComplexityV34,
				Verifier:   MaxVerifierScriptComplexity,
			},
			libVersions:               []ast.LibraryVersion{128},
			isDapp:                    true,
			reducedVerifierComplexity: false,
			valid:                     false,
		},
>>>>>>> 3eb62146
	}
	for i, tc := range tests {
		for _, libVersion := range tc.libVersions {
			var checker transactionChecker

			err := checker.checkScriptComplexity(libVersion, tc.estimationStub, tc.isDapp, tc.reducedVerifierComplexity)
			if tc.valid {
				assert.NoError(t, err, "test case %d, libVersion %d", i, libVersion)
			} else {
				assert.Error(t, err, "test case %d, libVersion %d", i, libVersion)
			}
		}
	}
}

func TestCheckSetScriptWithProofsCheckDAppCallables(t *testing.T) {
	tests := []struct {
		comment         string
		source          string
		rideV6Activated bool
		valid           bool
	}{
		{
			comment: `
				{-# STDLIB_VERSION 6 #-}
				{-# CONTENT_TYPE DAPP #-}
				{-# SCRIPT_TYPE ACCOUNT #-}
				
				func test(a: List[Int|String], b: Int|String) = []
				
				@Callable(i)
				func f(a: Int) = []`,
			source:          "AAIGAAAAAAAAAAcIAhIDCgEBAAAAAQEAAAAEdGVzdAAAAAIAAAABYQAAAAFiBQAAAANuaWwAAAABAAAAAWkBAAAAAWYAAAABAAAAAWEFAAAAA25pbAAAAABzg4fU",
			rideV6Activated: true,
			valid:           true,
		},
		{
			comment: `
				{-# STDLIB_VERSION 6 #-}
				{-# CONTENT_TYPE DAPP #-}
				{-# SCRIPT_TYPE ACCOUNT #-}
				
				func test(a: List[Int|String], b: Int|String) = []
				
				@Callable(i)
				func f(a: List[Int]) = []`,
			source:          "AAIGAAAAAAAAAAcIAhIDCgERAAAAAQEAAAAEdGVzdAAAAAIAAAABYQAAAAFiBQAAAANuaWwAAAABAAAAAWkBAAAAAWYAAAABAAAAAWEFAAAAA25pbAAAAABqAgBk",
			rideV6Activated: true,
			valid:           true,
		},
		{
			comment: `
				{-# STDLIB_VERSION 5 #-}
				{-# CONTENT_TYPE DAPP #-}
				{-# SCRIPT_TYPE ACCOUNT #-}
				
				@Callable(i)
				func f(a: List[Int|String], b: Int|String) = []`,
			source:          "AAIFAAAAAAAAAAgIAhIECgIZCQAAAAAAAAABAAAAAWkBAAAAAWYAAAACAAAAAWEAAAABYgUAAAADbmlsAAAAAAcJFxY=",
			rideV6Activated: false,
			valid:           true,
		},
		{
			comment: `
				{-# STDLIB_VERSION 5 #-}
				{-# CONTENT_TYPE DAPP #-}
				{-# SCRIPT_TYPE ACCOUNT #-}
				
				@Callable(i)
				func f(a: List[Int|String], b: Int|String) = []`,
			source:          "AAIFAAAAAAAAAAgIAhIECgIZCQAAAAAAAAABAAAAAWkBAAAAAWYAAAACAAAAAWEAAAABYgUAAAADbmlsAAAAAAcJFxY=",
			rideV6Activated: true,
			valid:           true,
		},
		{
			comment: `
				{-# STDLIB_VERSION 6 #-}
				{-# CONTENT_TYPE DAPP #-}
				{-# SCRIPT_TYPE ACCOUNT #-}
				
				func test(a: List[Int|String], b: Int|String) = []
				
				@Verifier(tx)
				func verify() = sigVerify(tx.bodyBytes, tx.proofs[0], tx.senderPublicKey)`,
			source:          "AAIGAAAAAAAAAAIIAgAAAAEBAAAABHRlc3QAAAACAAAAAWEAAAABYgUAAAADbmlsAAAAAAAAAAEAAAACdHgBAAAABnZlcmlmeQAAAAAJAAH0AAAAAwgFAAAAAnR4AAAACWJvZHlCeXRlcwkAAZEAAAACCAUAAAACdHgAAAAGcHJvb2ZzAAAAAAAAAAAACAUAAAACdHgAAAAPc2VuZGVyUHVibGljS2V5UI0jkA==",
			rideV6Activated: true,
			valid:           true,
		},
		{
			comment: `
				{-# STDLIB_VERSION 6 #-}
				{-# CONTENT_TYPE DAPP #-}
				{-# SCRIPT_TYPE ACCOUNT #-}
				
				func test(a: List[Int|String], b: Int|String) = []
				
				@Callable(i)
				func f(a: Int, b: ByteVector, c: String, d: Boolean, e: List[Int]) = []`,
			source:          "AAIGAAAAAAAAAAsIAhIHCgUBAggEEQAAAAEBAAAABHRlc3QAAAACAAAAAWEAAAABYgUAAAADbmlsAAAAAQAAAAFpAQAAAAFmAAAABQAAAAFhAAAAAWIAAAABYwAAAAFkAAAAAWUFAAAAA25pbAAAAAAhm5rh",
			rideV6Activated: true,
			valid:           true,
		},
		{
			comment: `
				{-# STDLIB_VERSION 6 #-}
				{-# CONTENT_TYPE DAPP #-}
				{-# SCRIPT_TYPE ACCOUNT #-}
				
				@Callable(i)
				func f(a: Int|String) = []`,
			source:          "AAIGAAAAAAAAAAcIAhIDCgEJAAAAAAAAAAEAAAABaQEAAAABZgAAAAEAAAABYQUAAAADbmlsAAAAAK91tTo=",
			rideV6Activated: true,
			valid:           false,
		},
		{
			comment: `
				{-# STDLIB_VERSION 6 #-}
				{-# CONTENT_TYPE DAPP #-}
				{-# SCRIPT_TYPE ACCOUNT #-}
				
				@Callable(i)
				func f(a: List[Int|String]) = []`,
			source:          "AAIGAAAAAAAAAAcIAhIDCgEZAAAAAAAAAAEAAAABaQEAAAABZgAAAAEAAAABYQUAAAADbmlsAAAAAJ5dF/0=",
			rideV6Activated: true,
			valid:           false,
		},
		{
			comment: `
				{-# STDLIB_VERSION 6 #-}
				{-# CONTENT_TYPE DAPP #-}
				{-# SCRIPT_TYPE ACCOUNT #-}
				
				#serialized without metadata
				@Callable(i)
				func f(a: Int|String, b: List[Int|String]) = []`,
			source:          "AAIGAAAAAAAAAAIIAgAAAAAAAAABAAAAAWkBAAAAAWYAAAACAAAAAWEAAAABYgUAAAADbmlsAAAAAASMZSY=",
			rideV6Activated: true,
			valid:           true,
		},
		{
			comment: `
				{-# STDLIB_VERSION 6 #-}
				{-# CONTENT_TYPE DAPP #-}
				{-# SCRIPT_TYPE ACCOUNT #-}
				
				#serialized without metadata
				@Callable(i)
				func f(a: List[Int|String]) = []`,
			source:          "AAIGAAAAAAAAAAIIAgAAAAAAAAABAAAAAWkBAAAAAWYAAAABAAAAAWEFAAAAA25pbAAAAABbsAMQ",
			rideV6Activated: true,
			valid:           true,
		},
		{
			comment: `
				{-# STDLIB_VERSION 6 #-}
				{-# CONTENT_TYPE DAPP #-}
				{-# SCRIPT_TYPE ACCOUNT #-}
				
				func test(a: List[Int|String], b: Int|String) = []
				
				#serialized without metadata
				@Callable(i)
				func f(a: Int|String) = []`,
			source:          "AAIGAAAAAAAAAAIIAgAAAAEBAAAABHRlc3QAAAACAAAAAWEAAAABYgUAAAADbmlsAAAAAQAAAAFpAQAAAAFmAAAAAQAAAAFhBQAAAANuaWwAAAAAYJr92g==",
			rideV6Activated: true,
			valid:           true,
		},
	}
	for i, tc := range tests {
		var checker transactionChecker

		script, err := base64.StdEncoding.DecodeString(tc.source)
		require.NoError(t, err)
		tree, err := serialization.Parse(script)
		require.NoError(t, err)

		err = checker.checkDAppCallables(tree, tc.rideV6Activated)
		if tc.valid {
			assert.NoError(t, err, "test case %d: %s", i, tc.comment)
		} else {
			assert.Error(t, err, "test case %d: %s", i, tc.comment)
		}
	}
}

func TestCheckSetAssetScriptWithProofs(t *testing.T) {
	to, path := createCheckerTestObjects(t)

	defer func() {
		to.stor.close(t)

		err := common.CleanTemporaryDirs(path)
		assert.NoError(t, err, "failed to clean test data dirs")
	}()

	tx := createSetAssetScriptWithProofs(t)
	info := defaultCheckerInfo()

	assetInfo := defaultAssetInfo(proto.DigestTail(tx.AssetID), true)
	assetInfo.issuer = tx.SenderPK
	to.stor.createAssetUsingInfo(t, tx.AssetID, assetInfo)

	// Must fail on non-smart assets.
	_, err := to.tc.checkSetAssetScriptWithProofs(tx, info)
	assert.Error(t, err, "checkSetAssetScriptWithProofs did not fail with non-smart asset")

	// Make it smart.
	err = to.stor.entities.scriptsStorage.setAssetScript(tx.AssetID, tx.Script, tx.SenderPK, blockID0)
	assert.NoError(t, err, "setAssetScript failed")

	// Now should pass.
	_, err = to.tc.checkSetAssetScriptWithProofs(tx, info)
	assert.NoError(t, err, "checkSetAssetScriptWithProofs failed with valid SetAssetScriptWithProofs tx")

	// Check that smart assets are detected properly.
	to.stor.createSmartAsset(t, tx.AssetID)
	smartAssets, err := to.tc.checkSetAssetScriptWithProofs(tx, info)
	assert.NoError(t, err)
	assert.Equal(t, 1, len(smartAssets))
	assert.Equal(t, tx.AssetID, smartAssets[0])

	// Check invalid timestamp failure.
	tx.Timestamp = 0
	_, err = to.tc.checkSetAssetScriptWithProofs(tx, info)
	assert.Error(t, err, "checkSetAssetScriptWithProofs did not fail with invalid timestamp")
}

func TestCheckInvokeScriptWithProofs(t *testing.T) {
	to, path := createCheckerTestObjects(t)

	defer func() {
		to.stor.close(t)

		err := common.CleanTemporaryDirs(path)
		assert.NoError(t, err, "failed to clean test data dirs")
	}()

	payments := []proto.ScriptPayment{
		{Amount: 1, Asset: *testGlobal.asset0.asset},
	}
	tx := createInvokeScriptWithProofs(t, payments, proto.FunctionCall{}, proto.OptionalAsset{}, 1)
	info := defaultCheckerInfo()
	to.stor.addBlock(t, blockID0)
	assetId := tx.Payments[0].Asset.ID
	to.stor.createAsset(t, assetId)

	// Check activation.
	_, err := to.tc.checkInvokeScriptWithProofs(tx, info)
	assert.Error(t, err, "checkInvokeScriptWithProofs did not fail prior to Ride4DApps activation")
	to.stor.activateFeature(t, int16(settings.Ride4DApps))
	_, err = to.tc.checkInvokeScriptWithProofs(tx, info)
	assert.NoError(t, err, "checkInvokeScriptWithProofs failed with valid tx")

	// Check non-issued asset.
	tx.Payments[0].Asset = *testGlobal.asset2.asset
	_, err = to.tc.checkInvokeScriptWithProofs(tx, info)
	assert.Error(t, err, "checkInvokeScriptWithProofs did not fail with invalid asset")
	tx.Payments[0].Asset = *testGlobal.asset0.asset

	// Check that smart assets are detected properly.
	to.stor.createSmartAsset(t, assetId)
	smartAssets, err := to.tc.checkInvokeScriptWithProofs(tx, info)
	assert.NoError(t, err)
	assert.Equal(t, 1, len(smartAssets))
	assert.Equal(t, assetId, smartAssets[0])

	// Check invalid timestamp failure.
	tx.Timestamp = 0
	_, err = to.tc.checkInvokeScriptWithProofs(tx, info)
	assert.Error(t, err, "checkInvokeScriptWithProofs did not fail with invalid timestamp")
}

func TestCheckUpdateAssetInfoWithProofs(t *testing.T) {
	to, path := createCheckerTestObjects(t)

	defer func() {
		to.stor.close(t)

		err := common.CleanTemporaryDirs(path)
		assert.NoError(t, err, "failed to clean test data dirs")
	}()

	tx := createUpdateAssetInfoWithProofs(t)
	// We create asset using random block here on purpose, this way
	// heights are not messed up in this test.
	assetInfo := to.stor.createAssetUsingRandomBlock(t, tx.AssetID)
	to.stor.createAsset(t, tx.FeeAsset.ID)
	tx.SenderPK = assetInfo.issuer

	info := defaultCheckerInfo()
	info.height = 100001

	// Check fail prior to activation.
	_, err := to.tc.checkUpdateAssetInfoWithProofs(tx, info)
	assert.EqualError(t, err, "BlockV5 must be activated for UpdateAssetInfo transaction")

	to.stor.activateFeature(t, int16(settings.BlockV5))

	// Check valid.
	_, err = to.tc.checkUpdateAssetInfoWithProofs(tx, info)
	assert.NoError(t, err, "checkUpdateAssetInfoWithProofs failed with valid tx")

	// Check that smart assets are detected properly.
	to.stor.createSmartAsset(t, tx.AssetID)
	smartAssets, err := to.tc.checkUpdateAssetInfoWithProofs(tx, info)
	assert.NoError(t, err)
	assert.Equal(t, 1, len(smartAssets))
	assert.Equal(t, tx.AssetID, smartAssets[0])

	tx.SenderPK = testGlobal.recipientInfo.pk
	_, err = to.tc.checkUpdateAssetInfoWithProofs(tx, info)
	assert.EqualError(t, err, "asset was issued by other address")
	tx.SenderPK = assetInfo.issuer

	info.height = 99999
	_, err = to.tc.checkUpdateAssetInfoWithProofs(tx, info)
	correctError := fmt.Sprintf("Can't update info of asset with id=%s before height %d, current height is %d", tx.AssetID.String(), 1+to.tc.settings.MinUpdateAssetInfoInterval, info.height+1)
	assert.EqualError(t, err, correctError)
}

func TestCheckInvokeExpressionWithProofs(t *testing.T) {
	to, path := createCheckerTestObjects(t)

	defer func() {
		to.stor.close(t)

		err := common.CleanTemporaryDirs(path)
		assert.NoError(t, err, "failed to clean test data dirs")
	}()

	tx := createInvokeExpressionWithProofs(t, make([]byte, 1), proto.OptionalAsset{}, 1)
	info := defaultCheckerInfo()

	// Check activation.
	_, err := to.tc.checkInvokeScriptWithProofs(tx, info)
	assert.Error(t, err, "checkInvokeExpressionWithProofs did not fail prior to feature InvokeExpression activation")
}<|MERGE_RESOLUTION|>--- conflicted
+++ resolved
@@ -1288,8 +1288,6 @@
 			reducedVerifierComplexity: false,
 			valid:                     false,
 		},
-<<<<<<< HEAD
-=======
 		// unknown lib version
 		{
 			estimationStub: ride.TreeEstimation{
@@ -1301,7 +1299,6 @@
 			reducedVerifierComplexity: false,
 			valid:                     false,
 		},
->>>>>>> 3eb62146
 	}
 	for i, tc := range tests {
 		for _, libVersion := range tc.libVersions {
