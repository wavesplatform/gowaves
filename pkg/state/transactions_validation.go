package state

import (
	"bytes"
	"math/big"
	"sort"

	"github.com/pkg/errors"
	"github.com/wavesplatform/gowaves/pkg/crypto"
	"github.com/wavesplatform/gowaves/pkg/proto"
	"github.com/wavesplatform/gowaves/pkg/settings"
	"github.com/wavesplatform/gowaves/pkg/util"
)

const (
	priceConstant = 10e7
)

func byteKey(addr proto.Address, assetID []byte) []byte {
	if assetID == nil {
		k := wavesBalanceKey{addr}
		return k.bytes()
	}
	k := assetBalanceKey{addr, assetID}
	return k.bytes()
}

type balanceDiff struct {
	// Exception for Exchange transactions which can result in temporary negative balance.
	allowTempNegative   bool
	allowLeasedTransfer bool
	balance             int64
	leaseIn             int64
	leaseOut            int64
	blockID             crypto.Signature
}

func (diff *balanceDiff) spendableBalanceDiff() int64 {
	return diff.balance - diff.leaseOut
}

func (diff *balanceDiff) applyTo(profile *balanceProfile) (*balanceProfile, error) {
	newBalance, err := util.AddInt64(diff.balance, int64(profile.balance))
	if err != nil {
		return nil, errors.Errorf("failed to add balance and balance diff: %v\n", err)
	}
	newLeaseIn, err := util.AddInt64(diff.leaseIn, profile.leaseIn)
	if err != nil {
		return nil, errors.Errorf("failed to add leaseIn and leaseIn diff: %v\n", err)
	}
	newLeaseOut, err := util.AddInt64(diff.leaseOut, profile.leaseOut)
	if err != nil {
		return nil, errors.Errorf("failed to add leaseOut and leaseOut diff: %v\n", err)
	}
	if newBalance < 0 {
		return nil, errors.New("negative result balance")
	}
	if (newBalance-newLeaseOut < 0) && !diff.allowLeasedTransfer {
		return nil, errors.New("leased balance is greater than own")
	}
	newProfile := &balanceProfile{}
	newProfile.balance = uint64(newBalance)
	newProfile.leaseIn = newLeaseIn
	newProfile.leaseOut = newLeaseOut
	return newProfile, nil
}

func (diff *balanceDiff) add(prevDiff *balanceDiff) error {
	var err error
	if diff.balance, err = util.AddInt64(diff.balance, prevDiff.balance); err != nil {
		return errors.Errorf("failed to add balance diffs: %v\n", err)
	}
	if diff.leaseIn, err = util.AddInt64(diff.leaseIn, prevDiff.leaseIn); err != nil {
		return errors.Errorf("failed to add LeaseIn diffs: %v\n", err)
	}
	if diff.leaseOut, err = util.AddInt64(diff.leaseOut, prevDiff.leaseOut); err != nil {
		return errors.Errorf("failed to add LeaseOut diffs: %v\n", err)
	}
	return nil
}

type balanceChanges struct {
	// Key in main DB.
	key []byte
	// Cumulative diffs of blocks transactions.
	balanceDiffs []balanceDiff
	// minBalanceDiff is diff which produces minimal spendable (taking leasing into account) balance value.
	// This is needed to check for negative balances.
	// For blocks when temporary negative balances are possible, this value is ignored.
	minBalanceDiff balanceDiff
}

func (ch *balanceChanges) updateMinBalanceDiff(newDiff balanceDiff, checkTempNegative bool) {
	allowNegForDiff := newDiff.allowTempNegative
	if checkTempNegative && !allowNegForDiff {
		// Check every tx, minBalanceDiff will have mimimum diff value among all txs at the end.
		if newDiff.spendableBalanceDiff() < ch.minBalanceDiff.spendableBalanceDiff() {
			ch.minBalanceDiff = newDiff
		}
	}
}

// Similar to update() but doesn't work with block IDs.
func (ch *balanceChanges) updateDirectly(newDiff balanceDiff, checkTempNegative bool) error {
	last := len(ch.balanceDiffs) - 1
	lastDiff := balanceDiff{}
	if last >= 0 {
		lastDiff = ch.balanceDiffs[last]
	}
	if err := newDiff.add(&lastDiff); err != nil {
		return errors.Errorf("failed to add diffs: %v\n", err)
	}
	if last >= 0 {
		ch.balanceDiffs[last] = newDiff
	} else {
		ch.balanceDiffs = append(ch.balanceDiffs, newDiff)
	}
	ch.updateMinBalanceDiff(newDiff, checkTempNegative)
	return nil
}

func (ch *balanceChanges) update(newDiff balanceDiff, checkTempNegative bool) error {
	last := len(ch.balanceDiffs) - 1
	lastDiff := balanceDiff{}
	if last >= 0 {
		lastDiff = ch.balanceDiffs[last]
	}
	if err := newDiff.add(&lastDiff); err != nil {
		return errors.Errorf("failed to add diffs: %v\n", err)
	}
	if newDiff.blockID != lastDiff.blockID {
		ch.balanceDiffs = append(ch.balanceDiffs, newDiff)
	} else if last >= 0 {
		ch.balanceDiffs[last] = newDiff
	} else {
		return errors.New("empty balance diffs slice and can not append the first diff")
	}
	ch.updateMinBalanceDiff(newDiff, checkTempNegative)
	return nil
}

type byKey []balanceChanges

func (k byKey) Len() int {
	return len(k)
}
func (k byKey) Swap(i, j int) {
	k[i], k[j] = k[j], k[i]
}
func (k byKey) Less(i, j int) bool {
	return bytes.Compare(k[i].key, k[j].key) == -1
}

type wavesBalanceKeyFixed [wavesBalanceKeySize]byte
type assetBalanceKeyFixed [assetBalanceKeySize]byte

type changesStorage struct {
	balances  *balances
	deltas    []balanceChanges
	wavesKeys map[wavesBalanceKeyFixed]int // waves key --> index in deltas.
	assetKeys map[assetBalanceKeyFixed]int // asset key --> index in deltas.
}

func newChangesStorage(balances *balances) (*changesStorage, error) {
	return &changesStorage{
		balances:  balances,
		wavesKeys: make(map[wavesBalanceKeyFixed]int),
		assetKeys: make(map[assetBalanceKeyFixed]int),
	}, nil
}

func (bs *changesStorage) balanceChanges(key []byte) (*balanceChanges, error) {
	size := len(key)
	if size == wavesBalanceKeySize {
		var wavesKey wavesBalanceKeyFixed
		copy(wavesKey[:], key)
		if _, ok := bs.wavesKeys[wavesKey]; !ok {
			bs.wavesKeys[wavesKey] = len(bs.deltas)
			bs.deltas = append(bs.deltas, balanceChanges{key: key})
		}
		return &bs.deltas[bs.wavesKeys[wavesKey]], nil
	} else if size == assetBalanceKeySize {
		var assetKey assetBalanceKeyFixed
		copy(assetKey[:], key)
		if _, ok := bs.assetKeys[assetKey]; !ok {
			bs.assetKeys[assetKey] = len(bs.deltas)
			bs.deltas = append(bs.deltas, balanceChanges{key: key})
		}
		return &bs.deltas[bs.assetKeys[assetKey]], nil
	}
	return nil, errors.New("invalid key size")
}

<<<<<<< HEAD
func (bs *changesStorage) applyWavesChange(change *balanceChanges, filter bool) error {
=======
func (bs *changesStorage) validateWavesChange(change *balanceChanges, filter, perform bool) error {
>>>>>>> ffad88e9
	var k wavesBalanceKey
	if err := k.unmarshal(change.key); err != nil {
		return errors.Errorf("failed to unmarshal waves balance key: %v\n", err)
	}
	profile, err := bs.balances.wavesBalance(k.address, filter)
	if err != nil {
		return errors.Errorf("failed to retrieve waves balance: %v\n", err)
	}
	// Check for negative balance.
	if _, err := change.minBalanceDiff.applyTo(profile); err != nil {
		return errors.Errorf("minimum balance diff produces invalid result: %v\n", err)
	}
	for _, diff := range change.balanceDiffs {
		newProfile, err := diff.applyTo(profile)
		if err != nil {
			return errors.Errorf("failed to apply waves balance change: %v\n", err)
		}
		if !perform {
			continue
		}
		r := &wavesBalanceRecord{*newProfile, diff.blockID}
		if err := bs.balances.setWavesBalance(k.address, r); err != nil {
			return errors.Errorf("failed to set account balance: %v\n", err)
		}
	}
	return nil
}

<<<<<<< HEAD
func (bs *changesStorage) applyAssetChange(change *balanceChanges, filter bool) error {
=======
func (bs *changesStorage) validateAssetChange(change *balanceChanges, filter, perform bool) error {
>>>>>>> ffad88e9
	var k assetBalanceKey
	if err := k.unmarshal(change.key); err != nil {
		return errors.Errorf("failed to unmarshal asset balance key: %v\n", err)
	}
	balance, err := bs.balances.assetBalance(k.address, k.asset, filter)
	if err != nil {
		return errors.Errorf("failed to retrieve asset balance: %v\n", err)
	}
	// Check for negative balance.
	minBalance, err := util.AddInt64(int64(balance), change.minBalanceDiff.balance)
	if err != nil {
		return errors.Errorf("failed to add balances: %v\n", err)
	}
	if minBalance < 0 {
		return errors.New("validation failed: negative asset balance")
	}
	for _, diff := range change.balanceDiffs {
		newBalance, err := util.AddInt64(int64(balance), diff.balance)
		if err != nil {
			return errors.Errorf("failed to add balances: %v\n", err)
		}
		if newBalance < 0 {
			return errors.New("validation failed: negative asset balance")
		}
		if !perform {
			continue
		}
		r := &assetBalanceRecord{uint64(newBalance), diff.blockID}
		if err := bs.balances.setAssetBalance(k.address, k.asset, r); err != nil {
			return errors.Errorf("failed to set asset balance: %v\n", err)
		}
	}
	return nil
}

func (bs *changesStorage) validateDelta(delta *balanceChanges, filter, perform bool) error {
	if len(delta.key) > wavesBalanceKeySize {
		// Is asset change.
		if err := bs.validateAssetChange(delta, filter, perform); err != nil {
			return err
		}
	} else {
		// Is Waves change, need to take leasing into account.
		if err := bs.validateWavesChange(delta, filter, perform); err != nil {
			return err
		}
	}
	return nil
}

// Apply all balance changes (actually move them to DB batch) and reset.
<<<<<<< HEAD
func (bs *changesStorage) applyDeltas(filter bool) error {
=======
func (bs *changesStorage) validateDeltas(filter, perform bool) error {
>>>>>>> ffad88e9
	// Apply and validate balance variations.
	// At first, sort all changes by addresses they do modify.
	// That's *very* important optimization, since levelDB stores data
	// sorted by keys, and the idea is to read in sorted order.
	// We save a lot of time on disk's seek time.
	// TODO: if DB supported MultiGet() operation, this would probably be even faster.
	sort.Sort(byKey(bs.deltas))
	for _, delta := range bs.deltas {
<<<<<<< HEAD
		if len(delta.key) > wavesBalanceKeySize {
			// Is asset change.
			if err := bs.applyAssetChange(&delta, filter); err != nil {
				return err
			}
		} else {
			// Is Waves change, need to take leasing into account.
			if err := bs.applyWavesChange(&delta, filter); err != nil {
				return err
			}
=======
		if err := bs.validateDelta(&delta, filter, perform); err != nil {
			return err
>>>>>>> ffad88e9
		}
	}
	bs.reset()
	return nil
}

func (bs *changesStorage) reset() {
	bs.deltas = nil
	bs.wavesKeys = make(map[wavesBalanceKeyFixed]int)
	bs.assetKeys = make(map[assetBalanceKeyFixed]int)

}

type transactionValidator struct {
	genesis     crypto.Signature
	changesStor *changesStorage
	assets      *assets
	leases      *leases
	settings    *settings.BlockchainSettings
}

func newTransactionValidator(
	genesis crypto.Signature,
	balances *balances,
	assets *assets,
	leases *leases,
	settings *settings.BlockchainSettings,
) (*transactionValidator, error) {
	changesStor, err := newChangesStorage(balances)
	if err != nil {
		return nil, errors.Errorf("failed to create balances changes storage: %v\n", err)
	}
	return &transactionValidator{
		genesis:     genesis,
		changesStor: changesStor,
		assets:      assets,
		leases:      leases,
		settings:    settings,
	}, nil
}

func (tv *transactionValidator) checkFromFuture(timestamp uint64) bool {
	return timestamp > tv.settings.TxFromFutureCheckAfterTime
}

func (tv *transactionValidator) checkNegativeBalance(timestamp uint64) bool {
	return timestamp > tv.settings.NegativeBalanceCheckAfterTime
}

func (tv *transactionValidator) checkTxChangesSorted(timestamp uint64) bool {
	return timestamp > tv.settings.TxChangesSortedCheckAfterTime
}

func (tv *transactionValidator) checkTimestamps(txTimestamp, blockTimestamp, prevBlockTimestamp uint64) (bool, error) {
	if txTimestamp < prevBlockTimestamp-tv.settings.MaxTxTimeBackOffset {
		return false, errors.New("early transaction creation time")
	}
	if tv.checkFromFuture(blockTimestamp) && txTimestamp > blockTimestamp+tv.settings.MaxTxTimeForwardOffset {
		return false, errors.New("late transaction creation time")
	}
	return true, nil
}

func (tv *transactionValidator) addChange(key []byte, diff balanceDiff, currentTimestamp uint64, validate bool) (bool, error) {
	changes, err := tv.changesStor.balanceChanges(key)
	if err != nil {
		return false, errors.Wrap(err, "can not retrieve balance changes")
	}
	changesCopy := *changes
	changesCopy.minBalanceDiff.allowLeasedTransfer = diff.allowLeasedTransfer
	checkTempNegative := tv.checkNegativeBalance(currentTimestamp)
	if diff.blockID != (crypto.Signature{}) {
		if err := changesCopy.update(diff, checkTempNegative); err != nil {
			return false, errors.Wrap(err, "can not update balance changes")
		}
	} else {
		if err := changesCopy.updateDirectly(diff, checkTempNegative); err != nil {
			return false, errors.Wrap(err, "can not update balance changes")
		}
	}
	if validate {
		// Validate immediately, without waiting for validateTransactions() call.
		if err := tv.changesStor.validateDelta(&changesCopy, true, false); err != nil {
			return false, errors.Wrap(err, "changes validation failed")
		}
	}
	// Save changes at the end if validation was successful.
	*changes = changesCopy
	return true, nil
}

type balanceChange struct {
	key  []byte
	diff balanceDiff
}

type txValidationInfo struct {
	perform          bool
	initialisation   bool
	validate         bool
	currentTimestamp uint64
	parentTimestamp  uint64
	minerPK          crypto.PublicKey
	blockID          crypto.Signature
}

func (i *txValidationInfo) hasMiner() bool {
	return i.minerPK != (crypto.PublicKey{})
}

func (tv *transactionValidator) pushChanges(changes []balanceChange, info *txValidationInfo) error {
	for _, ch := range changes {
		allowLeasedTransfer := true
		if info.currentTimestamp >= tv.settings.AllowLeasedBalanceTransferUntilTime {
			allowLeasedTransfer = false
		}
		ch.diff.allowLeasedTransfer = allowLeasedTransfer
		ch.diff.blockID = info.blockID
		if ok, err := tv.addChange(ch.key, ch.diff, info.currentTimestamp, info.validate); !ok {
			return err
		}
	}
	return nil
}

func (tv *transactionValidator) validateGenesis(tx *proto.Genesis, info *txValidationInfo) (bool, error) {
	if info.blockID != tv.genesis {
		return false, errors.New("genesis transaction inside of non-genesis block")
	}
	if !info.initialisation {
		return false, errors.New("genesis transaction in non-initialisation mode")
	}
	changes := make([]balanceChange, 1)
	key := wavesBalanceKey{address: tx.Recipient}
	receiverBalanceDiff := int64(tx.Amount)
	changes[0] = balanceChange{key.bytes(), balanceDiff{balance: receiverBalanceDiff}}
	if err := tv.pushChanges(changes, info); err != nil {
		return false, err
	}
	return true, nil
}

func (tv *transactionValidator) validatePayment(tx *proto.Payment, info *txValidationInfo) (bool, error) {
	if ok, err := tv.checkTimestamps(tx.Timestamp, info.currentTimestamp, info.parentTimestamp); !ok {
		return false, errors.Wrap(err, "invalid timestamp")
	}
	changes := make([]balanceChange, 2)
	// Update sender.
	senderAddr, err := proto.NewAddressFromPublicKey(tv.settings.AddressSchemeCharacter, tx.SenderPK)
	if err != nil {
		return false, err
	}
	senderKey := wavesBalanceKey{address: senderAddr}
	senderBalanceDiff := -int64(tx.Amount) - int64(tx.Fee)
	changes[0] = balanceChange{senderKey.bytes(), balanceDiff{balance: senderBalanceDiff}}
	// Update receiver.
	receiverKey := wavesBalanceKey{address: tx.Recipient}
	receiverBalanceDiff := int64(tx.Amount)
	changes[1] = balanceChange{receiverKey.bytes(), balanceDiff{balance: receiverBalanceDiff}}
	if info.hasMiner() {
		// Update miner.
		minerAddr, err := proto.NewAddressFromPublicKey(tv.settings.AddressSchemeCharacter, info.minerPK)
		if err != nil {
			return false, err
		}
		minerKey := wavesBalanceKey{address: minerAddr}
		minerBalanceDiff := int64(tx.Fee)
		changes = append(changes, balanceChange{minerKey.bytes(), balanceDiff{balance: minerBalanceDiff}})
	}
	if err := tv.pushChanges(changes, info); err != nil {
		return false, err
	}
	return true, nil
}

func (tv *transactionValidator) checkAsset(asset *proto.OptionalAsset, initialisation bool) error {
	if !asset.Present {
		// Waves always valid.
		return nil
	}
	if _, err := tv.assets.newestAssetRecord(asset.ID, !initialisation); err != nil {
		return errors.New("unknown asset")
	}
	return nil
}

func (tv *transactionValidator) validateTransfer(tx *proto.Transfer, info *txValidationInfo) (bool, error) {
	if ok, err := tv.checkTimestamps(tx.Timestamp, info.currentTimestamp, info.parentTimestamp); !ok {
		return false, errors.Wrap(err, "invalid timestamp")
	}
<<<<<<< HEAD
	if err := tv.checkAsset(&tx.AmountAsset, initialisation); err != nil {
		return false, err
	}
	if err := tv.checkAsset(&tx.FeeAsset, initialisation); err != nil {
=======
	if err := tv.checkAsset(&tx.AmountAsset, info.initialisation); err != nil {
		return false, err
	}
	if err := tv.checkAsset(&tx.FeeAsset, info.initialisation); err != nil {
>>>>>>> ffad88e9
		return false, err
	}
	changes := make([]balanceChange, 3)
	// Update sender.
	senderAddr, err := proto.NewAddressFromPublicKey(tv.settings.AddressSchemeCharacter, tx.SenderPK)
	if err != nil {
		return false, err
	}
	senderFeeKey := byteKey(senderAddr, tx.FeeAsset.ToID())
	senderFeeBalanceDiff := -int64(tx.Fee)
	changes[0] = balanceChange{senderFeeKey, balanceDiff{balance: senderFeeBalanceDiff}}
	senderAmountKey := byteKey(senderAddr, tx.AmountAsset.ToID())
	senderAmountBalanceDiff := -int64(tx.Amount)
	changes[1] = balanceChange{senderAmountKey, balanceDiff{balance: senderAmountBalanceDiff}}
	// Update receiver.
	if tx.Recipient.Address == nil {
		// TODO support aliases.
		return false, errors.New("alias without address is not supported yet")
	}
	receiverKey := byteKey(*tx.Recipient.Address, tx.AmountAsset.ToID())
	receiverBalanceDiff := int64(tx.Amount)
	changes[2] = balanceChange{receiverKey, balanceDiff{balance: receiverBalanceDiff}}
	if info.hasMiner() {
		// Update miner.
		minerAddr, err := proto.NewAddressFromPublicKey(tv.settings.AddressSchemeCharacter, info.minerPK)
		if err != nil {
			return false, err
		}
		minerKey := byteKey(minerAddr, tx.FeeAsset.ToID())
		minerBalanceDiff := int64(tx.Fee)
		changes = append(changes, balanceChange{minerKey, balanceDiff{balance: minerBalanceDiff}})
	}
	if err := tv.pushChanges(changes, info); err != nil {
		return false, err
	}
	return true, nil
}

func (tv *transactionValidator) validateIssue(tx *proto.Issue, id []byte, info *txValidationInfo) (bool, error) {
	if ok, err := tv.checkTimestamps(tx.Timestamp, info.currentTimestamp, info.parentTimestamp); !ok {
		return false, errors.Wrap(err, "invalid timestamp")
	}
	assetID, err := crypto.NewDigestFromBytes(id)
	if err != nil {
		return false, err
	}
	if info.perform {
		// Create new asset.
		asset := &assetInfo{
			assetConstInfo: assetConstInfo{
				name:        tx.Name,
				description: tx.Description,
				decimals:    int8(tx.Decimals),
			},
			assetHistoryRecord: assetHistoryRecord{
				quantity:   *big.NewInt(int64(tx.Quantity)),
				reissuable: tx.Reissuable,
				blockID:    info.blockID,
			},
		}
		if err := tv.assets.issueAsset(assetID, asset); err != nil {
			return false, errors.Wrap(err, "failed to issue asset")
		}
	}
	changes := make([]balanceChange, 2)
	// Update sender.
	senderAddr, err := proto.NewAddressFromPublicKey(tv.settings.AddressSchemeCharacter, tx.SenderPK)
	if err != nil {
		return false, err
	}
	senderFeeKey := wavesBalanceKey{address: senderAddr}
	senderFeeBalanceDiff := -int64(tx.Fee)
	changes[0] = balanceChange{senderFeeKey.bytes(), balanceDiff{balance: senderFeeBalanceDiff}}
	senderAssetKey := assetBalanceKey{address: senderAddr, asset: assetID[:]}
	senderAssetBalanceDiff := int64(tx.Quantity)
	changes[1] = balanceChange{senderAssetKey.bytes(), balanceDiff{balance: senderAssetBalanceDiff}}
	if info.hasMiner() {
		// Update miner.
		minerAddr, err := proto.NewAddressFromPublicKey(tv.settings.AddressSchemeCharacter, info.minerPK)
		if err != nil {
			return false, err
		}
		minerKey := byteKey(minerAddr, nil)
		minerBalanceDiff := int64(tx.Fee)
		changes = append(changes, balanceChange{minerKey, balanceDiff{balance: minerBalanceDiff}})
	}
	if err := tv.pushChanges(changes, info); err != nil {
		return false, err
	}
	return true, nil
}

func (tv *transactionValidator) validateReissue(tx *proto.Reissue, info *txValidationInfo) (bool, error) {
	if ok, err := tv.checkTimestamps(tx.Timestamp, info.currentTimestamp, info.parentTimestamp); !ok {
		return false, errors.Wrap(err, "invalid timestamp")
	}
	// Check if it's "legal" to modify given asset.
<<<<<<< HEAD
	record, err := tv.assets.newestAssetRecord(tx.AssetID, !initialisation)
=======
	record, err := tv.assets.newestAssetRecord(tx.AssetID, !info.initialisation)
>>>>>>> ffad88e9
	if err != nil {
		return false, err
	}
	if (info.currentTimestamp > tv.settings.InvalidReissueInSameBlockUntilTime) && !record.reissuable {
		return false, errors.New("attempt to reissue asset which is not reissuable")
	}
<<<<<<< HEAD
	// Modify asset.
	change := &assetReissueChange{
		reissuable: tx.Reissuable,
		diff:       int64(tx.Quantity),
		blockID:    block.BlockSignature,
	}
	if err := tv.assets.reissueAsset(tx.AssetID, change, !initialisation); err != nil {
		return false, errors.Wrap(err, "failed to reissue asset")
=======
	if info.perform {
		// Modify asset.
		change := &assetReissueChange{
			reissuable: tx.Reissuable,
			diff:       int64(tx.Quantity),
			blockID:    info.blockID,
		}
		if err := tv.assets.reissueAsset(tx.AssetID, change, !info.initialisation); err != nil {
			return false, errors.Wrap(err, "failed to reissue asset")
		}
>>>>>>> ffad88e9
	}
	changes := make([]balanceChange, 2)
	// Update sender.
	senderAddr, err := proto.NewAddressFromPublicKey(tv.settings.AddressSchemeCharacter, tx.SenderPK)
	if err != nil {
		return false, err
	}
	senderFeeKey := wavesBalanceKey{address: senderAddr}
	senderFeeBalanceDiff := -int64(tx.Fee)
	changes[0] = balanceChange{senderFeeKey.bytes(), balanceDiff{balance: senderFeeBalanceDiff}}
	senderAssetKey := assetBalanceKey{address: senderAddr, asset: tx.AssetID[:]}
	senderAssetBalanceDiff := int64(tx.Quantity)
	changes[1] = balanceChange{senderAssetKey.bytes(), balanceDiff{balance: senderAssetBalanceDiff}}
	if info.hasMiner() {
		// Update miner.
		minerAddr, err := proto.NewAddressFromPublicKey(tv.settings.AddressSchemeCharacter, info.minerPK)
		if err != nil {
			return false, err
		}
		minerKey := byteKey(minerAddr, nil)
		minerBalanceDiff := int64(tx.Fee)
		changes = append(changes, balanceChange{minerKey, balanceDiff{balance: minerBalanceDiff}})
	}
	if err := tv.pushChanges(changes, info); err != nil {
		return false, err
	}
	return true, nil
}

func (tv *transactionValidator) validateBurn(tx *proto.Burn, info *txValidationInfo) (bool, error) {
	if ok, err := tv.checkTimestamps(tx.Timestamp, info.currentTimestamp, info.parentTimestamp); !ok {
		return false, errors.Wrap(err, "invalid timestamp")
	}
<<<<<<< HEAD
	// Modify asset.
	change := &assetBurnChange{
		diff:    int64(tx.Amount),
		blockID: block.BlockSignature,
	}
	if err := tv.assets.burnAsset(tx.AssetID, change, !initialisation); err != nil {
		return false, errors.Wrap(err, "failed to burn asset")
=======
	if info.perform {
		// Modify asset.
		change := &assetBurnChange{
			diff:    int64(tx.Amount),
			blockID: info.blockID,
		}
		if err := tv.assets.burnAsset(tx.AssetID, change, !info.initialisation); err != nil {
			return false, errors.Wrap(err, "failed to burn asset")
		}
>>>>>>> ffad88e9
	}
	changes := make([]balanceChange, 2)
	// Update sender.
	senderAddr, err := proto.NewAddressFromPublicKey(tv.settings.AddressSchemeCharacter, tx.SenderPK)
	if err != nil {
		return false, err
	}
	senderFeeKey := wavesBalanceKey{address: senderAddr}
	senderFeeBalanceDiff := -int64(tx.Fee)
	changes[0] = balanceChange{senderFeeKey.bytes(), balanceDiff{balance: senderFeeBalanceDiff}}
	senderAssetKey := assetBalanceKey{address: senderAddr, asset: tx.AssetID[:]}
	senderAssetBalanceDiff := -int64(tx.Amount)
	changes[1] = balanceChange{senderAssetKey.bytes(), balanceDiff{balance: senderAssetBalanceDiff}}
	if info.hasMiner() {
		// Update miner.
		minerAddr, err := proto.NewAddressFromPublicKey(tv.settings.AddressSchemeCharacter, info.minerPK)
		if err != nil {
			return false, err
		}
		minerKey := byteKey(minerAddr, nil)
		minerBalanceDiff := int64(tx.Fee)
		changes = append(changes, balanceChange{minerKey, balanceDiff{balance: minerBalanceDiff}})
	}
	if err := tv.pushChanges(changes, info); err != nil {
		return false, err
	}
	return true, nil
}

func (tv *transactionValidator) validateExchange(tx proto.Exchange, info *txValidationInfo) (bool, error) {
	if ok, err := tv.checkTimestamps(tx.GetTimestamp(), info.currentTimestamp, info.parentTimestamp); !ok {
		return false, errors.Wrap(err, "invalid timestamp")
	}
	buyOrder, err := tx.GetBuyOrder()
	if err != nil {
		return false, err
	}
	sellOrder, err := tx.GetSellOrder()
	if err != nil {
		return false, err
	}
	// Check assets.
<<<<<<< HEAD
	if err := tv.checkAsset(&sellOrder.AssetPair.AmountAsset, initialisation); err != nil {
		return false, err
	}
	if err := tv.checkAsset(&sellOrder.AssetPair.PriceAsset, initialisation); err != nil {
=======
	if err := tv.checkAsset(&sellOrder.AssetPair.AmountAsset, info.initialisation); err != nil {
		return false, err
	}
	if err := tv.checkAsset(&sellOrder.AssetPair.PriceAsset, info.initialisation); err != nil {
>>>>>>> ffad88e9
		return false, err
	}
	// Perform exchange.
	var val, amount, price big.Int
	priceConst := big.NewInt(priceConstant)
	amount.SetUint64(tx.GetAmount())
	price.SetUint64(tx.GetPrice())
	val.Mul(&amount, &price)
	val.Quo(&val, priceConst)
	if !val.IsInt64() {
		return false, errors.New("price * amount exceeds MaxInt64")
	}
	priceDiff := val.Int64()
	amountDiff := int64(tx.GetAmount())
	senderAddr, err := proto.NewAddressFromPublicKey(tv.settings.AddressSchemeCharacter, sellOrder.SenderPK)
	if err != nil {
		return false, err
	}
	changes := make([]balanceChange, 7)
	senderPriceKey := byteKey(senderAddr, sellOrder.AssetPair.PriceAsset.ToID())
	changes[0] = balanceChange{senderPriceKey, balanceDiff{balance: priceDiff}}
	senderAmountKey := byteKey(senderAddr, sellOrder.AssetPair.AmountAsset.ToID())
	changes[1] = balanceChange{senderAmountKey, balanceDiff{allowTempNegative: true, balance: -amountDiff}}
	senderFeeKey := wavesBalanceKey{senderAddr}
	senderFeeDiff := -int64(tx.GetSellMatcherFee())
	changes[2] = balanceChange{senderFeeKey.bytes(), balanceDiff{balance: senderFeeDiff}}
	receiverAddr, err := proto.NewAddressFromPublicKey(tv.settings.AddressSchemeCharacter, buyOrder.SenderPK)
	if err != nil {
		return false, err
	}
	receiverPriceKey := byteKey(receiverAddr, sellOrder.AssetPair.PriceAsset.ToID())
	changes[3] = balanceChange{receiverPriceKey, balanceDiff{allowTempNegative: true, balance: -priceDiff}}
	receiverAmountKey := byteKey(receiverAddr, sellOrder.AssetPair.AmountAsset.ToID())
	changes[4] = balanceChange{receiverAmountKey, balanceDiff{balance: amountDiff}}
	receiverFeeKey := wavesBalanceKey{receiverAddr}
	receiverFeeDiff := -int64(tx.GetBuyMatcherFee())
	changes[5] = balanceChange{receiverFeeKey.bytes(), balanceDiff{balance: receiverFeeDiff}}
	// Update matcher.
	matcherAddr, err := proto.NewAddressFromPublicKey(tv.settings.AddressSchemeCharacter, buyOrder.MatcherPK)
	if err != nil {
		return false, err
	}
	matcherKey := wavesBalanceKey{matcherAddr}
	matcherFee, err := util.AddInt64(int64(tx.GetBuyMatcherFee()), int64(tx.GetSellMatcherFee()))
	if err != nil {
		return false, err
	}
	matcherBalanceDiff := matcherFee - int64(tx.GetFee())
	changes[6] = balanceChange{matcherKey.bytes(), balanceDiff{balance: matcherBalanceDiff}}
	if info.hasMiner() {
		// Update miner.
		minerAddr, err := proto.NewAddressFromPublicKey(tv.settings.AddressSchemeCharacter, info.minerPK)
		if err != nil {
			return false, err
		}
		minerKey := byteKey(minerAddr, nil)
		minerBalanceDiff := int64(tx.GetFee())
		changes = append(changes, balanceChange{minerKey, balanceDiff{balance: minerBalanceDiff}})
	}
	if err := tv.pushChanges(changes, info); err != nil {
		return false, err
	}
	return true, nil
}

func (tv *transactionValidator) validateLease(tx *proto.Lease, id *crypto.Digest, info *txValidationInfo) (bool, error) {
	if ok, err := tv.checkTimestamps(tx.Timestamp, info.currentTimestamp, info.parentTimestamp); !ok {
		return false, errors.Wrap(err, "invalid timestamp")
	}
	senderAddr, err := proto.NewAddressFromPublicKey(tv.settings.AddressSchemeCharacter, tx.SenderPK)
	if err != nil {
		return false, err
	}
	if senderAddr == *tx.Recipient.Address {
		return false, errors.New("trying to lease money to self")
	}
	changes := make([]balanceChange, 3)
	// Update sender.
	senderKey := wavesBalanceKey{address: senderAddr}
	senderLeaseOutDiff := int64(tx.Amount)
	changes[0] = balanceChange{senderKey.bytes(), balanceDiff{leaseOut: senderLeaseOutDiff}}
	senderFeeDiff := -int64(tx.Fee)
	changes[1] = balanceChange{senderKey.bytes(), balanceDiff{balance: senderFeeDiff}}
	// Update receiver.
	if tx.Recipient.Address == nil {
		// TODO support aliases.
		return false, errors.New("alias without address is not supported yet")
	}
	receiverKey := wavesBalanceKey{address: *tx.Recipient.Address}
	receiverLeaseInDiff := int64(tx.Amount)
	changes[2] = balanceChange{receiverKey.bytes(), balanceDiff{leaseIn: receiverLeaseInDiff}}
	if info.hasMiner() {
		// Update miner.
		minerAddr, err := proto.NewAddressFromPublicKey(tv.settings.AddressSchemeCharacter, info.minerPK)
		if err != nil {
			return false, err
		}
		minerKey := wavesBalanceKey{address: minerAddr}
		minerBalanceDiff := int64(tx.Fee)
		changes = append(changes, balanceChange{minerKey.bytes(), balanceDiff{balance: minerBalanceDiff}})
	}
	if err := tv.pushChanges(changes, info); err != nil {
		return false, err
	}
	if info.perform {
		// Add leasing to lease state.
		r := &leasingRecord{
			leasing{true, tx.Amount, *tx.Recipient.Address, senderAddr},
			info.blockID,
		}
		if err := tv.leases.addLeasing(*id, r); err != nil {
			return false, errors.Wrap(err, "failed to add leasing")
		}
	}
	return true, nil
}

func (tv *transactionValidator) validateLeaseCancel(tx *proto.LeaseCancel, info *txValidationInfo) (bool, error) {
	if ok, err := tv.checkTimestamps(tx.Timestamp, info.currentTimestamp, info.parentTimestamp); !ok {
		return false, errors.Wrap(err, "invalid timestamp")
	}
<<<<<<< HEAD
	l, err := tv.leases.newestLeasingInfo(tx.LeaseID, !initialisation)
=======
	l, err := tv.leases.newestLeasingInfo(tx.LeaseID, !info.initialisation)
>>>>>>> ffad88e9
	if err != nil {
		return false, err
	}
	if !l.isActive && (info.currentTimestamp > tv.settings.AllowMultipleLeaseCancelUntilTime) {
		return false, errors.New("can not cancel lease which has already been cancelled")
	}
	senderAddr, err := proto.NewAddressFromPublicKey(tv.settings.AddressSchemeCharacter, tx.SenderPK)
	if err != nil {
		return false, err
	}
	if (l.sender != senderAddr) && (info.currentTimestamp > tv.settings.AllowMultipleLeaseCancelUntilTime) {
		return false, errors.New("sender of LeaseCancel is not sender of corresponding Lease")
	}
<<<<<<< HEAD
	if err := tv.leases.cancelLeasing(tx.LeaseID, block.BlockSignature, !initialisation); err != nil {
		return false, errors.Wrap(err, "failed to cancel leasing")
=======
	if info.perform {
		if err := tv.leases.cancelLeasing(tx.LeaseID, info.blockID, !info.initialisation); err != nil {
			return false, errors.Wrap(err, "failed to cancel leasing")
		}
>>>>>>> ffad88e9
	}
	changes := make([]balanceChange, 3)
	// Update sender.
	senderKey := wavesBalanceKey{address: senderAddr}
	senderLeaseOutDiff := -int64(l.leaseAmount)
	changes[0] = balanceChange{senderKey.bytes(), balanceDiff{leaseOut: senderLeaseOutDiff}}
	senderFeeDiff := -int64(tx.Fee)
	changes[1] = balanceChange{senderKey.bytes(), balanceDiff{balance: senderFeeDiff}}
	// Update receiver.
	receiverKey := wavesBalanceKey{address: l.recipient}
	receiverLeaseInDiff := -int64(l.leaseAmount)
	changes[2] = balanceChange{receiverKey.bytes(), balanceDiff{leaseIn: receiverLeaseInDiff}}
	if info.hasMiner() {
		// Update miner.
		minerAddr, err := proto.NewAddressFromPublicKey(tv.settings.AddressSchemeCharacter, info.minerPK)
		if err != nil {
			return false, err
		}
		minerKey := wavesBalanceKey{address: minerAddr}
		minerBalanceDiff := int64(tx.Fee)
		changes = append(changes, balanceChange{minerKey.bytes(), balanceDiff{balance: minerBalanceDiff}})
	}
	if err := tv.pushChanges(changes, info); err != nil {
		return false, err
	}
	return true, nil
}

func (tv *transactionValidator) addTxForValidation(tx proto.Transaction, info *txValidationInfo) error {
	switch v := tx.(type) {
	case *proto.Genesis:
		if ok, err := tv.validateGenesis(v, info); !ok {
			return errors.Wrap(err, "genesis validation failed")
		}
	case *proto.Payment:
		if ok, err := tv.validatePayment(v, info); !ok {
			return errors.Wrap(err, "payment validation failed")
		}
	case *proto.TransferV1:
		if ok, err := tv.validateTransfer(&v.Transfer, info); !ok {
			return errors.Wrap(err, "transferv1 validation failed")
		}
	case *proto.TransferV2:
		if ok, err := tv.validateTransfer(&v.Transfer, info); !ok {
			return errors.Wrap(err, "transferv2 validation failed")
		}
	case *proto.IssueV1:
		if ok, err := tv.validateIssue(&v.Issue, tx.GetID(), info); !ok {
			return errors.Wrap(err, "issuev1 validation failed")
		}
	case *proto.IssueV2:
		if ok, err := tv.validateIssue(&v.Issue, tx.GetID(), info); !ok {
			return errors.Wrap(err, "issuev2 validation failed")
		}
	case *proto.ReissueV1:
		if ok, err := tv.validateReissue(&v.Reissue, info); !ok {
			return errors.Wrap(err, "reissuev1 validation failed")
		}
	case *proto.ReissueV2:
		if ok, err := tv.validateReissue(&v.Reissue, info); !ok {
			return errors.Wrap(err, "reissuev2 validation failed")
		}
	case *proto.BurnV1:
		if ok, err := tv.validateBurn(&v.Burn, info); !ok {
			return errors.Wrap(err, "burnv1 validation failed")
		}
	case *proto.BurnV2:
		if ok, err := tv.validateBurn(&v.Burn, info); !ok {
			return errors.Wrap(err, "burnv2 validation failed")
		}
	case *proto.ExchangeV1:
		if ok, err := tv.validateExchange(v, info); !ok {
			return errors.Wrap(err, "exchangev1 validation failed")
		}
	case *proto.ExchangeV2:
		if ok, err := tv.validateExchange(v, info); !ok {
			return errors.Wrap(err, "exchange2 validation failed")
		}
	case *proto.LeaseV1:
		if ok, err := tv.validateLease(&v.Lease, v.ID, info); !ok {
			return errors.Wrap(err, "leasev1 validation failed")
		}
	case *proto.LeaseV2:
		if ok, err := tv.validateLease(&v.Lease, v.ID, info); !ok {
			return errors.Wrap(err, "leasev2 validation failed")
		}
	case *proto.LeaseCancelV1:
		if ok, err := tv.validateLeaseCancel(&v.LeaseCancel, info); !ok {
			return errors.Wrap(err, "leasecancelv1 validation failed")
		}
	case *proto.LeaseCancelV2:
		if ok, err := tv.validateLeaseCancel(&v.LeaseCancel, info); !ok {
			return errors.Wrap(err, "leasecancelv2 validation failed")
		}
	default:
		return errors.Errorf("transaction type %T is not supported\n", v)
	}
	return nil
}

<<<<<<< HEAD
func (tv *transactionValidator) performTransactions(initialisation bool) error {
	return tv.changesStor.applyDeltas(!initialisation)
=======
func (tv *transactionValidator) validateTransactions(initialisation, perform bool) error {
	return tv.changesStor.validateDeltas(!initialisation, perform)
>>>>>>> ffad88e9
}

func (tv *transactionValidator) reset() {
	tv.changesStor.reset()
}<|MERGE_RESOLUTION|>--- conflicted
+++ resolved
@@ -191,11 +191,7 @@
 	return nil, errors.New("invalid key size")
 }
 
-<<<<<<< HEAD
-func (bs *changesStorage) applyWavesChange(change *balanceChanges, filter bool) error {
-=======
 func (bs *changesStorage) validateWavesChange(change *balanceChanges, filter, perform bool) error {
->>>>>>> ffad88e9
 	var k wavesBalanceKey
 	if err := k.unmarshal(change.key); err != nil {
 		return errors.Errorf("failed to unmarshal waves balance key: %v\n", err)
@@ -224,11 +220,7 @@
 	return nil
 }
 
-<<<<<<< HEAD
-func (bs *changesStorage) applyAssetChange(change *balanceChanges, filter bool) error {
-=======
 func (bs *changesStorage) validateAssetChange(change *balanceChanges, filter, perform bool) error {
->>>>>>> ffad88e9
 	var k assetBalanceKey
 	if err := k.unmarshal(change.key); err != nil {
 		return errors.Errorf("failed to unmarshal asset balance key: %v\n", err)
@@ -280,11 +272,7 @@
 }
 
 // Apply all balance changes (actually move them to DB batch) and reset.
-<<<<<<< HEAD
-func (bs *changesStorage) applyDeltas(filter bool) error {
-=======
 func (bs *changesStorage) validateDeltas(filter, perform bool) error {
->>>>>>> ffad88e9
 	// Apply and validate balance variations.
 	// At first, sort all changes by addresses they do modify.
 	// That's *very* important optimization, since levelDB stores data
@@ -293,21 +281,8 @@
 	// TODO: if DB supported MultiGet() operation, this would probably be even faster.
 	sort.Sort(byKey(bs.deltas))
 	for _, delta := range bs.deltas {
-<<<<<<< HEAD
-		if len(delta.key) > wavesBalanceKeySize {
-			// Is asset change.
-			if err := bs.applyAssetChange(&delta, filter); err != nil {
-				return err
-			}
-		} else {
-			// Is Waves change, need to take leasing into account.
-			if err := bs.applyWavesChange(&delta, filter); err != nil {
-				return err
-			}
-=======
 		if err := bs.validateDelta(&delta, filter, perform); err != nil {
 			return err
->>>>>>> ffad88e9
 		}
 	}
 	bs.reset()
@@ -498,17 +473,10 @@
 	if ok, err := tv.checkTimestamps(tx.Timestamp, info.currentTimestamp, info.parentTimestamp); !ok {
 		return false, errors.Wrap(err, "invalid timestamp")
 	}
-<<<<<<< HEAD
-	if err := tv.checkAsset(&tx.AmountAsset, initialisation); err != nil {
-		return false, err
-	}
-	if err := tv.checkAsset(&tx.FeeAsset, initialisation); err != nil {
-=======
 	if err := tv.checkAsset(&tx.AmountAsset, info.initialisation); err != nil {
 		return false, err
 	}
 	if err := tv.checkAsset(&tx.FeeAsset, info.initialisation); err != nil {
->>>>>>> ffad88e9
 		return false, err
 	}
 	changes := make([]balanceChange, 3)
@@ -606,27 +574,13 @@
 		return false, errors.Wrap(err, "invalid timestamp")
 	}
 	// Check if it's "legal" to modify given asset.
-<<<<<<< HEAD
-	record, err := tv.assets.newestAssetRecord(tx.AssetID, !initialisation)
-=======
 	record, err := tv.assets.newestAssetRecord(tx.AssetID, !info.initialisation)
->>>>>>> ffad88e9
 	if err != nil {
 		return false, err
 	}
 	if (info.currentTimestamp > tv.settings.InvalidReissueInSameBlockUntilTime) && !record.reissuable {
 		return false, errors.New("attempt to reissue asset which is not reissuable")
 	}
-<<<<<<< HEAD
-	// Modify asset.
-	change := &assetReissueChange{
-		reissuable: tx.Reissuable,
-		diff:       int64(tx.Quantity),
-		blockID:    block.BlockSignature,
-	}
-	if err := tv.assets.reissueAsset(tx.AssetID, change, !initialisation); err != nil {
-		return false, errors.Wrap(err, "failed to reissue asset")
-=======
 	if info.perform {
 		// Modify asset.
 		change := &assetReissueChange{
@@ -637,7 +591,6 @@
 		if err := tv.assets.reissueAsset(tx.AssetID, change, !info.initialisation); err != nil {
 			return false, errors.Wrap(err, "failed to reissue asset")
 		}
->>>>>>> ffad88e9
 	}
 	changes := make([]balanceChange, 2)
 	// Update sender.
@@ -671,15 +624,6 @@
 	if ok, err := tv.checkTimestamps(tx.Timestamp, info.currentTimestamp, info.parentTimestamp); !ok {
 		return false, errors.Wrap(err, "invalid timestamp")
 	}
-<<<<<<< HEAD
-	// Modify asset.
-	change := &assetBurnChange{
-		diff:    int64(tx.Amount),
-		blockID: block.BlockSignature,
-	}
-	if err := tv.assets.burnAsset(tx.AssetID, change, !initialisation); err != nil {
-		return false, errors.Wrap(err, "failed to burn asset")
-=======
 	if info.perform {
 		// Modify asset.
 		change := &assetBurnChange{
@@ -689,7 +633,6 @@
 		if err := tv.assets.burnAsset(tx.AssetID, change, !info.initialisation); err != nil {
 			return false, errors.Wrap(err, "failed to burn asset")
 		}
->>>>>>> ffad88e9
 	}
 	changes := make([]balanceChange, 2)
 	// Update sender.
@@ -732,17 +675,10 @@
 		return false, err
 	}
 	// Check assets.
-<<<<<<< HEAD
-	if err := tv.checkAsset(&sellOrder.AssetPair.AmountAsset, initialisation); err != nil {
-		return false, err
-	}
-	if err := tv.checkAsset(&sellOrder.AssetPair.PriceAsset, initialisation); err != nil {
-=======
 	if err := tv.checkAsset(&sellOrder.AssetPair.AmountAsset, info.initialisation); err != nil {
 		return false, err
 	}
 	if err := tv.checkAsset(&sellOrder.AssetPair.PriceAsset, info.initialisation); err != nil {
->>>>>>> ffad88e9
 		return false, err
 	}
 	// Perform exchange.
@@ -864,11 +800,7 @@
 	if ok, err := tv.checkTimestamps(tx.Timestamp, info.currentTimestamp, info.parentTimestamp); !ok {
 		return false, errors.Wrap(err, "invalid timestamp")
 	}
-<<<<<<< HEAD
-	l, err := tv.leases.newestLeasingInfo(tx.LeaseID, !initialisation)
-=======
 	l, err := tv.leases.newestLeasingInfo(tx.LeaseID, !info.initialisation)
->>>>>>> ffad88e9
 	if err != nil {
 		return false, err
 	}
@@ -882,15 +814,10 @@
 	if (l.sender != senderAddr) && (info.currentTimestamp > tv.settings.AllowMultipleLeaseCancelUntilTime) {
 		return false, errors.New("sender of LeaseCancel is not sender of corresponding Lease")
 	}
-<<<<<<< HEAD
-	if err := tv.leases.cancelLeasing(tx.LeaseID, block.BlockSignature, !initialisation); err != nil {
-		return false, errors.Wrap(err, "failed to cancel leasing")
-=======
 	if info.perform {
 		if err := tv.leases.cancelLeasing(tx.LeaseID, info.blockID, !info.initialisation); err != nil {
 			return false, errors.Wrap(err, "failed to cancel leasing")
 		}
->>>>>>> ffad88e9
 	}
 	changes := make([]balanceChange, 3)
 	// Update sender.
@@ -991,13 +918,8 @@
 	return nil
 }
 
-<<<<<<< HEAD
-func (tv *transactionValidator) performTransactions(initialisation bool) error {
-	return tv.changesStor.applyDeltas(!initialisation)
-=======
 func (tv *transactionValidator) validateTransactions(initialisation, perform bool) error {
 	return tv.changesStor.validateDeltas(!initialisation, perform)
->>>>>>> ffad88e9
 }
 
 func (tv *transactionValidator) reset() {
