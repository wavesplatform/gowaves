package state

import (
	"github.com/wavesplatform/gowaves/pkg/crypto"
	g "github.com/wavesplatform/gowaves/pkg/grpc/generated/waves"
	"github.com/wavesplatform/gowaves/pkg/proto"
	"github.com/wavesplatform/gowaves/pkg/ride"
)

type internalSnapshot interface {
	ApplyInternal(internalSnapshotApplier) error
}

type internalSnapshotApplier interface {
	ApplyDAppComplexity(snapshot InternalDAppComplexitySnapshot) error
	ApplyDAppUpdateComplexity(snapshot InternalDAppUpdateComplexitySnapshot) error
	ApplyAssetScriptComplexity(snapshot InternalAssetScriptComplexitySnapshot) error
}

/*
Below are internal snapshots only.
They are not necessary and used for optimization, initialized in the full node mode only.
*/
type InternalDAppComplexitySnapshot struct {
	ScriptAddress proto.WavesAddress
	Estimation    ride.TreeEstimation
	ScriptIsEmpty bool
}

func (s InternalDAppComplexitySnapshot) ApplyInternal(a internalSnapshotApplier) error {
	return a.ApplyDAppComplexity(s)
}

<<<<<<< HEAD
func (s InternalDAppComplexitySnapshot) AppendToProtobuf(_ *g.TransactionStateSnapshot) error {
	return nil
}

func (s InternalDAppComplexitySnapshot) InternalSnapshotMarker() {}

=======
>>>>>>> 73d6e88c
type InternalDAppUpdateComplexitySnapshot struct {
	ScriptAddress proto.WavesAddress
	Estimation    ride.TreeEstimation
	ScriptIsEmpty bool
}

func (s InternalDAppUpdateComplexitySnapshot) ApplyInternal(a internalSnapshotApplier) error {
	return a.ApplyDAppUpdateComplexity(s)
}

<<<<<<< HEAD
func (s InternalDAppUpdateComplexitySnapshot) InternalSnapshotMarker() {}

func (s InternalDAppUpdateComplexitySnapshot) AppendToProtobuf(_ *g.TransactionStateSnapshot) error {
	return nil
}

=======
>>>>>>> 73d6e88c
type InternalAssetScriptComplexitySnapshot struct {
	AssetID       crypto.Digest
	Estimation    ride.TreeEstimation
	ScriptIsEmpty bool
}

<<<<<<< HEAD
func (s InternalAssetScriptComplexitySnapshot) IsGeneratedByTxDiff() bool {
	return false
}

func (s InternalAssetScriptComplexitySnapshot) Apply(a proto.SnapshotApplier) error {
	return a.ApplyInternalSnapshot(&s)
}

func (s InternalAssetScriptComplexitySnapshot) IsInternal() bool {
	return true
}

func (s InternalAssetScriptComplexitySnapshot) InternalSnapshotMarker() {}

func (s InternalAssetScriptComplexitySnapshot) AppendToProtobuf(_ *g.TransactionStateSnapshot) error {
	return nil
=======
func (s InternalAssetScriptComplexitySnapshot) ApplyInternal(a internalSnapshotApplier) error {
	return a.ApplyAssetScriptComplexity(s)
>>>>>>> 73d6e88c
}<|MERGE_RESOLUTION|>--- conflicted
+++ resolved
@@ -2,7 +2,6 @@
 
 import (
 	"github.com/wavesplatform/gowaves/pkg/crypto"
-	g "github.com/wavesplatform/gowaves/pkg/grpc/generated/waves"
 	"github.com/wavesplatform/gowaves/pkg/proto"
 	"github.com/wavesplatform/gowaves/pkg/ride"
 )
@@ -31,15 +30,6 @@
 	return a.ApplyDAppComplexity(s)
 }
 
-<<<<<<< HEAD
-func (s InternalDAppComplexitySnapshot) AppendToProtobuf(_ *g.TransactionStateSnapshot) error {
-	return nil
-}
-
-func (s InternalDAppComplexitySnapshot) InternalSnapshotMarker() {}
-
-=======
->>>>>>> 73d6e88c
 type InternalDAppUpdateComplexitySnapshot struct {
 	ScriptAddress proto.WavesAddress
 	Estimation    ride.TreeEstimation
@@ -50,40 +40,12 @@
 	return a.ApplyDAppUpdateComplexity(s)
 }
 
-<<<<<<< HEAD
-func (s InternalDAppUpdateComplexitySnapshot) InternalSnapshotMarker() {}
-
-func (s InternalDAppUpdateComplexitySnapshot) AppendToProtobuf(_ *g.TransactionStateSnapshot) error {
-	return nil
-}
-
-=======
->>>>>>> 73d6e88c
 type InternalAssetScriptComplexitySnapshot struct {
 	AssetID       crypto.Digest
 	Estimation    ride.TreeEstimation
 	ScriptIsEmpty bool
 }
 
-<<<<<<< HEAD
-func (s InternalAssetScriptComplexitySnapshot) IsGeneratedByTxDiff() bool {
-	return false
-}
-
-func (s InternalAssetScriptComplexitySnapshot) Apply(a proto.SnapshotApplier) error {
-	return a.ApplyInternalSnapshot(&s)
-}
-
-func (s InternalAssetScriptComplexitySnapshot) IsInternal() bool {
-	return true
-}
-
-func (s InternalAssetScriptComplexitySnapshot) InternalSnapshotMarker() {}
-
-func (s InternalAssetScriptComplexitySnapshot) AppendToProtobuf(_ *g.TransactionStateSnapshot) error {
-	return nil
-=======
 func (s InternalAssetScriptComplexitySnapshot) ApplyInternal(a internalSnapshotApplier) error {
 	return a.ApplyAssetScriptComplexity(s)
->>>>>>> 73d6e88c
 }