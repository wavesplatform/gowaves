package state

import (
	"bytes"
	"context"
	"fmt"
	"io/fs"
	"math/big"
	"os"
	"path/filepath"
	"sync"

	"github.com/mr-tron/base58"
	"github.com/pkg/errors"
	"go.uber.org/atomic"
	"go.uber.org/zap"

	"github.com/wavesplatform/gowaves/pkg/consensus"
	"github.com/wavesplatform/gowaves/pkg/crypto"
	"github.com/wavesplatform/gowaves/pkg/errs"
	"github.com/wavesplatform/gowaves/pkg/keyvalue"
	"github.com/wavesplatform/gowaves/pkg/proto"
	"github.com/wavesplatform/gowaves/pkg/ride/ast"
	"github.com/wavesplatform/gowaves/pkg/settings"
	"github.com/wavesplatform/gowaves/pkg/types"
)

const (
	rollbackMaxBlocks     = 2000
	blocksStorDir         = "blocks_storage"
	keyvalueDir           = "key_value"
	maxScriptsRunsInBlock = 101
)

var empty struct{}

func wrapErr(stateErrorType ErrorType, err error) error {
	switch err.(type) {
	case StateError:
		return err
	default:
		return NewStateError(stateErrorType, err)
	}
}

type blockchainEntitiesStorage struct {
	hs                *historyStorage
	aliases           *aliases
	assets            *assets
	leases            *leases
	scores            *scores
	blocksInfo        *blocksInfo
	balances          *balances
	features          featuresState
	monetaryPolicy    *monetaryPolicy
	ordersVolumes     *ordersVolumes
	accountsDataStor  *accountsDataStorage
	sponsoredAssets   *sponsoredAssets
	scriptsStorage    scriptStorageState
	scriptsComplexity *scriptsComplexity
	invokeResults     *invokeResults
	stateHashes       *stateHashes
	hitSources        *hitSources
	snapshots         *snapshotsAtHeight
	calculateHashes   bool
}

func newBlockchainEntitiesStorage(hs *historyStorage, sets *settings.BlockchainSettings, rw *blockReadWriter, calcHashes bool) (*blockchainEntitiesStorage, error) {
	assets := newAssets(hs.db, hs.dbBatch, hs)
	balances, err := newBalances(hs.db, hs, assets, sets.AddressSchemeCharacter, calcHashes)
	if err != nil {
		return nil, err
	}
	scriptsStorage, err := newScriptsStorage(hs, sets.AddressSchemeCharacter, calcHashes)
	if err != nil {
		return nil, err
	}
	features := newFeatures(rw, hs.db, hs, sets, settings.FeaturesInfo)
	return &blockchainEntitiesStorage{
		hs,
		newAliases(hs, sets.AddressSchemeCharacter, calcHashes),
		assets,
		newLeases(hs, calcHashes),
		newScores(hs),
		newBlocksInfo(hs),
		balances,
		features,
		newMonetaryPolicy(hs, sets),
		newOrdersVolumes(hs),
		newAccountsDataStorage(hs.db, hs.dbBatch, hs, calcHashes),
		newSponsoredAssets(rw, features, hs, sets, calcHashes),
		scriptsStorage,
		newScriptsComplexity(hs),
		newInvokeResults(hs),
		newStateHashes(hs),
		newHitSources(hs),
		newSnapshotsAtHeight(hs, sets.AddressSchemeCharacter),
		calcHashes,
	}, nil
}

func (s *blockchainEntitiesStorage) putStateHash(prevHash []byte, height uint64, blockID proto.BlockID) (*proto.StateHash, error) {
	sh := &proto.StateHash{
		BlockID: blockID,
		FieldsHashes: proto.FieldsHashes{
			WavesBalanceHash:  s.balances.wavesHashAt(blockID),
			AssetBalanceHash:  s.balances.assetsHashAt(blockID),
			DataEntryHash:     s.accountsDataStor.hasher.stateHashAt(blockID),
			AccountScriptHash: s.scriptsStorage.getAccountScriptsHasher().stateHashAt(blockID),
			AssetScriptHash:   s.scriptsStorage.getAssetScriptsHasher().stateHashAt(blockID),
			LeaseBalanceHash:  s.balances.leaseHashAt(blockID),
			LeaseStatusHash:   s.leases.hasher.stateHashAt(blockID),
			SponsorshipHash:   s.sponsoredAssets.hasher.stateHashAt(blockID),
			AliasesHash:       s.aliases.hasher.stateHashAt(blockID),
		},
	}
	if err := sh.GenerateSumHash(prevHash); err != nil {
		return nil, err
	}
	if err := s.stateHashes.saveLegacyStateHash(sh, height); err != nil {
		return nil, err
	}
	return sh, nil
}

func (s *blockchainEntitiesStorage) prepareHashes() error {
	if err := s.accountsDataStor.prepareHashes(); err != nil {
		return err
	}
	if err := s.balances.prepareHashes(); err != nil {
		return err
	}
	if err := s.scriptsStorage.prepareHashes(); err != nil {
		return err
	}
	if err := s.leases.prepareHashes(); err != nil {
		return err
	}
	if err := s.sponsoredAssets.prepareHashes(); err != nil {
		return err
	}
	if err := s.aliases.prepareHashes(); err != nil {
		return err
	}
	return nil
}

func (s *blockchainEntitiesStorage) handleLegacyStateHashes(blockchainHeight uint64, blockIds []proto.BlockID) error {
	if !s.calculateHashes {
		return nil
	}
	if blockchainHeight < 1 {
		return errors.New("bad blockchain height, should be greater than 0")
	}
	// Calculate any remaining hashes.
	if err := s.prepareHashes(); err != nil {
		return err
	}
	prevHash, err := s.stateHashes.legacyStateHash(blockchainHeight)
	if err != nil {
		return err
	}
	startHeight := blockchainHeight + 1
	for i, id := range blockIds {
		height := startHeight + uint64(i)
		newPrevHash, err := s.putStateHash(prevHash.SumHash[:], height, id)
		if err != nil {
			return err
		}
		prevHash = newPrevHash
	}
	return nil
}

func (s *blockchainEntitiesStorage) commitUncertain(blockID proto.BlockID) error {
	if err := s.assets.commitUncertain(blockID); err != nil {
		return err
	}
	if err := s.accountsDataStor.commitUncertain(blockID); err != nil {
		return err
	}
	if err := s.scriptsStorage.commitUncertain(blockID); err != nil {
		return err
	}
	if err := s.leases.commitUncertain(blockID); err != nil {
		return err
	}
	if err := s.sponsoredAssets.commitUncertain(blockID); err != nil {
		return err
	}
	return nil
}

func (s *blockchainEntitiesStorage) dropUncertain() {
	s.assets.dropUncertain()
	s.accountsDataStor.dropUncertain()
	s.scriptsStorage.dropUncertain()
	s.leases.dropUncertain()
	s.sponsoredAssets.dropUncertain()
}

func (s *blockchainEntitiesStorage) reset() {
	s.hs.reset()
	s.assets.reset()
	s.accountsDataStor.reset()
	s.balances.reset()
	s.scriptsStorage.reset()
	s.leases.reset()
	s.sponsoredAssets.reset()
	s.aliases.reset()
}

func (s *blockchainEntitiesStorage) flush() error {
	s.aliases.flush()
	if err := s.hs.flush(); err != nil {
		return err
	}
	if err := s.accountsDataStor.flush(); err != nil {
		return err
	}
	return nil
}

func checkCompatibility(stateDB *stateDB, params StateParams) error {
	version, err := stateDB.stateVersion()
	if err != nil {
		return errors.Errorf("stateVersion: %v", err)
	}
	if version != StateVersion {
		return errors.Errorf("incompatible storage version %d; current state supports only %d", version, StateVersion)
	}
	hasDataForExtendedApi, err := stateDB.stateStoresApiData()
	if err != nil {
		return errors.Errorf("stateStoresApiData(): %v", err)
	}
	if params.StoreExtendedApiData != hasDataForExtendedApi {
		return errors.Errorf("extended API incompatibility: state stores: %v; want: %v", hasDataForExtendedApi, params.StoreExtendedApiData)
	}
	hasDataForHashes, err := stateDB.stateStoresHashes()
	if err != nil {
		return errors.Errorf("stateStoresHashes: %v", err)
	}
	if params.BuildStateHashes != hasDataForHashes {
		return errors.Errorf("state hashes incompatibility: state stores: %v; want: %v", hasDataForHashes, params.BuildStateHashes)
	}
	return nil
}

func handleAmendFlag(stateDB *stateDB, amend bool) (bool, error) {
	storedAmend, err := stateDB.amendFlag()
	if err != nil {
		return false, errors.Wrap(err, "failed to get stored amend flag")
	}
	if !storedAmend && amend { // update if storedAmend == false and amend == true
		if err := stateDB.updateAmendFlag(amend); err != nil {
			return false, errors.Wrap(err, "failed to update amend flag")
		}
		storedAmend = amend
	}
	return storedAmend, nil
}

type newBlocks struct {
	binary    bool
	binBlocks [][]byte
	blocks    []*proto.Block
	curPos    int

	rw       *blockReadWriter
	settings *settings.BlockchainSettings
}

func newNewBlocks(rw *blockReadWriter, settings *settings.BlockchainSettings) *newBlocks {
	return &newBlocks{
		rw:       rw,
		settings: settings,
	}
}

func (n *newBlocks) len() int {
	if n.binary {
		if n.curPos > len(n.binBlocks) {
			return 0
		}
		return len(n.binBlocks) - n.curPos
	}
	if n.curPos > len(n.blocks) {
		return 0
	}
	return len(n.blocks) - n.curPos
}

func (n *newBlocks) setNewBinary(blocks [][]byte) {
	n.reset()
	n.binBlocks = blocks
	n.binary = true
}

func (n *newBlocks) setNew(blocks []*proto.Block) {
	n.reset()
	n.blocks = blocks
	n.binary = false
}

func (n *newBlocks) next() bool {
	n.curPos++
	if n.binary {
		return n.curPos <= len(n.binBlocks)
	} else {
		return n.curPos <= len(n.blocks)
	}
}

func (n *newBlocks) unmarshalBlock(block *proto.Block, blockBytes []byte) error {
	if n.rw.protobufActivated {
		if err := block.UnmarshalFromProtobuf(blockBytes); err != nil {
			return err
		}
	} else {
		if err := block.UnmarshalBinary(blockBytes, n.settings.AddressSchemeCharacter); err != nil {
			return err
		}
	}
	return nil
}

func (n *newBlocks) current() (*proto.Block, error) {
	if !n.binary {
		if n.curPos > len(n.blocks) || n.curPos < 1 {
			return nil, errors.New("bad current position")
		}
		return n.blocks[n.curPos-1], nil
	}
	if n.curPos > len(n.binBlocks) || n.curPos < 1 {
		return nil, errors.New("bad current position")
	}
	blockBytes := n.binBlocks[n.curPos-1]
	b := &proto.Block{}
	if err := n.unmarshalBlock(b, blockBytes); err != nil {
		return nil, err
	}
	return b, nil
}

func (n *newBlocks) reset() {
	n.binBlocks = nil
	n.blocks = nil
	n.curPos = 0
}

type stateManager struct {
	mu *sync.RWMutex

	// Last added block.
	lastBlock atomic.Value

	genesis *proto.Block
	stateDB *stateDB

	stor *blockchainEntitiesStorage
	rw   *blockReadWriter

	// BlockchainSettings: general info about the blockchain type, constants etc.
	settings *settings.BlockchainSettings
	// Validator: validator for block headers.
	cv *consensus.Validator
	// Appender implements validation/diff management functionality.
	appender *txAppender
	atx      *addressTransactions

	// Specifies how many goroutines will be run for verification of transactions and blocks signatures.
	verificationGoroutinesNum int

	newBlocks *newBlocks
}

func newStateManager(dataDir string, amend bool, params StateParams, settings *settings.BlockchainSettings) (*stateManager, error) {
	err := validateSettings(settings)
	if err != nil {
		return nil, err
	}
	if _, err := os.Stat(dataDir); errors.Is(err, fs.ErrNotExist) {
		if err := os.Mkdir(dataDir, 0750); err != nil {
			return nil, wrapErr(Other, errors.Errorf("failed to create state directory: %v", err))
		}
	}
	blockStorageDir := filepath.Join(dataDir, blocksStorDir)
	if _, err := os.Stat(blockStorageDir); errors.Is(err, fs.ErrNotExist) {
		if err := os.Mkdir(blockStorageDir, 0750); err != nil {
			return nil, wrapErr(Other, errors.Errorf("failed to create blocks directory: %v", err))
		}
	}
	// Initialize database.
	dbDir := filepath.Join(dataDir, keyvalueDir)
	zap.S().Info("Initializing state database, will take up to few minutes...")
	params.DbParams.BloomFilterParams.Store.WithPath(filepath.Join(blockStorageDir, "bloom"))
	db, err := keyvalue.NewKeyVal(dbDir, params.DbParams)
	if err != nil {
		return nil, wrapErr(Other, errors.Wrap(err, "failed to create db"))
	}
	zap.S().Info("Finished initializing database")
	dbBatch, err := db.NewBatch()
	if err != nil {
		return nil, wrapErr(Other, errors.Wrap(err, "failed to create db batch"))
	}
	stateDB, err := newStateDB(db, dbBatch, params)
	if err != nil {
		return nil, wrapErr(Other, errors.Wrap(err, "failed to create stateDB"))
	}
	if err := checkCompatibility(stateDB, params); err != nil {
		return nil, wrapErr(IncompatibilityError, err)
	}
	handledAmend, err := handleAmendFlag(stateDB, amend)
	if err != nil {
		return nil, wrapErr(Other, errors.Wrap(err, "failed to handle amend flag"))
	}
	// rw is storage for blocks.
	rw, err := newBlockReadWriter(
		blockStorageDir,
		params.OffsetLen,
		params.HeaderOffsetLen,
		stateDB,
		settings.AddressSchemeCharacter,
	)
	if err != nil {
		return nil, wrapErr(Other, errors.Errorf("failed to create block storage: %v", err))
	}
	stateDB.setRw(rw)
	hs, err := newHistoryStorage(db, dbBatch, stateDB, handledAmend)
	if err != nil {
		return nil, wrapErr(Other, errors.Errorf("failed to create history storage: %v", err))
	}
	stor, err := newBlockchainEntitiesStorage(hs, settings, rw, params.BuildStateHashes)
	if err != nil {
		return nil, wrapErr(Other, errors.Errorf("failed to create blockchain entities storage: %v", err))
	}
	atxParams := &addressTransactionsParams{
		dir:                 blockStorageDir,
		batchedStorMemLimit: AddressTransactionsMemLimit,
		batchedStorMaxKeys:  AddressTransactionsMaxKeys,
		maxFileSize:         MaxAddressTransactionsFileSize,
		providesData:        params.ProvideExtendedApi,
	}
	atx, err := newAddressTransactions(
		db,
		stateDB,
		rw,
		atxParams,
		handledAmend,
	)
	if err != nil {
		return nil, wrapErr(Other, errors.Errorf("failed to create address transactions storage: %v", err))
	}
	state := &stateManager{
		mu:                        &sync.RWMutex{},
		stateDB:                   stateDB,
		stor:                      stor,
		rw:                        rw,
		settings:                  settings,
		atx:                       atx,
		verificationGoroutinesNum: params.VerificationGoroutinesNum,
		newBlocks:                 newNewBlocks(rw, settings),
	}
	// Set fields which depend on state.
	// Consensus validator is needed to check block headers.
	snapshotApplier := newBlockSnapshotsApplier(
		nil,
		newSnapshotApplierStorages(stor),
	)
	snapshotGen := newSnapshotGenerator(stor, settings.AddressSchemeCharacter)
	appender, err := newTxAppender(state, rw, stor, settings, stateDB, atx, &snapshotApplier, &snapshotGen)
	if err != nil {
		return nil, wrapErr(Other, err)
	}
	state.appender = appender
	state.cv = consensus.NewValidator(state, settings, params.Time)

	height, err := state.Height()
	if err != nil {
		return nil, err
	}
	state.setGenesisBlock(&settings.Genesis)
	// 0 state height means that no blocks are found in state, so blockchain history is empty and we have to add genesis
	if height == 0 {
		// Assign unique block number for this block ID, add this number to the list of valid blocks
		if err := state.stateDB.addBlock(settings.Genesis.BlockID()); err != nil {
			return nil, err
		}
		if err := state.addGenesisBlock(); err != nil {
			return nil, errors.Wrap(err, "failed to apply/save genesis")
		}
		// We apply pre-activated features after genesis block, so they aren't active in genesis itself
		if err := state.applyPreActivatedFeatures(settings.PreactivatedFeatures, settings.Genesis.BlockID()); err != nil {
			return nil, errors.Wrap(err, "failed to apply pre-activated features")
		}
	}

	// check the correct blockchain is being loaded
	genesis, err := state.BlockByHeight(1)
	if err != nil {
		return nil, errors.Wrap(err, "failed to get genesis block from state")
	}
	err = settings.Genesis.GenerateBlockID(settings.AddressSchemeCharacter)
	if err != nil {
		return nil, errors.Wrap(err, "failed to generate genesis block id from config")
	}
	if !bytes.Equal(genesis.ID.Bytes(), settings.Genesis.ID.Bytes()) {
		return nil, errors.Errorf("genesis blocks from state and config mismatch")
	}

	if err := state.loadLastBlock(); err != nil {
		return nil, wrapErr(RetrievalError, err)
	}
	h, err := state.Height()
	if err != nil {
		return nil, wrapErr(Other, err)
	}
	state.checkProtobufActivation(h + 1)
	return state, nil
}

func (s *stateManager) NewestScriptByAccount(account proto.Recipient) (*ast.Tree, error) {
	addr, err := s.NewestRecipientToAddress(account)
	if err != nil {
		return nil, errors.Wrapf(err, "failed to get script by account '%s'", account.String())
	}
	tree, err := s.stor.scriptsStorage.newestScriptByAddr(addr)
	if err != nil {
		return nil, errors.Wrapf(err, "failed to get script by account '%s'", account.String())
	}
	return tree, nil
}

func (s *stateManager) NewestScriptBytesByAccount(account proto.Recipient) (proto.Script, error) {
	addr, err := s.NewestRecipientToAddress(account)
	if err != nil {
		return nil, errors.Wrapf(err, "failed to get script bytes by account '%s'", account.String())
	}
	script, err := s.stor.scriptsStorage.newestScriptBytesByAddr(addr)
	if err != nil {
		return nil, errors.Wrapf(err, "failed to get script bytes by account '%s'", account.String())
	}
	return script, nil
}

func (s *stateManager) NewestScriptByAsset(asset crypto.Digest) (*ast.Tree, error) {
	assetID := proto.AssetIDFromDigest(asset)
	return s.stor.scriptsStorage.newestScriptByAsset(assetID)
}

func (s *stateManager) NewestBlockInfoByHeight(height proto.Height) (*proto.BlockInfo, error) {
	header, err := s.NewestHeaderByHeight(height)
	if err != nil {
		return nil, err
	}
	generator, err := proto.NewAddressFromPublicKey(s.settings.AddressSchemeCharacter, header.GeneratorPublicKey)
	if err != nil {
		return nil, err
	}

	vrf, err := s.blockVRF(header, height-1)
	if err != nil {
		return nil, err
	}
	rewards, err := s.blockRewards(generator, height)
	if err != nil {
		return nil, err
	}

	return proto.BlockInfoFromHeader(header, generator, height, vrf, rewards)
}

func (s *stateManager) setGenesisBlock(genesisBlock *proto.Block) {
	s.genesis = genesisBlock
}

func (s *stateManager) TxValidation(func(TxValidation) error) error {
	panic("call TxValidation method on non thread safe state")
}

func (s *stateManager) MapR(func(StateInfo) (interface{}, error)) (interface{}, error) {
	panic("call MapR on non thread safe state")
}

func (s *stateManager) Map(func(State) error) error {
	panic("call Map on non thread safe state")
}

func (s *stateManager) addGenesisBlock() error {
	ctx, cancel := context.WithCancel(context.Background())
	defer cancel()

	initSH, shErr := crypto.FastHash(nil) // zero/initial snapshot state hash according to the specification
	if shErr != nil {
		return shErr
	}

	chans := launchVerifier(ctx, s.verificationGoroutinesNum, s.settings.AddressSchemeCharacter)

<<<<<<< HEAD
	if err := s.addNewBlock(s.genesis, nil, chans, 0, nil); err != nil {
=======
	if err := s.addNewBlock(s.genesis, nil, chans, 0, initSH); err != nil {
>>>>>>> 14214232
		return err
	}
	if err := s.stor.hitSources.appendBlockHitSource(s.genesis, 1, s.genesis.GenSignature); err != nil {
		return err
	}

	if err := s.appender.applyAllDiffs(); err != nil {
		return err
	}
	if err := s.stor.prepareHashes(); err != nil {
		return err
	}
	if _, err := s.stor.putStateHash(nil, 1, s.genesis.BlockID()); err != nil {
		return err
	}
	if verifyError := chans.closeAndWait(); verifyError != nil {
		return wrapErr(ValidationError, verifyError)
	}

	if err := s.flush(); err != nil {
		return wrapErr(ModificationError, err)
	}
	s.reset()
	return nil
}

func (s *stateManager) applyPreActivatedFeatures(features []int16, blockID proto.BlockID) error {
	for _, featureID := range features {
		approvalRequest := &approvedFeaturesRecord{1}
		if err := s.stor.features.approveFeature(featureID, approvalRequest, blockID); err != nil {
			return err
		}
		activationRequest := &activatedFeaturesRecord{1}
		if err := s.stor.features.activateFeature(featureID, activationRequest, blockID); err != nil {
			return err
		}
	}
	if err := s.flush(); err != nil {
		return err
	}
	s.reset()
	return nil
}

func (s *stateManager) checkProtobufActivation(height uint64) {
	activated := s.stor.features.newestIsActivatedAtHeight(int16(settings.BlockV5), height)
	if activated {
		s.rw.setProtobufActivated()
	}
}

func (s *stateManager) loadLastBlock() error {
	height, err := s.Height()
	if err != nil {
		return errors.Errorf("failed to retrieve height: %v", err)
	}
	lastBlock, err := s.BlockByHeight(height)
	if err != nil {
		return errors.Errorf("failed to get block by height: %v", err)
	}
	s.lastBlock.Store(lastBlock)
	return nil
}

func (s *stateManager) TopBlock() *proto.Block {
	return s.lastBlock.Load().(*proto.Block)
}

func (s *stateManager) blockVRF(blockHeader *proto.BlockHeader, height proto.Height) ([]byte, error) {
	if blockHeader.Version < proto.ProtobufBlockVersion {
		return nil, nil
	}
	pos := consensus.NewFairPosCalculator(s.settings.DelayDelta, s.settings.MinBlockTime)
	p := pos.HeightForHit(height)
	refHitSource, err := s.NewestHitSourceAtHeight(p)
	if err != nil {
		return nil, err
	}
	gsp := consensus.VRFGenerationSignatureProvider
	ok, vrf, err := gsp.VerifyGenerationSignature(blockHeader.GeneratorPublicKey, refHitSource, blockHeader.GenSignature)
	if err != nil {
		return nil, err
	}
	if !ok {
		return nil, errors.New("invalid VRF")
	}
	return vrf, nil
}

func (s *stateManager) blockRewards(generatorAddress proto.WavesAddress, height proto.Height) (proto.Rewards, error) {
	blockRewardActivated := s.stor.features.isActivatedAtHeight(int16(settings.BlockReward), height)
	if !blockRewardActivated {
		return proto.Rewards{}, nil
	}
	blockRewardActivationHeight, err := s.stor.features.activationHeight(int16(settings.BlockReward))
	if err != nil {
		return nil, err
	}
	reward, err := s.stor.monetaryPolicy.rewardAtHeight(height, blockRewardActivationHeight)
	if err != nil {
		return nil, err
	}
	c := newRewardsCalculator(s.settings, s.stor.features)
	return c.calculateRewards(generatorAddress, height, reward)
}

func (s *stateManager) Header(blockID proto.BlockID) (*proto.BlockHeader, error) {
	header, err := s.rw.readBlockHeader(blockID)
	if err != nil {
		return nil, wrapErr(RetrievalError, err)
	}
	return header, nil
}

func (s *stateManager) NewestHeaderByHeight(height uint64) (*proto.BlockHeader, error) {
	header, err := s.rw.readNewestBlockHeaderByHeight(height)
	if err != nil {
		return nil, wrapErr(RetrievalError, err)
	}
	return header, nil
}

func (s *stateManager) HeaderByHeight(height uint64) (*proto.BlockHeader, error) {
	blockID, err := s.HeightToBlockID(height)
	if err != nil {
		return nil, wrapErr(RetrievalError, err)
	}
	return s.Header(blockID)
}

func (s *stateManager) Block(blockID proto.BlockID) (*proto.Block, error) {
	block, err := s.rw.readBlock(blockID)
	if err != nil {
		return nil, wrapErr(RetrievalError, err)
	}
	return block, nil
}

func (s *stateManager) BlockByHeight(height uint64) (*proto.Block, error) {
	blockID, err := s.HeightToBlockID(height)
	if err != nil {
		return nil, wrapErr(RetrievalError, err)
	}
	return s.Block(blockID)
}

func (s *stateManager) NewestLeasingInfo(id crypto.Digest) (*proto.LeaseInfo, error) {
	leaseFromStore, err := s.stor.leases.newestLeasingInfo(id)
	if err != nil {
		return nil, err
	}
	sender, err := proto.NewAddressFromPublicKey(s.settings.AddressSchemeCharacter, leaseFromStore.SenderPK)
	if err != nil {
		return nil, err
	}
	leaseInfo := proto.LeaseInfo{
		Sender:      sender,
		Recipient:   leaseFromStore.RecipientAddr,
		IsActive:    leaseFromStore.isActive(),
		LeaseAmount: leaseFromStore.Amount,
	}
	return &leaseInfo, nil
}

func (s *stateManager) NewestScriptPKByAddr(addr proto.WavesAddress) (crypto.PublicKey, error) {
	info, err := s.stor.scriptsStorage.newestScriptBasicInfoByAddressID(addr.ID())
	if err != nil {
		return crypto.PublicKey{}, errors.Wrap(err, "failed to get script public key")
	}
	return info.PK, nil
}

func (s *stateManager) NewestAccountHasScript(addr proto.WavesAddress) (bool, error) {
	return s.stor.scriptsStorage.newestAccountHasScript(addr)
}

func (s *stateManager) AddingBlockHeight() (uint64, error) {
	return s.rw.addingBlockHeight(), nil
}

func (s *stateManager) NewestHeight() (uint64, error) {
	return s.rw.recentHeight(), nil
}

func (s *stateManager) Height() (uint64, error) {
	height, err := s.stateDB.getHeight()
	if err != nil {
		return 0, wrapErr(RetrievalError, err)
	}
	return height, nil
}

func (s *stateManager) BlockIDToHeight(blockID proto.BlockID) (uint64, error) {
	height, err := s.rw.heightByBlockID(blockID)
	if err != nil {
		return 0, wrapErr(RetrievalError, err)
	}
	return height, nil
}

func (s *stateManager) HeightToBlockID(height uint64) (proto.BlockID, error) {
	maxHeight, err := s.Height()
	if err != nil {
		return proto.BlockID{}, wrapErr(RetrievalError, err)
	}
	if height < 1 || height > maxHeight {
		return proto.BlockID{}, wrapErr(InvalidInputError, errors.Errorf("HeightToBlockID: height %d out of valid range [1, %d]", height, maxHeight))
	}
	blockID, err := s.rw.blockIDByHeight(height)
	if err != nil {
		return proto.BlockID{}, wrapErr(RetrievalError, err)
	}
	return blockID, nil
}

func (s *stateManager) newestAssetBalance(addr proto.AddressID, asset proto.AssetID) (uint64, error) {
	// Retrieve old balance from historyStorage.
	balance, err := s.stor.balances.newestAssetBalance(addr, asset)
	if err != nil {
		return 0, err
	}
	// Retrieve the latest balance diff as for the moment of this function call.
	key := assetBalanceKey{address: addr, asset: asset}
	diff, err := s.appender.diffStorInvoke.latestDiffByKey(string(key.bytes()))
	if err == errNotFound {
		// If there is no diff, old balance is the newest.
		return balance, nil
	} else if err != nil {
		// Something weird happened.
		return 0, err
	}
	balance, err = diff.applyToAssetBalance(balance)
	if err != nil {
		return 0, errors.Errorf("given account has negative balance at this point: %v", err)
	}
	return balance, nil
}

func (s *stateManager) newestWavesBalanceProfile(addr proto.AddressID) (balanceProfile, error) {
	// Retrieve the latest balance from historyStorage.
	profile, err := s.stor.balances.newestWavesBalance(addr)
	if err != nil {
		return balanceProfile{}, err
	}
	// Retrieve the latest balance diff as for the moment of this function call.
	key := wavesBalanceKey{address: addr}
	diff, err := s.appender.diffStorInvoke.latestDiffByKey(string(key.bytes()))
	if err == errNotFound {
		// If there is no diff, old balance is the newest.
		return profile, nil
	} else if err != nil {
		// Something weird happened.
		return balanceProfile{}, err
	}
	newProfile, err := diff.applyTo(profile)
	if err != nil {
		return balanceProfile{}, errors.Errorf("given account has negative balance at this point: %v", err)
	}
	return newProfile, nil
}

func (s *stateManager) GeneratingBalance(account proto.Recipient) (uint64, error) {
	height, err := s.Height()
	if err != nil {
		return 0, errs.Extend(err, "failed to get height")
	}
	start, end := s.cv.RangeForGeneratingBalanceByHeight(height)
	return s.EffectiveBalance(account, start, end)
}

func (s *stateManager) NewestGeneratingBalance(account proto.Recipient) (uint64, error) {
	height, err := s.NewestHeight()
	if err != nil {
		return 0, wrapErr(RetrievalError, err)
	}
	start, end := s.cv.RangeForGeneratingBalanceByHeight(height)
	return s.NewestEffectiveBalance(account, start, end)
}

func (s *stateManager) newestGeneratingBalance(id proto.AddressID) (uint64, error) {
	height, err := s.NewestHeight()
	if err != nil {
		return 0, wrapErr(RetrievalError, err)
	}
	start, end := s.cv.RangeForGeneratingBalanceByHeight(height)
	effectiveBalance, err := s.stor.balances.newestMinEffectiveBalanceInRange(id, start, end)
	if err != nil {
		return 0, wrapErr(RetrievalError, err)
	}
	return effectiveBalance, nil
}

func (s *stateManager) FullWavesBalance(account proto.Recipient) (*proto.FullWavesBalance, error) {
	addr, err := s.recipientToAddress(account)
	if err != nil {
		return nil, errs.Extend(err, "failed convert recipient to address")
	}
	profile, err := s.stor.balances.wavesBalance(addr.ID())
	if err != nil {
		return nil, errs.Extend(err, "failed to get waves balance")
	}
	effective, err := profile.effectiveBalance()
	if err != nil {
		return nil, errs.Extend(err, "failed to get effective balance")
	}
	generating, err := s.GeneratingBalance(account)
	if err != nil {
		return nil, errs.Extend(err, "failed to get generating balance")
	}
	return &proto.FullWavesBalance{
		Regular:    profile.balance,
		Generating: generating,
		Available:  profile.spendableBalance(),
		Effective:  effective,
		LeaseIn:    uint64(profile.leaseIn),
		LeaseOut:   uint64(profile.leaseOut),
	}, nil
}

func (s *stateManager) NewestFullWavesBalance(account proto.Recipient) (*proto.FullWavesBalance, error) {
	addr, err := s.NewestRecipientToAddress(account)
	if err != nil {
		return nil, wrapErr(RetrievalError, err)
	}
	profile, err := s.newestWavesBalanceProfile(addr.ID())
	if err != nil {
		return nil, wrapErr(RetrievalError, err)
	}
	effective, err := profile.effectiveBalance()
	if err != nil {
		return nil, wrapErr(Other, err)
	}
	var generating uint64 = 0
	gb, err := s.NewestGeneratingBalance(account)
	if err == nil {
		generating = gb
		//return nil, wrapErr(RetrievalError, err)
	}
	return &proto.FullWavesBalance{
		Regular:    profile.balance,
		Generating: generating,
		Available:  profile.spendableBalance(),
		Effective:  effective,
		LeaseIn:    uint64(profile.leaseIn),
		LeaseOut:   uint64(profile.leaseOut),
	}, nil
}

func (s *stateManager) WavesBalanceProfile(id proto.AddressID) (*types.WavesBalanceProfile, error) {
	profile, err := s.newestWavesBalanceProfile(id)
	if err != nil {
		return nil, wrapErr(RetrievalError, err)
	}
	var generating uint64 = 0
	if gb, err := s.newestGeneratingBalance(id); err == nil {
		generating = gb
	}
	return &types.WavesBalanceProfile{
		Balance:    profile.balance,
		LeaseIn:    profile.leaseIn,
		LeaseOut:   profile.leaseOut,
		Generating: generating,
	}, nil
}

func (s *stateManager) NewestWavesBalance(account proto.Recipient) (uint64, error) {
	addr, err := s.NewestRecipientToAddress(account)
	if err != nil {
		return 0, wrapErr(RetrievalError, err)
	}
	profile, err := s.newestWavesBalanceProfile(addr.ID())
	if err != nil {
		return 0, wrapErr(RetrievalError, err)
	}
	return profile.balance, nil
}

func (s *stateManager) NewestAssetBalance(account proto.Recipient, asset crypto.Digest) (uint64, error) {
	addr, err := s.NewestRecipientToAddress(account)
	if err != nil {
		return 0, wrapErr(RetrievalError, err)
	}
	balance, err := s.newestAssetBalance(addr.ID(), proto.AssetIDFromDigest(asset))
	if err != nil {
		return 0, wrapErr(RetrievalError, err)
	}
	return balance, nil
}

func (s *stateManager) NewestAssetBalanceByAddressID(id proto.AddressID, asset crypto.Digest) (uint64, error) {
	balance, err := s.newestAssetBalance(id, proto.AssetIDFromDigest(asset))
	if err != nil {
		return 0, wrapErr(RetrievalError, err)
	}
	return balance, nil
}

func (s *stateManager) WavesBalance(account proto.Recipient) (uint64, error) {
	addr, err := s.recipientToAddress(account)
	if err != nil {
		return 0, wrapErr(RetrievalError, err)
	}
	profile, err := s.stor.balances.wavesBalance(addr.ID())
	if err != nil {
		return 0, wrapErr(RetrievalError, err)
	}
	return profile.balance, nil
}

func (s *stateManager) AssetBalance(account proto.Recipient, assetID proto.AssetID) (uint64, error) {
	addr, err := s.recipientToAddress(account)
	if err != nil {
		return 0, wrapErr(RetrievalError, err)
	}
	balance, err := s.stor.balances.assetBalance(addr.ID(), assetID)
	if err != nil {
		return 0, wrapErr(RetrievalError, err)
	}
	return balance, nil
}

func (s *stateManager) WavesAddressesNumber() (uint64, error) {
	res, err := s.stor.balances.wavesAddressesNumber()
	if err != nil {
		return 0, wrapErr(RetrievalError, err)
	}
	return res, nil
}

func (s *stateManager) topBlock() (*proto.Block, error) {
	height, err := s.Height()
	if err != nil {
		return nil, err
	}
	// Heights start from 1.
	return s.BlockByHeight(height)
}

func (s *stateManager) addFeaturesVotes(block *proto.Block) error {
	// For Block version 2 Features are always empty, so we don't add anything.
	for _, featureID := range block.Features {
		approved, err := s.stor.features.newestIsApproved(featureID)
		if err != nil {
			return err
		}
		if approved {
			continue
		}
		if err := s.stor.features.addVote(featureID, block.BlockID()); err != nil {
			return err
		}
	}
	return nil
}

func (s *stateManager) addRewardVote(block *proto.Block, height uint64) error {
	activation, err := s.stor.features.newestActivationHeight(int16(settings.BlockReward))
	if err != nil {
		return err
	}
	isCappedRewardsActivated, err := s.stor.features.newestIsActivated(int16(settings.CappedRewards))
	if err != nil {
		return err
	}
	return s.stor.monetaryPolicy.vote(block.RewardVote, height, activation, isCappedRewardsActivated, block.BlockID())
}

func (s *stateManager) addNewBlock(
	block, parent *proto.Block,
	chans *verifierChans,
<<<<<<< HEAD
	height uint64,
	snapshot *proto.BlockSnapshot,
) error {
	blockHeight := height + 1
=======
	blockchainHeight uint64,
	lastSnapshotStateHash crypto.Digest,
) error {
	blockHeight := blockchainHeight + 1
>>>>>>> 14214232
	// Add score.
	if err := s.stor.scores.appendBlockScore(block, blockHeight); err != nil {
		return err
	}
	// Indicate new block for storage.
	if err := s.rw.startBlock(block.BlockID()); err != nil {
		return err
	}
	// Save block header to block storage.
	if err := s.rw.writeBlockHeader(&block.BlockHeader); err != nil {
		return err
	}
	transactions := block.Transactions
	if block.TransactionCount != transactions.Count() {
		return errors.Errorf("block.TransactionCount != transactions.Count(), %d != %d", block.TransactionCount, transactions.Count())
	}
	var parentHeader *proto.BlockHeader
	if parent != nil {
		parentHeader = &parent.BlockHeader
	}
	params := &appendBlockParams{
<<<<<<< HEAD
		transactions: transactions,
		chans:        chans,
		block:        &block.BlockHeader,
		parent:       parentHeader,
		height:       height,
		snapshot:     snapshot,
=======
		transactions:          transactions,
		chans:                 chans,
		block:                 &block.BlockHeader,
		parent:                parentHeader,
		blockchainHeight:      blockchainHeight,
		lastSnapshotStateHash: lastSnapshotStateHash,
>>>>>>> 14214232
	}
	// Check and perform block's transactions, create balance diffs, write transactions to storage.
	if err := s.appender.appendBlock(params); err != nil {
		return err
	}
	// Let block storage know that the current block is over.
	if err := s.rw.finishBlock(block.BlockID()); err != nil {
		return err
	}
	// when block is finished blockchain height is incremented, so we should use 'blockHeight' as height value in actions below

	// Count features votes.
	if err := s.addFeaturesVotes(block); err != nil {
		return err
	}
	blockRewardActivated := s.stor.features.newestIsActivatedAtHeight(int16(settings.BlockReward), blockHeight)
	// Count reward vote.
	if blockRewardActivated {
		err := s.addRewardVote(block, blockHeight)
		if err != nil {
			return err
		}
	}
	return nil
}

func (s *stateManager) reset() {
	s.rw.reset()
	s.stor.reset()
	s.stateDB.reset()
	s.appender.reset()
	s.atx.reset()
}

func (s *stateManager) flush() error {
	if err := s.rw.flush(); err != nil {
		return err
	}
	if err := s.stor.flush(); err != nil {
		return err
	}
	if err := s.atx.flush(); err != nil {
		return err
	}
	if err := s.stateDB.flush(); err != nil {
		return err
	}
	return nil
}

func (s *stateManager) AddBlock(block []byte) (*proto.Block, error) {
	s.newBlocks.setNewBinary([][]byte{block})
	rs, err := s.addBlocks(nil)
	if err != nil {
		if err := s.rw.syncWithDb(); err != nil {
			zap.S().Fatalf("Failed to add blocks and can not sync block storage with the database after failure: %v", err)
		}
		return nil, err
	}
	return rs, nil
}

func (s *stateManager) AddDeserializedBlock(block *proto.Block, snapshot *proto.BlockSnapshot) (*proto.Block, error) {
	s.newBlocks.setNew([]*proto.Block{block})
	rs, err := s.addBlocks([]*proto.BlockSnapshot{snapshot})
	if err != nil {
		if err := s.rw.syncWithDb(); err != nil {
			zap.S().Fatalf("Failed to add blocks and can not sync block storage with the database after failure: %v", err)
		}
		return nil, err
	}
	return rs, nil
}

func (s *stateManager) AddBlocks(blockBytes [][]byte) error {
	s.newBlocks.setNewBinary(blockBytes)
	if _, err := s.addBlocks(nil); err != nil {
		if err := s.rw.syncWithDb(); err != nil {
			zap.S().Fatalf("Failed to add blocks and can not sync block storage with the database after failure: %v", err)
		}
		return err
	}
	return nil
}

func (s *stateManager) AddDeserializedBlocks(
	blocks []*proto.Block,
	snapshots []*proto.BlockSnapshot,
) (*proto.Block, error) {
	s.newBlocks.setNew(blocks)
	lastBlock, err := s.addBlocks(snapshots)
	if err != nil {
		if err := s.rw.syncWithDb(); err != nil {
			zap.S().Fatalf("Failed to add blocks and can not sync block storage with the database after failure: %v", err)
		}
		return nil, err
	}
	return lastBlock, nil
}

func (s *stateManager) needToFinishVotingPeriod(blockchainHeight proto.Height) bool {
	nextBlockHeight := blockchainHeight + 1
	votingFinishHeight := (nextBlockHeight % s.settings.ActivationWindowSize(nextBlockHeight)) == 0
	return votingFinishHeight
}

func (s *stateManager) needToRecalculateVotesAfterCappedRewardActivationInVotingPeriod(height proto.Height) (bool, error) {
	cappedRewardsActivated := s.stor.features.newestIsActivatedAtHeight(int16(settings.CappedRewards), height)
	if !cappedRewardsActivated { // nothing to do
		return false, nil
	}
	cappedRewardsHeight, err := s.stor.features.newestActivationHeight(int16(settings.CappedRewards))
	if err != nil {
		return false, err
	}
	if height != cappedRewardsHeight { // nothing to do, height is not capped
		return false, nil
	}
	// we're on cappedRewardsHeight, check whether current height is included in voting period or not
	start, end, err := s.blockRewardVotingPeriod(height)
	if err != nil {
		return false, err
	}
	return isBlockRewardVotingPeriod(start, end, height), nil
}

func (s *stateManager) isBlockRewardTermOver(height proto.Height) (bool, error) {
	activated := s.stor.features.newestIsActivatedAtHeight(int16(settings.BlockReward), height)
	if activated {
		_, end, err := s.blockRewardVotingPeriod(height)
		if err != nil {
			return false, err
		}
		return end == height, nil
	}
	return false, nil
}

func (s *stateManager) blockRewardVotingPeriod(height proto.Height) (start, end proto.Height, err error) {
	activationHeight, err := s.stor.features.newestActivationHeight(int16(settings.BlockReward))
	if err != nil {
		return 0, 0, err
	}
	isCappedRewardsActivated, err := s.stor.features.newestIsActivated(int16(settings.CappedRewards))
	if err != nil {
		return 0, 0, err
	}
	start, end = s.stor.monetaryPolicy.blockRewardVotingPeriod(height, activationHeight, isCappedRewardsActivated)
	return start, end, nil
}

func (s *stateManager) needToResetStolenAliases(height uint64) (bool, error) {
	if s.settings.Type == settings.Custom {
		// No need to reset stolen aliases in custom blockchains.
		return false, nil
	}
	dataTxActivated := s.stor.features.newestIsActivatedAtHeight(int16(settings.DataTransaction), height)
	if dataTxActivated {
		dataTxHeight, err := s.stor.features.newestActivationHeight(int16(settings.DataTransaction))
		if err != nil {
			return false, err
		}
		return height == dataTxHeight, nil
	}
	return false, nil
}

func (s *stateManager) needToCancelLeases(blockchainHeight uint64) (bool, error) {
	if s.settings.Type == settings.Custom {
		// No need to cancel leases in custom blockchains.
		return false, nil
	}
	dataTxActivated := s.stor.features.newestIsActivatedAtHeight(int16(settings.DataTransaction), blockchainHeight)
	dataTxHeight := uint64(0)
	if dataTxActivated {
		approvalHeight, err := s.stor.features.newestApprovalHeight(int16(settings.DataTransaction))
		if err != nil {
			return false, err
		}
		dataTxHeight = approvalHeight + s.settings.ActivationWindowSize(blockchainHeight)
	}
	rideV5Activated := s.stor.features.newestIsActivatedAtHeight(int16(settings.RideV5), blockchainHeight)
	var rideV5Height uint64 = 0
	if rideV5Activated {
		approvalHeight, err := s.stor.features.newestApprovalHeight(int16(settings.RideV5))
		if err != nil {
			return false, err
		}
		rideV5Height = approvalHeight + s.settings.ActivationWindowSize(blockchainHeight)
	}
	switch blockchainHeight {
	case s.settings.ResetEffectiveBalanceAtHeight:
		return true, nil
	case s.settings.BlockVersion3AfterHeight:
		// Only needed for MainNet.
		return s.settings.Type == settings.MainNet, nil
	case dataTxHeight:
		// Only needed for MainNet.
		return s.settings.Type == settings.MainNet, nil
	case rideV5Height:
		// Cancellation of leases to stolen aliases only required for MainNet
		return s.settings.Type == settings.MainNet, nil
	default:
		return false, nil
	}
}

// TODO what to do with stolen aliases in snapshots?
func (s *stateManager) blockchainHeightAction(blockchainHeight uint64, lastBlock, nextBlock proto.BlockID) error {
	cancelLeases, err := s.needToCancelLeases(blockchainHeight)
	if err != nil {
		return err
	}
	if cancelLeases {
		if err := s.cancelLeases(blockchainHeight, lastBlock); err != nil {
			return err
		}
	}
	resetStolenAliases, err := s.needToResetStolenAliases(blockchainHeight)
	if err != nil {
		return err
	}
	if resetStolenAliases {
		// we're using nextBlock because it's a current block which we're going to apply
		if err := s.stor.aliases.disableStolenAliases(nextBlock); err != nil {
			return err
		}
	}
	if s.needToFinishVotingPeriod(blockchainHeight) {
		if err := s.finishVoting(blockchainHeight, lastBlock); err != nil {
			return err
		}
		if err := s.stor.features.resetVotes(nextBlock); err != nil {
			return err
		}
	}

	needToRecalc, err := s.needToRecalculateVotesAfterCappedRewardActivationInVotingPeriod(blockchainHeight)
	if err != nil {
		return err
	}
	if needToRecalc { // one time action
		if err := s.recalculateVotesAfterCappedRewardActivationInVotingPeriod(blockchainHeight, lastBlock); err != nil {
			return errors.Wrap(err, "failed to recalculate monetary policy votes")
		}
	}

	termIsOver, err := s.isBlockRewardTermOver(blockchainHeight)
	if err != nil {
		return err
	}
	if termIsOver {
		if err = s.updateBlockReward(lastBlock, nextBlock, blockchainHeight); err != nil {
			return err
		}
	}
	return nil
}

func (s *stateManager) finishVoting(height uint64, blockID proto.BlockID) error {
	nextBlockHeight := height + 1
	if err := s.stor.features.finishVoting(nextBlockHeight, blockID); err != nil {
		return err
	}
	return nil
}

func (s *stateManager) updateBlockReward(lastBlockID, nextBlockID proto.BlockID, height proto.Height) error {
	return s.stor.monetaryPolicy.updateBlockReward(lastBlockID, nextBlockID, height)
}

func (s *stateManager) cancelLeases(height uint64, blockID proto.BlockID) error {
	// Move balance diffs from diffStorage to historyStorage.
	// It must be done before lease cancellation, because
	// lease cancellation iterates through historyStorage.
	if err := s.appender.moveChangesToHistoryStorage(); err != nil {
		return err
	}
	dataTxActivated := s.stor.features.newestIsActivatedAtHeight(int16(settings.DataTransaction), height)
	dataTxHeight := uint64(0)
	if dataTxActivated {
		approvalHeight, err := s.stor.features.newestApprovalHeight(int16(settings.DataTransaction))
		if err != nil {
			return err
		}
		dataTxHeight = approvalHeight + s.settings.ActivationWindowSize(height)
	}
	rideV5Activated := s.stor.features.newestIsActivatedAtHeight(int16(settings.RideV5), height)
	var rideV5Height uint64 = 0
	if rideV5Activated {
		approvalHeight, err := s.stor.features.newestApprovalHeight(int16(settings.RideV5))
		if err != nil {
			return err
		}
		rideV5Height = approvalHeight + s.settings.ActivationWindowSize(height)
	}
	if height == s.settings.ResetEffectiveBalanceAtHeight {
		if err := s.stor.leases.cancelLeases(s.settings.AddressSchemeCharacter, nil, blockID); err != nil {
			return err
		}
		if err := s.stor.balances.cancelAllLeases(blockID); err != nil {
			return err
		}
	} else if height == s.settings.BlockVersion3AfterHeight {
		overflowAddresses, ovErr := s.stor.balances.cancelLeaseOverflows(blockID)
		if ovErr != nil {
			return ovErr
		}
		if err := s.stor.leases.cancelLeases(s.settings.AddressSchemeCharacter, overflowAddresses, blockID); err != nil {
			return err
		}
	} else if dataTxActivated && height == dataTxHeight {
		leaseIns, err := s.stor.leases.validLeaseIns()
		if err != nil {
			return err
		}
		if err := s.stor.balances.cancelInvalidLeaseIns(leaseIns, blockID); err != nil {
			return err
		}
	} else if rideV5Activated && height == rideV5Height {
		changes, err := s.stor.leases.cancelLeasesToDisabledAliases(s.settings.AddressSchemeCharacter, height, blockID)
		if err != nil {
			return err
		}
		if err := s.stor.balances.cancelLeases(changes, blockID); err != nil {
			return err
		}
	}
	return nil
}

func (s *stateManager) recalculateVotesAfterCappedRewardActivationInVotingPeriod(height proto.Height, lastBlockID proto.BlockID) error {
	start, end, err := s.blockRewardVotingPeriod(height)
	if err != nil {
		return err
	}
	if !isBlockRewardVotingPeriod(start, end, height) { // sanity check
		return errors.Errorf("height %d is not in voting period %d:%d", height, start, end)
	}
	blockRewardActivationHeight, err := s.stor.features.newestActivationHeight(int16(settings.BlockReward))
	if err != nil {
		return err
	}
	isCappedRewardsActivated, err := s.stor.features.newestIsActivated(int16(settings.CappedRewards))
	if err != nil {
		return err
	}
	if err := s.stor.monetaryPolicy.resetBlockRewardVotes(lastBlockID); err != nil { // reset votes just to be sure that they're equal zero
		return errors.Wrapf(err, "failed to reset block reward votes for block %q", lastBlockID.String())
	}
	for h := start; h <= height; h++ {
		header, err := s.NewestHeaderByHeight(h)
		if err != nil {
			return errors.Wrapf(err, "failed to get newest header by height %d", h)
		}
		// rewrite rewardVotes on h == start and count votes for the rest heights
		if err := s.stor.monetaryPolicy.vote(header.RewardVote, h, blockRewardActivationHeight, isCappedRewardsActivated, lastBlockID); err != nil {
			return errors.Wrapf(err, "failed to add vote for monetary policy at height %d for block %q", height, lastBlockID.String())
		}
	}
	return nil
}

func getSnapshotByIndIfNotNil(snapshots []*proto.BlockSnapshot, pos int) *proto.BlockSnapshot {
	if snapshots == nil {
		return nil
	}

	return snapshots[pos]
}

func (s *stateManager) addBlocks(snapshots []*proto.BlockSnapshot) (*proto.Block, error) { //nolint:gocognit
	// TODO: fix lint
	ctx, cancel := context.WithCancel(context.Background())
	defer cancel()
	defer func() {
		// Reset in-memory storages and load last block in defer.
		s.reset()
		if err := s.loadLastBlock(); err != nil {
			zap.S().Fatalf("Failed to load last block: %v", err)
		}
		s.newBlocks.reset()
	}()

	blocksNumber := s.newBlocks.len()
	if blocksNumber == 0 {
		return nil, wrapErr(InvalidInputError, errors.New("no blocks provided"))
	}

	// Read some useful values for later.
	lastAppliedBlock, err := s.topBlock()
	if err != nil {
		return nil, wrapErr(RetrievalError, err)
	}
	zap.S().Debugf("StateManager: parent (top) block ID: %s, ts: %d", lastAppliedBlock.BlockID().String(), lastAppliedBlock.Timestamp)
	height, err := s.Height()
	if err != nil {
		return nil, wrapErr(RetrievalError, err)
	}
	headers := make([]proto.BlockHeader, blocksNumber)

	// Launch verifier that checks signatures of blocks and transactions.
	chans := launchVerifier(ctx, s.verificationGoroutinesNum, s.settings.AddressSchemeCharacter)

	var ids []proto.BlockID
	pos := 0
	for s.newBlocks.next() {
		blockchainCurHeight := height + uint64(pos)
		block, errCurBlock := s.newBlocks.current()
		if errCurBlock != nil {
			return nil, wrapErr(DeserializationError, errCurBlock)
		}
		if err = s.cv.ValidateHeaderBeforeBlockApplying(&block.BlockHeader, blockchainCurHeight); err != nil {
			return nil, err
		}
		// Assign unique block number for this block ID, add this number to the list of valid blocks.
		if err = s.stateDB.addBlock(block.BlockID()); err != nil {
			return nil, wrapErr(ModificationError, err)
		}
		// At some blockchain heights specific logic is performed.
		// This includes voting for features, block rewards and so on.
		if err = s.blockchainHeightAction(blockchainCurHeight, lastAppliedBlock.BlockID(), block.BlockID()); err != nil {
			return nil, wrapErr(ModificationError, err)
		}
		// Send block for signature verification, which works in separate goroutine.
		task := &verifyTask{
			taskType: verifyBlock,
			parentID: lastAppliedBlock.BlockID(),
			block:    block,
		}
		if err = chans.trySend(task); err != nil {
			return nil, err
		}
<<<<<<< HEAD
		if err = s.appendHitSource(block, blockchainCurHeight); err != nil {
			return nil, err
		}
		// Save block to storage, check its transactions, create and save balance diffs for its transactions.
		if err = s.addNewBlock(block, lastAppliedBlock, chans,
			blockchainCurHeight, getSnapshotByIndIfNotNil(snapshots, pos)); err != nil {
			return nil, err
=======
		hs, err := s.cv.GenerateHitSource(blockchainCurHeight, block.BlockHeader)
		if err != nil {
			return nil, err
		}
		sh, err := s.stor.stateHashes.newestSnapshotStateHash(blockchainCurHeight)
		if err != nil {
			return nil, errors.Wrapf(err, "failed to get newest snapshot state hash for height %d",
				blockchainCurHeight,
			)
		}
		if err := s.stor.hitSources.appendBlockHitSource(block, blockchainCurHeight+1, hs); err != nil {
			return nil, err
		}
		// Save block to storage, check its transactions, create and save balance diffs for its transactions.
		if addErr := s.addNewBlock(block, lastAppliedBlock, chans, blockchainCurHeight, sh); addErr != nil {
			return nil, addErr
>>>>>>> 14214232
		}

		if s.needToFinishVotingPeriod(blockchainCurHeight + 1) {
			// If we need to finish voting period on the next block (h+1) then
			// we have to check that protobuf will be activated on next block
			s.checkProtobufActivation(blockchainCurHeight + 2)
		}
		headers[pos] = block.BlockHeader
		pos++
		ids = append(ids, block.BlockID())
		lastAppliedBlock = block
	}
	if err = s.afterAddingNewBlocks(chans, height, headers, pos, ids); err != nil {
		return nil, err
	}
	zap.S().Infof(
		"Height: %d; Block ID: %s, GenSig: %s, ts: %d",
		height+uint64(blocksNumber),
		lastAppliedBlock.BlockID().String(),
		base58.Encode(lastAppliedBlock.GenSignature),
		lastAppliedBlock.Timestamp,
	)
	return lastAppliedBlock, nil
}

func (s *stateManager) appendHitSource(block *proto.Block, blockchainCurHeight proto.Height) error {
	hs, err := s.cv.GenerateHitSource(blockchainCurHeight, block.BlockHeader)
	if err != nil {
		return err
	}
	return s.stor.hitSources.appendBlockHitSource(block, blockchainCurHeight+1, hs)
}

func (s *stateManager) afterAddingNewBlocks(
	chans *verifierChans,
	height proto.Height,
	headers []proto.BlockHeader,
	pos int,
	ids []proto.BlockID,
) error {
	// Tasks chan can now be closed, since all the blocks and transactions have been already sent for verification.
	// wait for all verifier goroutines
	if verifyError := chans.closeAndWait(); verifyError != nil {
		return wrapErr(ValidationError, verifyError)
	}

	// Apply all the balance diffs accumulated from this blocks batch.
	// This also validates diffs for negative balances.
	if err := s.appender.applyAllDiffs(); err != nil {
		return err
	}

<<<<<<< HEAD
	// Retrieve and store state hashes for each of new blocks.
	if err := s.stor.handleStateHashes(height, ids); err != nil {
		return wrapErr(ModificationError, err)
=======
	// Retrieve and store legacy state hashes for each of new blocks.
	if shErr := s.stor.handleLegacyStateHashes(height, ids); shErr != nil {
		return nil, wrapErr(ModificationError, shErr)
>>>>>>> 14214232
	}
	// Validate consensus (i.e. that all the new blocks were mined fairly).
	if err := s.cv.ValidateHeadersBatch(headers[:pos], height); err != nil {
		return wrapErr(ValidationError, err)
	}
	// After everything is validated, save all the changes to DB.
	if err := s.flush(); err != nil {
		return wrapErr(ModificationError, err)
	}
	return nil
}

func (s *stateManager) checkRollbackHeight(height uint64) error {
	maxHeight, err := s.Height()
	if err != nil {
		return err
	}
	minRollbackHeight, err := s.stateDB.getRollbackMinHeight()
	if err != nil {
		return err
	}
	if height < minRollbackHeight || height > maxHeight {
		return errors.Errorf("invalid height; valid range is: [%d, %d]", minRollbackHeight, maxHeight)
	}
	return nil
}

func (s *stateManager) checkRollbackInput(blockID proto.BlockID) error {
	height, err := s.BlockIDToHeight(blockID)
	if err != nil {
		return err
	}
	return s.checkRollbackHeight(height)
}

func (s *stateManager) RollbackToHeight(height uint64) error {
	if err := s.checkRollbackHeight(height); err != nil {
		return wrapErr(InvalidInputError, err)
	}
	blockID, err := s.HeightToBlockID(height)
	if err != nil {
		return wrapErr(RetrievalError, err)
	}
	return s.rollbackToImpl(blockID)
}

func (s *stateManager) rollbackToImpl(removalEdge proto.BlockID) error {
	// The database part of rollback.
	if err := s.stateDB.rollback(removalEdge); err != nil {
		return wrapErr(RollbackError, err)
	}
	// After this point Fatalf() is called instead of returning errors,
	// because exiting would lead to incorrect state.
	// Remove blocks from block storage by syncing block storage with the database.
	if err := s.rw.syncWithDb(); err != nil {
		zap.S().Fatalf("Failed to sync block storage with db: %v", err)
	}
	// Clear scripts cache after rollback.
	if err := s.stor.scriptsStorage.clearCache(); err != nil {
		zap.S().Fatalf("Failed to clear scripts cache after rollback: %v", err)
	}
	// Clear features cache
	s.stor.features.clearCache()

	if err := s.stor.flush(); err != nil {
		zap.S().Fatalf("Failed to flush history storage cache after rollback: %v", err)
	}

	if err := s.loadLastBlock(); err != nil {
		zap.S().Fatalf("Failed to load last block after rollback: %v", err)
	}
	return nil
}

func (s *stateManager) RollbackTo(removalEdge proto.BlockID) error {
	if err := s.checkRollbackInput(removalEdge); err != nil {
		return wrapErr(InvalidInputError, err)
	}
	return s.rollbackToImpl(removalEdge)
}

func (s *stateManager) ScoreAtHeight(height uint64) (*big.Int, error) {
	maxHeight, err := s.Height()
	if err != nil {
		return nil, wrapErr(RetrievalError, err)
	}
	if height < 1 || height > maxHeight {
		return nil, wrapErr(InvalidInputError, errors.Errorf("ScoreAtHeight: %d height out of valid range [1, %d]", height, maxHeight))
	}
	score, err := s.stor.scores.score(height)
	if err != nil {
		return nil, wrapErr(RetrievalError, err)
	}
	return score, nil
}

func (s *stateManager) HitSourceAtHeight(height uint64) ([]byte, error) {
	maxHeight, err := s.Height()
	if err != nil {
		return nil, wrapErr(RetrievalError, err)
	}
	if height < 1 || height > maxHeight {
		return nil, wrapErr(InvalidInputError, errors.Errorf("HitSourceAtHeight: height %d out of valid range [1, %d]", height, maxHeight))
	}
	return s.stor.hitSources.hitSource(height)
}

func (s *stateManager) NewestHitSourceAtHeight(height uint64) ([]byte, error) {
	maxHeight, err := s.NewestHeight()
	if err != nil {
		return nil, wrapErr(RetrievalError, err)
	}
	if height < 1 || height > maxHeight {
		return nil, wrapErr(InvalidInputError, errors.Errorf("NewestHitSourceAtHeight: height %d out of valid range [1, %d]", height, maxHeight))
	}
	return s.stor.hitSources.newestHitSource(height)
}

func (s *stateManager) CurrentScore() (*big.Int, error) {
	height, err := s.Height()
	if err != nil {
		return nil, wrapErr(RetrievalError, err)
	}
	score, err := s.stor.scores.score(height)
	if err != nil {
		return nil, wrapErr(RetrievalError, err)
	}
	return score, nil
}

func (s *stateManager) NewestRecipientToAddress(recipient proto.Recipient) (proto.WavesAddress, error) {
	if addr := recipient.Address(); addr != nil {
		return *addr, nil
	}
	return s.stor.aliases.newestAddrByAlias(recipient.Alias().Alias)
}

func (s *stateManager) recipientToAddress(recipient proto.Recipient) (proto.WavesAddress, error) {
	if addr := recipient.Address(); addr != nil {
		return *addr, nil
	}
	return s.stor.aliases.addrByAlias(recipient.Alias().Alias)
}

func (s *stateManager) EffectiveBalance(account proto.Recipient, startHeight, endHeight uint64) (uint64, error) {
	addr, err := s.recipientToAddress(account)
	if err != nil {
		return 0, errs.Extend(err, "failed convert recipient to address ")
	}
	effectiveBalance, err := s.stor.balances.minEffectiveBalanceInRange(addr.ID(), startHeight, endHeight)
	if err != nil {
		return 0, errs.Extend(err, fmt.Sprintf("failed get min effective balance: startHeight: %d, endHeight: %d", startHeight, endHeight))
	}
	return effectiveBalance, nil
}

func (s *stateManager) NewestEffectiveBalance(account proto.Recipient, startHeight, endHeight uint64) (uint64, error) {
	addr, err := s.NewestRecipientToAddress(account)
	if err != nil {
		return 0, wrapErr(RetrievalError, err)
	}
	effectiveBalance, err := s.stor.balances.newestMinEffectiveBalanceInRange(addr.ID(), startHeight, endHeight)
	if err != nil {
		return 0, wrapErr(RetrievalError, err)
	}
	return effectiveBalance, nil
}

func (s *stateManager) BlockchainSettings() (*settings.BlockchainSettings, error) {
	cp := *s.settings
	return &cp, nil
}

func (s *stateManager) ResetValidationList() {
	s.reset()
	if err := s.stor.scriptsStorage.clearCache(); err != nil {
		zap.S().Fatalf("Failed to clearCache scripts cache after UTX validation: %v", err)
	}
}

// ValidateNextTx function must be used for UTX validation only.
func (s *stateManager) ValidateNextTx(tx proto.Transaction, currentTimestamp, parentTimestamp uint64, v proto.BlockVersion, acceptFailed bool) error {
	if err := s.appender.validateNextTx(tx, currentTimestamp, parentTimestamp, v, acceptFailed); err != nil {
		return err
	}
	return nil
}

func (s *stateManager) NewestAddrByAlias(alias proto.Alias) (proto.WavesAddress, error) {
	addr, err := s.stor.aliases.newestAddrByAlias(alias.Alias)
	if err != nil {
		return proto.WavesAddress{}, wrapErr(RetrievalError, err)
	}
	return addr, nil
}

func (s *stateManager) AddrByAlias(alias proto.Alias) (proto.WavesAddress, error) {
	addr, err := s.stor.aliases.addrByAlias(alias.Alias)
	if err != nil {
		return proto.WavesAddress{}, wrapErr(RetrievalError, err)
	}
	return addr, nil
}

func (s *stateManager) AliasesByAddr(addr proto.WavesAddress) ([]string, error) {
	aliases, err := s.stor.aliases.aliasesByAddr(addr)
	if err != nil {
		return nil, wrapErr(RetrievalError, err)
	}
	return aliases, nil
}

func (s *stateManager) VotesNumAtHeight(featureID int16, height proto.Height) (uint64, error) {
	votesNum, err := s.stor.features.featureVotesAtHeight(featureID, height)
	if err != nil {
		return 0, wrapErr(RetrievalError, err)
	}
	return votesNum, nil
}

func (s *stateManager) VotesNum(featureID int16) (uint64, error) {
	votesNum, err := s.stor.features.featureVotes(featureID)
	if err != nil {
		return 0, wrapErr(RetrievalError, err)
	}
	return votesNum, nil
}

func (s *stateManager) IsActivated(featureID int16) (bool, error) {
	activated, err := s.stor.features.newestIsActivated(featureID)
	if err != nil {
		return false, wrapErr(RetrievalError, err)
	}
	return activated, nil
}

func (s *stateManager) NewestIsActiveAtHeight(featureID int16, height proto.Height) (bool, error) {
	return s.stor.features.newestIsActivatedAtHeight(featureID, height), nil
}

func (s *stateManager) IsActiveAtHeight(featureID int16, height proto.Height) (bool, error) {
	return s.stor.features.isActivatedAtHeight(featureID, height), nil
}

func (s *stateManager) ActivationHeight(featureID int16) (uint64, error) {
	height, err := s.stor.features.activationHeight(featureID)
	if err != nil {
		return 0, wrapErr(RetrievalError, err)
	}
	return height, nil
}

func (s *stateManager) IsApproved(featureID int16) (bool, error) {
	approved, err := s.stor.features.isApproved(featureID)
	if err != nil {
		return false, wrapErr(RetrievalError, err)
	}
	return approved, nil
}

func (s *stateManager) IsApprovedAtHeight(featureID int16, height uint64) (bool, error) {
	return s.stor.features.isApprovedAtHeight(featureID, height), nil
}

func (s *stateManager) ApprovalHeight(featureID int16) (uint64, error) {
	height, err := s.stor.features.approvalHeight(featureID)
	if err != nil {
		return 0, wrapErr(RetrievalError, err)
	}
	return height, nil
}

func (s *stateManager) AllFeatures() ([]int16, error) {
	features, err := s.stor.features.allFeatures()
	if err != nil {
		return nil, wrapErr(RetrievalError, err)
	}
	return features, nil
}

func (s *stateManager) EstimatorVersion() (int, error) {
	rideV6, err := s.IsActivated(int16(settings.RideV6))
	if err != nil {
		return 0, err
	}
	if rideV6 {
		return 4, nil
	}

	blockV5, err := s.IsActivated(int16(settings.BlockV5))
	if err != nil {
		return 0, err
	}
	if blockV5 {
		return 3, nil
	}

	blockReward, err := s.IsActivated(int16(settings.BlockReward))
	if err != nil {
		return 0, err
	}
	if blockReward {
		return 2, nil
	}

	smartAccounts, err := s.IsActivated(int16(settings.SmartAccounts))
	if err != nil {
		return 0, err
	}
	if smartAccounts {
		return 1, nil
	}
	return 0, errors.New("inactive RIDE")
}

// Accounts data storage.

func (s *stateManager) RetrieveNewestEntry(account proto.Recipient, key string) (proto.DataEntry, error) {
	addr, err := s.NewestRecipientToAddress(account)
	if err != nil {
		return nil, wrapErr(RetrievalError, err)
	}
	entry, err := s.stor.accountsDataStor.retrieveNewestEntry(addr, key)
	if err != nil {
		return nil, wrapErr(RetrievalError, err)
	}
	return entry, nil
}

func (s *stateManager) RetrieveEntries(account proto.Recipient) ([]proto.DataEntry, error) {
	addr, err := s.recipientToAddress(account)
	if err != nil {
		return nil, wrapErr(RetrievalError, err)
	}
	entries, err := s.stor.accountsDataStor.retrieveEntries(addr)
	if err != nil {
		return nil, wrapErr(RetrievalError, err)
	}
	return entries, nil
}

func (s *stateManager) IsStateUntouched(account proto.Recipient) (bool, error) {
	addr, err := s.recipientToAddress(account)
	if err != nil {
		return false, wrapErr(RetrievalError, err)
	}
	entryExist, err := s.stor.accountsDataStor.newestEntryExists(addr)
	if err != nil {
		return false, wrapErr(RetrievalError, err)
	}
	return !entryExist, nil
}

func (s *stateManager) RetrieveEntry(account proto.Recipient, key string) (proto.DataEntry, error) {
	addr, err := s.recipientToAddress(account)
	if err != nil {
		return nil, wrapErr(RetrievalError, err)
	}
	entry, err := s.stor.accountsDataStor.retrieveEntry(addr, key)
	if err != nil {
		return nil, wrapErr(RetrievalError, err)
	}
	return entry, nil
}

func (s *stateManager) RetrieveNewestIntegerEntry(account proto.Recipient, key string) (*proto.IntegerDataEntry, error) {
	addr, err := s.NewestRecipientToAddress(account)
	if err != nil {
		return nil, wrapErr(RetrievalError, err)
	}
	entry, err := s.stor.accountsDataStor.retrieveNewestIntegerEntry(addr, key)
	if err != nil {
		return nil, wrapErr(RetrievalError, err)
	}
	return entry, nil
}

func (s *stateManager) RetrieveIntegerEntry(account proto.Recipient, key string) (*proto.IntegerDataEntry, error) {
	addr, err := s.recipientToAddress(account)
	if err != nil {
		return nil, wrapErr(RetrievalError, err)
	}
	entry, err := s.stor.accountsDataStor.retrieveIntegerEntry(addr, key)
	if err != nil {
		return nil, wrapErr(RetrievalError, err)
	}
	return entry, nil
}

func (s *stateManager) RetrieveNewestBooleanEntry(account proto.Recipient, key string) (*proto.BooleanDataEntry, error) {
	addr, err := s.NewestRecipientToAddress(account)
	if err != nil {
		return nil, wrapErr(RetrievalError, err)
	}
	entry, err := s.stor.accountsDataStor.retrieveNewestBooleanEntry(addr, key)
	if err != nil {
		return nil, wrapErr(RetrievalError, err)
	}
	return entry, nil
}

func (s *stateManager) RetrieveBooleanEntry(account proto.Recipient, key string) (*proto.BooleanDataEntry, error) {
	addr, err := s.recipientToAddress(account)
	if err != nil {
		return nil, wrapErr(RetrievalError, err)
	}
	entry, err := s.stor.accountsDataStor.retrieveBooleanEntry(addr, key)
	if err != nil {
		return nil, wrapErr(RetrievalError, err)
	}
	return entry, nil
}

func (s *stateManager) RetrieveNewestStringEntry(account proto.Recipient, key string) (*proto.StringDataEntry, error) {
	addr, err := s.NewestRecipientToAddress(account)
	if err != nil {
		return nil, wrapErr(RetrievalError, err)
	}
	entry, err := s.stor.accountsDataStor.retrieveNewestStringEntry(addr, key)
	if err != nil {
		return nil, wrapErr(RetrievalError, err)
	}
	return entry, nil
}

func (s *stateManager) RetrieveStringEntry(account proto.Recipient, key string) (*proto.StringDataEntry, error) {
	addr, err := s.recipientToAddress(account)
	if err != nil {
		return nil, wrapErr(RetrievalError, err)
	}
	entry, err := s.stor.accountsDataStor.retrieveStringEntry(addr, key)
	if err != nil {
		return nil, wrapErr(RetrievalError, err)
	}
	return entry, nil
}

func (s *stateManager) RetrieveNewestBinaryEntry(account proto.Recipient, key string) (*proto.BinaryDataEntry, error) {
	addr, err := s.NewestRecipientToAddress(account)
	if err != nil {
		return nil, wrapErr(RetrievalError, err)
	}
	entry, err := s.stor.accountsDataStor.retrieveNewestBinaryEntry(addr, key)
	if err != nil {
		return nil, wrapErr(RetrievalError, err)
	}
	return entry, nil
}

func (s *stateManager) RetrieveBinaryEntry(account proto.Recipient, key string) (*proto.BinaryDataEntry, error) {
	addr, err := s.recipientToAddress(account)
	if err != nil {
		return nil, wrapErr(RetrievalError, err)
	}
	entry, err := s.stor.accountsDataStor.retrieveBinaryEntry(addr, key)
	if err != nil {
		return nil, wrapErr(RetrievalError, err)
	}
	return entry, nil
}

// NewestTransactionByID returns transaction by given ID. This function must be used only in Ride evaluator.
// WARNING! Function returns error if a transaction exists but failed.
func (s *stateManager) NewestTransactionByID(id []byte) (proto.Transaction, error) {
	tx, failed, err := s.rw.readNewestTransaction(id)
	if err != nil {
		return nil, wrapErr(RetrievalError, err)
	}
	if failed {
		return nil, wrapErr(RetrievalError, errors.New("failed transaction"))
	}
	return tx, nil
}

func (s *stateManager) TransactionByID(id []byte) (proto.Transaction, error) {
	tx, _, err := s.rw.readTransaction(id)
	if err != nil {
		return nil, wrapErr(RetrievalError, err)
	}
	return tx, nil
}

func (s *stateManager) TransactionByIDWithStatus(id []byte) (proto.Transaction, bool, error) {
	tx, failed, err := s.rw.readTransaction(id)
	if err != nil {
		return nil, false, wrapErr(RetrievalError, err)
	}
	return tx, failed, nil
}

// NewestTransactionHeightByID returns transaction's height by given ID. This function must be used only in Ride evaluator.
// WARNING! Function returns error if a transaction exists but failed.
func (s *stateManager) NewestTransactionHeightByID(id []byte) (uint64, error) {
	txHeight, failed, err := s.rw.newestTransactionHeightByID(id)
	if err != nil {
		return 0, wrapErr(RetrievalError, err)
	}
	if failed {
		return 0, wrapErr(RetrievalError, errors.New("failed transaction"))
	}
	return txHeight, nil
}

func (s *stateManager) TransactionHeightByID(id []byte) (uint64, error) {
	txHeight, _, err := s.rw.transactionHeightByID(id)
	if err != nil {
		return 0, wrapErr(RetrievalError, err)
	}
	return txHeight, nil
}

func (s *stateManager) NewAddrTransactionsIterator(addr proto.Address) (TransactionIterator, error) {
	providesData, err := s.ProvidesExtendedApi()
	if err != nil {
		return nil, wrapErr(Other, err)
	}
	if !providesData {
		return nil, wrapErr(IncompatibilityError, errors.New("state does not have data for transactions by address API"))
	}
	iter, err := s.atx.newTransactionsByAddrIterator(addr)
	if err != nil {
		return nil, wrapErr(Other, err)
	}
	return iter, nil
}

func (s *stateManager) NewestAssetIsSponsored(asset crypto.Digest) (bool, error) {
	assetID := proto.AssetIDFromDigest(asset)
	sponsored, err := s.stor.sponsoredAssets.newestIsSponsored(assetID)
	if err != nil {
		return false, wrapErr(RetrievalError, err)
	}
	return sponsored, nil
}

func (s *stateManager) AssetIsSponsored(assetID proto.AssetID) (bool, error) {
	sponsored, err := s.stor.sponsoredAssets.isSponsored(assetID)
	if err != nil {
		return false, wrapErr(RetrievalError, err)
	}
	return sponsored, nil
}

func (s *stateManager) NewestAssetConstInfo(assetID proto.AssetID) (*proto.AssetConstInfo, error) {
	info, err := s.stor.assets.newestConstInfo(assetID)
	if err != nil {
		return nil, wrapErr(RetrievalError, err)
	}
	issuer, err := proto.NewAddressFromPublicKey(s.settings.AddressSchemeCharacter, info.issuer)
	if err != nil {
		return nil, wrapErr(Other, err)
	}
	return &proto.AssetConstInfo{
		ID:          proto.ReconstructDigest(assetID, info.tail),
		IssueHeight: info.issueHeight,
		Issuer:      issuer,
		Decimals:    info.decimals,
	}, nil
}

func (s *stateManager) NewestAssetInfo(asset crypto.Digest) (*proto.AssetInfo, error) {
	assetID := proto.AssetIDFromDigest(asset)
	info, err := s.stor.assets.newestAssetInfo(assetID)
	if err != nil {
		return nil, wrapErr(RetrievalError, err)
	}
	if !info.quantity.IsUint64() {
		return nil, wrapErr(Other, errors.New("asset quantity overflows uint64"))
	}
	issuer, err := proto.NewAddressFromPublicKey(s.settings.AddressSchemeCharacter, info.issuer)
	if err != nil {
		return nil, wrapErr(Other, err)
	}
	sponsored, err := s.stor.sponsoredAssets.newestIsSponsored(assetID)
	if err != nil {
		return nil, wrapErr(RetrievalError, err)
	}
	scripted, err := s.stor.scriptsStorage.newestIsSmartAsset(assetID)
	if err != nil {
		return nil, wrapErr(Other, err)
	}
	return &proto.AssetInfo{
		AssetConstInfo: proto.AssetConstInfo{
			ID:          proto.ReconstructDigest(assetID, info.tail),
			IssueHeight: info.issueHeight,
			Issuer:      issuer,
			Decimals:    info.decimals,
		},
		Quantity:        info.quantity.Uint64(),
		IssuerPublicKey: info.issuer,

		Reissuable: info.reissuable,
		Scripted:   scripted,
		Sponsored:  sponsored,
	}, nil
}

// NewestFullAssetInfo is used to request full asset info from RIDE,
// because of that we don't try to get issue transaction info.
func (s *stateManager) NewestFullAssetInfo(asset crypto.Digest) (*proto.FullAssetInfo, error) {
	ai, err := s.NewestAssetInfo(asset)
	if err != nil {
		return nil, wrapErr(RetrievalError, err)
	}
	assetID := proto.AssetIDFromDigest(asset)
	info, err := s.stor.assets.newestAssetInfo(assetID)
	if err != nil {
		return nil, wrapErr(RetrievalError, err)
	}
	res := &proto.FullAssetInfo{
		AssetInfo:        *ai,
		Name:             info.name,
		Description:      info.description,
		IssueTransaction: nil, // Always return nil in this function because this field is not used later on
	}
	isSponsored, err := s.stor.sponsoredAssets.newestIsSponsored(assetID)
	if err != nil {
		return nil, wrapErr(RetrievalError, err)
	}
	if isSponsored {
		assetCost, err := s.stor.sponsoredAssets.newestAssetCost(assetID)
		if err != nil {
			return nil, wrapErr(RetrievalError, err)
		}
		sponsorBalance, err := s.NewestWavesBalance(proto.NewRecipientFromAddress(ai.Issuer))
		if err != nil {
			return nil, wrapErr(RetrievalError, err)
		}
		res.SponsorshipCost = assetCost
		res.SponsorBalance = sponsorBalance
	}
	isScripted, err := s.stor.scriptsStorage.newestIsSmartAsset(assetID)
	if err != nil {
		return nil, wrapErr(Other, err)
	}
	if isScripted {
		scriptInfo, err := s.NewestScriptInfoByAsset(assetID)
		if err != nil {
			return nil, wrapErr(RetrievalError, err)
		}
		res.ScriptInfo = *scriptInfo
	}
	return res, nil
}

func (s *stateManager) IsAssetExist(assetID proto.AssetID) (bool, error) {
	// this is the fastest way to understand whether asset exist or not
	switch _, err := s.stor.assets.constInfo(assetID); {
	case err == nil:
		return true, nil
	case errors.Is(err, errs.UnknownAsset{}):
		return false, nil
	default:
		return false, wrapErr(RetrievalError, err)
	}
}

// AssetInfo returns stable (stored in DB) information about an asset by given ID.
// If there is no asset for the given ID error of type `errs.UnknownAsset` is returned.
// Errors of types `state.RetrievalError` returned in case of broken DB.
func (s *stateManager) AssetInfo(assetID proto.AssetID) (*proto.AssetInfo, error) {
	info, err := s.stor.assets.assetInfo(assetID)
	if err != nil {
		if errors.Is(err, errs.UnknownAsset{}) {
			return nil, err
		}
		return nil, wrapErr(RetrievalError, err)
	}
	if !info.quantity.IsUint64() {
		return nil, wrapErr(Other, errors.New("asset quantity overflows uint64"))
	}
	issuer, err := proto.NewAddressFromPublicKey(s.settings.AddressSchemeCharacter, info.issuer)
	if err != nil {
		return nil, wrapErr(Other, err)
	}
	sponsored, err := s.stor.sponsoredAssets.isSponsored(assetID)
	if err != nil {
		return nil, wrapErr(RetrievalError, err)
	}
	scripted, err := s.stor.scriptsStorage.isSmartAsset(assetID)
	if err != nil {
		return nil, wrapErr(RetrievalError, err)
	}
	return &proto.AssetInfo{
		AssetConstInfo: proto.AssetConstInfo{
			ID:          proto.ReconstructDigest(assetID, info.tail),
			IssueHeight: info.issueHeight,
			Issuer:      issuer,
			Decimals:    info.decimals,
		},
		Quantity:        info.quantity.Uint64(),
		IssuerPublicKey: info.issuer,

		Reissuable: info.reissuable,
		Scripted:   scripted,
		Sponsored:  sponsored,
	}, nil
}

func (s *stateManager) FullAssetInfo(assetID proto.AssetID) (*proto.FullAssetInfo, error) {
	ai, err := s.AssetInfo(assetID)
	if err != nil {
		return nil, wrapErr(RetrievalError, err)
	}
	info, err := s.stor.assets.assetInfo(assetID)
	if err != nil {
		return nil, wrapErr(RetrievalError, err)
	}
	txID := crypto.Digest(ai.ID)             // explicitly show that full asset ID is a crypto.Digest and equals txID
	tx, _ := s.TransactionByID(txID.Bytes()) // Explicitly ignore error here, in case of error tx is nil as expected
	res := &proto.FullAssetInfo{
		AssetInfo:        *ai,
		Name:             info.name,
		Description:      info.description,
		IssueTransaction: tx,
	}

	isSponsored, err := s.stor.sponsoredAssets.isSponsored(assetID)
	if err != nil {
		return nil, wrapErr(RetrievalError, err)
	}
	if isSponsored {
		assetCost, err := s.stor.sponsoredAssets.assetCost(assetID)
		if err != nil {
			return nil, wrapErr(RetrievalError, err)
		}
		sponsorBalance, err := s.WavesBalance(proto.NewRecipientFromAddress(ai.Issuer))
		if err != nil {
			return nil, wrapErr(RetrievalError, err)
		}
		res.SponsorshipCost = assetCost
		res.SponsorBalance = sponsorBalance
	}
	isScripted, err := s.stor.scriptsStorage.isSmartAsset(assetID)
	if err != nil {
		return nil, wrapErr(RetrievalError, err)
	}
	if isScripted {
		scriptInfo, err := s.ScriptInfoByAsset(assetID)
		if err != nil {
			return nil, wrapErr(RetrievalError, err)
		}
		res.ScriptInfo = *scriptInfo
	}
	return res, nil
}

func (s *stateManager) EnrichedFullAssetInfo(assetID proto.AssetID) (*proto.EnrichedFullAssetInfo, error) {
	fa, err := s.FullAssetInfo(assetID)
	if err != nil {
		return nil, err
	}
	constInfo, err := s.stor.assets.constInfo(assetID)
	if err != nil {
		if errors.Is(err, errs.UnknownAsset{}) {
			return nil, err
		}
		return nil, wrapErr(RetrievalError, err)
	}
	res := &proto.EnrichedFullAssetInfo{
		FullAssetInfo:   *fa,
		SequenceInBlock: constInfo.issueSequenceInBlock,
	}
	return res, nil
}

func (s *stateManager) NFTList(account proto.Recipient, limit uint64, afterAssetID *proto.AssetID) ([]*proto.FullAssetInfo, error) {
	addr, err := s.recipientToAddress(account)
	if err != nil {
		return nil, wrapErr(RetrievalError, err)
	}
	nfts, err := s.stor.balances.nftList(addr.ID(), limit, afterAssetID)
	if err != nil {
		return nil, wrapErr(RetrievalError, err)
	}
	infos := make([]*proto.FullAssetInfo, len(nfts))
	for i, nft := range nfts {
		info, err := s.FullAssetInfo(proto.AssetIDFromDigest(nft))
		if err != nil {
			return nil, wrapErr(RetrievalError, err)
		}
		infos[i] = info
	}
	return infos, nil
}

func (s *stateManager) ScriptBasicInfoByAccount(account proto.Recipient) (*proto.ScriptBasicInfo, error) {
	addr, err := s.recipientToAddress(account)
	if err != nil {
		return nil, wrapErr(RetrievalError, err)
	}
	hasScript, err := s.stor.scriptsStorage.accountHasScript(addr)
	if err != nil {
		return nil, wrapErr(Other, err)
	}
	if !hasScript {
		return nil, proto.ErrNotFound
	}
	info, err := s.stor.scriptsStorage.scriptBasicInfoByAddressID(addr.ID())
	if err != nil {
		return nil, wrapErr(Other, err)
	}
	return &proto.ScriptBasicInfo{
		PK:             info.PK,
		ScriptLen:      info.ScriptLen,
		LibraryVersion: info.LibraryVersion,
		HasVerifier:    info.HasVerifier,
		IsDApp:         info.IsDApp,
	}, nil
}

func (s *stateManager) ScriptInfoByAccount(account proto.Recipient) (*proto.ScriptInfo, error) {
	addr, err := s.recipientToAddress(account)
	if err != nil {
		return nil, wrapErr(RetrievalError, err)
	}
	scriptBytes, err := s.stor.scriptsStorage.scriptBytesByAddr(addr)
	if err != nil {
		return nil, wrapErr(RetrievalError, err)
	}
	est, err := s.stor.scriptsComplexity.scriptComplexityByAddress(addr)
	if err != nil {
		return nil, wrapErr(RetrievalError, err)
	}
	version, err := proto.VersionFromScriptBytes(scriptBytes)
	if err != nil {
		return nil, wrapErr(Other, err)
	}
	return &proto.ScriptInfo{
		Version:    version,
		Bytes:      scriptBytes,
		Complexity: uint64(est.Estimation),
	}, nil
}

func (s *stateManager) ScriptInfoByAsset(assetID proto.AssetID) (*proto.ScriptInfo, error) {
	scriptBytes, err := s.stor.scriptsStorage.scriptBytesByAsset(assetID)
	if err != nil {
		return nil, wrapErr(RetrievalError, err)
	}
	est, err := s.stor.scriptsComplexity.scriptComplexityByAsset(assetID)
	if err != nil {
		return nil, wrapErr(RetrievalError, err)
	}
	version, err := proto.VersionFromScriptBytes(scriptBytes)
	if err != nil {
		return nil, wrapErr(Other, err)
	}
	return &proto.ScriptInfo{
		Version:    version,
		Bytes:      scriptBytes,
		Complexity: uint64(est.Estimation),
	}, nil
}

func (s *stateManager) NewestScriptInfoByAsset(assetID proto.AssetID) (*proto.ScriptInfo, error) {
	scriptBytes, err := s.stor.scriptsStorage.newestScriptBytesByAsset(assetID)
	if err != nil {
		return nil, wrapErr(RetrievalError, err)
	}
	est, err := s.stor.scriptsComplexity.newestScriptComplexityByAsset(assetID)
	if err != nil {
		return nil, wrapErr(RetrievalError, err)
	}
	version, err := proto.VersionFromScriptBytes(scriptBytes)
	if err != nil {
		return nil, wrapErr(Other, err)
	}
	return &proto.ScriptInfo{
		Version:    version,
		Bytes:      scriptBytes,
		Complexity: uint64(est.Estimation),
	}, nil
}

func (s *stateManager) IsActiveLeasing(leaseID crypto.Digest) (bool, error) {
	isActive, err := s.stor.leases.isActive(leaseID)
	if err != nil {
		return false, wrapErr(RetrievalError, err)
	}
	return isActive, nil
}

func (s *stateManager) InvokeResultByID(invokeID crypto.Digest) (*proto.ScriptResult, error) {
	hasData, err := s.storesExtendedApiData()
	if err != nil {
		return nil, wrapErr(Other, err)
	}
	if !hasData {
		return nil, wrapErr(IncompatibilityError, errors.New("state does not have data for invoke results"))
	}
	res, err := s.stor.invokeResults.invokeResult(s.settings.AddressSchemeCharacter, invokeID)
	if err != nil {
		return nil, wrapErr(RetrievalError, err)
	}
	return res, nil
}

func (s *stateManager) storesExtendedApiData() (bool, error) {
	stores, err := s.stateDB.stateStoresApiData()
	if err != nil {
		return false, wrapErr(RetrievalError, err)
	}
	return stores, nil
}

func (s *stateManager) ProvidesExtendedApi() (bool, error) {
	hasData, err := s.storesExtendedApiData()
	if err != nil {
		return false, wrapErr(RetrievalError, err)
	}
	if !hasData {
		// State does not have extended API data.
		return false, nil
	}
	// State has data for extended API, but we need to make sure it is served.
	return s.atx.providesData(), nil
}

func (s *stateManager) ProvidesStateHashes() (bool, error) {
	provides, err := s.stateDB.stateStoresHashes()
	if err != nil {
		return false, wrapErr(RetrievalError, err)
	}
	return provides, nil
}

func (s *stateManager) LegacyStateHashAtHeight(height proto.Height) (*proto.StateHash, error) {
	hasData, err := s.ProvidesStateHashes()
	if err != nil {
		return nil, wrapErr(Other, err)
	}
	if !hasData {
		return nil, wrapErr(IncompatibilityError, errors.New("state does not have data for state hashes"))
	}
	sh, err := s.stor.stateHashes.legacyStateHash(height)
	if err != nil {
		return nil, wrapErr(RetrievalError, err)
	}
	return sh, nil
}

func (s *stateManager) SnapshotStateHashAtHeight(height proto.Height) (crypto.Digest, error) {
	sh, err := s.stor.stateHashes.snapshotStateHash(height)
	if err != nil {
		return crypto.Digest{}, wrapErr(RetrievalError, err)
	}
	return sh, nil
}

func (s *stateManager) IsNotFound(err error) bool {
	return IsNotFound(err)
}

func (s *stateManager) StartProvidingExtendedApi() error {
	if err := s.atx.startProvidingData(); err != nil {
		return wrapErr(ModificationError, err)
	}
	return nil
}

func (s *stateManager) PersistAddressTransactions() error {
	return s.atx.persist()
}

func (s *stateManager) ShouldPersistAddressTransactions() (bool, error) {
	return s.atx.shouldPersist()
}

func (s *stateManager) RewardAtHeight(height proto.Height) (uint64, error) {
	blockRewardActivated := s.stor.features.isActivatedAtHeight(int16(settings.BlockReward), height)
	if !blockRewardActivated {
		return 0, nil
	}
	blockRewardActivationHeight, err := s.stor.features.activationHeight(int16(settings.BlockReward))
	if err != nil {
		return 0, err
	}
	reward, err := s.stor.monetaryPolicy.rewardAtHeight(height, blockRewardActivationHeight)
	if err != nil {
		return 0, wrapErr(RetrievalError, err)
	}
	return reward, nil
}

func (s *stateManager) RewardVotes(height proto.Height) (proto.RewardVotes, error) {
	start, end, err := s.blockRewardVotingPeriod(height)
	if err != nil {
		return proto.RewardVotes{}, err
	}
	if !isBlockRewardVotingPeriod(start, end, height) {
		return proto.RewardVotes{}, nil
	}
	v, err := s.stor.monetaryPolicy.votes()
	if err != nil {
		return proto.RewardVotes{}, err
	}
	return proto.RewardVotes{Increase: v.increase, Decrease: v.decrease}, nil
}

func (s *stateManager) getInitialTotalWavesAmount() uint64 {
	totalAmount := uint64(0)
	for _, tx := range s.genesis.Transactions {
		txG, ok := tx.(*proto.Genesis)
		if !ok {
			panic(fmt.Sprintf("tx type (%T) must be genesis tx type", tx))
		}
		totalAmount += txG.Amount
	}
	return totalAmount
}

func (s *stateManager) TotalWavesAmount(height proto.Height) (uint64, error) {
	initialTotalAmount := s.getInitialTotalWavesAmount()
	blockRewardActivated := s.stor.features.isActivatedAtHeight(int16(settings.BlockReward), height)
	if !blockRewardActivated {
		return initialTotalAmount, nil
	}
	blockRewardActivationHeight, err := s.stor.features.activationHeight(int16(settings.BlockReward))
	if err != nil {
		return initialTotalAmount, err
	}
	amount, err := s.stor.monetaryPolicy.totalAmountAtHeight(height, initialTotalAmount, blockRewardActivationHeight)
	if err != nil {
		return 0, wrapErr(RetrievalError, err)
	}
	return amount, nil
}

func (s *stateManager) SnapshotsAtHeight(height proto.Height) (proto.BlockSnapshot, error) {
	return s.stor.snapshots.getSnapshots(height)
}

func (s *stateManager) Close() error {
	if err := s.atx.close(); err != nil {
		return wrapErr(ClosureError, err)
	}
	if err := s.rw.close(); err != nil {
		return wrapErr(ClosureError, err)
	}
	if err := s.stateDB.close(); err != nil {
		return wrapErr(ClosureError, err)
	}
	return nil
}<|MERGE_RESOLUTION|>--- conflicted
+++ resolved
@@ -597,11 +597,7 @@
 
 	chans := launchVerifier(ctx, s.verificationGoroutinesNum, s.settings.AddressSchemeCharacter)
 
-<<<<<<< HEAD
-	if err := s.addNewBlock(s.genesis, nil, chans, 0, nil); err != nil {
-=======
-	if err := s.addNewBlock(s.genesis, nil, chans, 0, initSH); err != nil {
->>>>>>> 14214232
+	if err := s.addNewBlock(s.genesis, nil, chans, 0, nil, initSH); err != nil {
 		return err
 	}
 	if err := s.stor.hitSources.appendBlockHitSource(s.genesis, 1, s.genesis.GenSignature); err != nil {
@@ -1072,17 +1068,11 @@
 func (s *stateManager) addNewBlock(
 	block, parent *proto.Block,
 	chans *verifierChans,
-<<<<<<< HEAD
-	height uint64,
+	blockchainHeight uint64,
 	snapshot *proto.BlockSnapshot,
-) error {
-	blockHeight := height + 1
-=======
-	blockchainHeight uint64,
 	lastSnapshotStateHash crypto.Digest,
 ) error {
 	blockHeight := blockchainHeight + 1
->>>>>>> 14214232
 	// Add score.
 	if err := s.stor.scores.appendBlockScore(block, blockHeight); err != nil {
 		return err
@@ -1104,21 +1094,13 @@
 		parentHeader = &parent.BlockHeader
 	}
 	params := &appendBlockParams{
-<<<<<<< HEAD
-		transactions: transactions,
-		chans:        chans,
-		block:        &block.BlockHeader,
-		parent:       parentHeader,
-		height:       height,
-		snapshot:     snapshot,
-=======
 		transactions:          transactions,
 		chans:                 chans,
 		block:                 &block.BlockHeader,
 		parent:                parentHeader,
 		blockchainHeight:      blockchainHeight,
 		lastSnapshotStateHash: lastSnapshotStateHash,
->>>>>>> 14214232
+		snapshot:              snapshot,
 	}
 	// Check and perform block's transactions, create balance diffs, write transactions to storage.
 	if err := s.appender.appendBlock(params); err != nil {
@@ -1490,7 +1472,7 @@
 	return snapshots[pos]
 }
 
-func (s *stateManager) addBlocks(snapshots []*proto.BlockSnapshot) (*proto.Block, error) { //nolint:gocognit
+func (s *stateManager) addBlocks(snapshots []*proto.BlockSnapshot) (*proto.Block, error) { //nolint:gocognit,funlen
 	// TODO: fix lint
 	ctx, cancel := context.WithCancel(context.Background())
 	defer cancel()
@@ -1552,15 +1534,6 @@
 		if err = chans.trySend(task); err != nil {
 			return nil, err
 		}
-<<<<<<< HEAD
-		if err = s.appendHitSource(block, blockchainCurHeight); err != nil {
-			return nil, err
-		}
-		// Save block to storage, check its transactions, create and save balance diffs for its transactions.
-		if err = s.addNewBlock(block, lastAppliedBlock, chans,
-			blockchainCurHeight, getSnapshotByIndIfNotNil(snapshots, pos)); err != nil {
-			return nil, err
-=======
 		hs, err := s.cv.GenerateHitSource(blockchainCurHeight, block.BlockHeader)
 		if err != nil {
 			return nil, err
@@ -1575,9 +1548,15 @@
 			return nil, err
 		}
 		// Save block to storage, check its transactions, create and save balance diffs for its transactions.
-		if addErr := s.addNewBlock(block, lastAppliedBlock, chans, blockchainCurHeight, sh); addErr != nil {
+		if addErr := s.addNewBlock(
+			block,
+			lastAppliedBlock,
+			chans,
+			blockchainCurHeight,
+			getSnapshotByIndIfNotNil(snapshots, pos),
+			sh,
+		); addErr != nil {
 			return nil, addErr
->>>>>>> 14214232
 		}
 
 		if s.needToFinishVotingPeriod(blockchainCurHeight + 1) {
@@ -1590,8 +1569,18 @@
 		ids = append(ids, block.BlockID())
 		lastAppliedBlock = block
 	}
-	if err = s.afterAddingNewBlocks(chans, height, headers, pos, ids); err != nil {
-		return nil, err
+
+	// Retrieve and store legacy state hashes for each of new blocks.
+	if shErr := s.stor.handleLegacyStateHashes(height, ids); shErr != nil {
+		return nil, wrapErr(ModificationError, shErr)
+	}
+	// Validate consensus (i.e. that all the new blocks were mined fairly).
+	if err := s.cv.ValidateHeadersBatch(headers[:pos], height); err != nil {
+		return nil, wrapErr(ValidationError, err)
+	}
+	// After everything is validated, save all the changes to DB.
+	if err := s.flush(); err != nil {
+		return nil, wrapErr(ModificationError, err)
 	}
 	zap.S().Infof(
 		"Height: %d; Block ID: %s, GenSig: %s, ts: %d",
@@ -1601,54 +1590,6 @@
 		lastAppliedBlock.Timestamp,
 	)
 	return lastAppliedBlock, nil
-}
-
-func (s *stateManager) appendHitSource(block *proto.Block, blockchainCurHeight proto.Height) error {
-	hs, err := s.cv.GenerateHitSource(blockchainCurHeight, block.BlockHeader)
-	if err != nil {
-		return err
-	}
-	return s.stor.hitSources.appendBlockHitSource(block, blockchainCurHeight+1, hs)
-}
-
-func (s *stateManager) afterAddingNewBlocks(
-	chans *verifierChans,
-	height proto.Height,
-	headers []proto.BlockHeader,
-	pos int,
-	ids []proto.BlockID,
-) error {
-	// Tasks chan can now be closed, since all the blocks and transactions have been already sent for verification.
-	// wait for all verifier goroutines
-	if verifyError := chans.closeAndWait(); verifyError != nil {
-		return wrapErr(ValidationError, verifyError)
-	}
-
-	// Apply all the balance diffs accumulated from this blocks batch.
-	// This also validates diffs for negative balances.
-	if err := s.appender.applyAllDiffs(); err != nil {
-		return err
-	}
-
-<<<<<<< HEAD
-	// Retrieve and store state hashes for each of new blocks.
-	if err := s.stor.handleStateHashes(height, ids); err != nil {
-		return wrapErr(ModificationError, err)
-=======
-	// Retrieve and store legacy state hashes for each of new blocks.
-	if shErr := s.stor.handleLegacyStateHashes(height, ids); shErr != nil {
-		return nil, wrapErr(ModificationError, shErr)
->>>>>>> 14214232
-	}
-	// Validate consensus (i.e. that all the new blocks were mined fairly).
-	if err := s.cv.ValidateHeadersBatch(headers[:pos], height); err != nil {
-		return wrapErr(ValidationError, err)
-	}
-	// After everything is validated, save all the changes to DB.
-	if err := s.flush(); err != nil {
-		return wrapErr(ModificationError, err)
-	}
-	return nil
 }
 
 func (s *stateManager) checkRollbackHeight(height uint64) error {
