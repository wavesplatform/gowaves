package state

import (
	"bytes"
	"context"
	"log"
	"math/big"
	"os"
	"path/filepath"
	"sync"

	"github.com/mr-tron/base58/base58"
	"github.com/pkg/errors"
	"github.com/wavesplatform/gowaves/pkg/consensus"
	"github.com/wavesplatform/gowaves/pkg/crypto"
	"github.com/wavesplatform/gowaves/pkg/keyvalue"
	"github.com/wavesplatform/gowaves/pkg/proto"
	"github.com/wavesplatform/gowaves/pkg/ride/evaluator/ast"
	"github.com/wavesplatform/gowaves/pkg/ride/evaluator/evaluate"
	"github.com/wavesplatform/gowaves/pkg/settings"
	"github.com/wavesplatform/gowaves/pkg/types"
	"github.com/wavesplatform/gowaves/pkg/util/lock"
)

const (
	rollbackMaxBlocks = 2000
	blocksStorDir     = "blocks_storage"
	keyvalueDir       = "key_value"

	maxScriptsRunsInBlock = 100
)

var empty struct{}

func wrapErr(stateErrorType ErrorType, err error) error {
	switch err.(type) {
	case StateError:
		return err
	default:
		return NewStateError(stateErrorType, err)
	}
}

type blockchainEntitiesStorage struct {
	hs               *historyStorage
	aliases          *aliases
	assets           *assets
	leases           *leases
	scores           *scores
	blocksInfo       *blocksInfo
	balances         *balances
	features         *features
	accountsDataStor *accountsDataStorage
	sponsoredAssets  *sponsoredAssets
	scriptsStorage   *scriptsStorage
}

func newBlockchainEntitiesStorage(hs *historyStorage, sets *settings.BlockchainSettings, rw *blockReadWriter) (*blockchainEntitiesStorage, error) {
	aliases, err := newAliases(hs.db, hs.dbBatch, hs)
	if err != nil {
		return nil, err
	}
	assets, err := newAssets(hs.db, hs.dbBatch, hs)
	if err != nil {
		return nil, err
	}
	leases, err := newLeases(hs.db, hs)
	if err != nil {
		return nil, err
	}
	scores, err := newScores(hs.db, hs.dbBatch)
	if err != nil {
		return nil, err
	}
	blocksInfo, err := newBlocksInfo(hs.db, hs.dbBatch)
	if err != nil {
		return nil, err
	}
	balances, err := newBalances(hs.db, hs)
	if err != nil {
		return nil, err
	}
	features, err := newFeatures(hs.db, hs.dbBatch, hs, sets, settings.FeaturesInfo)
	if err != nil {
		return nil, err
	}
	accountsDataStor, err := newAccountsDataStorage(hs.db, hs.dbBatch, hs)
	if err != nil {
		return nil, err
	}
	sponsoredAssets, err := newSponsoredAssets(rw, features, hs, sets)
	if err != nil {
		return nil, err
	}
	scriptsStorage, err := newScriptsStorage(hs)
	if err != nil {
		return nil, err
	}
	return &blockchainEntitiesStorage{hs, aliases, assets, leases, scores, blocksInfo, balances, features, accountsDataStor, sponsoredAssets, scriptsStorage}, nil
}

func (s *blockchainEntitiesStorage) reset() {
	s.hs.reset()
	s.assets.reset()
	s.accountsDataStor.reset()
}

func (s *blockchainEntitiesStorage) flush(initialisation bool) error {
	if err := s.hs.flush(!initialisation); err != nil {
		return err
	}
	if err := s.accountsDataStor.flush(); err != nil {
		return err
	}
	return nil
}

type txAppender struct {
	state types.SmartState

	rw *blockReadWriter

	stor     *blockchainEntitiesStorage
	settings *settings.BlockchainSettings

	// TransactionHandler is handler for any operations on transactions.
	txHandler *transactionHandler
	// Block differ is used to create diffs from blocks.
	blockDiffer *blockDiffer
	// Storage for diffs of incoming transactions (from added blocks or UTX).
	diffStor *diffStorage
	// Ids of all transactions whose diffs are currently in diffStor.
	// This is needed to check that transaction ids are unique.
	recentTxIds map[string]struct{}
	// diffApplier is used to both validate and apply balance diffs.
	diffApplier *diffApplier
}

func newTxAppender(
	state types.SmartState,
	rw *blockReadWriter,
	stor *blockchainEntitiesStorage,
	settings *settings.BlockchainSettings,
) (*txAppender, error) {
	genesis, err := settings.GenesisGetter.Get()
	if err != nil {
		return nil, err
	}
	txHandler, err := newTransactionHandler(genesis.BlockSignature, stor, settings)
	if err != nil {
		return nil, err
	}
	blockDiffer, err := newBlockDiffer(txHandler, stor, settings)
	if err != nil {
		return nil, err
	}
	diffStor, err := newDiffStorage()
	if err != nil {
		return nil, err
	}
	diffApplier, err := newDiffApplier(stor.balances)
	if err != nil {
		return nil, err
	}
	return &txAppender{
		state:       state,
		rw:          rw,
		stor:        stor,
		settings:    settings,
		txHandler:   txHandler,
		blockDiffer: blockDiffer,
		recentTxIds: make(map[string]struct{}),
		diffStor:    diffStor,
		diffApplier: diffApplier,
	}, nil
}

func (a *txAppender) checkDuplicateTxIdsImpl(id []byte, recentIds map[string]struct{}) error {
	// Check recent.
	if _, ok := recentIds[string(id)]; ok {
		return errors.Errorf("transaction with ID %v already in state", id)
	}
	// Check DB.
	if _, err := a.rw.readTransaction(id); err == nil {
		return errors.Errorf("transaction with ID %v already in state", id)
	}
	return nil
}

func (a *txAppender) checkDuplicateTxIds(tx proto.Transaction, recentIds map[string]struct{}, timestamp uint64) error {
	if tx.GetTypeVersion().Type == proto.PaymentTransaction {
		// Payment transactions are deprecated.
		return nil
	}
	if tx.GetTypeVersion().Type == proto.CreateAliasTransaction {
		if (timestamp >= a.settings.StolenAliasesWindowTimeStart) && (timestamp <= a.settings.StolenAliasesWindowTimeEnd) {
			// At this period alias transactions might have duplicate IDs due to bugs in historical blockchain.
			return nil
		}
	}
	txID, err := tx.GetID()
	if err != nil {
		return err
	}
	return a.checkDuplicateTxIdsImpl(txID, recentIds)
}

type appendBlockParams struct {
	transactions   []proto.Transaction
	chans          *verifierChans
	block, parent  *proto.BlockHeader
	height         uint64
	initialisation bool
}

func (a *txAppender) callVerifyScriptWithOrder(order proto.Order, script ast.Script) error {
	obj, err := ast.NewVariablesFromOrder(a.settings.AddressSchemeCharacter, order)
	if err != nil {
		return errors.Wrap(err, "failed to convert order")
	}
	ok, err := evaluate.Verify(a.settings.AddressSchemeCharacter, a.state, &script, obj)
	if err != nil {
		return errors.Wrap(err, "verifier script failed")
	}
	if !ok {
		id, _ := order.GetID()
		return errors.Errorf("verifier script does not allow to send order %s", base58.Encode(id))
	}
	return nil
}

func (a *txAppender) callVerifyScriptWithTx(tx proto.Transaction, script ast.Script) error {
	obj, err := ast.NewVariablesFromTransaction(a.settings.AddressSchemeCharacter, tx)
	if err != nil {
		return errors.Wrap(err, "failed to convert transaction")
	}
<<<<<<< HEAD
	ok, err := evaluate.Verify(a.settings.AddressSchemeCharacter, a.state, &script, obj)
=======
	//TODO: Implement lastBlockInfo made from the block that we applying now
	lastBlockInfo := proto.BlockInfo{}
	//TODO: Pass to `this` an AssetInfo
	this := ast.NewObjectFromAssetInfo(proto.AssetInfo{})
	//TODO: or an Address
	// this = ast.NewAddressFromProtoAddress(senderAddr)
	ok, err := evaluate.Verify(a.settings.AddressSchemeCharacter, a.state, script, obj, this, ast.NewObjectFromBlockInfo(lastBlockInfo))
>>>>>>> 81067e35
	if err != nil {
		return errors.Wrap(err, "verifier script failed")
	}
	if !ok {
		id, _ := tx.GetID()
		return errors.Errorf("verifier script does not allow to send transaction %s", base58.Encode(id))
	}
	return nil
}

func (a *txAppender) callAccountScriptWithOrder(order proto.Order, initialisation bool) error {
	sender, err := proto.NewAddressFromPublicKey(a.settings.AddressSchemeCharacter, order.GetSenderPK())
	if err != nil {
		return err
	}
	script, err := a.stor.scriptsStorage.newestScriptByAddr(sender, !initialisation)
	if err != nil {
		return errors.Wrap(err, "failed to retrieve account script")
	}
	return a.callVerifyScriptWithOrder(order, script)
}

func (a *txAppender) callAccountScriptWithTx(tx proto.Transaction, initialisation bool) error {
	senderAddr, err := proto.NewAddressFromPublicKey(a.settings.AddressSchemeCharacter, tx.GetSenderPK())
	if err != nil {
		return err
	}
	script, err := a.stor.scriptsStorage.newestScriptByAddr(senderAddr, !initialisation)
	if err != nil {
		return errors.Wrap(err, "failed to retrieve account script")
	}
	return a.callVerifyScriptWithTx(tx, script)
}

func (a *txAppender) callAssetScript(tx proto.Transaction, assetID crypto.Digest, initialisation bool) error {
	script, err := a.stor.scriptsStorage.newestScriptByAsset(assetID, !initialisation)
	if err != nil {
		return errors.Errorf("failed to retrieve asset script: %v\n", err)
	}
	return a.callVerifyScriptWithTx(tx, script)
}

func (a *txAppender) hasAccountVerifyScript(tx proto.Transaction, initialisation bool) (bool, error) {
	senderAddr, err := proto.NewAddressFromPublicKey(a.settings.AddressSchemeCharacter, tx.GetSenderPK())
	if err != nil {
		return false, err
	}
	return a.stor.scriptsStorage.newestAccountHasVerifier(senderAddr, !initialisation)
}

func (a *txAppender) orderIsScripted(order proto.Order, initialisation bool) (bool, error) {
	return a.txHandler.tc.orderScripted(order, initialisation)
}

func (a *txAppender) handleExchange(tx proto.Transaction, initialisation bool) (uint64, error) {
	// Smart account trading.
	activated, err := a.stor.features.isActivated(int16(settings.SmartAccountTrading))
	if err != nil {
		return 0, err
	}
	if !activated {
		// Functionality is not yet activated.
		return 0, nil
	}
	exchange, ok := tx.(proto.Exchange)
	if !ok {
		return 0, errors.New("failed to convert tx to Exchange")
	}
	bo := exchange.GetBuyOrderFull()
	so := exchange.GetSellOrderFull()
	boScripted, err := a.orderIsScripted(bo, initialisation)
	if err != nil {
		return 0, err
	}
	soScripted, err := a.orderIsScripted(so, initialisation)
	if err != nil {
		return 0, err
	}
	scriptsRuns := uint64(0)
	if boScripted {
		if err := a.callAccountScriptWithOrder(bo, initialisation); err != nil {
			return 0, errors.Errorf("BUY ORDER: callAccountScriptWithOrder(): %v\n", err)
		}
		scriptsRuns++
	}
	if soScripted {
		if err := a.callAccountScriptWithOrder(so, initialisation); err != nil {
			return 0, errors.Errorf("SELL ORDER: callAccountScriptWithOrder(): %v\n", err)
		}
		scriptsRuns++
	}
	activated, err = a.stor.features.isActivated(int16(settings.Ride4DApps))
	if err != nil {
		return 0, err
	}
	if !activated {
		// Don't count before Ride4DApps activation.
		scriptsRuns = 0
	}
	return scriptsRuns, nil
}

func (a *txAppender) checkTxAgainstState(tx proto.Transaction, accountScripted bool, checkerInfo *checkerInfo) (uint64, error) {
	scriptsRuns := uint64(0)
	if accountScripted {
		// Check script.
		if err := a.callAccountScriptWithTx(tx, checkerInfo.initialisation); err != nil {
			return 0, errors.Errorf("callAccountScriptWithTx(): %v\n", err)
		}
		scriptsRuns++
	}
	// Check against state.
	txSmartAssets, err := a.txHandler.checkTx(tx, checkerInfo)
	if err != nil {
		return 0, err
	}
	for _, smartAsset := range txSmartAssets {
		// Check smart asset's script.
		if err := a.callAssetScript(tx, smartAsset, checkerInfo.initialisation); err != nil {
			return 0, errors.Errorf("callAssetScript(): %v\n", err)
		}
		scriptsRuns++
	}
	if tx.GetTypeVersion().Type == proto.ExchangeTransaction {
		exchangeScripsRuns, err := a.handleExchange(tx, checkerInfo.initialisation)
		if err != nil {
			return 0, errors.Errorf("failed to handle exchange tx: %v\n", err)
		}
		scriptsRuns += exchangeScripsRuns
	}
	return scriptsRuns, nil
}

func (a *txAppender) checkScriptsRunsNum(scriptsRuns uint64) error {
	smartAccountsActivated, err := a.stor.features.isActivated(int16(settings.SmartAccounts))
	if err != nil {
		return err
	}
	ride4DAppsActivated, err := a.stor.features.isActivated(int16(settings.Ride4DApps))
	if err != nil {
		return err
	}
	if ride4DAppsActivated {
		// TODO: check total complexity of all scripts in block here.
		return nil
	} else if smartAccountsActivated {
		if scriptsRuns > maxScriptsRunsInBlock {
			return errors.Errorf("more sctips runs in block than allowed: %d > %d", scriptsRuns, maxScriptsRunsInBlock)
		}
	}
	return nil
}

func (a *txAppender) appendBlock(params *appendBlockParams) error {
	hasParent := (params.parent != nil)
	// Create miner balance diff.
	// This adds 60% of prev block fees as very first balance diff of the current block
	// in case NG is activated, or empty diff otherwise.
	minerDiff, err := a.blockDiffer.createMinerDiff(params.block, hasParent)
	if err != nil {
		return err
	}
	// Save miner diff first.
	if err := a.diffStor.saveTxDiff(minerDiff); err != nil {
		return err
	}
	scriptsRuns := uint64(0)
	for _, tx := range params.transactions {
		senderAddr, err := proto.NewAddressFromPublicKey(a.settings.AddressSchemeCharacter, tx.GetSenderPK())
		if err != nil {
			return err
		}
		accountHasVerifierScript, err := a.stor.scriptsStorage.newestAccountHasVerifier(senderAddr, !params.initialisation)
		if err != nil {
			return err
		}
		checkTxSig := true
		if accountHasVerifierScript {
			// For transaction with SmartAccount we don't check signatures.
			checkTxSig = false
		}
		// Send transaction for signature/data verification.
		task := &verifyTask{
			taskType:   verifyTx,
			tx:         tx,
			checkTxSig: checkTxSig,
		}
		select {
		case verifyError := <-params.chans.errChan:
			return verifyError
		case params.chans.tasksChan <- task:
		}
		checkerInfo := &checkerInfo{
			initialisation:   params.initialisation,
			currentTimestamp: params.block.Timestamp,
			blockID:          params.block.BlockSignature,
			height:           params.height,
		}
		if hasParent {
			checkerInfo.parentTimestamp = params.parent.Timestamp
		}
		if err := a.checkDuplicateTxIds(tx, a.recentTxIds, params.block.Timestamp); err != nil {
			return err
		}
		// Add transaction ID.
		txID, err := tx.GetID()
		if err != nil {
			return err
		}
		a.recentTxIds[string(txID)] = empty
		// Check against state.
		txScriptsRuns, err := a.checkTxAgainstState(tx, accountHasVerifierScript, checkerInfo)
		if err != nil {
			return err
		}
		scriptsRuns += txScriptsRuns
		// Create balance diff of this tx.
		txDiff, err := a.blockDiffer.createTransactionDiff(tx, params.block, params.initialisation)
		if err != nil {
			return err
		}
		// Save balance diff of this tx.
		if err := a.diffStor.saveTxDiff(txDiff); err != nil {
			return err
		}
		// Count current tx fee.
		if err := a.blockDiffer.countMinerFee(tx); err != nil {
			return err
		}
		// Perform state changes.
		performerInfo := &performerInfo{
			initialisation: params.initialisation,
			blockID:        params.block.BlockSignature,
		}
		if err := a.txHandler.performTx(tx, performerInfo); err != nil {
			return err
		}
		// Save transaction bytes to storage.
		// TODO: not all transactions implement WriteTo.
		bts, err := tx.MarshalBinary()
		if err != nil {
			return err
		}
		if err := a.rw.writeTransaction(txID, bts); err != nil {
			return err
		}
	}
	if err := a.checkScriptsRunsNum(scriptsRuns); err != nil {
		return err
	}
	// Save fee distribution of this block.
	// This will be needed for createMinerDiff() of next block due to NG.
	if err := a.blockDiffer.saveCurFeeDistr(params.block); err != nil {
		return err
	}
	return nil
}

func (a *txAppender) applyAllDiffs(initialisation bool) error {
	changes := a.diffStor.allChanges()
	a.recentTxIds = make(map[string]struct{})
	a.diffStor.reset()
	if err := a.diffApplier.applyBalancesChanges(changes, !initialisation); err != nil {
		return err
	}
	return nil
}

func (a *txAppender) validateSingleTx(tx proto.Transaction, currentTimestamp, parentTimestamp uint64) error {
	dummy := make(map[string]struct{})
	if err := a.checkDuplicateTxIds(tx, dummy, currentTimestamp); err != nil {
		return err
	}
	scripted, err := a.hasAccountVerifyScript(tx, false)
	if err != nil {
		return err
	}
	// Check tx signature and data.
	if err := checkTx(tx, !scripted); err != nil {
		return err
	}
	// Check tx data against state.
	checkerInfo := &checkerInfo{initialisation: false, currentTimestamp: currentTimestamp, parentTimestamp: parentTimestamp}
	if _, err := a.checkTxAgainstState(tx, scripted, checkerInfo); err != nil {
		return err
	}
	// Create and validate balance diff.
	diff, err := a.txHandler.createDiffTx(tx, &differInfo{initialisation: false, blockTime: currentTimestamp})
	if err != nil {
		return err
	}
	if err := a.diffApplier.validateBalancesChanges(diff.balancesChanges(), true); err != nil {
		return err
	}
	return nil
}

func (a *txAppender) resetValidationList() {
	a.recentTxIds = make(map[string]struct{})
	a.diffStor.reset()
}

func (a *txAppender) validateNextTx(tx proto.Transaction, currentTimestamp, parentTimestamp uint64) error {
	if err := a.checkDuplicateTxIds(tx, a.recentTxIds, currentTimestamp); err != nil {
		return err
	}
	// Add transaction ID.
	txID, err := tx.GetID()
	if err != nil {
		return err
	}
	a.recentTxIds[string(txID)] = empty
	scripted, err := a.hasAccountVerifyScript(tx, false)
	if err != nil {
		return err
	}
	// Check tx signature and data.
	if err := checkTx(tx, !scripted); err != nil {
		return err
	}
	// Check tx data against state.
	checkerInfo := &checkerInfo{initialisation: false, currentTimestamp: currentTimestamp, parentTimestamp: parentTimestamp}
	if _, err := a.checkTxAgainstState(tx, scripted, checkerInfo); err != nil {
		return err
	}
	// Create, validate and save balance diff.
	diff, err := a.txHandler.createDiffTx(tx, &differInfo{initialisation: false, blockTime: currentTimestamp})
	if err != nil {
		return err
	}
	changes, err := a.diffStor.changesByTxDiff(diff)
	if err != nil {
		return err
	}
	if err := a.diffApplier.validateBalancesChanges(changes, true); err != nil {
		return err
	}
	if err := a.diffStor.saveBalanceChanges(changes); err != nil {
		return err
	}
	return nil
}

func (a *txAppender) reset() {
	a.recentTxIds = make(map[string]struct{})
	a.diffStor.reset()
	a.blockDiffer.reset()
}

type stateManager struct {
	mu *sync.RWMutex

	genesis proto.Block
	stateDB *stateDB

	stor  *blockchainEntitiesStorage
	rw    *blockReadWriter
	peers *peerStorage

	// BlockchainSettings: general info about the blockchain type, constants etc.
	settings *settings.BlockchainSettings
	// ConsensusValidator: validator for block headers.
	cv *consensus.ConsensusValidator
	// Appender implements validation/diff management functionality.
	appender *txAppender

	// Miscellaneous/utility fields.
	// Specifies how many goroutines will be run for verification of transactions and blocks signatures.
	verificationGoroutinesNum int
	// Indicates whether lease cancellations were performed.
	leasesCl0, leasesCl1, leasesCl2 bool
	// Indicates that stolen aliases were disabled.
	disabledStolenAliases bool
	// The height when last features voting took place.
	lastVotingHeight uint64
}

func newStateManager(dataDir string, params StateParams, settings *settings.BlockchainSettings) (*stateManager, error) {
	blockStorageDir := filepath.Join(dataDir, blocksStorDir)
	if _, err := os.Stat(blockStorageDir); os.IsNotExist(err) {
		if err := os.Mkdir(blockStorageDir, 0755); err != nil {
			return nil, wrapErr(Other, errors.Errorf("failed to create blocks directory: %v\n", err))
		}
	}
	// Initialize database.
	dbDir := filepath.Join(dataDir, keyvalueDir)
	log.Printf("Initializing state database, will take up to few minutes...\n")
	db, err := keyvalue.NewKeyVal(dbDir, params.DbParams)
	if err != nil {
		return nil, wrapErr(Other, errors.Errorf("failed to create db: %v\n", err))
	}
	log.Printf("Finished initializing database.\n")
	dbBatch, err := db.NewBatch()
	if err != nil {
		return nil, wrapErr(Other, errors.Errorf("failed to create db batch: %v\n", err))
	}
	// rw is storage for blocks.
	rw, err := newBlockReadWriter(blockStorageDir, params.OffsetLen, params.HeaderOffsetLen, db, dbBatch)
	if err != nil {
		return nil, wrapErr(Other, errors.Errorf("failed to create block storage: %v\n", err))
	}
	stateDB, err := newStateDB(db, dbBatch, rw)
	if err != nil {
		return nil, wrapErr(Other, errors.Errorf("failed to create stateDB: %v\n", err))
	}
	if err := stateDB.syncRw(); err != nil {
		return nil, wrapErr(Other, errors.Errorf("failed to sync block storage and DB: %v\n", err))
	}
	hs, err := newHistoryStorage(db, dbBatch, stateDB)
	if err != nil {
		return nil, wrapErr(Other, errors.Errorf("failed to create history storage: %v\n", err))
	}
	stor, err := newBlockchainEntitiesStorage(hs, settings, rw)
	if err != nil {
		return nil, wrapErr(Other, errors.Errorf("failed to create blockchain entities storage: %v\n", err))
	}
	state := &stateManager{
		stateDB:                   stateDB,
		stor:                      stor,
		rw:                        rw,
		settings:                  settings,
		peers:                     newPeerStorage(db),
		verificationGoroutinesNum: params.VerificationGoroutinesNum,
		mu:                        &sync.RWMutex{},
	}
	// Set fields which depend on state.
	// Consensus validator is needed to check block headers.
	appender, err := newTxAppender(state, rw, stor, settings)
	if err != nil {
		return nil, wrapErr(Other, err)
	}
	state.appender = appender
	cv, err := consensus.NewConsensusValidator(state)
	if err != nil {
		return nil, wrapErr(Other, err)
	}
	state.cv = cv
	// Handle genesis block.
	if err := state.handleGenesisBlock(settings.GenesisGetter); err != nil {
		return nil, wrapErr(Other, err)
	}
	return state, nil
}

func (s *stateManager) Mutex() *lock.RwMutex {
	return lock.NewRwMutex(s.mu)
}

func (s *stateManager) Peers() ([]proto.TCPAddr, error) {
	return s.peers.peers()
}

func (s *stateManager) setGenesisBlock(genesisBlock *proto.Block) error {
	s.genesis = *genesisBlock
	return nil
}

func (s *stateManager) addGenesisBlock() error {
	// Add score of genesis block.
	ctx, cancel := context.WithCancel(context.Background())
	defer cancel()
	genesisScore, err := CalculateScore(s.genesis.BaseTarget)
	if err != nil {
		return err
	}
	if err := s.stor.scores.addScore(&big.Int{}, genesisScore, 1); err != nil {
		return err
	}
	chans := newVerifierChans()
	go launchVerifier(ctx, chans, s.verificationGoroutinesNum)
	if err := s.addNewBlock(&s.genesis, nil, true, chans, 0); err != nil {
		return err
	}
	close(chans.tasksChan)
	if err := s.appender.applyAllDiffs(true); err != nil {
		return err
	}
	verifyError := <-chans.errChan
	if verifyError != nil {
		return wrapErr(ValidationError, verifyError)
	}
	if err := s.flush(true); err != nil {
		return wrapErr(ModificationError, err)
	}
	if err := s.reset(); err != nil {
		return wrapErr(ModificationError, err)
	}
	return nil
}

func (s *stateManager) applyPreactivatedFeatures(features []int16, blockID crypto.Signature) error {
	for _, featureID := range features {
		approvalRequest := &approvedFeaturesRecord{1}
		if err := s.stor.features.approveFeature(featureID, approvalRequest, blockID); err != nil {
			return err
		}
		activationRequest := &activatedFeaturesRecord{1}
		if err := s.stor.features.activateFeature(featureID, activationRequest, blockID); err != nil {
			return err
		}
	}
	if err := s.flush(true); err != nil {
		return err
	}
	if err := s.reset(); err != nil {
		return err
	}
	return nil
}

func (s *stateManager) handleGenesisBlock(g settings.GenesisGetter) error {
	height, err := s.Height()
	if err != nil {
		return err
	}

	block, err := g.Get()
	if err != nil {
		return err
	}

	if err := s.setGenesisBlock(block); err != nil {
		return err
	}
	// If the storage is new (data dir does not contain any data), genesis block must be applied.
	if height == 0 {
		// Assign unique block number for this block ID, add this number to the list of valid blocks.
		if err := s.stateDB.addBlock(block.BlockSignature); err != nil {
			return err
		}
		if err := s.applyPreactivatedFeatures(s.settings.PreactivatedFeatures, block.BlockSignature); err != nil {
			return errors.Errorf("failed to apply preactivated features: %v\n", err)
		}
		if err := s.addGenesisBlock(); err != nil {
			return errors.Errorf("failed to apply/save genesis: %v\n", err)
		}
	}
	return nil
}

func (s *stateManager) Header(blockID crypto.Signature) (*proto.BlockHeader, error) {
	headerBytes, err := s.rw.readBlockHeader(blockID)
	if err != nil {
		if err == keyvalue.ErrNotFound {
			return nil, wrapErr(NotFoundError, err)
		}
		return nil, wrapErr(RetrievalError, err)
	}
	var header proto.BlockHeader
	if err := header.UnmarshalHeaderFromBinary(headerBytes); err != nil {
		return nil, wrapErr(DeserializationError, err)
	}
	return &header, nil
}

func (s *stateManager) HeaderBytes(blockID crypto.Signature) ([]byte, error) {
	headerBytes, err := s.rw.readBlockHeader(blockID)
	if err != nil {
		return nil, wrapErr(RetrievalError, err)
	}
	return headerBytes, nil
}

func (s *stateManager) HeaderByHeight(height uint64) (*proto.BlockHeader, error) {
	blockID, err := s.HeightToBlockID(height)
	if err != nil {
		return nil, wrapErr(RetrievalError, err)
	}
	return s.Header(blockID)
}

func (s *stateManager) HeaderBytesByHeight(height uint64) ([]byte, error) {
	blockID, err := s.HeightToBlockID(height)
	if err != nil {
		return nil, wrapErr(RetrievalError, err)
	}
	return s.HeaderBytes(blockID)
}

func (s *stateManager) Block(blockID crypto.Signature) (*proto.Block, error) {
	header, err := s.Header(blockID)
	if err != nil {
		return nil, wrapErr(RetrievalError, err)
	}
	transactions, err := s.rw.readTransactionsBlock(blockID)
	if err != nil {
		return nil, wrapErr(RetrievalError, err)
	}
	block := proto.Block{BlockHeader: *header}
	block.Transactions = proto.NewReprFromBytes(transactions, block.TransactionCount)
	return &block, nil
}

func (s *stateManager) BlockBytes(blockID crypto.Signature) ([]byte, error) {
	headerBytes, err := s.rw.readBlockHeader(blockID)
	if err != nil {
		return nil, wrapErr(RetrievalError, err)
	}
	transactions, err := s.rw.readTransactionsBlock(blockID)
	if err != nil {
		return nil, wrapErr(RetrievalError, err)
	}
	blockBytes, err := proto.AppendHeaderBytesToTransactions(headerBytes, transactions)
	if err != nil {
		return nil, wrapErr(Other, err)
	}
	return blockBytes, nil
}

func (s *stateManager) BlockByHeight(height uint64) (*proto.Block, error) {
	blockID, err := s.HeightToBlockID(height)
	if err != nil {
		return nil, wrapErr(RetrievalError, err)
	}
	return s.Block(blockID)
}

func (s *stateManager) BlockBytesByHeight(height uint64) ([]byte, error) {
	blockID, err := s.HeightToBlockID(height)
	if err != nil {
		return nil, wrapErr(RetrievalError, err)
	}
	return s.BlockBytes(blockID)
}

func (s *stateManager) AddingBlockHeight() (uint64, error) {
	return s.rw.addingBlockHeight(), nil
}

func (s *stateManager) NewestHeight() (uint64, error) {
	return s.rw.recentHeight(), nil
}

func (s *stateManager) Height() (uint64, error) {
	height, err := s.rw.currentHeight()
	if err != nil {
		return 0, wrapErr(RetrievalError, err)
	}
	return height, nil
}

func (s *stateManager) BlockIDToHeight(blockID crypto.Signature) (uint64, error) {
	height, err := s.rw.heightByBlockID(blockID)
	if err != nil {
		return 0, wrapErr(RetrievalError, err)
	}
	return height, nil
}

func (s *stateManager) HeightToBlockID(height uint64) (crypto.Signature, error) {
	maxHeight, err := s.Height()
	if err != nil {
		return crypto.Signature{}, wrapErr(RetrievalError, err)
	}
	if height < 1 || height > maxHeight {
		return crypto.Signature{}, wrapErr(InvalidInputError, errors.New("height out of valid range"))
	}
	blockID, err := s.rw.blockIDByHeight(height)
	if err != nil {
		return crypto.Signature{}, wrapErr(RetrievalError, err)
	}
	return blockID, nil
}

func (s *stateManager) newestAssetBalance(addr proto.Address, asset []byte) (uint64, error) {
	// Retrieve old balance.
	balance, err := s.stor.balances.assetBalance(addr, asset, true)
	if err != nil {
		return 0, err
	}
	// Retrieve latest balance diff as for the moment of this function call.
	key := assetBalanceKey{address: addr, asset: asset}
	diff, err := s.appender.diffStor.latestDiffByKey(string(key.bytes()))
	if err == errNotFound {
		// If there is no diff, old balance is the newest.
		return balance, nil
	} else if err != nil {
		// Something weird happened.
		return 0, err
	}
	balance, err = diff.applyToAssetBalance(balance)
	if err != nil {
		return 0, errors.Errorf("given account has negative balance at this point: %v\n", err)
	}
	return balance, nil
}

func (s *stateManager) newestWavesBalance(addr proto.Address) (uint64, error) {
	// Retrieve old balance.
	profile, err := s.stor.balances.wavesBalance(addr, true)
	if err != nil {
		return 0, err
	}
	// Retrieve latest balance diff as for the moment of this function call.
	key := wavesBalanceKey{address: addr}
	diff, err := s.appender.diffStor.latestDiffByKey(string(key.bytes()))
	if err == errNotFound {
		// If there is no diff, old balance is the newest.
		return profile.balance, nil
	} else if err != nil {
		// Something weird happened.
		return 0, err
	}
	newProfile, err := diff.applyTo(profile)
	if err != nil {
		return 0, errors.Errorf("given account has negative balance at this point: %v\n", err)
	}
	return newProfile.balance, nil
}

func (s *stateManager) NewestAccountBalance(account proto.Recipient, asset []byte) (uint64, error) {
	addr, err := s.newestRecipientToAddress(account)
	if err != nil {
		return 0, wrapErr(RetrievalError, err)
	}
	if asset == nil {
		balance, err := s.newestWavesBalance(*addr)
		if err != nil {
			return 0, wrapErr(RetrievalError, err)
		}
		return balance, nil
	}
	balance, err := s.newestAssetBalance(*addr, asset)
	if err != nil {
		return 0, wrapErr(RetrievalError, err)
	}
	return balance, nil
}

func (s *stateManager) AccountBalance(account proto.Recipient, asset []byte) (uint64, error) {
	addr, err := s.recipientToAddress(account)
	if err != nil {
		return 0, wrapErr(RetrievalError, err)
	}
	if asset == nil {
		profile, err := s.stor.balances.wavesBalance(*addr, true)
		if err != nil {
			return 0, wrapErr(RetrievalError, err)
		}
		return profile.balance, nil
	}
	balance, err := s.stor.balances.assetBalance(*addr, asset, true)
	if err != nil {
		return 0, wrapErr(RetrievalError, err)
	}
	return balance, nil
}

func (s *stateManager) WavesAddressesNumber() (uint64, error) {
	res, err := s.stor.balances.wavesAddressesNumber()
	if err != nil {
		return 0, wrapErr(RetrievalError, err)
	}
	return res, nil
}

func (s *stateManager) topBlock() (*proto.Block, error) {
	height, err := s.Height()
	if err != nil {
		return nil, err
	}
	// Heights start from 1.
	return s.BlockByHeight(height)
}

func (s *stateManager) addFeaturesVotes(block *proto.Block) error {
	// For Block version 2 Features are always empty, so we don't add anything.
	for _, featureID := range block.Features {
		approved, err := s.stor.features.isApproved(featureID)
		if err != nil {
			return err
		}
		if approved {
			log.Printf("Block has vote for featureID %v, but it is already approved.", featureID)
			continue
		}
		if err := s.stor.features.addVote(featureID, block.BlockSignature); err != nil {
			return err
		}
	}
	return nil
}

func (s *stateManager) addNewBlock(block, parent *proto.Block, initialisation bool, chans *verifierChans, height uint64) error {
	// Indicate new block for storage.
	if err := s.rw.startBlock(block.BlockSignature); err != nil {
		return err
	}
	headerBytes, err := block.MarshalHeaderToBinary()
	if err != nil {
		return err
	}
	// Save block header to block storage.
	if err := s.rw.writeBlockHeader(block.BlockSignature, headerBytes); err != nil {
		return err
	}
	transactions, err := block.Transactions.Transactions()
	if err != nil {
		return err
	}
	if block.TransactionCount != transactions.Count() {
		return errors.Errorf("block.TransactionCount != transactions.Count(), %d != %d", block.TransactionCount, transactions.Count())
	}
	var parentHeader *proto.BlockHeader
	if parent != nil {
		parentHeader = &parent.BlockHeader
	}
	params := &appendBlockParams{
		transactions:   transactions,
		chans:          chans,
		block:          &block.BlockHeader,
		parent:         parentHeader,
		height:         height,
		initialisation: initialisation,
	}
	// Check and perform block's transactions, create balance diffs, write transactions to storage.
	if err := s.appender.appendBlock(params); err != nil {
		return err
	}
	// Let block storage know that the current block is over.
	if err := s.rw.finishBlock(block.BlockSignature); err != nil {
		return err
	}
	// Count features votes.
	if err := s.addFeaturesVotes(block); err != nil {
		return err
	}
	return nil
}

func (s *stateManager) reset() error {
	s.rw.reset()
	s.stor.reset()
	s.stateDB.reset()
	s.appender.reset()
	return nil
}

func (s *stateManager) flush(initialisation bool) error {
	if err := s.rw.flush(); err != nil {
		return err
	}
	if err := s.stor.flush(initialisation); err != nil {
		return err
	}
	if err := s.stateDB.flush(); err != nil {
		return err
	}
	return nil
}

func (s *stateManager) undoBlockAddition() error {
	if err := s.reset(); err != nil {
		return err
	}
	if err := s.stateDB.syncRw(); err != nil {
		return err
	}
	return nil
}

func (s *stateManager) AddBlock(block []byte) (*proto.Block, error) {
	// Make sure appender doesn't store any diffs from previous validations (e.g. UTX).
	s.appender.reset()
	rs, err := s.addBlocks([][]byte{block}, false)
	if err != nil {
		if err := s.undoBlockAddition(); err != nil {
			panic("Failed to add blocks and can not rollback to previous state after failure.")
		}
		return nil, err
	}
	return rs, nil
}

func (s *stateManager) AddDeserializedBlock(block *proto.Block) (*proto.Block, error) {
	blockBytes, err := block.MarshalBinary()
	if err != nil {
		return nil, wrapErr(SerializationError, err)
	}
	return s.AddBlock(blockBytes)
}

func (s *stateManager) AddNewBlocks(blocks [][]byte) error {
	// Make sure appender doesn't store any diffs from previous validations (e.g. UTX).
	s.appender.reset()
	if _, err := s.addBlocks(blocks, false); err != nil {
		if err := s.undoBlockAddition(); err != nil {
			panic("Failed to add blocks and can not rollback to previous state after failure.")
		}
		return err
	}
	return nil
}

func (s *stateManager) blocksToBinary(blocks []*proto.Block) ([][]byte, error) {
	var blocksBytes [][]byte
	for _, block := range blocks {
		blockBytes, err := block.MarshalBinary()
		if err != nil {
			return nil, err
		}
		blocksBytes = append(blocksBytes, blockBytes)
	}
	return blocksBytes, nil
}

func (s *stateManager) AddNewDeserializedBlocks(blocks []*proto.Block) error {
	blocksBytes, err := s.blocksToBinary(blocks)
	if err != nil {
		return wrapErr(SerializationError, err)
	}
	return s.AddNewBlocks(blocksBytes)
}

func (s *stateManager) AddOldBlocks(blocks [][]byte) error {
	// Make sure appender doesn't store any diffs from previous validations (e.g. UTX).
	s.appender.reset()
	if _, err := s.addBlocks(blocks, true); err != nil {
		if err := s.undoBlockAddition(); err != nil {
			panic("Failed to add blocks and can not rollback to previous state after failure.")
		}
		return err
	}
	return nil
}

func (s *stateManager) AddOldDeserializedBlocks(blocks []*proto.Block) error {
	blocksBytes, err := s.blocksToBinary(blocks)
	if err != nil {
		return wrapErr(SerializationError, err)
	}
	return s.AddOldBlocks(blocksBytes)
}

func (s *stateManager) needToFinishVotingPeriod(height uint64) bool {
	votingFinishHeight := (height % s.settings.ActivationWindowSize(height)) == 0
	if votingFinishHeight {
		return s.lastVotingHeight != height
	}
	return false
}

func (s *stateManager) needToResetStolenAliases(height uint64) (bool, error) {
	if s.settings.Type == settings.Custom {
		// No need to reset stolen aliases in custom blockchains.
		return false, nil
	}
	dataTxActivated, err := s.IsActivated(int16(settings.DataTransaction))
	if err != nil {
		return false, err
	}
	if dataTxActivated {
		dataTxHeight, err := s.ActivationHeight(int16(settings.DataTransaction))
		if err != nil {
			return false, err
		}
		if height == dataTxHeight {
			return !s.disabledStolenAliases, nil
		}
	}
	return false, nil
}

func (s *stateManager) needToCancelLeases(height uint64) (bool, error) {
	if s.settings.Type == settings.Custom {
		// No need to cancel leases in custom blockchains.
		return false, nil
	}
	dataTxActivated, err := s.IsActivated(int16(settings.DataTransaction))
	if err != nil {
		return false, err
	}
	dataTxHeight := uint64(0)
	if dataTxActivated {
		dataTxHeight, err = s.ActivationHeight(int16(settings.DataTransaction))
		if err != nil {
			return false, err
		}
	}
	switch height {
	case s.settings.ResetEffectiveBalanceAtHeight:
		return !s.leasesCl0, nil
	case s.settings.BlockVersion3AfterHeight:
		// Only needed for MainNet.
		return !s.leasesCl1 && (s.settings.Type == settings.MainNet), nil
	case dataTxHeight:
		// Only needed for MainNet.
		return !s.leasesCl2 && (s.settings.Type == settings.MainNet), nil
	default:
		return false, nil
	}
}

type breakerTask struct {
	// ID of latest block before performing task.
	blockID crypto.Signature
	// Indicates that the task to perform before calling addBlocks() is to cancel leases.
	cancelLeases bool
	// Indicates that the task to perfrom before calling addBlocks() is to reset stolen aliases.
	resetStolenAliases bool
	// Indicates that the task to perform before calling addBlocks() is to finish features voting period.
	finishVotingPeriod bool
}

func (s *stateManager) needToBreakAddingBlocks(curHeight uint64, task *breakerTask) (bool, error) {
	cancelLeases, err := s.needToCancelLeases(curHeight)
	if err != nil {
		return false, err
	}
	if cancelLeases {
		task.cancelLeases = true
		return true, nil
	}
	resetStolenAliases, err := s.needToResetStolenAliases(curHeight)
	if err != nil {
		return false, err
	}
	if resetStolenAliases {
		task.resetStolenAliases = true
		return true, nil
	}
	if s.needToFinishVotingPeriod(curHeight) {
		task.finishVotingPeriod = true
		return true, nil
	}
	return false, nil
}

func (s *stateManager) finishVoting(blockID crypto.Signature) error {
	height, err := s.Height()
	if err != nil {
		return err
	}
	if err := s.stor.features.finishVoting(height, blockID); err != nil {
		return err
	}
	s.lastVotingHeight = height
	if err := s.flush(true); err != nil {
		return err
	}
	if err := s.reset(); err != nil {
		return err
	}
	return nil
}

func (s *stateManager) cancelLeases(blockID crypto.Signature) error {
	height, err := s.Height()
	if err != nil {
		return err
	}
	dataTxActivated, err := s.IsActivated(int16(settings.DataTransaction))
	if err != nil {
		return err
	}
	dataTxHeight := uint64(0)
	if dataTxActivated {
		dataTxHeight, err = s.ActivationHeight(int16(settings.DataTransaction))
		if err != nil {
			return err
		}
	}
	if height == s.settings.ResetEffectiveBalanceAtHeight {
		if err := s.stor.leases.cancelLeases(nil, blockID); err != nil {
			return err
		}
		if err := s.stor.balances.cancelAllLeases(blockID); err != nil {
			return err
		}
		s.leasesCl0 = true
	} else if height == s.settings.BlockVersion3AfterHeight {
		overflowAddrs, err := s.stor.balances.cancelLeaseOverflows(blockID)
		if err != nil {
			return err
		}
		if err := s.stor.leases.cancelLeases(overflowAddrs, blockID); err != nil {
			return err
		}
		s.leasesCl1 = true
	} else if dataTxActivated && height == dataTxHeight {
		leaseIns, err := s.stor.leases.validLeaseIns()
		if err != nil {
			return err
		}
		if err := s.stor.balances.cancelInvalidLeaseIns(leaseIns, blockID); err != nil {
			return err
		}
		s.leasesCl2 = true
	}
	if err := s.flush(true); err != nil {
		return err
	}
	if err := s.reset(); err != nil {
		return err
	}
	return nil
}

func (s *stateManager) handleBreak(blocksToFinish [][]byte, initialisation bool, task *breakerTask) (*proto.Block, error) {
	if task == nil {
		return nil, wrapErr(Other, errors.New("handleBreak received empty task"))
	}
	if task.finishVotingPeriod {
		if err := s.finishVoting(task.blockID); err != nil {
			return nil, wrapErr(ModificationError, err)
		}
	}
	if task.cancelLeases {
		// Need to cancel leases due to bugs in historical blockchain.
		if err := s.cancelLeases(task.blockID); err != nil {
			return nil, wrapErr(ModificationError, err)
		}
	}
	if task.resetStolenAliases {
		// Need to reset stolen aliases due to bugs in historical blockchain.
		if err := s.stor.aliases.disableStolenAliases(); err != nil {
			return nil, wrapErr(ModificationError, err)
		}
		s.disabledStolenAliases = true
	}
	return s.addBlocks(blocksToFinish, initialisation)
}

func (s *stateManager) addBlocks(blocks [][]byte, initialisation bool) (*proto.Block, error) {
	ctx, cancel := context.WithCancel(context.Background())
	defer cancel()
	blocksNumber := len(blocks)
	if blocksNumber == 0 {
		return nil, wrapErr(InvalidInputError, errors.New("no blocks provided"))
	}

	// Read some useful values for later.
	parent, err := s.topBlock()
	if err != nil {
		return nil, wrapErr(RetrievalError, err)
	}
	height, err := s.Height()
	if err != nil {
		return nil, wrapErr(RetrievalError, err)
	}
	prevScore, err := s.stor.scores.score(height)
	if err != nil {
		return nil, wrapErr(RetrievalError, err)
	}
	headers := make([]proto.BlockHeader, blocksNumber)

	// Some 'events', like finish of voting periods or cancelling invalid leases, happen (or happened)
	// at defined height of the blockchain.
	// When such events occur inside of the blocks batch, this batch must be splitted, so the event
	// can be performed with consistent database state, with all the recent changes being saved to disk.
	// After performing the event, addBlocks() calls itself with the rest of the blocks batch.
	// blocksToFinish stores these blocks, breakerInfo specifies type of the event.
	var blocksToFinish [][]byte
	breakerInfo := &breakerTask{blockID: parent.BlockSignature}

	// Launch verifier that checks signatures of blocks and transactions.
	chans := newVerifierChans()
	go launchVerifier(ctx, chans, s.verificationGoroutinesNum)

	var lastBlock *proto.Block
	for i, blockBytes := range blocks {
		curHeight := height + uint64(i)
		breakAdding, err := s.needToBreakAddingBlocks(curHeight, breakerInfo)
		if err != nil {
			return nil, wrapErr(RetrievalError, err)
		}
		if breakAdding {
			// Need to break at this height, so we split block batch in order to cancel and finish with the rest blocks after.
			blocksToFinish = blocks[i:]
			break
		}
		var block proto.Block
		if err := block.UnmarshalBinary(blockBytes); err != nil {
			return nil, wrapErr(DeserializationError, err)
		}
		breakerInfo.blockID = block.BlockSignature
		// Send block for signature verification, which works in separate goroutine.
		task := &verifyTask{
			taskType:   verifyBlock,
			parentSig:  parent.BlockSignature,
			block:      &block,
			blockBytes: blockBytes[:len(blockBytes)-crypto.SignatureSize],
		}
		select {
		case verifyError := <-chans.errChan:
			return nil, wrapErr(ValidationError, verifyError)
		case chans.tasksChan <- task:
		}
		lastBlock = &block
		// Add score.
		score, err := CalculateScore(block.BaseTarget)
		if err != nil {
			return nil, wrapErr(Other, err)
		}
		if err := s.stor.scores.addScore(prevScore, score, curHeight+1); err != nil {
			return nil, wrapErr(ModificationError, err)
		}
		prevScore = score
		// Assign unique block number for this block ID, add this number to the list of valid blocks.
		if err := s.stateDB.addBlock(block.BlockSignature); err != nil {
			return nil, wrapErr(ModificationError, err)
		}
		// Save block to storage, check its transactions, create and save balance diffs for its transactions.
		if err := s.addNewBlock(&block, parent, initialisation, chans, curHeight); err != nil {
			return nil, wrapErr(TxValidationError, err)
		}
		headers[i] = block.BlockHeader
		parent = &block
	}
	// Tasks chan can now be closed, since all the blocks and transactions have been already sent for verification.
	close(chans.tasksChan)
	// Apply all the balance diffs accumulated from this blocks batch.
	// This also validates diffs for negative balances.
	if err := s.appender.applyAllDiffs(initialisation); err != nil {
		return nil, wrapErr(TxValidationError, err)
	}
	// Validate consensus (i.e. that all of the new blocks were mined fairly).
	if err := s.cv.ValidateHeaders(headers[:len(headers)-len(blocksToFinish)], height); err != nil {
		return nil, wrapErr(ValidationError, err)
	}
	// Check the result of signatures verification.
	verifyError := <-chans.errChan
	if verifyError != nil {
		return nil, wrapErr(ValidationError, verifyError)
	}
	// After everything is validated, save all the changes to DB.
	if err := s.flush(initialisation); err != nil {
		return nil, wrapErr(ModificationError, err)
	}
	// Reset in-memory storages.
	if err := s.reset(); err != nil {
		return nil, wrapErr(ModificationError, err)
	}
	// Check if we need to perform some event and call addBlocks() again.
	if blocksToFinish != nil {
		return s.handleBreak(blocksToFinish, initialisation, breakerInfo)
	}
	log.Printf("State: blocks to height %d added.\n", height+uint64(blocksNumber))
	return lastBlock, nil
}

func (s *stateManager) checkRollbackInput(blockID crypto.Signature) error {
	height, err := s.BlockIDToHeight(blockID)
	if err != nil {
		return err
	}
	maxHeight, err := s.Height()
	if err != nil {
		return err
	}
	minRollbackHeight, err := s.stateDB.getRollbackMinHeight()
	if err != nil {
		return err
	}
	if height < minRollbackHeight || height > maxHeight {
		return errors.Errorf("invalid height; valid range is: [%d, %d]", minRollbackHeight, maxHeight)
	}
	return nil
}

func (s *stateManager) RollbackToHeight(height uint64) error {
	blockID, err := s.HeightToBlockID(height)
	if err != nil {
		return wrapErr(RetrievalError, err)
	}
	if err := s.checkRollbackInput(blockID); err != nil {
		return wrapErr(InvalidInputError, err)
	}
	if err := s.RollbackTo(blockID); err != nil {
		return wrapErr(RollbackError, err)
	}
	return nil
}

func (s *stateManager) rollbackToImpl(removalEdge crypto.Signature) error {
	if err := s.checkRollbackInput(removalEdge); err != nil {
		return wrapErr(InvalidInputError, err)
	}
	curHeight, err := s.rw.currentHeight()
	if err != nil {
		return wrapErr(RetrievalError, err)
	}
	for height := curHeight; height > 0; height-- {
		blockID, err := s.rw.blockIDByHeight(height)
		if err != nil {
			return wrapErr(RetrievalError, err)
		}
		if bytes.Equal(blockID[:], removalEdge[:]) {
			break
		}
		if err := s.stateDB.rollbackBlock(blockID); err != nil {
			return wrapErr(RollbackError, err)
		}
		if err := s.stor.blocksInfo.rollback(blockID); err != nil {
			return wrapErr(RollbackError, err)
		}
	}
	// Remove blocks from block storage.
	if err := s.rw.rollback(removalEdge, true); err != nil {
		return wrapErr(RollbackError, err)
	}
	// Remove scores of deleted blocks.
	newHeight, err := s.Height()
	if err != nil {
		return wrapErr(RetrievalError, err)
	}
	oldHeight := curHeight + 1
	if err := s.stor.scores.rollback(newHeight, oldHeight); err != nil {
		return wrapErr(RollbackError, err)
	}
	// Clear scripts cache.
	if err := s.stor.scriptsStorage.clear(); err != nil {
		return wrapErr(RollbackError, err)
	}
	return nil
}

func (s *stateManager) RollbackTo(removalEdge crypto.Signature) error {
	if err := s.rollbackToImpl(removalEdge); err != nil {
		if err1 := s.stateDB.syncRw(); err1 != nil {
			panic("Failed to rollback and can not sync state components after failure.")
		}
		return err
	}
	return nil
}

func (s *stateManager) ScoreAtHeight(height uint64) (*big.Int, error) {
	maxHeight, err := s.Height()
	if err != nil {
		return nil, wrapErr(RetrievalError, err)
	}
	if height < 1 || height > maxHeight {
		return nil, wrapErr(InvalidInputError, errors.New("height out of valid range"))
	}
	score, err := s.stor.scores.score(height)
	if err != nil {
		return nil, wrapErr(RetrievalError, err)
	}
	return score, nil
}

func (s *stateManager) CurrentScore() (*big.Int, error) {
	height, err := s.Height()
	if err != nil {
		return nil, wrapErr(RetrievalError, err)
	}
	return s.ScoreAtHeight(height)
}

func (s *stateManager) newestRecipientToAddress(recipient proto.Recipient) (*proto.Address, error) {
	if recipient.Address == nil {
		return s.stor.aliases.newestAddrByAlias(recipient.Alias.Alias, true)
	}
	return recipient.Address, nil
}

func (s *stateManager) recipientToAddress(recipient proto.Recipient) (*proto.Address, error) {
	if recipient.Address == nil {
		return s.stor.aliases.addrByAlias(recipient.Alias.Alias, true)
	}
	return recipient.Address, nil
}

func (s *stateManager) EffectiveBalance(account proto.Recipient, startHeight, endHeight uint64) (uint64, error) {
	addr, err := s.newestRecipientToAddress(account)
	if err != nil {
		return 0, wrapErr(RetrievalError, err)
	}
	effectiveBalance, err := s.stor.balances.minEffectiveBalanceInRange(*addr, startHeight, endHeight)
	if err != nil {
		return 0, wrapErr(RetrievalError, err)
	}
	return effectiveBalance, nil
}

func (s *stateManager) BlockchainSettings() (*settings.BlockchainSettings, error) {
	return s.settings, nil
}

func (s *stateManager) SavePeers(peers []proto.TCPAddr) error {
	return s.peers.savePeers(peers)

}

func (s *stateManager) ValidateSingleTx(tx proto.Transaction, currentTimestamp, parentTimestamp uint64) error {
	if err := s.appender.validateSingleTx(tx, currentTimestamp, parentTimestamp); err != nil {
		return wrapErr(TxValidationError, err)
	}
	return nil
}

func (s *stateManager) ResetValidationList() {
	s.appender.resetValidationList()
}

func (s *stateManager) ValidateNextTx(tx proto.Transaction, currentTimestamp, parentTimestamp uint64) error {
	if err := s.appender.validateNextTx(tx, currentTimestamp, parentTimestamp); err != nil {
		return wrapErr(TxValidationError, err)
	}
	return nil
}

func (s *stateManager) NewestAddrByAlias(alias proto.Alias) (proto.Address, error) {
	addr, err := s.stor.aliases.newestAddrByAlias(alias.Alias, true)
	if err != nil {
		return proto.Address{}, wrapErr(RetrievalError, err)
	}
	return *addr, nil
}

func (s *stateManager) AddrByAlias(alias proto.Alias) (proto.Address, error) {
	addr, err := s.stor.aliases.addrByAlias(alias.Alias, true)
	if err != nil {
		return proto.Address{}, wrapErr(RetrievalError, err)
	}
	return *addr, nil
}

func (s *stateManager) IsActivated(featureID int16) (bool, error) {
	activated, err := s.stor.features.isActivated(featureID)
	if err != nil {
		return false, wrapErr(RetrievalError, err)
	}
	return activated, nil
}

func (s *stateManager) ActivationHeight(featureID int16) (uint64, error) {
	height, err := s.stor.features.activationHeight(featureID)
	if err != nil {
		return 0, wrapErr(RetrievalError, err)
	}
	return height, nil
}

func (s *stateManager) IsApproved(featureID int16) (bool, error) {
	approved, err := s.stor.features.isApproved(featureID)
	if err != nil {
		return false, wrapErr(RetrievalError, err)
	}
	return approved, nil
}

func (s *stateManager) ApprovalHeight(featureID int16) (uint64, error) {
	height, err := s.stor.features.approvalHeight(featureID)
	if err != nil {
		return 0, wrapErr(RetrievalError, err)
	}
	return height, nil
}

// Accounts data storage.

func (s *stateManager) RetrieveNewestEntry(account proto.Recipient, key string) (proto.DataEntry, error) {
	addr, err := s.newestRecipientToAddress(account)
	if err != nil {
		return nil, wrapErr(RetrievalError, err)
	}
	entry, err := s.stor.accountsDataStor.retrieveNewestEntry(*addr, key, true)
	if err != nil {
		return nil, wrapErr(RetrievalError, err)
	}
	return entry, nil
}

func (s *stateManager) RetrieveEntry(account proto.Recipient, key string) (proto.DataEntry, error) {
	addr, err := s.recipientToAddress(account)
	if err != nil {
		return nil, wrapErr(RetrievalError, err)
	}
	entry, err := s.stor.accountsDataStor.retrieveEntry(*addr, key, true)
	if err != nil {
		return nil, wrapErr(RetrievalError, err)
	}
	return entry, nil
}

func (s *stateManager) RetrieveNewestIntegerEntry(account proto.Recipient, key string) (*proto.IntegerDataEntry, error) {
	addr, err := s.newestRecipientToAddress(account)
	if err != nil {
		return nil, wrapErr(RetrievalError, err)
	}
	entry, err := s.stor.accountsDataStor.retrieveNewestIntegerEntry(*addr, key, true)
	if err != nil {
		return nil, wrapErr(RetrievalError, err)
	}
	return entry, nil
}

func (s *stateManager) RetrieveIntegerEntry(account proto.Recipient, key string) (*proto.IntegerDataEntry, error) {
	addr, err := s.recipientToAddress(account)
	if err != nil {
		return nil, wrapErr(RetrievalError, err)
	}
	entry, err := s.stor.accountsDataStor.retrieveIntegerEntry(*addr, key, true)
	if err != nil {
		return nil, wrapErr(RetrievalError, err)
	}
	return entry, nil
}

func (s *stateManager) RetrieveNewestBooleanEntry(account proto.Recipient, key string) (*proto.BooleanDataEntry, error) {
	addr, err := s.newestRecipientToAddress(account)
	if err != nil {
		return nil, wrapErr(RetrievalError, err)
	}
	entry, err := s.stor.accountsDataStor.retrieveNewestBooleanEntry(*addr, key, true)
	if err != nil {
		return nil, wrapErr(RetrievalError, err)
	}
	return entry, nil
}

func (s *stateManager) RetrieveBooleanEntry(account proto.Recipient, key string) (*proto.BooleanDataEntry, error) {
	addr, err := s.recipientToAddress(account)
	if err != nil {
		return nil, wrapErr(RetrievalError, err)
	}
	entry, err := s.stor.accountsDataStor.retrieveBooleanEntry(*addr, key, true)
	if err != nil {
		return nil, wrapErr(RetrievalError, err)
	}
	return entry, nil
}

func (s *stateManager) RetrieveNewestStringEntry(account proto.Recipient, key string) (*proto.StringDataEntry, error) {
	addr, err := s.newestRecipientToAddress(account)
	if err != nil {
		return nil, wrapErr(RetrievalError, err)
	}
	entry, err := s.stor.accountsDataStor.retrieveNewestStringEntry(*addr, key, true)
	if err != nil {
		return nil, wrapErr(RetrievalError, err)
	}
	return entry, nil
}

func (s *stateManager) RetrieveStringEntry(account proto.Recipient, key string) (*proto.StringDataEntry, error) {
	addr, err := s.recipientToAddress(account)
	if err != nil {
		return nil, wrapErr(RetrievalError, err)
	}
	entry, err := s.stor.accountsDataStor.retrieveStringEntry(*addr, key, true)
	if err != nil {
		return nil, wrapErr(RetrievalError, err)
	}
	return entry, nil
}

func (s *stateManager) RetrieveNewestBinaryEntry(account proto.Recipient, key string) (*proto.BinaryDataEntry, error) {
	addr, err := s.newestRecipientToAddress(account)
	if err != nil {
		return nil, wrapErr(RetrievalError, err)
	}
	entry, err := s.stor.accountsDataStor.retrieveNewestBinaryEntry(*addr, key, true)
	if err != nil {
		return nil, wrapErr(RetrievalError, err)
	}
	return entry, nil
}

func (s *stateManager) RetrieveBinaryEntry(account proto.Recipient, key string) (*proto.BinaryDataEntry, error) {
	addr, err := s.recipientToAddress(account)
	if err != nil {
		return nil, wrapErr(RetrievalError, err)
	}
	entry, err := s.stor.accountsDataStor.retrieveBinaryEntry(*addr, key, true)
	if err != nil {
		return nil, wrapErr(RetrievalError, err)
	}
	return entry, nil
}

func (s *stateManager) NewestTransactionByID(id []byte) (proto.Transaction, error) {
	txBytes, err := s.rw.readNewestTransaction(id)
	if err != nil {
		return nil, wrapErr(RetrievalError, err)
	}
	tx, err := proto.BytesToTransaction(txBytes)
	if err != nil {
		return nil, wrapErr(DeserializationError, err)
	}
	return tx, nil
}

func (s *stateManager) TransactionByID(id []byte) (proto.Transaction, error) {
	txBytes, err := s.rw.readTransaction(id)
	if err != nil {
		return nil, wrapErr(RetrievalError, err)
	}
	tx, err := proto.BytesToTransaction(txBytes)
	if err != nil {
		return nil, wrapErr(DeserializationError, err)
	}
	return tx, nil
}

func (s *stateManager) NewestTransactionHeightByID(id []byte) (uint64, error) {
	txHeight, err := s.rw.newestTransactionHeightByID(id)
	if err != nil {
		return 0, wrapErr(RetrievalError, err)
	}
	return txHeight, nil
}

func (s *stateManager) TransactionHeightByID(id []byte) (uint64, error) {
	txHeight, err := s.rw.transactionHeightByID(id)
	if err != nil {
		return 0, wrapErr(RetrievalError, err)
	}
	return txHeight, nil
}

func (s *stateManager) NewestAssetIsSponsored(assetID crypto.Digest) (bool, error) {
	sponsored, err := s.stor.sponsoredAssets.newestIsSponsored(assetID, true)
	if err != nil {
		return false, wrapErr(RetrievalError, err)
	}
	return sponsored, nil
}

func (s *stateManager) AssetIsSponsored(assetID crypto.Digest) (bool, error) {
	sponsored, err := s.stor.sponsoredAssets.isSponsored(assetID, true)
	if err != nil {
		return false, wrapErr(RetrievalError, err)
	}
	return sponsored, nil
}

func (s *stateManager) IsNotFound(err error) bool {
	return IsNotFound(err)
}

func (s *stateManager) Close() error {
	if err := s.rw.close(); err != nil {
		return wrapErr(ClosureError, err)
	}
	if err := s.stateDB.close(); err != nil {
		return wrapErr(ClosureError, err)
	}
	return nil
}<|MERGE_RESOLUTION|>--- conflicted
+++ resolved
@@ -213,78 +213,81 @@
 	initialisation bool
 }
 
-func (a *txAppender) callVerifyScriptWithOrder(order proto.Order, script ast.Script) error {
+func (a *txAppender) callVerifyScript(script ast.Script, obj map[string]ast.Expr, this, lastBlock ast.Expr) error {
+	ok, err := evaluate.Verify(a.settings.AddressSchemeCharacter, a.state, &script, obj, this, lastBlock)
+	if err != nil {
+		return errors.Wrap(err, "verifier script failed")
+	}
+	if !ok {
+		return errors.New("verifier script does not allow to send transaction")
+	}
+	return nil
+}
+
+func (a *txAppender) callAccountScriptWithOrder(order proto.Order, lastBlockInfo *proto.BlockInfo, initialisation bool) error {
+	sender, err := proto.NewAddressFromPublicKey(a.settings.AddressSchemeCharacter, order.GetSenderPK())
+	if err != nil {
+		return err
+	}
+	script, err := a.stor.scriptsStorage.newestScriptByAddr(sender, !initialisation)
+	if err != nil {
+		return errors.Wrap(err, "failed to retrieve account script")
+	}
 	obj, err := ast.NewVariablesFromOrder(a.settings.AddressSchemeCharacter, order)
 	if err != nil {
 		return errors.Wrap(err, "failed to convert order")
 	}
-	ok, err := evaluate.Verify(a.settings.AddressSchemeCharacter, a.state, &script, obj)
-	if err != nil {
-		return errors.Wrap(err, "verifier script failed")
-	}
-	if !ok {
+	this := ast.NewAddressFromProtoAddress(sender)
+	lastBlock := ast.NewObjectFromBlockInfo(*lastBlockInfo)
+	if err := a.callVerifyScript(script, obj, this, lastBlock); err != nil {
 		id, _ := order.GetID()
-		return errors.Errorf("verifier script does not allow to send order %s", base58.Encode(id))
-	}
-	return nil
-}
-
-func (a *txAppender) callVerifyScriptWithTx(tx proto.Transaction, script ast.Script) error {
+		return errors.Errorf("account script; order ID %s: %v\n", base58.Encode(id), err)
+	}
+	return nil
+}
+
+func (a *txAppender) callAccountScriptWithTx(tx proto.Transaction, lastBlockInfo *proto.BlockInfo, initialisation bool) error {
+	senderAddr, err := proto.NewAddressFromPublicKey(a.settings.AddressSchemeCharacter, tx.GetSenderPK())
+	if err != nil {
+		return err
+	}
+	script, err := a.stor.scriptsStorage.newestScriptByAddr(senderAddr, !initialisation)
+	if err != nil {
+		return errors.Wrap(err, "failed to retrieve account script")
+	}
 	obj, err := ast.NewVariablesFromTransaction(a.settings.AddressSchemeCharacter, tx)
 	if err != nil {
 		return errors.Wrap(err, "failed to convert transaction")
 	}
-<<<<<<< HEAD
-	ok, err := evaluate.Verify(a.settings.AddressSchemeCharacter, a.state, &script, obj)
-=======
-	//TODO: Implement lastBlockInfo made from the block that we applying now
-	lastBlockInfo := proto.BlockInfo{}
-	//TODO: Pass to `this` an AssetInfo
-	this := ast.NewObjectFromAssetInfo(proto.AssetInfo{})
-	//TODO: or an Address
-	// this = ast.NewAddressFromProtoAddress(senderAddr)
-	ok, err := evaluate.Verify(a.settings.AddressSchemeCharacter, a.state, script, obj, this, ast.NewObjectFromBlockInfo(lastBlockInfo))
->>>>>>> 81067e35
-	if err != nil {
-		return errors.Wrap(err, "verifier script failed")
-	}
-	if !ok {
+	this := ast.NewAddressFromProtoAddress(senderAddr)
+	lastBlock := ast.NewObjectFromBlockInfo(*lastBlockInfo)
+	if err := a.callVerifyScript(script, obj, this, lastBlock); err != nil {
 		id, _ := tx.GetID()
-		return errors.Errorf("verifier script does not allow to send transaction %s", base58.Encode(id))
-	}
-	return nil
-}
-
-func (a *txAppender) callAccountScriptWithOrder(order proto.Order, initialisation bool) error {
-	sender, err := proto.NewAddressFromPublicKey(a.settings.AddressSchemeCharacter, order.GetSenderPK())
-	if err != nil {
-		return err
-	}
-	script, err := a.stor.scriptsStorage.newestScriptByAddr(sender, !initialisation)
-	if err != nil {
-		return errors.Wrap(err, "failed to retrieve account script")
-	}
-	return a.callVerifyScriptWithOrder(order, script)
-}
-
-func (a *txAppender) callAccountScriptWithTx(tx proto.Transaction, initialisation bool) error {
-	senderAddr, err := proto.NewAddressFromPublicKey(a.settings.AddressSchemeCharacter, tx.GetSenderPK())
-	if err != nil {
-		return err
-	}
-	script, err := a.stor.scriptsStorage.newestScriptByAddr(senderAddr, !initialisation)
-	if err != nil {
-		return errors.Wrap(err, "failed to retrieve account script")
-	}
-	return a.callVerifyScriptWithTx(tx, script)
-}
-
-func (a *txAppender) callAssetScript(tx proto.Transaction, assetID crypto.Digest, initialisation bool) error {
+		return errors.Errorf("account script; transaction ID %s: %v\n", base58.Encode(id), err)
+	}
+	return nil
+}
+
+func (a *txAppender) callAssetScript(tx proto.Transaction, assetID crypto.Digest, lastBlockInfo *proto.BlockInfo, initialisation bool) error {
 	script, err := a.stor.scriptsStorage.newestScriptByAsset(assetID, !initialisation)
 	if err != nil {
 		return errors.Errorf("failed to retrieve asset script: %v\n", err)
 	}
-	return a.callVerifyScriptWithTx(tx, script)
+	obj, err := ast.NewVariablesFromTransaction(a.settings.AddressSchemeCharacter, tx)
+	if err != nil {
+		return errors.Wrap(err, "failed to convert transaction")
+	}
+	assetInfo, err := a.state.NewestAssetInfo(assetID)
+	if err != nil {
+		return errors.Wrap(err, "failed to retrieve asset info")
+	}
+	this := ast.NewObjectFromAssetInfo(*assetInfo)
+	lastBlock := ast.NewObjectFromBlockInfo(*lastBlockInfo)
+	if err := a.callVerifyScript(script, obj, this, lastBlock); err != nil {
+		id, _ := tx.GetID()
+		return errors.Errorf("asset script; transaction ID %s: %v\n", base58.Encode(id), err)
+	}
+	return nil
 }
 
 func (a *txAppender) hasAccountVerifyScript(tx proto.Transaction, initialisation bool) (bool, error) {
@@ -299,7 +302,7 @@
 	return a.txHandler.tc.orderScripted(order, initialisation)
 }
 
-func (a *txAppender) handleExchange(tx proto.Transaction, initialisation bool) (uint64, error) {
+func (a *txAppender) handleExchange(tx proto.Transaction, blockInfo *proto.BlockInfo, initialisation bool) (uint64, error) {
 	// Smart account trading.
 	activated, err := a.stor.features.isActivated(int16(settings.SmartAccountTrading))
 	if err != nil {
@@ -325,13 +328,13 @@
 	}
 	scriptsRuns := uint64(0)
 	if boScripted {
-		if err := a.callAccountScriptWithOrder(bo, initialisation); err != nil {
+		if err := a.callAccountScriptWithOrder(bo, blockInfo, initialisation); err != nil {
 			return 0, errors.Errorf("BUY ORDER: callAccountScriptWithOrder(): %v\n", err)
 		}
 		scriptsRuns++
 	}
 	if soScripted {
-		if err := a.callAccountScriptWithOrder(so, initialisation); err != nil {
+		if err := a.callAccountScriptWithOrder(so, blockInfo, initialisation); err != nil {
 			return 0, errors.Errorf("SELL ORDER: callAccountScriptWithOrder(): %v\n", err)
 		}
 		scriptsRuns++
@@ -348,10 +351,22 @@
 }
 
 func (a *txAppender) checkTxAgainstState(tx proto.Transaction, accountScripted bool, checkerInfo *checkerInfo) (uint64, error) {
+	curBlockHeight, err := a.state.AddingBlockHeight()
+	if err != nil {
+		return 0, err
+	}
+	curHeader, err := a.state.NewestHeaderByHeight(curBlockHeight)
+	if err != nil {
+		return 0, err
+	}
+	blockInfo, err := proto.BlockInfoFromHeader(a.settings.AddressSchemeCharacter, curHeader, curBlockHeight)
+	if err != nil {
+		return 0, err
+	}
 	scriptsRuns := uint64(0)
 	if accountScripted {
 		// Check script.
-		if err := a.callAccountScriptWithTx(tx, checkerInfo.initialisation); err != nil {
+		if err := a.callAccountScriptWithTx(tx, blockInfo, checkerInfo.initialisation); err != nil {
 			return 0, errors.Errorf("callAccountScriptWithTx(): %v\n", err)
 		}
 		scriptsRuns++
@@ -363,13 +378,13 @@
 	}
 	for _, smartAsset := range txSmartAssets {
 		// Check smart asset's script.
-		if err := a.callAssetScript(tx, smartAsset, checkerInfo.initialisation); err != nil {
+		if err := a.callAssetScript(tx, smartAsset, blockInfo, checkerInfo.initialisation); err != nil {
 			return 0, errors.Errorf("callAssetScript(): %v\n", err)
 		}
 		scriptsRuns++
 	}
 	if tx.GetTypeVersion().Type == proto.ExchangeTransaction {
-		exchangeScripsRuns, err := a.handleExchange(tx, checkerInfo.initialisation)
+		exchangeScripsRuns, err := a.handleExchange(tx, blockInfo, checkerInfo.initialisation)
 		if err != nil {
 			return 0, errors.Errorf("failed to handle exchange tx: %v\n", err)
 		}
@@ -527,7 +542,16 @@
 		return err
 	}
 	// Check tx data against state.
-	checkerInfo := &checkerInfo{initialisation: false, currentTimestamp: currentTimestamp, parentTimestamp: parentTimestamp}
+	height, err := a.state.AddingBlockHeight()
+	if err != nil {
+		return err
+	}
+	checkerInfo := &checkerInfo{
+		initialisation:   false,
+		currentTimestamp: currentTimestamp,
+		parentTimestamp:  parentTimestamp,
+		height:           height,
+	}
 	if _, err := a.checkTxAgainstState(tx, scripted, checkerInfo); err != nil {
 		return err
 	}
@@ -566,7 +590,16 @@
 		return err
 	}
 	// Check tx data against state.
-	checkerInfo := &checkerInfo{initialisation: false, currentTimestamp: currentTimestamp, parentTimestamp: parentTimestamp}
+	height, err := a.state.AddingBlockHeight()
+	if err != nil {
+		return err
+	}
+	checkerInfo := &checkerInfo{
+		initialisation:   false,
+		currentTimestamp: currentTimestamp,
+		parentTimestamp:  parentTimestamp,
+		height:           height,
+	}
 	if _, err := a.checkTxAgainstState(tx, scripted, checkerInfo); err != nil {
 		return err
 	}
@@ -806,6 +839,22 @@
 		return nil, wrapErr(RetrievalError, err)
 	}
 	return headerBytes, nil
+}
+
+func (s *stateManager) NewestHeaderByHeight(height uint64) (*proto.BlockHeader, error) {
+	blockID, err := s.rw.newestBlockIDByHeight(height)
+	if err != nil {
+		return nil, wrapErr(RetrievalError, err)
+	}
+	headerBytes, err := s.rw.readNewestBlockHeader(blockID)
+	if err != nil {
+		return nil, wrapErr(RetrievalError, err)
+	}
+	var header proto.BlockHeader
+	if err := header.UnmarshalHeaderFromBinary(headerBytes); err != nil {
+		return nil, wrapErr(DeserializationError, err)
+	}
+	return &header, nil
 }
 
 func (s *stateManager) HeaderByHeight(height uint64) (*proto.BlockHeader, error) {
@@ -1874,6 +1923,70 @@
 	return sponsored, nil
 }
 
+func (s *stateManager) NewestAssetInfo(assetID crypto.Digest) (*proto.AssetInfo, error) {
+	info, err := s.stor.assets.newestAssetInfo(assetID, true)
+	if err != nil {
+		return nil, wrapErr(RetrievalError, err)
+	}
+	if !info.quantity.IsUint64() {
+		return nil, wrapErr(Other, errors.New("asset quantity overflows uint64"))
+	}
+	issuer, err := proto.NewAddressFromPublicKey(s.settings.AddressSchemeCharacter, info.issuer)
+	if err != nil {
+		return nil, wrapErr(Other, err)
+	}
+	sponsored, err := s.stor.sponsoredAssets.newestIsSponsored(assetID, true)
+	if err != nil {
+		return nil, wrapErr(RetrievalError, err)
+	}
+	scripted, err := s.stor.scriptsStorage.newestIsSmartAsset(assetID, true)
+	if err != nil {
+		return nil, wrapErr(RetrievalError, err)
+	}
+	return &proto.AssetInfo{
+		ID:              assetID,
+		Quantity:        info.quantity.Uint64(),
+		Decimals:        byte(info.decimals),
+		Issuer:          issuer,
+		IssuerPublicKey: info.issuer,
+		Reissuable:      info.reissuable,
+		Scripted:        scripted,
+		Sponsored:       sponsored,
+	}, nil
+}
+
+func (s *stateManager) AssetInfo(assetID crypto.Digest) (*proto.AssetInfo, error) {
+	info, err := s.stor.assets.assetInfo(assetID, true)
+	if err != nil {
+		return nil, wrapErr(RetrievalError, err)
+	}
+	if !info.quantity.IsUint64() {
+		return nil, wrapErr(Other, errors.New("asset quantity overflows uint64"))
+	}
+	issuer, err := proto.NewAddressFromPublicKey(s.settings.AddressSchemeCharacter, info.issuer)
+	if err != nil {
+		return nil, wrapErr(Other, err)
+	}
+	sponsored, err := s.stor.sponsoredAssets.isSponsored(assetID, true)
+	if err != nil {
+		return nil, wrapErr(RetrievalError, err)
+	}
+	scripted, err := s.stor.scriptsStorage.isSmartAsset(assetID, true)
+	if err != nil {
+		return nil, wrapErr(RetrievalError, err)
+	}
+	return &proto.AssetInfo{
+		ID:              assetID,
+		Quantity:        info.quantity.Uint64(),
+		Decimals:        byte(info.decimals),
+		Issuer:          issuer,
+		IssuerPublicKey: info.issuer,
+		Reissuable:      info.reissuable,
+		Scripted:        scripted,
+		Sponsored:       sponsored,
+	}, nil
+}
+
 func (s *stateManager) IsNotFound(err error) bool {
 	return IsNotFound(err)
 }
