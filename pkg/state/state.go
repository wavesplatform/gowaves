--- conflicted
+++ resolved
@@ -519,12 +519,8 @@
 	params StateParams,
 	settings *settings.BlockchainSettings,
 	enableLightNode bool,
-<<<<<<< HEAD
 	bUpdatesExtension *BlockchainUpdatesExtension,
-) (*stateManager, error) {
-=======
 ) (_ *stateManager, retErr error) {
->>>>>>> 5b796a93
 	if err := validateSettings(settings); err != nil {
 		return nil, err
 	}
