--- conflicted
+++ resolved
@@ -108,11 +108,7 @@
 		newHitSources(hs),
 		newSnapshotsAtHeight(hs, sets.AddressSchemeCharacter),
 		newPatchesStorage(hs, sets.AddressSchemeCharacter),
-<<<<<<< HEAD
-		newCommitments(hs),
-=======
 		newCommitments(hs, calcHashes),
->>>>>>> 51ed89d3
 		newFinalizations(hs),
 		calcHashes,
 	}, nil
@@ -3428,18 +3424,10 @@
 	blockID, err := s.rw.blockIDByHeight(height)
 	if err != nil {
 		return nil, err
-<<<<<<< HEAD
 	}
 	header, err := s.rw.readBlockHeader(blockID)
 	if err != nil {
 		return nil, err
 	}
-=======
-	}
-	header, err := s.rw.readBlockHeader(blockID)
-	if err != nil {
-		return nil, err
-	}
->>>>>>> 51ed89d3
 	return header, nil
 }