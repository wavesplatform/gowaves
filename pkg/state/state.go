package state

import (
	"bytes"
	"context"
	stderrs "errors"
	"fmt"
	"io/fs"
	"log/slog"
	"math/big"
	"os"
	"path/filepath"
	"sync"

	"github.com/ccoveille/go-safecast/v2"
	"github.com/mr-tron/base58"
	"github.com/pkg/errors"
	"go.uber.org/atomic"

	"github.com/wavesplatform/gowaves/pkg/consensus"
	"github.com/wavesplatform/gowaves/pkg/crypto"
	"github.com/wavesplatform/gowaves/pkg/errs"
	"github.com/wavesplatform/gowaves/pkg/keyvalue"
	"github.com/wavesplatform/gowaves/pkg/logging"
	"github.com/wavesplatform/gowaves/pkg/proto"
	"github.com/wavesplatform/gowaves/pkg/ride/ast"
	"github.com/wavesplatform/gowaves/pkg/settings"
	"github.com/wavesplatform/gowaves/pkg/state/stateerr"
	"github.com/wavesplatform/gowaves/pkg/types"
	"github.com/wavesplatform/gowaves/pkg/util/common"
)

const (
	rollbackMaxBlocks     = 2000
	blocksStorDir         = "blocks_storage"
	keyvalueDir           = "key_value"
	maxScriptsRunsInBlock = 101
)

var empty struct{}

func wrapErr(stateErrorType stateerr.ErrorType, err error) error {
	var stateError stateerr.StateError
	switch {
	case errors.As(err, &stateError):
		return err
	default:
		return stateerr.NewStateError(stateErrorType, err)
	}
}

type blockchainEntitiesStorage struct {
	hs                *historyStorage
	aliases           *aliases
	assets            *assets
	leases            *leases
	scores            *scores
	blocksInfo        *blocksInfo
	balances          *balances
	features          featuresState
	monetaryPolicy    *monetaryPolicy
	ordersVolumes     *ordersVolumes
	accountsDataStor  *accountsDataStorage
	sponsoredAssets   *sponsoredAssets
	scriptsStorage    scriptStorageState
	scriptsComplexity *scriptsComplexity
	invokeResults     *invokeResults
	stateHashes       *stateHashes
	hitSources        *hitSources
	snapshots         *snapshotsAtHeight
	patches           *patchesStorage
	commitments       *commitments
	calculateHashes   bool
}

func newBlockchainEntitiesStorage(hs *historyStorage, sets *settings.BlockchainSettings, rw *blockReadWriter, calcHashes bool) (*blockchainEntitiesStorage, error) {
	assets := newAssets(hs.db, hs.dbBatch, hs)
	balances, err := newBalances(hs.db, hs, assets, sets, calcHashes)
	if err != nil {
		return nil, err
	}
	scriptsStorage, err := newScriptsStorage(hs, sets.AddressSchemeCharacter, calcHashes)
	if err != nil {
		return nil, err
	}
	features := newFeatures(rw, hs.db, hs, sets, settings.FeaturesInfo)
	return &blockchainEntitiesStorage{
		hs,
		newAliases(hs, sets.AddressSchemeCharacter, calcHashes),
		assets,
		newLeases(hs, calcHashes),
		newScores(hs),
		newBlocksInfo(hs),
		balances,
		features,
		newMonetaryPolicy(hs, sets),
		newOrdersVolumes(hs),
		newAccountsDataStorage(hs.db, hs.dbBatch, hs, calcHashes),
		newSponsoredAssets(rw, features, hs, sets, calcHashes),
		scriptsStorage,
		newScriptsComplexity(hs),
		newInvokeResults(hs),
		newStateHashes(hs),
		newHitSources(hs),
		newSnapshotsAtHeight(hs, sets.AddressSchemeCharacter),
		newPatchesStorage(hs, sets.AddressSchemeCharacter),
		newCommitments(hs),
		calcHashes,
	}, nil
}

func (s *blockchainEntitiesStorage) putStateHash(
	prevHash []byte, height uint64, blockID proto.BlockID,
) (*proto.StateHashV1, error) {
	sh := &proto.StateHashV1{
		BlockID: blockID,
		FieldsHashesV1: proto.FieldsHashesV1{
			WavesBalanceHash:  s.balances.wavesHashAt(blockID),
			AssetBalanceHash:  s.balances.assetsHashAt(blockID),
			DataEntryHash:     s.accountsDataStor.hasher.stateHashAt(blockID),
			AccountScriptHash: s.scriptsStorage.getAccountScriptsHasher().stateHashAt(blockID),
			AssetScriptHash:   s.scriptsStorage.getAssetScriptsHasher().stateHashAt(blockID),
			LeaseBalanceHash:  s.balances.leaseHashAt(blockID),
			LeaseStatusHash:   s.leases.hasher.stateHashAt(blockID),
			SponsorshipHash:   s.sponsoredAssets.hasher.stateHashAt(blockID),
			AliasesHash:       s.aliases.hasher.stateHashAt(blockID),
		},
	}
	if err := sh.GenerateSumHash(prevHash); err != nil {
		return nil, err
	}
	if err := s.stateHashes.saveLegacyStateHash(sh, height); err != nil {
		return nil, err
	}
	return sh, nil
}

func (s *blockchainEntitiesStorage) prepareHashes() error {
	if err := s.accountsDataStor.prepareHashes(); err != nil {
		return err
	}
	if err := s.balances.prepareHashes(); err != nil {
		return err
	}
	if err := s.scriptsStorage.prepareHashes(); err != nil {
		return err
	}
	if err := s.leases.prepareHashes(); err != nil {
		return err
	}
	if err := s.sponsoredAssets.prepareHashes(); err != nil {
		return err
	}
	if err := s.aliases.prepareHashes(); err != nil {
		return err
	}
	return nil
}

func (s *blockchainEntitiesStorage) handleLegacyStateHashes(blockchainHeight uint64, blockIds []proto.BlockID) error {
	if !s.calculateHashes {
		return nil
	}
	if blockchainHeight < 1 {
		return errors.New("bad blockchain height, should be greater than 0")
	}
	// Calculate any remaining hashes.
	if err := s.prepareHashes(); err != nil {
		return err
	}
	prevHash, err := s.stateHashes.legacyStateHash(blockchainHeight)
	if err != nil {
		return err
	}
	startHeight := blockchainHeight + 1
	for i, id := range blockIds {
		height := startHeight + uint64(i)
		newPrevHash, err := s.putStateHash(prevHash.SumHash[:], height, id)
		if err != nil {
			return err
		}
		prevHash = newPrevHash
	}
	return nil
}

func (s *blockchainEntitiesStorage) commitUncertain(blockID proto.BlockID) error {
	if err := s.assets.commitUncertain(blockID); err != nil {
		return err
	}
	if err := s.accountsDataStor.commitUncertain(blockID); err != nil {
		return err
	}
	if err := s.scriptsStorage.commitUncertain(blockID); err != nil {
		return err
	}
	if err := s.leases.commitUncertain(blockID); err != nil {
		return err
	}
	if err := s.sponsoredAssets.commitUncertain(blockID); err != nil {
		return err
	}
	return nil
}

func (s *blockchainEntitiesStorage) dropUncertain() {
	s.assets.dropUncertain()
	s.accountsDataStor.dropUncertain()
	s.scriptsStorage.dropUncertain()
	s.leases.dropUncertain()
	s.sponsoredAssets.dropUncertain()
}

func (s *blockchainEntitiesStorage) reset() {
	s.hs.reset()
	s.assets.reset()
	s.accountsDataStor.reset()
	s.balances.reset()
	s.scriptsStorage.reset()
	s.leases.reset()
	s.sponsoredAssets.reset()
	s.aliases.reset()
}

func (s *blockchainEntitiesStorage) flush() error {
	s.aliases.flush()
	if err := s.hs.flush(); err != nil {
		return err
	}
	if err := s.accountsDataStor.flush(); err != nil {
		return err
	}
	return nil
}

var ErrIncompatibleStateParams = stderrs.New("incompatible state params")

func checkCompatibility(stateDB *stateDB, params StateParams) error {
	version, err := stateDB.stateVersion()
	if err != nil {
		return errors.Wrap(err, "stateVersion")
	}
	if version != StateVersion {
		return errors.Wrapf(ErrIncompatibleStateParams, "incompatible storage version: state has value (%d), want (%d)",
			version, StateVersion,
		)
	}
	hasDataForExtendedApi, err := stateDB.stateStoresApiData()
	if err != nil {
		return errors.Wrap(err, "stateStoresApiData")
	}
	if params.StoreExtendedApiData != hasDataForExtendedApi {
		return errors.Wrapf(ErrIncompatibleStateParams, "extended API incompatibility: state has value (%v), want (%v)",
			hasDataForExtendedApi, params.StoreExtendedApiData,
		)
	}
	hasDataForHashes, err := stateDB.stateStoresHashes()
	if err != nil {
		return errors.Wrap(err, "stateStoresHashes")
	}
	if params.BuildStateHashes != hasDataForHashes {
		return errors.Wrapf(ErrIncompatibleStateParams, "state hashes incompatibility: state has value (%v), want (%v)",
			hasDataForHashes, params.BuildStateHashes,
		)
	}
	return nil
}

func handleAmendFlag(stateDB *stateDB, amend bool) (bool, error) {
	storedAmend, err := stateDB.amendFlag()
	if err != nil {
		return false, errors.Wrap(err, "failed to get stored amend flag")
	}
	if !storedAmend && amend { // update if storedAmend == false and amend == true
		if err := stateDB.updateAmendFlag(amend); err != nil {
			return false, errors.Wrap(err, "failed to update amend flag")
		}
		storedAmend = amend
	}
	return storedAmend, nil
}

type newBlocks struct {
	binary    bool
	binBlocks [][]byte
	blocks    []*proto.Block
	snapshots []*proto.BlockSnapshot
	curPos    int

	rw       *blockReadWriter
	settings *settings.BlockchainSettings
}

func newNewBlocks(rw *blockReadWriter, settings *settings.BlockchainSettings) *newBlocks {
	return &newBlocks{
		rw:       rw,
		settings: settings,
	}
}

func (n *newBlocks) len() int {
	if n.binary {
		if n.curPos > len(n.binBlocks) {
			return 0
		}
		return len(n.binBlocks) - n.curPos
	}
	if n.curPos > len(n.blocks) {
		return 0
	}
	return len(n.blocks) - n.curPos
}

func (n *newBlocks) setNewBinary(blocks [][]byte) {
	n.reset()
	n.binBlocks = blocks
	n.binary = true
}

func (n *newBlocks) setNew(blocks []*proto.Block) {
	n.reset()
	n.blocks = blocks
	n.binary = false
}

func (n *newBlocks) setNewWithSnapshots(blocks []*proto.Block, snapshots []*proto.BlockSnapshot) error {
	if len(blocks) != len(snapshots) {
		return errors.New("the numbers of snapshots doesn't match the number of blocks")
	}
	n.reset()
	n.blocks = blocks
	n.snapshots = snapshots
	n.binary = false
	return nil
}

func (n *newBlocks) setNewBinaryWithSnapshots(blocks [][]byte, snapshots []*proto.BlockSnapshot) error {
	if len(blocks) != len(snapshots) {
		return errors.New("the numbers of snapshots doesn't match the number of blocks")
	}
	n.reset()
	n.binBlocks = blocks
	n.snapshots = snapshots
	n.binary = true
	return nil
}

func (n *newBlocks) next() bool {
	n.curPos++
	if n.binary {
		return n.curPos <= len(n.binBlocks)
	} else {
		return n.curPos <= len(n.blocks)
	}
}

func (n *newBlocks) unmarshalBlock(block *proto.Block, blockBytes []byte) error {
	if n.rw.protobufActivated {
		if err := block.UnmarshalFromProtobuf(blockBytes); err != nil {
			return err
		}
	} else {
		if err := block.UnmarshalBinary(blockBytes, n.settings.AddressSchemeCharacter); err != nil {
			return err
		}
	}
	return nil
}

func getBlockDataWithOptionalSnapshot[T interface{ []byte | *proto.Block }](
	curPos int,
	blocks []T,
	snapshots []*proto.BlockSnapshot,
) (T, *proto.BlockSnapshot, error) {
	if curPos > len(blocks) || curPos < 1 {
		var zero T
		return zero, nil, errors.New("bad current position")
	}
	var (
		pos              = curPos - 1
		block            = blocks[pos]
		optionalSnapshot *proto.BlockSnapshot
	)
	if sl := len(snapshots); sl != 0 { // snapshots aren't empty
		if bl := len(blocks); sl != bl { // if snapshots are present, they must have the same length as blocks
			var zero T
			return zero, nil, errors.Errorf("snapshots and blocks slices have different lengths %d and %d", sl, bl)
		}
		optionalSnapshot = snapshots[pos] // blocks and snapshots have the same length
	}
	return block, optionalSnapshot, nil
}

func (n *newBlocks) current() (*proto.Block, *proto.BlockSnapshot, error) {
	if !n.binary {
		block, optionalSnapshot, err := getBlockDataWithOptionalSnapshot(n.curPos, n.blocks, n.snapshots)
		if err != nil {
			return nil, nil, errors.Wrap(err, "failed to get current deserialized block")
		}
		return block, optionalSnapshot, nil
	}
	blockBytes, optionalSnapshot, err := getBlockDataWithOptionalSnapshot(n.curPos, n.binBlocks, n.snapshots)
	if err != nil {
		return nil, nil, errors.Wrap(err, "failed to get current binary block")
	}
	block := &proto.Block{}
	if unmErr := n.unmarshalBlock(block, blockBytes); unmErr != nil {
		return nil, nil, unmErr
	}
	return block, optionalSnapshot, nil
}

func (n *newBlocks) reset() {
	n.binBlocks = nil
	n.blocks = nil
	n.snapshots = nil
	n.curPos = 0
}

type stateManager struct {
	mu *sync.RWMutex

	// Last added block.
	lastBlock atomic.Value

	genesis *proto.Block
	stateDB *stateDB

	stor *blockchainEntitiesStorage
	rw   *blockReadWriter

	// BlockchainSettings: general info about the blockchain type, constants etc.
	settings *settings.BlockchainSettings
	// Validator: validator for block headers.
	cv *consensus.Validator
	// Appender implements validation/diff management functionality.
	appender *txAppender
	atx      *addressTransactions

	// Specifies how many goroutines will be run for verification of transactions and blocks signatures.
	verificationGoroutinesNum int

	newBlocks *newBlocks

	enableLightNode bool
}

func initDatabase(
	dataDir, blockStorageDir string,
	amend bool,
	params StateParams,
) (_ *keyvalue.KeyVal, _ keyvalue.Batch, _ *stateDB, _ bool, retErr error) {
	dbDir := filepath.Join(dataDir, keyvalueDir)
	slog.Info("Initializing state database, will take up to few minutes...")
	params.DbParams.BloomFilterStore.WithPath(filepath.Join(blockStorageDir, "bloom"))
	db, err := keyvalue.NewKeyVal(dbDir, params.DbParams)
	if err != nil {
		return nil, nil, nil, false, wrapErr(stateerr.Other, errors.Wrap(err, "failed to create db"))
	}
	slog.Info("Finished initializing database")
	dbBatch, err := db.NewBatch()
	if err != nil {
		if dbCloseErr := db.Close(); dbCloseErr != nil {
			err = stderrs.Join(retErr, errors.Wrap(dbCloseErr, "failed to close db"))
		}
		return nil, nil, nil, false, wrapErr(stateerr.Other, errors.Wrap(err, "failed to create db batch"))
	}
	sdb, err := newStateDB(db, dbBatch, params)
	if err != nil {
		if dbCloseErr := db.Close(); dbCloseErr != nil {
			retErr = stderrs.Join(retErr, errors.Wrap(dbCloseErr, "failed to close db"))
		}
		return nil, nil, nil, false, wrapErr(stateerr.Other, errors.Wrap(err, "failed to create stateDB"))
	}
	defer func() {
		if retErr != nil {
			if sdbCloseErr := sdb.close(); sdbCloseErr != nil {
				retErr = stderrs.Join(retErr, errors.Wrap(sdbCloseErr, "failed to close state db"))
			}
		}
	}()
	if cErr := checkCompatibility(sdb, params); cErr != nil {
		return nil, nil, nil, false, wrapErr(stateerr.IncompatibilityError, cErr)
	}
	handledAmend, err := handleAmendFlag(sdb, amend)
	if err != nil {
		return nil, nil, nil, false, wrapErr(stateerr.Other, errors.Wrap(err, "failed to handle amend flag"))
	}
	return db, dbBatch, sdb, handledAmend, nil
}

func initGenesis(state *stateManager, height uint64, settings *settings.BlockchainSettings) error {
	state.setGenesisBlock(&settings.Genesis)
	// 0 state height means that no blocks are found in state, so blockchain history is empty and we have to add genesis
	if height == 0 {
		// Assign unique block number for this block ID, add this number to the list of valid blocks
		if err := state.stateDB.addBlock(settings.Genesis.BlockID()); err != nil {
			return err
		}
		if err := state.addGenesisBlock(); err != nil {
			return errors.Wrap(err, "failed to apply/save genesis")
		}
		// We apply pre-activated features after genesis block, so they aren't active in genesis itself
		if err := state.applyPreActivatedFeatures(settings.PreactivatedFeatures, settings.Genesis.BlockID()); err != nil {
			return errors.Wrap(err, "failed to apply pre-activated features")
		}
	}

	// check the correct blockchain is being loaded
	genesis, err := state.BlockByHeight(1)
	if err != nil {
		return errors.Wrap(err, "failed to get genesis block from state")
	}

	if genErr := settings.Genesis.GenerateBlockID(settings.AddressSchemeCharacter); genErr != nil {
		return errors.Wrap(genErr, "failed to generate genesis block id from config")
	}
	if !bytes.Equal(genesis.ID.Bytes(), settings.Genesis.ID.Bytes()) {
		return errors.New("genesis blocks from state and config mismatch")
	}
	return nil
}

func newStateManager(
	dataDir string,
	amend bool,
	params StateParams,
	settings *settings.BlockchainSettings,
	enableLightNode bool,
	bUpdatesPluginInfo *proto.BlockchainUpdatesPluginInfo,
) (_ *stateManager, retErr error) {
	if err := validateSettings(settings); err != nil {
		return nil, err
	}
	if _, err := os.Stat(dataDir); errors.Is(err, fs.ErrNotExist) {
		if dirErr := os.Mkdir(dataDir, 0750); dirErr != nil {
			wErr := errors.Wrap(dirErr, "failed to create state directory")
			return nil, wrapErr(stateerr.Other, wErr)
		}
	}
	blockStorageDir := filepath.Join(dataDir, blocksStorDir)
	if _, err := os.Stat(blockStorageDir); errors.Is(err, fs.ErrNotExist) {
		if dirErr := os.Mkdir(blockStorageDir, 0750); dirErr != nil {
			return nil, wrapErr(stateerr.Other, errors.Wrap(dirErr, "failed to create blocks directory"))
		}
	}
	// Initialize database.
	db, dbBatch, sdb, handledAmend, err := initDatabase(dataDir, blockStorageDir, amend, params)
	if err != nil {
		return nil, err
	}
	defer func() {
		if retErr != nil {
			if dbCloseErr := db.Close(); dbCloseErr != nil {
				retErr = stderrs.Join(retErr, errors.Wrap(dbCloseErr, "failed to close stateDB"))
			}
		}
	}()
	// rw is storage for blocks.
	rw, err := newBlockReadWriter(
		blockStorageDir,
		params.OffsetLen,
		params.HeaderOffsetLen,
		sdb,
		settings.AddressSchemeCharacter,
	)
	if err != nil {
		return nil, wrapErr(stateerr.Other, errors.Errorf("failed to create block storage: %v", err))
	}
	defer func() {
		if retErr != nil {
			if rwCloseErr := rw.close(); rwCloseErr != nil {
				retErr = stderrs.Join(retErr, errors.Wrap(rwCloseErr, "failed to close block read writer"))
			}
		}
	}()
	sdb.setRw(rw)
	hs := newHistoryStorage(db, dbBatch, sdb, handledAmend)
	stor, err := newBlockchainEntitiesStorage(hs, settings, rw, params.BuildStateHashes)
	if err != nil {
		return nil, wrapErr(stateerr.Other, errors.Errorf("failed to create blockchain entities storage: %v", err))
	}
	atxParams := &addressTransactionsParams{
		dir:                 blockStorageDir,
		batchedStorMemLimit: AddressTransactionsMemLimit,
		batchedStorMaxKeys:  AddressTransactionsMaxKeys,
		maxFileSize:         MaxAddressTransactionsFileSize,
		providesData:        params.ProvideExtendedApi,
	}
	atx, err := newAddressTransactions(db, sdb, rw, atxParams, handledAmend)
	if err != nil {
		return nil, wrapErr(stateerr.Other, errors.Errorf("failed to create address transactions storage: %v", err))
	}
	defer func() {
		if retErr != nil {
			if atxCloseErr := atx.close(); atxCloseErr != nil {
				retErr = stderrs.Join(retErr, errors.Wrap(atxCloseErr, "failed to close address transactions"))
			}
		}
	}()
	state := &stateManager{
		mu:                        &sync.RWMutex{},
		stateDB:                   sdb,
		stor:                      stor,
		rw:                        rw,
		settings:                  settings,
		atx:                       atx,
		verificationGoroutinesNum: params.VerificationGoroutinesNum,
		newBlocks:                 newNewBlocks(rw, settings),
		enableLightNode:           enableLightNode,
	}
	// Set fields which depend on state.
	// Consensus validator is needed to check block headers.
	snapshotApplier := newBlockSnapshotsApplier(nil, newSnapshotApplierStorages(stor, rw))
	appender, err := newTxAppender(state, rw, stor, settings, sdb, atx, &snapshotApplier, bUpdatesPluginInfo)
	if err != nil {
		return nil, wrapErr(stateerr.Other, err)
	}
	state.appender = appender
	state.cv = consensus.NewValidator(state, settings, params.Time)

	height, err := state.Height()
	if err != nil {
		return nil, err
	}

	if gErr := initGenesis(state, height, settings); gErr != nil {
		return nil, gErr
	}
	if err := state.loadLastBlock(); err != nil {
		return nil, wrapErr(stateerr.RetrievalError, err)
	}
	h, err := state.Height()
	if err != nil {
		return nil, wrapErr(stateerr.Other, err)
	}
	state.checkProtobufActivation(h + 1)
	return state, nil
}

func (s *stateManager) NewestScriptByAccount(account proto.Recipient) (*ast.Tree, error) {
	addr, err := s.NewestRecipientToAddress(account)
	if err != nil {
		return nil, errors.Wrapf(err, "failed to get script by account '%s'", account.String())
	}
	tree, err := s.stor.scriptsStorage.newestScriptByAddr(addr)
	if err != nil {
		return nil, errors.Wrapf(err, "failed to get script by account '%s'", account.String())
	}
	return tree, nil
}

func (s *stateManager) NewestScriptBytesByAccount(account proto.Recipient) (proto.Script, error) {
	addr, err := s.NewestRecipientToAddress(account)
	if err != nil {
		return nil, errors.Wrapf(err, "failed to get script bytes by account '%s'", account.String())
	}
	script, err := s.stor.scriptsStorage.newestScriptBytesByAddr(addr)
	if err != nil {
		return nil, errors.Wrapf(err, "failed to get script bytes by account '%s'", account.String())
	}
	return script, nil
}

func (s *stateManager) NewestScriptByAsset(asset crypto.Digest) (*ast.Tree, error) {
	assetID := proto.AssetIDFromDigest(asset)
	return s.stor.scriptsStorage.newestScriptByAsset(assetID)
}

// NewestBlockInfoByHeight returns block info by height.
func (s *stateManager) NewestBlockInfoByHeight(height proto.Height) (*proto.BlockInfo, error) {
	header, err := s.NewestHeaderByHeight(height)
	if err != nil {
		return nil, err
	}
	generator, err := proto.NewAddressFromPublicKey(s.settings.AddressSchemeCharacter, header.GeneratorPublicKey)
	if err != nil {
		return nil, err
	}

	vrf, err := s.newestBlockVRF(header, height)
	if err != nil {
		return nil, err
	}
	rewards, err := s.newestBlockRewards(generator, height)
	if err != nil {
		return nil, err
	}

	return proto.BlockInfoFromHeader(header, generator, height, vrf, rewards)
}

func (s *stateManager) setGenesisBlock(genesisBlock *proto.Block) {
	s.genesis = genesisBlock
}

func (s *stateManager) TxValidation(f func(TxValidation) error) error {
	defer s.ResetValidationList()
	return f(s)
}

func (s *stateManager) MapR(func(StateInfo) (any, error)) (any, error) {
	panic("call MapR on non thread safe state")
}

func (s *stateManager) Map(func(State) error) error {
	panic("call Map on non thread safe state")
}

func (s *stateManager) MapUnsafe(func(State) error) error {
	panic("call Map on non thread safe state")
}

func (s *stateManager) addGenesisBlock() error {
	ctx, cancel := context.WithCancel(context.Background())
	defer cancel()

	initSH, shErr := crypto.FastHash(nil) // zero/initial snapshot state hash according to the specification
	if shErr != nil {
		return shErr
	}

	chans := launchVerifier(ctx, s.verificationGoroutinesNum, s.settings.AddressSchemeCharacter)

	if err := s.addNewBlock(s.genesis, nil, chans, 0, nil, nil, initSH); err != nil {
		return err
	}
	if err := s.stor.hitSources.appendBlockHitSource(s.genesis, 1, s.genesis.GenSignature); err != nil {
		return err
	}

	err := s.appender.diffApplier.validateBalancesChanges(s.appender.diffStor.allChanges())
	if err != nil {
		return err
	}

	if err := s.stor.prepareHashes(); err != nil {
		return err
	}
	if _, err := s.stor.putStateHash(nil, 1, s.genesis.BlockID()); err != nil {
		return err
	}
	if verifyError := chans.closeAndWait(); verifyError != nil {
		return wrapErr(stateerr.ValidationError, verifyError)
	}

	if err := s.flush(); err != nil {
		return wrapErr(stateerr.ModificationError, err)
	}
	s.reset()
	return nil
}

func (s *stateManager) applyPreActivatedFeatures(features []int16, blockID proto.BlockID) error {
	for _, featureID := range features {
		approvalRequest := &approvedFeaturesRecord{1}
		if err := s.stor.features.approveFeature(featureID, approvalRequest, blockID); err != nil {
			return err
		}
		activationRequest := &activatedFeaturesRecord{1}
		if err := s.stor.features.activateFeature(featureID, activationRequest, blockID); err != nil {
			return err
		}
	}
	if err := s.flush(); err != nil {
		return err
	}
	s.reset()
	return nil
}

func (s *stateManager) checkProtobufActivation(height uint64) {
	activated := s.stor.features.newestIsActivatedAtHeight(int16(settings.BlockV5), height)
	if activated {
		s.rw.setProtobufActivated()
	}
}

func (s *stateManager) loadLastBlock() error {
	height, err := s.Height()
	if err != nil {
		return errors.Errorf("failed to retrieve height: %v", err)
	}
	lastBlock, err := s.BlockByHeight(height)
	if err != nil {
		return errors.Errorf("failed to get block by height: %v", err)
	}
	s.lastBlock.Store(lastBlock)
	return nil
}

func (s *stateManager) TopBlock() *proto.Block {
	return s.lastBlock.Load().(*proto.Block)
}

func blockVRFCommon(
	settings *settings.BlockchainSettings,
	blockHeader *proto.BlockHeader,
	blockHeight proto.Height,
	hitSourceProvider func(proto.Height) ([]byte, error),
) ([]byte, error) {
	if blockHeader.Version < proto.ProtobufBlockVersion {
		return nil, nil
	}
	pos := consensus.NewFairPosCalculator(settings.DelayDelta, settings.MinBlockTime)
	// use previous height for VRF calculation because given block height should not be included in VRF calculation
	prevHeight := blockHeight - 1
	p := pos.HeightForHit(prevHeight)
	refHitSource, err := hitSourceProvider(p)
	if err != nil {
		return nil, err
	}
	gsp := consensus.VRFGenerationSignatureProvider
	ok, vrf, err := gsp.VerifyGenerationSignature(blockHeader.GeneratorPublicKey, refHitSource, blockHeader.GenSignature)
	if err != nil {
		return nil, err
	}
	if !ok {
		return nil, errors.New("invalid VRF")
	}
	return vrf, nil
}

// newestBlockVRF calculates VRF value for the block at given height.
// If block version is less than protobuf block version, returns nil.
func (s *stateManager) newestBlockVRF(blockHeader *proto.BlockHeader, blockHeight proto.Height) ([]byte, error) {
	return blockVRFCommon(s.settings, blockHeader, blockHeight, s.NewestHitSourceAtHeight)
}

// BlockVRF calculates VRF value for the block at given height.
// If block version is less than protobuf block version, returns nil.
func (s *stateManager) BlockVRF(blockHeader *proto.BlockHeader, blockHeight proto.Height) ([]byte, error) {
	return blockVRFCommon(s.settings, blockHeader, blockHeight, s.HitSourceAtHeight)
}

func blockRewardsCommon(
	generatorAddress proto.WavesAddress,
	height proto.Height,
	settings *settings.BlockchainSettings,
	stor *blockchainEntitiesStorage,
	blockRewardActivationHeight proto.Height,
) (proto.Rewards, error) {
	reward, err := stor.monetaryPolicy.rewardAtHeight(height, blockRewardActivationHeight)
	if err != nil {
		return nil, err
	}
	c := newRewardsCalculator(settings, stor.features)
	return c.calculateRewards(generatorAddress, height, reward)
}

// newestBlockRewards calculates block rewards for the block at given height with given generator address.
// If block reward feature is not activated at given height, returns empty proto.Rewards.
func (s *stateManager) newestBlockRewards(generator proto.WavesAddress, height proto.Height) (proto.Rewards, error) {
	blockRewardActivated := s.stor.features.newestIsActivatedAtHeight(int16(settings.BlockReward), height)
	if !blockRewardActivated {
		return proto.Rewards{}, nil
	}
	blockRewardActivationHeight, err := s.stor.features.newestActivationHeight(int16(settings.BlockReward))
	if err != nil {
		return nil, err
	}
	return blockRewardsCommon(generator, height, s.settings, s.stor, blockRewardActivationHeight)
}

// BlockRewards calculates block rewards for the block at given height with given generator address.
// If block reward feature is not activated at given height, returns empty proto.Rewards.
func (s *stateManager) BlockRewards(generator proto.WavesAddress, height proto.Height) (proto.Rewards, error) {
	blockRewardActivated := s.stor.features.isActivatedAtHeight(int16(settings.BlockReward), height)
	if !blockRewardActivated {
		return proto.Rewards{}, nil
	}
	blockRewardActivationHeight, err := s.stor.features.activationHeight(int16(settings.BlockReward))
	if err != nil {
		return nil, err
	}
	return blockRewardsCommon(generator, height, s.settings, s.stor, blockRewardActivationHeight)
}

func (s *stateManager) Header(blockID proto.BlockID) (*proto.BlockHeader, error) {
	header, err := s.rw.readBlockHeader(blockID)
	if err != nil {
		return nil, wrapErr(stateerr.RetrievalError, err)
	}
	return header, nil
}

func (s *stateManager) NewestHeaderByHeight(height uint64) (*proto.BlockHeader, error) {
	header, err := s.rw.readNewestBlockHeaderByHeight(height)
	if err != nil {
		return nil, wrapErr(stateerr.RetrievalError, err)
	}
	return header, nil
}

func (s *stateManager) HeaderByHeight(height uint64) (*proto.BlockHeader, error) {
	blockID, err := s.HeightToBlockID(height)
	if err != nil {
		return nil, wrapErr(stateerr.RetrievalError, err)
	}
	return s.Header(blockID)
}

func (s *stateManager) Block(blockID proto.BlockID) (*proto.Block, error) {
	block, err := s.rw.readBlock(blockID)
	if err != nil {
		return nil, wrapErr(stateerr.RetrievalError, err)
	}
	return block, nil
}

func (s *stateManager) BlockByHeight(height uint64) (*proto.Block, error) {
	blockID, err := s.HeightToBlockID(height)
	if err != nil {
		return nil, wrapErr(stateerr.RetrievalError, err)
	}
	return s.Block(blockID)
}

func (s *stateManager) NewestLeasingInfo(id crypto.Digest) (*proto.LeaseInfo, error) {
	leaseFromStore, err := s.stor.leases.newestLeasingInfo(id)
	if err != nil {
		return nil, err
	}
	sender, err := proto.NewAddressFromPublicKey(s.settings.AddressSchemeCharacter, leaseFromStore.SenderPK)
	if err != nil {
		return nil, err
	}
	leaseInfo := proto.LeaseInfo{
		Sender:      sender,
		Recipient:   leaseFromStore.RecipientAddr,
		IsActive:    leaseFromStore.isActive(),
		LeaseAmount: leaseFromStore.Amount,
	}
	return &leaseInfo, nil
}

func (s *stateManager) NewestScriptPKByAddr(addr proto.WavesAddress) (crypto.PublicKey, error) {
	info, err := s.stor.scriptsStorage.newestScriptBasicInfoByAddressID(addr.ID())
	if err != nil {
		return crypto.PublicKey{}, errors.Wrap(err, "failed to get script public key")
	}
	return info.PK, nil
}

func (s *stateManager) NewestAccountHasScript(addr proto.WavesAddress) (bool, error) {
	return s.stor.scriptsStorage.newestAccountHasScript(addr)
}

func (s *stateManager) AddingBlockHeight() (uint64, error) {
	return s.rw.addingBlockHeight(), nil
}

func (s *stateManager) NewestHeight() (uint64, error) {
	return s.rw.recentHeight(), nil
}

func (s *stateManager) Height() (uint64, error) {
	height, err := s.stateDB.getHeight()
	if err != nil {
		return 0, wrapErr(stateerr.RetrievalError, err)
	}
	return height, nil
}

func (s *stateManager) BlockIDToHeight(blockID proto.BlockID) (uint64, error) {
	height, err := s.rw.heightByBlockID(blockID)
	if err != nil {
		return 0, wrapErr(stateerr.RetrievalError, err)
	}
	return height, nil
}

func (s *stateManager) HeightToBlockID(height uint64) (proto.BlockID, error) {
	maxHeight, err := s.Height()
	if err != nil {
		return proto.BlockID{}, wrapErr(stateerr.RetrievalError, err)
	}
	if height < 1 || height > maxHeight {
		return proto.BlockID{}, wrapErr(stateerr.InvalidInputError,
			errors.Errorf("HeightToBlockID: height %d out of valid range [1, %d]", height, maxHeight),
		)
	}
	blockID, err := s.rw.blockIDByHeight(height)
	if err != nil {
		return proto.BlockID{}, wrapErr(stateerr.RetrievalError, err)
	}
	return blockID, nil
}

func (s *stateManager) newestAssetBalance(addr proto.AddressID, asset proto.AssetID) (uint64, error) {
	// Retrieve old balance from historyStorage.
	balance, err := s.stor.balances.newestAssetBalance(addr, asset)
	if err != nil {
		return 0, err
	}
	// Retrieve the latest balance diff as for the moment of this function call.
	key := assetBalanceKey{address: addr, asset: asset}
	diff, err := s.appender.diffStorInvoke.latestDiffByKey(string(key.bytes()))
	if errors.Is(err, errNotFound) {
		// If there is no diff, old balance is the newest.
		return balance, nil
	} else if err != nil {
		// Something weird happened.
		return 0, err
	}
	balance, aErr := diff.applyToAssetBalance(balance)
	if aErr != nil {
		return 0, errors.Errorf("given account has negative balance at this point: %v", aErr)
	}
	return balance, nil
}

func (s *stateManager) newestWavesBalanceProfile(addr proto.AddressID) (balanceProfile, error) {
	// Retrieve the latest balance from historyStorage.
	profile, err := s.stor.balances.newestWavesBalance(addr)
	if err != nil {
		return balanceProfile{}, err
	}
	// Retrieve the latest balance diff as for the moment of this function call.
	key := wavesBalanceKey{address: addr}
	diff, err := s.appender.diffStorInvoke.latestDiffByKey(string(key.bytes()))
	if errors.Is(err, errNotFound) {
		// If there is no diff, old balance is the newest.
		return profile, nil
	} else if err != nil {
		// Something weird happened.
		return balanceProfile{}, err
	}
	newProfile, err := diff.applyTo(profile)
	if err != nil {
		return balanceProfile{}, errors.Errorf("given account has negative balance at this point: %v", err)
	}
	return newProfile, nil
}

func (s *stateManager) GeneratingBalance(account proto.Recipient, height proto.Height) (uint64, error) {
	addr, err := s.recipientToAddress(account)
	if err != nil {
		return 0, errs.Extend(err, "failed convert recipient to address")
	}
	return s.stor.balances.generatingBalance(addr.ID(), height)
}

// NewestMinerGeneratingBalance returns the generating balance of the miner at the given height.
// This method includes the challenger bonus if the block has a challenged header.
func (s *stateManager) NewestMinerGeneratingBalance(header *proto.BlockHeader, height proto.Height) (uint64, error) {
	minerAddr, err := proto.NewAddressFromPublicKey(s.settings.AddressSchemeCharacter, header.GeneratorPublicKey)
	if err != nil {
		return 0, wrapErr(stateerr.RetrievalError, errors.Wrapf(err, "failed create get miner address from PK %s",
			header.GeneratorPublicKey,
		))
	}
	minerGB, err := s.stor.balances.newestGeneratingBalance(minerAddr.ID(), height)
	if err != nil {
		return 0, wrapErr(stateerr.RetrievalError, errors.Wrapf(err, "failed to get generating balance for addr %s",
			minerAddr.String(),
		))
	}
	if ch, ok := header.GetChallengedHeader(); ok { // if the block has challenged header
		chMinerAddr, chErr := proto.NewAddressFromPublicKey(s.settings.AddressSchemeCharacter, ch.GeneratorPublicKey)
		if chErr != nil {
			return 0, wrapErr(stateerr.RetrievalError, errors.Wrapf(chErr,
				"failed to create challenged miner address from PK %s", ch.GeneratorPublicKey,
			))
		}
		challengerBonus, chErr := s.stor.balances.newestGeneratingBalance(chMinerAddr.ID(), height)
		if chErr != nil {
			return 0, wrapErr(stateerr.RetrievalError, errors.Wrapf(chErr, "failed to get generating balance for addr %s",
				chMinerAddr.String(),
			))
		}
		minerGB += challengerBonus // add challenger bonus to challenger miner's generating balance
	}
	return minerGB, nil
}

func (s *stateManager) FullWavesBalance(account proto.Recipient) (*proto.FullWavesBalance, error) {
	addr, err := s.recipientToAddress(account)
	if err != nil {
		return nil, errs.Extend(err, "failed convert recipient to address")
	}
	profile, err := s.stor.balances.wavesBalance(addr.ID())
	if err != nil {
		return nil, errs.Extend(err, "failed to get waves balance")
	}
	effective, err := profile.effectiveBalanceUnchecked()
	if err != nil {
		return nil, errs.Extend(err, "failed to get effective balance")
	}
	height, err := s.Height()
	if err != nil {
		return nil, errs.Extend(err, "failed to get height")
	}
	generating, err := s.GeneratingBalance(account, height)
	if err != nil {
		return nil, errs.Extend(err, "failed to get generating balance")
	}
	if generating == 0 { // we need to check for challenged addresses only if generating balance is 0
		chEffective, effErr := profile.effectiveBalance(s.stor.balances.isChallengedAddress, addr.ID(), height)
		if effErr != nil {
			return nil, errs.Extend(effErr, "failed to get checked effective balance")
		}
		effective = chEffective
	}
	return &proto.FullWavesBalance{
		Regular:    profile.Balance,
		Generating: generating,
		Available:  profile.spendableBalance(),
		Effective:  effective,
		LeaseIn:    profile.LeaseInAsUint64(),
		LeaseOut:   profile.LeaseOutAsUint64(),
		//TODO: Add Deposit to the profile.
	}, nil
}

// NewestFullWavesBalance returns a full Waves balance of account.
// The method must be used ONLY in the Ride environment.
// The boundaries of the generating balance are calculated for the current height of applying block,
// instead of the last block height.
//
// For example, for the block validation we are use min effective balance of the account from height 1 to 1000.
// This function uses heights from 2 to 1001, where 1001 is the height of the applying block.
// All changes of effective balance during the applying block are affecting the generating balance.
func (s *stateManager) NewestFullWavesBalance(account proto.Recipient) (*proto.FullWavesBalance, error) {
	addr, err := s.NewestRecipientToAddress(account)
	if err != nil {
		return nil, wrapErr(stateerr.RetrievalError, err)
	}
	bp, err := s.WavesBalanceProfile(addr.ID())
	if err != nil {
		return nil, wrapErr(stateerr.RetrievalError, err)
	}
	return bp.ToFullWavesBalance()
}

// WavesBalanceProfile returns WavesBalanceProfile structure retrieved by proto.AddressID of an account.
// This function always returns the newest available state of Waves balance of account.
// Thought, it can't be used during transaction processing, because the state does no hold changes between txs.
// The method must be used ONLY in the Ride environment for retrieving data from state.
// The boundaries of the generating balance are calculated for the current height of applying block,
// instead of the last block height.
//
// For example, for the block validation we are use min effective balance of the account from height 1 to 1000.
// This function uses heights from 2 to 1001, where 1001 is the height of the applying block.
// All changes of effective balance during the applying block are affecting the generating balance.
func (s *stateManager) WavesBalanceProfile(id proto.AddressID) (*types.WavesBalanceProfile, error) {
	profile, err := s.newestWavesBalanceProfile(id)
	if err != nil {
		return nil, wrapErr(stateerr.RetrievalError, err)
	}
	// get the height of the applying block if it is in progress, or the last block height
	height, err := s.AddingBlockHeight()
	if err != nil {
		return nil, wrapErr(stateerr.RetrievalError, err)
	}
	var generating uint64
	if gb, gbErr := s.stor.balances.newestGeneratingBalance(id, height); gbErr == nil {
		generating = gb
	}
	var challenged bool
	if generating == 0 { // fast path: we need to check for challenged addresses only if generating balance is 0
		ch, chErr := s.stor.balances.newestIsChallengedAddress(id, height)
		if chErr != nil {
			return nil, wrapErr(stateerr.RetrievalError, chErr)
		}
		challenged = ch
	}
	return &types.WavesBalanceProfile{
		Balance:    profile.Balance,
		LeaseIn:    profile.LeaseIn,
		LeaseOut:   profile.LeaseOut,
		Generating: generating,
		Challenged: challenged,
		//TODO: Add Deposit to the profile.
	}, nil
}

func (s *stateManager) NewestWavesBalance(account proto.Recipient) (uint64, error) {
	addr, err := s.NewestRecipientToAddress(account)
	if err != nil {
		return 0, wrapErr(stateerr.RetrievalError, err)
	}
	profile, err := s.newestWavesBalanceProfile(addr.ID())
	if err != nil {
		return 0, wrapErr(stateerr.RetrievalError, err)
	}
	return profile.Balance, nil
}

func (s *stateManager) NewestAssetBalance(account proto.Recipient, asset crypto.Digest) (uint64, error) {
	addr, err := s.NewestRecipientToAddress(account)
	if err != nil {
		return 0, wrapErr(stateerr.RetrievalError, err)
	}
	balance, err := s.newestAssetBalance(addr.ID(), proto.AssetIDFromDigest(asset))
	if err != nil {
		return 0, wrapErr(stateerr.RetrievalError, err)
	}
	return balance, nil
}

func (s *stateManager) NewestAssetBalanceByAddressID(id proto.AddressID, asset crypto.Digest) (uint64, error) {
	balance, err := s.newestAssetBalance(id, proto.AssetIDFromDigest(asset))
	if err != nil {
		return 0, wrapErr(stateerr.RetrievalError, err)
	}
	return balance, nil
}

func (s *stateManager) WavesBalance(account proto.Recipient) (uint64, error) {
	addr, err := s.recipientToAddress(account)
	if err != nil {
		return 0, wrapErr(stateerr.RetrievalError, err)
	}
	profile, err := s.stor.balances.wavesBalance(addr.ID())
	if err != nil {
		return 0, wrapErr(stateerr.RetrievalError, err)
	}
	return profile.Balance, nil
}

func (s *stateManager) AssetBalance(account proto.Recipient, assetID proto.AssetID) (uint64, error) {
	addr, err := s.recipientToAddress(account)
	if err != nil {
		return 0, wrapErr(stateerr.RetrievalError, err)
	}
	balance, err := s.stor.balances.assetBalance(addr.ID(), assetID)
	if err != nil {
		return 0, wrapErr(stateerr.RetrievalError, err)
	}
	return balance, nil
}

func (s *stateManager) WavesAddressesNumber() (uint64, error) {
	res, err := s.stor.balances.wavesAddressesNumber()
	if err != nil {
		return 0, wrapErr(stateerr.RetrievalError, err)
	}
	return res, nil
}

func (s *stateManager) topBlock() (*proto.Block, error) {
	height, err := s.Height()
	if err != nil {
		return nil, err
	}
	// Heights start from 1.
	return s.BlockByHeight(height)
}

func (s *stateManager) addFeaturesVotes(block *proto.Block) error {
	// For Block version 2 Features are always empty, so we don't add anything.
	for _, featureID := range block.Features {
		approved, err := s.stor.features.newestIsApproved(featureID)
		if err != nil {
			return err
		}
		if approved {
			continue
		}
		if err := s.stor.features.addVote(featureID, block.BlockID()); err != nil {
			return err
		}
	}
	return nil
}

func (s *stateManager) addRewardVote(block *proto.Block, height uint64) error {
	activation, err := s.stor.features.newestActivationHeight(int16(settings.BlockReward))
	if err != nil {
		return err
	}
	isCappedRewardsActivated, err := s.stor.features.newestIsActivated(int16(settings.CappedRewards))
	if err != nil {
		return err
	}
	return s.stor.monetaryPolicy.vote(block.RewardVote, height, activation, isCappedRewardsActivated, block.BlockID())
}

func (s *stateManager) addNewBlock(
	block, parent *proto.Block,
	chans *verifierChans,
	blockchainHeight uint64,
	optionalSnapshot *proto.BlockSnapshot,
	fixSnapshotsToInitialHash []proto.AtomicSnapshot,
	lastSnapshotStateHash crypto.Digest,
) error {
	blockHeight := blockchainHeight + 1
	if err := s.beforeAppendBlock(block, blockHeight); err != nil {
		return err
	}
	transactions := block.Transactions
	if block.TransactionCount != transactions.Count() {
		return errors.Errorf("block.TransactionCount != transactions.Count(), %d != %d", block.TransactionCount, transactions.Count())
	}
	var parentHeader *proto.BlockHeader
	if parent != nil {
		parentHeader = &parent.BlockHeader
	}
	params := &appendBlockParams{
		transactions:              transactions,
		chans:                     chans,
		block:                     &block.BlockHeader,
		parent:                    parentHeader,
		blockchainHeight:          blockchainHeight,
		fixSnapshotsToInitialHash: fixSnapshotsToInitialHash,
		lastSnapshotStateHash:     lastSnapshotStateHash,
		optionalSnapshot:          optionalSnapshot,
	}
	// Check and perform block's transactions, create balance diffs, write transactions to storage.
	if err := s.appender.appendBlock(params); err != nil {
		return err
	}
	return s.afterAppendBlock(block, blockHeight)
}

func (s *stateManager) beforeAppendBlock(block *proto.Block, blockHeight proto.Height) error {
	// Add score.
	if err := s.stor.scores.appendBlockScore(block, blockHeight); err != nil {
		return err
	}
	// Handle challenged header if it exists.
	// Light node fields check performed in ValidateHeaderBeforeBlockApplying.
	if chErr := s.handleChallengedHeaderIfExists(block, blockHeight); chErr != nil {
		return chErr
	}
	// Indicate new block for storage.
	if err := s.rw.startBlock(block.BlockID()); err != nil {
		return err
	}
	// Save block header to block storage.
	return s.rw.writeBlockHeader(&block.BlockHeader)
}

func (s *stateManager) handleChallengedHeaderIfExists(block *proto.Block, blockHeight proto.Height) error {
	if blockHeight < 2 { // no challenges for genesis block
		return nil
	}
	challengedHeader, ok := block.GetChallengedHeader()
	if !ok { // nothing to do, no challenge to handle
		return nil
	}
	var (
		scheme  = s.settings.AddressSchemeCharacter
		blockID = block.BlockID()
	)
	challenger, err := proto.NewAddressFromPublicKey(scheme, block.GeneratorPublicKey)
	if err != nil {
		return errors.Wrapf(err, "failed to create challenger address from public key '%s'",
			challengedHeader.GeneratorPublicKey.String(),
		)
	}
	challenged, err := proto.NewAddressFromPublicKey(scheme, challengedHeader.GeneratorPublicKey)
	if err != nil {
		return errors.Wrapf(err, "failed to create challenged address from public key '%s'",
			challengedHeader.GeneratorPublicKey.String(),
		)
	}
	if chErr := s.stor.balances.storeChallenge(challenger.ID(), challenged.ID(), blockHeight, blockID); chErr != nil {
		return errors.Wrapf(chErr,
			"failed to store challenge at adding block height %d for block '%s'with challenger '%s' and challenged '%s'",
			blockHeight, blockID.String(), challenger.String(), challenged.String(),
		)
	}
	return nil
}

func (s *stateManager) afterAppendBlock(block *proto.Block, blockHeight proto.Height) error {
	// Let block storage know that the current block is over.
	if err := s.rw.finishBlock(block.BlockID()); err != nil {
		return err
	}
	// when block is finished blockchain height is incremented, so we should use 'blockHeight' as height value in actions below

	// Count features votes.
	if err := s.addFeaturesVotes(block); err != nil {
		return err
	}
	blockRewardActivated := s.stor.features.newestIsActivatedAtHeight(int16(settings.BlockReward), blockHeight)
	// Count reward vote.
	if blockRewardActivated {
		err := s.addRewardVote(block, blockHeight)
		if err != nil {
			return err
		}
	}
	return nil
}

func (s *stateManager) reset() {
	s.rw.reset()
	s.stor.reset()
	s.stateDB.reset()
	s.appender.reset()
	s.atx.reset()
}

func (s *stateManager) flush() error {
	if err := s.rw.flush(); err != nil {
		return err
	}
	if err := s.stor.flush(); err != nil {
		return err
	}
	if err := s.atx.flush(); err != nil {
		return err
	}
	if err := s.stateDB.flush(); err != nil {
		return err
	}
	return nil
}

func (s *stateManager) AddBlock(block []byte) (*proto.Block, error) {
	s.newBlocks.setNewBinary([][]byte{block})
	rs, err := s.addBlocks()
	if err != nil {
		if syncErr := s.rw.syncWithDb(); syncErr != nil {
			fErr := stderrs.Join(err, syncErr)
			slog.Error("Failed to add blocks and can not sync block storage with the database after failure",
				logging.Error(fErr))
			panic(fErr)
		}
		return nil, err
	}
	return rs, nil
}

func (s *stateManager) AddDeserializedBlock(block *proto.Block) (*proto.Block, error) {
	s.newBlocks.setNew([]*proto.Block{block})
	rs, err := s.addBlocks()
	if err != nil {
		if syncErr := s.rw.syncWithDb(); syncErr != nil {
			fErr := stderrs.Join(err, syncErr)
			slog.Error("Failed to add blocks and can not sync block storage with the database after failure",
				logging.Error(fErr))
			panic(fErr)
		}
		return nil, err
	}
	return rs, nil
}

func (s *stateManager) AddBlocks(blockBytes [][]byte) error {
	s.newBlocks.setNewBinary(blockBytes)
	if _, err := s.addBlocks(); err != nil {
		if syncErr := s.rw.syncWithDb(); syncErr != nil {
			fErr := stderrs.Join(err, syncErr)
			slog.Error("Failed to add blocks and can not sync block storage with the database after failure",
				logging.Error(fErr))
			panic(fErr)
		}
		return err
	}
	return nil
}

func (s *stateManager) AddBlocksWithSnapshots(blockBytes [][]byte, snapshots []*proto.BlockSnapshot) error {
	if err := s.newBlocks.setNewBinaryWithSnapshots(blockBytes, snapshots); err != nil {
		return errors.Wrap(err, "failed to set new blocks with snapshots")
	}
	if _, err := s.addBlocks(); err != nil {
		if syncErr := s.rw.syncWithDb(); syncErr != nil {
			fErr := stderrs.Join(err, syncErr)
			slog.Error("Failed to add blocks and can not sync block storage with the database after failure",
				logging.Error(fErr))
			panic(fErr)
		}
		return err
	}
	return nil
}

func (s *stateManager) AddDeserializedBlocks(
	blocks []*proto.Block,
) (*proto.Block, error) {
	s.newBlocks.setNew(blocks)
	lastBlock, err := s.addBlocks()
	if err != nil {
		if syncErr := s.rw.syncWithDb(); syncErr != nil {
			fErr := stderrs.Join(err, syncErr)
			slog.Error("Failed to add blocks and can not sync block storage with the database after failure",
				logging.Error(fErr))
			panic(fErr)
		}
		return nil, err
	}
	return lastBlock, nil
}

func (s *stateManager) AddDeserializedBlocksWithSnapshots(
	blocks []*proto.Block,
	snapshots []*proto.BlockSnapshot,
) (*proto.Block, error) {
	if err := s.newBlocks.setNewWithSnapshots(blocks, snapshots); err != nil {
		return nil, errors.Wrap(err, "failed to set new blocks with snapshots")
	}
	lastBlock, err := s.addBlocks()
	if err != nil {
		if syncErr := s.rw.syncWithDb(); syncErr != nil {
			fErr := stderrs.Join(err, syncErr)
			slog.Error("Failed to add blocks and can not sync block storage with the database after failure",
				logging.Error(fErr))
			panic(fErr)
		}
		return nil, err
	}
	return lastBlock, nil
}

func (s *stateManager) needToFinishVotingPeriod(blockchainHeight proto.Height) bool {
	nextBlockHeight := blockchainHeight + 1
	votingFinishHeight := (nextBlockHeight % s.settings.ActivationWindowSize(nextBlockHeight)) == 0
	return votingFinishHeight
}

func (s *stateManager) needToRecalculateVotesAfterCappedRewardActivationInVotingPeriod(height proto.Height) (bool, error) {
	cappedRewardsActivated := s.stor.features.newestIsActivatedAtHeight(int16(settings.CappedRewards), height)
	if !cappedRewardsActivated { // nothing to do
		return false, nil
	}
	cappedRewardsHeight, err := s.stor.features.newestActivationHeight(int16(settings.CappedRewards))
	if err != nil {
		return false, err
	}
	if height != cappedRewardsHeight { // nothing to do, height is not capped
		return false, nil
	}
	// we're on cappedRewardsHeight, check whether current height is included in voting period or not
	start, end, err := s.blockRewardVotingPeriod(height)
	if err != nil {
		return false, err
	}
	return isBlockRewardVotingPeriod(start, end, height), nil
}

func (s *stateManager) isBlockRewardTermOver(height proto.Height) (bool, error) {
	activated := s.stor.features.newestIsActivatedAtHeight(int16(settings.BlockReward), height)
	if activated {
		_, end, err := s.blockRewardVotingPeriod(height)
		if err != nil {
			return false, err
		}
		return end == height, nil
	}
	return false, nil
}

func (s *stateManager) blockRewardVotingPeriod(height proto.Height) (start, end proto.Height, err error) {
	activationHeight, err := s.stor.features.newestActivationHeight(int16(settings.BlockReward))
	if err != nil {
		return 0, 0, err
	}
	isCappedRewardsActivated, err := s.stor.features.newestIsActivated(int16(settings.CappedRewards))
	if err != nil {
		return 0, 0, err
	}
	start, end = s.stor.monetaryPolicy.blockRewardVotingPeriod(height, activationHeight, isCappedRewardsActivated)
	return start, end, nil
}

func (s *stateManager) needToResetStolenAliases(height uint64) (bool, error) {
	if s.settings.Type == settings.Custom {
		// No need to reset stolen aliases in custom blockchains.
		return false, nil
	}
	dataTxActivated := s.stor.features.newestIsActivatedAtHeight(int16(settings.DataTransaction), height)
	if dataTxActivated {
		dataTxHeight, err := s.stor.features.newestActivationHeight(int16(settings.DataTransaction))
		if err != nil {
			return false, err
		}
		return height == dataTxHeight, nil
	}
	return false, nil
}

func (s *stateManager) isGenerationPeriodOver(height proto.Height) (bool, error) {
	finalityActivationHeight, err := s.stor.features.newestActivationHeight(int16(settings.DeterministicFinality))
	if err != nil {
		if isNotFoundInHistoryOrDBErr(err) {
			return false, nil
		}
		return false, err
	}
	if height < finalityActivationHeight {
		return false, nil
	}
<<<<<<< HEAD
	start, err := currentGenerationPeriodStart(finalityActivationHeight, height, s.settings.GenerationPeriod)
	if err != nil {
		return false, err
	}
	start64, err := safecast.Convert[uint64](start)
	if err != nil {
		return false, err
	}
	return height == start64+s.settings.GenerationPeriod-1, nil
=======
	end, err := generationPeriodEnd(finalityActivationHeight, height, s.settings.GenerationPeriod, 0)
	if err != nil {
		return false, err
	}
	end64, err := safecast.Convert[uint64](end)
	if err != nil {
		return false, err
	}
	return height == end64, nil
>>>>>>> d5ffa83c
}

// featureActivationHeightForHeight returns the height at which the feature is activated.
// If the feature is not activated at the given height, it returns 0.
func (s *stateManager) featureActivationHeightForHeight(f settings.Feature, h proto.Height) (proto.Height, error) {
	featureIsActivatedAtHeight := s.stor.features.newestIsActivatedAtHeight(int16(f), h)
	if !featureIsActivatedAtHeight { // feature is not activated at the given height, return 0
		return 0, nil
	}
	approvalHeight, err := s.stor.features.newestApprovalHeight(int16(f))
	if err != nil {
		return 0, err
	}
	featureHeight := approvalHeight + s.settings.ActivationWindowSize(h) // calculate feature activation height
	return featureHeight, nil
}

func (s *stateManager) needToCancelLeases(blockHeight uint64) (bool, error) {
	if s.settings.Type == settings.Custom {
		// No need to cancel leases in custom blockchains.
		return false, nil
	}
	dataTxHeight, err := s.featureActivationHeightForHeight(settings.DataTransaction, blockHeight)
	if err != nil {
		return false, err
	}
	rideV5Height, err := s.featureActivationHeightForHeight(settings.RideV5, blockHeight)
	if err != nil {
		return false, err
	}
	switch blockHeight {
	case s.settings.ResetEffectiveBalanceAtHeight:
		return true, nil
	case s.settings.BlockVersion3AfterHeight:
		// Only needed for MainNet.
		return s.settings.Type == settings.MainNet, nil
	case dataTxHeight:
		// Only needed for MainNet.
		return s.settings.Type == settings.MainNet, nil
	case rideV5Height:
		// Cancellation of leases to stolen aliases only required for MainNet
		return s.settings.Type == settings.MainNet, nil
	default:
		return false, nil
	}
}

// generateBlockchainFix generates snapshots for blockchain fixes at specific heights.
// For other block heights it returns nil slices.
//
// The changes should be applied in the end of the block processing in the context of the last applied block.
// Though the atomic snapshots must be hashed with initial snapshot of the applying block.
func (s *stateManager) generateBlockchainFix(
	applyingBlockHeight proto.Height,
	applyingBlockID proto.BlockID,
	readOnly bool, // if true, then no changes will be applied and any in memory changes synced to DB
) ([]proto.AtomicSnapshot, error) {
	cancelLeases, err := s.needToCancelLeases(applyingBlockHeight)
	if err != nil {
		return nil, errors.Wrapf(err, "failed to check if leases should be cancelled for block %s",
			applyingBlockID.String(),
		)
	}
	if !cancelLeases { // no need to generate snapshots
		return nil, nil
	}
	slog.Info("Generating fix snapshots", "block", applyingBlockID.String(), "height", applyingBlockHeight)
	fixSnapshots, err := s.generateCancelLeasesSnapshots(applyingBlockHeight, readOnly)
	if err != nil {
		return nil, errors.Wrapf(err, "failed to generate fix snapshots for block %s", applyingBlockID.String())
	}
	slog.Info("Generated fix snapshots", "count", len(fixSnapshots), "block", applyingBlockID.String(),
		"height", applyingBlockHeight)
	return fixSnapshots, nil
}

// applyBlockchainFix applies blockchain fixes if fix snapshots are not empty.
// The changes MUST be applied in the end of the block processing in the context of the just applied block.
func (s *stateManager) applyBlockchainFix(justAppliedBlockID proto.BlockID, fixSnapshots []proto.AtomicSnapshot) error {
	if len(fixSnapshots) == 0 { // fast path: nothing to apply
		return nil
	}
	if fixErr := s.appender.appendFixSnapshots(fixSnapshots, justAppliedBlockID); fixErr != nil {
		return errors.Wrapf(fixErr, "failed to append fix snapshots in appender for block %s",
			justAppliedBlockID.String(),
		)
	}
	return nil
}

// saveBlockchainFix saves blockchain fixes if fix snapshots are not empty.
func (s *stateManager) saveBlockchainFix(applyingBlockID proto.BlockID, fixSnapshots []proto.AtomicSnapshot) error {
	if len(fixSnapshots) == 0 { // fast path: nothing to save
		return nil
	}
	if sErr := s.stor.patches.savePatch(applyingBlockID, fixSnapshots); sErr != nil {
		return errors.Wrapf(sErr, "failed to save blockchain patch to the patches storage for the block %s",
			applyingBlockID.String(),
		)
	}
	return nil
}

func (s *stateManager) blockchainHeightAction(blockchainHeight uint64, lastBlock, nextBlock proto.BlockID) error {
	resetStolenAliases, err := s.needToResetStolenAliases(blockchainHeight)
	if err != nil {
		return err
	}
	if resetStolenAliases {
		// we're using nextBlock because it's a current block which we're going to apply
		if dsaErr := s.stor.aliases.disableStolenAliases(nextBlock); dsaErr != nil {
			return dsaErr
		}
	}
	if s.needToFinishVotingPeriod(blockchainHeight) {
		if err := s.finishVoting(blockchainHeight, lastBlock); err != nil {
			return err
		}
		if err := s.stor.features.resetVotes(nextBlock); err != nil {
			return err
		}
	}

	needToRecalculate, err := s.needToRecalculateVotesAfterCappedRewardActivationInVotingPeriod(blockchainHeight)
	if err != nil {
		return err
	}
	if needToRecalculate { // one time action
		if err := s.recalculateVotesAfterCappedRewardActivationInVotingPeriod(blockchainHeight, lastBlock); err != nil {
			return errors.Wrap(err, "failed to recalculate monetary policy votes")
		}
	}

	termIsOver, err := s.isBlockRewardTermOver(blockchainHeight) // check that last block is the last in the term
	if err != nil {
		return err
	}
	if termIsOver { // if the term is over, we need to update block reward for the next (adding) block
		//nolint:lll
		// In the Scala node, the reward is calculated specifically for the next height:
		// https://github.com/wavesplatform/Waves/blob/8fa8c53a89c0d357d48667bcae99acce7308916f/node/src/main/scala/com/wavesplatform/state/BlockchainUpdaterImpl.scala#L159
		if ubrErr := s.updateBlockReward(nextBlock, blockchainHeight); ubrErr != nil {
			return ubrErr
		}
	}
	// We are checking that the top block is the last block of previous generation period.
	// In this case, we have to reset deposits
	periodIsOver, err := s.isGenerationPeriodOver(blockchainHeight)
	if err != nil {
		return err
	}
	if periodIsOver {
		// Return deposits associated with the ended period.
		slog.Debug("Generation period is over, resetting deposits in block",
			"blockchainHeight", blockchainHeight, "blockHeight", blockchainHeight+1,
			"blockID", nextBlock.String())
		if drErr := s.resetDeposits(nextBlock, blockchainHeight); drErr != nil {
			return drErr
		}
	}
	return nil
}

func (s *stateManager) finishVoting(height uint64, blockID proto.BlockID) error {
	nextBlockHeight := height + 1
	if err := s.stor.features.finishVoting(nextBlockHeight, blockID); err != nil {
		return err
	}
	return nil
}

func (s *stateManager) updateBlockReward(nextBlockID proto.BlockID, lastBlockHeight proto.Height) error {
	blockRewardActivationHeight, err := s.stor.features.newestActivationHeight(int16(settings.BlockReward))
	if err != nil {
		return err
	}
	isCappedRewardsActivated, err := s.stor.features.newestIsActivated(int16(settings.CappedRewards))
	if err != nil {
		return err
	}
	return s.stor.monetaryPolicy.updateBlockReward(
		nextBlockID,
		lastBlockHeight,
		blockRewardActivationHeight,
		isCappedRewardsActivated,
	)
}

func (s *stateManager) resetDeposits(nextBlockID proto.BlockID, lastBlockHeight proto.Height) error {
	activationHeight, err := s.stor.features.newestActivationHeight(int16(settings.DeterministicFinality))
	if err != nil {
		return fmt.Errorf("failed to reset deposits: %w", err)
	}
	start, err := currentGenerationPeriodStart(activationHeight, lastBlockHeight, s.settings.GenerationPeriod)
	if err != nil {
		return fmt.Errorf("failed to reset deposits: %w", err)
	}
	generators, err := s.stor.commitments.newestGenerators(start)
	if err != nil {
		return fmt.Errorf("failed to reset deposits: %w", err)
	}
	for _, generator := range generators {
		addr, adrErr := proto.NewAddressFromPublicKey(s.settings.AddressSchemeCharacter, generator)
		if adrErr != nil {
			return fmt.Errorf("failed to reset deposits: %w", adrErr)
		}
		balance, bErr := s.stor.balances.wavesBalance(addr.ID())
		if bErr != nil {
			return fmt.Errorf("failed to reset deposits: %w", bErr)
		}
		balance.Deposit, err = common.SubInt(balance.Deposit, Deposit)
		if err != nil {
			return fmt.Errorf("failed to reset deposits: %w", err)
		}
		v := wavesValue{
			profile:       balance,
			leaseChange:   false,
			balanceChange: false,
		}
		if sbErr := s.stor.balances.setWavesBalance(addr.ID(), v, nextBlockID); sbErr != nil {
			return fmt.Errorf("failed to reset deposits: %w", sbErr)
		}
	}
	return nil
}

// generateCancelLeasesSnapshots generates snapshots for lease cancellation blockchain fixes.
// If readOnly is true, then no changes will be applied and any in memory changes synced to DB.
func (s *stateManager) generateCancelLeasesSnapshots(
	blockHeight uint64,
	readOnly bool,
) ([]proto.AtomicSnapshot, error) {
	if !readOnly {
		// Move balance diffs from diffStorage to historyStorage.
		// It must be done before lease cancellation, because
		// lease cancellation iterates through historyStorage.
		if err := s.appender.moveChangesToHistoryStorage(); err != nil {
			return nil, err
		}
	}
	// prepare info about features activation
	dataTxHeight, err := s.featureActivationHeightForHeight(settings.DataTransaction, blockHeight)
	if err != nil {
		return nil, err
	}
	rideV5Height, err := s.featureActivationHeightForHeight(settings.RideV5, blockHeight)
	if err != nil {
		return nil, err
	}
	return s.generateLeasesCancellationWithNewBalancesSnapshots(blockHeight, dataTxHeight, rideV5Height)
}

func (s *stateManager) generateLeasesCancellationWithNewBalancesSnapshots(
	blockchainHeight uint64,
	dataTxHeight uint64, // the height when DataTransaction feature is activated, equals 0 if the feature is not activated
	rideV5Height uint64, // the height when RideV5 feature is activated, equals 0 if the feature is not activated
) ([]proto.AtomicSnapshot, error) {
	switch blockchainHeight {
	case s.settings.ResetEffectiveBalanceAtHeight:
		scheme := s.settings.AddressSchemeCharacter
		cancelledLeasesSnapshots, err := s.stor.leases.generateCancelledLeaseSnapshots(scheme, nil)
		if err != nil {
			return nil, err
		}
		zeroLeaseBalancesSnapshots, err := s.stor.balances.generateZeroLeaseBalanceSnapshotsForAllLeases()
		if err != nil {
			return nil, err
		}
		return joinCancelledLeasesAndLeaseBalances(cancelledLeasesSnapshots, zeroLeaseBalancesSnapshots), nil
	case s.settings.BlockVersion3AfterHeight:
		leaseBalanceSnapshots, overflowAddresses, err := s.stor.balances.generateLeaseBalanceSnapshotsForLeaseOverflows()
		if err != nil {
			return nil, err
		}
		scheme := s.settings.AddressSchemeCharacter
		cancelledLeasesSnapshots, err := s.stor.leases.generateCancelledLeaseSnapshots(scheme, overflowAddresses)
		if err != nil {
			return nil, err
		}
		return joinCancelledLeasesAndLeaseBalances(cancelledLeasesSnapshots, leaseBalanceSnapshots), nil
	case dataTxHeight:
		leaseIns, err := s.stor.leases.validLeaseIns()
		if err != nil {
			return nil, err
		}
		validLeaseBalances, err := s.stor.balances.generateCorrectingLeaseBalanceSnapshotsForInvalidLeaseIns(leaseIns)
		if err != nil {
			return nil, err
		}
		return joinCancelledLeasesAndLeaseBalances(nil, validLeaseBalances), nil
	case rideV5Height:
		scheme := s.settings.AddressSchemeCharacter
		cancelledLeasesSnapshots, changes, err := s.stor.leases.cancelLeasesToDisabledAliases(scheme)
		if err != nil {
			return nil, err
		}
		leaseBalanceSnapshots, err := s.stor.balances.generateLeaseBalanceSnapshotsWithProvidedChanges(changes)
		if err != nil {
			return nil, err
		}
		return joinCancelledLeasesAndLeaseBalances(cancelledLeasesSnapshots, leaseBalanceSnapshots), nil
	default:
		return nil, nil
	}
}

func joinCancelledLeasesAndLeaseBalances(
	cancelledLeases []proto.CancelledLeaseSnapshot,
	leaseBalancesSnapshots []proto.LeaseBalanceSnapshot,
) []proto.AtomicSnapshot {
	l := len(cancelledLeases) + len(leaseBalancesSnapshots)
	if l == 0 {
		return nil
	}
	res := make([]proto.AtomicSnapshot, 0, l)
	for i := range cancelledLeases {
		cl := &cancelledLeases[i]
		res = append(res, cl)
	}
	for i := range leaseBalancesSnapshots {
		lbs := &leaseBalancesSnapshots[i]
		res = append(res, lbs)
	}
	return res
}

func (s *stateManager) recalculateVotesAfterCappedRewardActivationInVotingPeriod(height proto.Height, lastBlockID proto.BlockID) error {
	start, end, err := s.blockRewardVotingPeriod(height)
	if err != nil {
		return err
	}
	if !isBlockRewardVotingPeriod(start, end, height) { // sanity check
		return errors.Errorf("height %d is not in voting period %d:%d", height, start, end)
	}
	blockRewardActivationHeight, err := s.stor.features.newestActivationHeight(int16(settings.BlockReward))
	if err != nil {
		return err
	}
	isCappedRewardsActivated, err := s.stor.features.newestIsActivated(int16(settings.CappedRewards))
	if err != nil {
		return err
	}
	for h := start; h <= height; h++ {
		header, err := s.NewestHeaderByHeight(h)
		if err != nil {
			return errors.Wrapf(err, "failed to get newest header by height %d", h)
		}
		// rewrite rewardVotes on h == start and count votes for the rest heights
		if err := s.stor.monetaryPolicy.vote(header.RewardVote, h, blockRewardActivationHeight, isCappedRewardsActivated, lastBlockID); err != nil {
			return errors.Wrapf(err, "failed to add vote for monetary policy at height %d for block %q", height, lastBlockID.String())
		}
	}
	return nil
}

func (s *stateManager) addBlocks() (_ *proto.Block, retErr error) { //nolint:nonamedreturns // needs in defer
	ctx, cancel := context.WithCancel(context.Background())
	defer cancel()
	defer func() {
		// Reset in-memory storages and load last block in defer.
		s.reset()
		if lbErr := s.loadLastBlock(); lbErr != nil {
			fErr := stderrs.Join(retErr, lbErr)
			slog.Error("Failed to load last block", logging.Error(fErr))
			panic(fErr)
		}
		s.newBlocks.reset()
	}()

	blocksNumber, err := safecast.Convert[uint64](s.newBlocks.len())
	if err != nil {
		return nil, wrapErr(stateerr.InvalidInputError,
			errors.Wrapf(err, "failed to cast blocks number %d to uint64", s.newBlocks.len()))
	}
	if blocksNumber == 0 {
		return nil, wrapErr(stateerr.InvalidInputError, errors.New("no blocks provided"))
	}

	// Read some useful values for later.
	lastAppliedBlock, tbErr := s.topBlock()
	if tbErr != nil {
		return nil, wrapErr(stateerr.RetrievalError, tbErr)
	}
	slog.Debug("StateManager: parent (top) block", "ID", lastAppliedBlock.BlockID().String(),
		"ts", lastAppliedBlock.Timestamp)
	height, hErr := s.Height()
	if hErr != nil {
		return nil, wrapErr(stateerr.RetrievalError, hErr)
	}
	headers := make([]proto.BlockHeader, blocksNumber)

	// Launch verifier that checks signatures of blocks and transactions.
	chans := launchVerifier(ctx, s.verificationGoroutinesNum, s.settings.AddressSchemeCharacter)

	var (
		ids []proto.BlockID
	)
	pos := 0
	for s.newBlocks.next() {
		blockchainCurHeight := height + uint64(pos)
		block, optionalSnapshot, errCurBlock := s.newBlocks.current()
		if errCurBlock != nil {
			return nil, wrapErr(stateerr.DeserializationError, errCurBlock)
		}

		pErr := s.processBlockInPack(block, optionalSnapshot, lastAppliedBlock, blockchainCurHeight, chans)
		if pErr != nil {
			return nil, pErr
		}

		// Prepare for the next iteration.
		headers[pos] = block.BlockHeader
		pos++
		ids = append(ids, block.BlockID())
		lastAppliedBlock = block
	}
	// Tasks chan can now be closed, since all the blocks and transactions have been already sent for verification.
	// wait for all verifier goroutines
	if verifyError := chans.closeAndWait(); verifyError != nil {
		return nil, wrapErr(stateerr.ValidationError, verifyError)
	}

	// Retrieve and store legacy state hashes for each of new blocks.
	if shErr := s.stor.handleLegacyStateHashes(height, ids); shErr != nil {
		return nil, wrapErr(stateerr.ModificationError, shErr)
	}
	// Validate consensus (i.e. that all the new blocks were mined fairly).
	if vErr := s.cv.ValidateHeadersBatch(headers[:pos], height); vErr != nil {
		return nil, wrapErr(stateerr.ValidationError, vErr)
	}
	// After everything is validated, save all the changes to DB.
	if fErr := s.flush(); fErr != nil {
		return nil, wrapErr(stateerr.ModificationError, fErr)
	}
	slog.Info("New height", "height", height+blocksNumber,
		"BlockID", lastAppliedBlock.BlockID().String(), "GenSig", base58.Encode(lastAppliedBlock.GenSignature),
		"ts", lastAppliedBlock.Timestamp)
	return lastAppliedBlock, nil
}

func (s *stateManager) processBlockInPack(
	block *proto.Block,
	optionalSnapshot *proto.BlockSnapshot,
	lastAppliedBlock *proto.Block,
	blockchainCurHeight uint64,
	chans *verifierChans,
) error {
	if badErr := s.beforeAddingBlock(block, lastAppliedBlock, blockchainCurHeight, chans); badErr != nil {
		return badErr
	}
	sh, errSh := s.stor.stateHashes.newestSnapshotStateHash(blockchainCurHeight)
	if errSh != nil {
		return errors.Wrapf(errSh, "failed to get newest snapshot state hash for height %d",
			blockchainCurHeight,
		)
	}

	// Generate blockchain fix snapshots for the applying block.
	fixSnapshots, gbfErr := s.generateBlockchainFix(blockchainCurHeight+1, block.BlockID(), false)
	if gbfErr != nil {
		return errors.Wrapf(gbfErr, "failed to generate blockchain fix snapshots at block %s",
			block.BlockID().String(),
		)
	}
	if sbfErr := s.saveBlockchainFix(block.BlockID(), fixSnapshots); sbfErr != nil {
		return wrapErr(stateerr.ModificationError, errors.Wrapf(sbfErr, "failed to save blockchain fix for block %s",
			block.BlockID().String()),
		)
	}

	fixSnapshotsToInitialHash := fixSnapshots // at the block applying stage fix snapshots are only used for hashing
	// Save block to storage, check its transactions, create and save balance diffs for its transactions.
	addErr := s.addNewBlock(
		block, lastAppliedBlock, chans, blockchainCurHeight, optionalSnapshot, fixSnapshotsToInitialHash, sh)
	if addErr != nil {
		return addErr
	}
	if fixErr := s.applyBlockchainFix(block.BlockID(), fixSnapshots); fixErr != nil {
		return errors.Wrapf(fixErr, "failed to apply fix snapshots after block %s applying",
			block.BlockID().String(),
		)
	}
	blockchainCurHeight++ // we've just added a new block and applied blockchain fix, so we have a new height

	if s.needToFinishVotingPeriod(blockchainCurHeight) {
		// If we need to finish voting period on the next block (h+1) then
		// we have to check that protobuf will be activated on next block
		s.checkProtobufActivation(blockchainCurHeight + 1)
	}
	return nil
}

func (s *stateManager) beforeAddingBlock(
	block, lastAppliedBlock *proto.Block,
	blockchainCurHeight proto.Height,
	chans *verifierChans,
) error {
	if err := s.initBlockAdditionWithHeightActions(block, lastAppliedBlock, blockchainCurHeight); err != nil {
		return errors.Wrapf(err, "failed to init block addition with height actions for block %s",
			block.BlockID().String(),
		)
	}
	if err := s.generateAndSaveBlockHitSource(block, blockchainCurHeight); err != nil {
		return errors.Wrapf(err, "failed to generate and save block hit source for block %s",
			block.BlockID().String(),
		)
	}
	if err := s.blockVerifyTaskWithHeaderValidation(block, lastAppliedBlock, blockchainCurHeight, chans); err != nil {
		return wrapErr(stateerr.ValidationError, errors.Wrapf(err,
			"failed to validate block %s before adding it", block.BlockID().String(),
		))
	}
	return nil
}

func (s *stateManager) initBlockAdditionWithHeightActions(
	block, lastAppliedBlock *proto.Block,
	blockchainCurHeight proto.Height,
) error {
	// Assign unique block number for this block ID, add this number to the list of valid blocks.
	if blErr := s.stateDB.addBlock(block.BlockID()); blErr != nil {
		return wrapErr(stateerr.ModificationError, blErr)
	}
	// At some blockchain heights specific logic is performed.
	// This includes voting for features, block rewards and so on.
	if err := s.blockchainHeightAction(blockchainCurHeight, lastAppliedBlock.BlockID(), block.BlockID()); err != nil {
		return wrapErr(stateerr.ModificationError, err)
	}
	return nil
}

func (s *stateManager) generateAndSaveBlockHitSource(block *proto.Block, blockchainCurHeight proto.Height) error {
	hs, err := s.cv.GenerateHitSource(blockchainCurHeight, block.BlockHeader)
	if err != nil {
		return err
	}

	return s.stor.hitSources.appendBlockHitSource(block, blockchainCurHeight+1, hs)
}

func (s *stateManager) blockVerifyTaskWithHeaderValidation(
	block, lastAppliedBlock *proto.Block,
	blockchainCurHeight proto.Height,
	chans *verifierChans,
) error {
	if vhErr := s.cv.ValidateHeaderBeforeBlockApplying(&block.BlockHeader, blockchainCurHeight); vhErr != nil {
		return vhErr
	}
	// Send block for signature verification, which works in separate goroutine.
	task := &verifyTask{
		taskType: verifyBlock,
		parentID: lastAppliedBlock.BlockID(),
		block:    block,
	}
	return chans.trySend(task)
}

func (s *stateManager) checkRollbackHeight(height uint64) error {
	maxHeight, err := s.Height()
	if err != nil {
		return err
	}
	minRollbackHeight, err := s.stateDB.getRollbackMinHeight()
	if err != nil {
		return err
	}
	if height < minRollbackHeight || height > maxHeight {
		return errors.Errorf("invalid height; valid range is: [%d, %d]", minRollbackHeight, maxHeight)
	}
	return nil
}

func (s *stateManager) checkRollbackInput(blockID proto.BlockID) error {
	height, err := s.BlockIDToHeight(blockID)
	if err != nil {
		return err
	}
	return s.checkRollbackHeight(height)
}

func (s *stateManager) RollbackToHeight(height uint64) error {
	if err := s.checkRollbackHeight(height); err != nil {
		return wrapErr(stateerr.InvalidInputError, err)
	}
	blockID, err := s.HeightToBlockID(height)
	if err != nil {
		return wrapErr(stateerr.RetrievalError, err)
	}
	return s.rollbackToImpl(blockID)
}

func (s *stateManager) rollbackToImpl(removalEdge proto.BlockID) error {
	// The database part of rollback.
	if err := s.stateDB.rollback(removalEdge); err != nil {
		return wrapErr(stateerr.RollbackError, err)
	}
	// After this point Fatalf() is called instead of returning errors,
	// because exiting would lead to incorrect state.
	// Remove blocks from block storage by syncing block storage with the database.
	if err := s.rw.syncWithDb(); err != nil {
		slog.Error("Failed to sync block storage with db", logging.Error(err))
		panic(err)
	}
	// Clear scripts cache after rollback.
	if err := s.stor.scriptsStorage.clearCache(); err != nil {
		slog.Error("Failed to clear scripts cache after rollback", logging.Error(err))
		panic(err)
	}
	// Clear features cache
	s.stor.features.clearCache()

	if err := s.stor.flush(); err != nil {
		slog.Error("Failed to flush history storage cache after rollback",
			logging.Error(err))
		panic(err)
	}

	if err := s.loadLastBlock(); err != nil {
		slog.Error("Failed to load last block after rollback", logging.Error(err))
		panic(err)
	}
	slog.Info("Rollback to block completed", "blockID", removalEdge.String())
	return nil
}

func (s *stateManager) RollbackTo(removalEdge proto.BlockID) error {
	if err := s.checkRollbackInput(removalEdge); err != nil {
		return wrapErr(stateerr.InvalidInputError, err)
	}
	return s.rollbackToImpl(removalEdge)
}

func (s *stateManager) ScoreAtHeight(height uint64) (*big.Int, error) {
	maxHeight, err := s.Height()
	if err != nil {
		return nil, wrapErr(stateerr.RetrievalError, err)
	}
	if height < 1 || height > maxHeight {
		return nil, wrapErr(stateerr.InvalidInputError, errors.Errorf(
			"ScoreAtHeight: %d height out of valid range [1, %d]", height, maxHeight,
		))
	}
	score, err := s.stor.scores.score(height)
	if err != nil {
		return nil, wrapErr(stateerr.RetrievalError, err)
	}
	return score, nil
}

func (s *stateManager) HitSourceAtHeight(height uint64) ([]byte, error) {
	maxHeight, err := s.Height()
	if err != nil {
		return nil, wrapErr(stateerr.RetrievalError, err)
	}
	if height < 1 || height > maxHeight {
		return nil, wrapErr(stateerr.InvalidInputError, errors.Errorf(
			"HitSourceAtHeight: height %d out of valid range [1, %d]", height, maxHeight,
		))
	}
	return s.stor.hitSources.hitSource(height)
}

func (s *stateManager) NewestHitSourceAtHeight(height uint64) ([]byte, error) {
	maxHeight, err := s.NewestHeight()
	if err != nil {
		return nil, wrapErr(stateerr.RetrievalError, err)
	}
	if height < 1 || height > maxHeight {
		return nil, wrapErr(stateerr.InvalidInputError, errors.Errorf(
			"NewestHitSourceAtHeight: height %d out of valid range [1, %d]", height, maxHeight,
		))
	}
	return s.stor.hitSources.newestHitSource(height)
}

func (s *stateManager) CurrentScore() (*big.Int, error) {
	height, err := s.Height()
	if err != nil {
		return nil, wrapErr(stateerr.RetrievalError, err)
	}
	score, err := s.stor.scores.score(height)
	if err != nil {
		return nil, wrapErr(stateerr.RetrievalError, err)
	}
	return score, nil
}

func (s *stateManager) NewestRecipientToAddress(recipient proto.Recipient) (proto.WavesAddress, error) {
	if addr := recipient.Address(); addr != nil {
		return *addr, nil
	}
	return s.stor.aliases.newestAddrByAlias(recipient.Alias().Alias)
}

func (s *stateManager) recipientToAddress(recipient proto.Recipient) (proto.WavesAddress, error) {
	if addr := recipient.Address(); addr != nil {
		return *addr, nil
	}
	return s.stor.aliases.addrByAlias(recipient.Alias().Alias)
}

func (s *stateManager) BlockchainSettings() (*settings.BlockchainSettings, error) {
	cp := *s.settings
	return &cp, nil
}

func (s *stateManager) ResetValidationList() {
	s.reset()
	if err := s.stor.scriptsStorage.clearCache(); err != nil {
		slog.Error("Failed to clearCache scripts cache after UTX validation", logging.Error(err))
		panic(err)
	}
}

// ValidateNextTx function must be used for UTX validation only.
func (s *stateManager) ValidateNextTx(
	tx proto.Transaction,
	currentTimestamp,
	parentTimestamp uint64,
	v proto.BlockVersion,
	acceptFailed bool,
) ([]proto.AtomicSnapshot, error) {
	return s.appender.validateNextTx(tx, currentTimestamp, parentTimestamp, v, acceptFailed)
}

func (s *stateManager) CreateNextSnapshotHash(block *proto.Block) (crypto.Digest, error) {
	blockchainHeight, err := s.Height()
	if err != nil {
		return crypto.Digest{}, err
	}
	lastSnapshotStateHash, err := s.stor.stateHashes.snapshotStateHash(blockchainHeight)
	if err != nil {
		return crypto.Digest{}, err
	}
	lastAppliedBlock, err := s.topBlock()
	if err != nil {
		return crypto.Digest{}, errors.Wrapf(err, "failed to get top block at blockchain height %d",
			blockchainHeight,
		)
	}

	defer s.reset() // Reset in-memory storages and temporary changes after snapshot hash creation.
	if simErr := s.initBlockAdditionWithHeightActions(block, lastAppliedBlock, blockchainHeight); simErr != nil {
		return crypto.Digest{}, errors.Wrapf(simErr,
			"failed to simulate before adding block for block %s at blockchain height %d, top block is %s",
			block.BlockID().String(), blockchainHeight, lastAppliedBlock.BlockID().String(),
		)
	}

	blockHeight := blockchainHeight + 1
	// Generate blockchain fix snapshots for the given block in read only mode because all
	// changes has been already applied in the context of the last applied block.
	fixSnapshots, gbfErr := s.generateBlockchainFix(blockHeight, block.BlockID(), true)
	if gbfErr != nil {
		return crypto.Digest{}, errors.Wrapf(gbfErr, "failed to generate blockchain fix snapshots at block %s",
			block.BlockID().String(),
		)
	}
	if len(fixSnapshots) != 0 {
		slog.Info("Last fix snapshots has been generated for the snapshot hash calculation",
			"blockID", block.BlockID().String(), "height", blockHeight)
	}
	return s.appender.createNextSnapshotHash(block, blockHeight, lastSnapshotStateHash, fixSnapshots)
}

func (s *stateManager) IsActiveLightNodeNewBlocksFields(blockHeight proto.Height) (bool, error) {
	return s.cv.ShouldIncludeNewBlockFieldsOfLightNodeFeature(blockHeight)
}

func (s *stateManager) NewestAddrByAlias(alias proto.Alias) (proto.WavesAddress, error) {
	addr, err := s.stor.aliases.newestAddrByAlias(alias.Alias)
	if err != nil {
		return proto.WavesAddress{}, wrapErr(stateerr.RetrievalError, err)
	}
	return addr, nil
}

func (s *stateManager) AddrByAlias(alias proto.Alias) (proto.WavesAddress, error) {
	addr, err := s.stor.aliases.addrByAlias(alias.Alias)
	if err != nil {
		return proto.WavesAddress{}, wrapErr(stateerr.RetrievalError, err)
	}
	return addr, nil
}

func (s *stateManager) AliasesByAddr(addr proto.WavesAddress) ([]string, error) {
	aliases, err := s.stor.aliases.aliasesByAddr(addr)
	if err != nil {
		return nil, wrapErr(stateerr.RetrievalError, err)
	}
	return aliases, nil
}

func (s *stateManager) VotesNumAtHeight(featureID int16, height proto.Height) (uint64, error) {
	votesNum, err := s.stor.features.featureVotesAtHeight(featureID, height)
	if err != nil {
		return 0, wrapErr(stateerr.RetrievalError, err)
	}
	return votesNum, nil
}

func (s *stateManager) VotesNum(featureID int16) (uint64, error) {
	votesNum, err := s.stor.features.featureVotes(featureID)
	if err != nil {
		return 0, wrapErr(stateerr.RetrievalError, err)
	}
	return votesNum, nil
}

func (s *stateManager) IsActivated(featureID int16) (bool, error) {
	activated, err := s.stor.features.newestIsActivated(featureID)
	if err != nil {
		return false, wrapErr(stateerr.RetrievalError, err)
	}
	return activated, nil
}

func (s *stateManager) NewestIsActiveAtHeight(featureID int16, height proto.Height) (bool, error) {
	return s.stor.features.newestIsActivatedAtHeight(featureID, height), nil
}

func (s *stateManager) IsActiveAtHeight(featureID int16, height proto.Height) (bool, error) {
	return s.stor.features.isActivatedAtHeight(featureID, height), nil
}

func (s *stateManager) NewestActivationHeight(featureID int16) (uint64, error) {
	height, err := s.stor.features.newestActivationHeight(featureID)
	if err != nil {
		return 0, wrapErr(stateerr.RetrievalError, err)
	}
	return height, nil
}

func (s *stateManager) ActivationHeight(featureID int16) (uint64, error) {
	height, err := s.stor.features.activationHeight(featureID)
	if err != nil {
		return 0, wrapErr(stateerr.RetrievalError, err)
	}
	return height, nil
}

func (s *stateManager) IsApproved(featureID int16) (bool, error) {
	approved, err := s.stor.features.isApproved(featureID)
	if err != nil {
		return false, wrapErr(stateerr.RetrievalError, err)
	}
	return approved, nil
}

func (s *stateManager) IsApprovedAtHeight(featureID int16, height uint64) (bool, error) {
	return s.stor.features.isApprovedAtHeight(featureID, height), nil
}

func (s *stateManager) ApprovalHeight(featureID int16) (uint64, error) {
	height, err := s.stor.features.approvalHeight(featureID)
	if err != nil {
		return 0, wrapErr(stateerr.RetrievalError, err)
	}
	return height, nil
}

func (s *stateManager) AllFeatures() ([]int16, error) {
	features, err := s.stor.features.allFeatures()
	if err != nil {
		return nil, wrapErr(stateerr.RetrievalError, err)
	}
	return features, nil
}

func (s *stateManager) EstimatorVersion() (int, error) {
	rideV6, err := s.IsActivated(int16(settings.RideV6))
	if err != nil {
		return 0, err
	}
	if rideV6 {
		return 4, nil
	}

	blockV5, err := s.IsActivated(int16(settings.BlockV5))
	if err != nil {
		return 0, err
	}
	if blockV5 {
		return 3, nil
	}

	blockReward, err := s.IsActivated(int16(settings.BlockReward))
	if err != nil {
		return 0, err
	}
	if blockReward {
		return 2, nil
	}

	smartAccounts, err := s.IsActivated(int16(settings.SmartAccounts))
	if err != nil {
		return 0, err
	}
	if smartAccounts {
		return 1, nil
	}
	return 0, errors.New("inactive RIDE")
}

// Accounts data storage.

func (s *stateManager) RetrieveNewestEntry(account proto.Recipient, key string) (proto.DataEntry, error) {
	addr, err := s.NewestRecipientToAddress(account)
	if err != nil {
		return nil, wrapErr(stateerr.RetrievalError, err)
	}
	entry, err := s.stor.accountsDataStor.retrieveNewestEntry(addr, key)
	if err != nil {
		return nil, wrapErr(stateerr.RetrievalError, err)
	}
	return entry, nil
}

func (s *stateManager) RetrieveEntries(account proto.Recipient) ([]proto.DataEntry, error) {
	addr, err := s.recipientToAddress(account)
	if err != nil {
		return nil, wrapErr(stateerr.RetrievalError, err)
	}
	entries, err := s.stor.accountsDataStor.retrieveEntries(addr)
	if err != nil {
		return nil, wrapErr(stateerr.RetrievalError, err)
	}
	return entries, nil
}

// IsStateUntouched returns true if the account has no data entries.
// ATTENTION: Despite the name, this function operates on the newest state. The name is kept for compatibility.
func (s *stateManager) IsStateUntouched(account proto.Recipient) (bool, error) {
	addr, err := s.NewestRecipientToAddress(account)
	if err != nil {
		return false, wrapErr(stateerr.RetrievalError, err)
	}
	entryExist, err := s.stor.accountsDataStor.newestEntryExists(addr)
	if err != nil {
		return false, wrapErr(stateerr.RetrievalError, err)
	}
	return !entryExist, nil
}

func (s *stateManager) RetrieveEntry(account proto.Recipient, key string) (proto.DataEntry, error) {
	addr, err := s.recipientToAddress(account)
	if err != nil {
		return nil, wrapErr(stateerr.RetrievalError, err)
	}
	entry, err := s.stor.accountsDataStor.retrieveEntry(addr, key)
	if err != nil {
		return nil, wrapErr(stateerr.RetrievalError, err)
	}
	return entry, nil
}

func (s *stateManager) RetrieveNewestIntegerEntry(account proto.Recipient, key string) (*proto.IntegerDataEntry, error) {
	addr, err := s.NewestRecipientToAddress(account)
	if err != nil {
		return nil, wrapErr(stateerr.RetrievalError, err)
	}
	entry, err := s.stor.accountsDataStor.retrieveNewestIntegerEntry(addr, key)
	if err != nil {
		return nil, wrapErr(stateerr.RetrievalError, err)
	}
	return entry, nil
}

func (s *stateManager) RetrieveIntegerEntry(account proto.Recipient, key string) (*proto.IntegerDataEntry, error) {
	addr, err := s.recipientToAddress(account)
	if err != nil {
		return nil, wrapErr(stateerr.RetrievalError, err)
	}
	entry, err := s.stor.accountsDataStor.retrieveIntegerEntry(addr, key)
	if err != nil {
		return nil, wrapErr(stateerr.RetrievalError, err)
	}
	return entry, nil
}

func (s *stateManager) RetrieveNewestBooleanEntry(account proto.Recipient, key string) (*proto.BooleanDataEntry, error) {
	addr, err := s.NewestRecipientToAddress(account)
	if err != nil {
		return nil, wrapErr(stateerr.RetrievalError, err)
	}
	entry, err := s.stor.accountsDataStor.retrieveNewestBooleanEntry(addr, key)
	if err != nil {
		return nil, wrapErr(stateerr.RetrievalError, err)
	}
	return entry, nil
}

func (s *stateManager) RetrieveBooleanEntry(account proto.Recipient, key string) (*proto.BooleanDataEntry, error) {
	addr, err := s.recipientToAddress(account)
	if err != nil {
		return nil, wrapErr(stateerr.RetrievalError, err)
	}
	entry, err := s.stor.accountsDataStor.retrieveBooleanEntry(addr, key)
	if err != nil {
		return nil, wrapErr(stateerr.RetrievalError, err)
	}
	return entry, nil
}

func (s *stateManager) RetrieveNewestStringEntry(account proto.Recipient, key string) (*proto.StringDataEntry, error) {
	addr, err := s.NewestRecipientToAddress(account)
	if err != nil {
		return nil, wrapErr(stateerr.RetrievalError, err)
	}
	entry, err := s.stor.accountsDataStor.retrieveNewestStringEntry(addr, key)
	if err != nil {
		return nil, wrapErr(stateerr.RetrievalError, err)
	}
	return entry, nil
}

func (s *stateManager) RetrieveStringEntry(account proto.Recipient, key string) (*proto.StringDataEntry, error) {
	addr, err := s.recipientToAddress(account)
	if err != nil {
		return nil, wrapErr(stateerr.RetrievalError, err)
	}
	entry, err := s.stor.accountsDataStor.retrieveStringEntry(addr, key)
	if err != nil {
		return nil, wrapErr(stateerr.RetrievalError, err)
	}
	return entry, nil
}

func (s *stateManager) RetrieveNewestBinaryEntry(account proto.Recipient, key string) (*proto.BinaryDataEntry, error) {
	addr, err := s.NewestRecipientToAddress(account)
	if err != nil {
		return nil, wrapErr(stateerr.RetrievalError, err)
	}
	entry, err := s.stor.accountsDataStor.retrieveNewestBinaryEntry(addr, key)
	if err != nil {
		return nil, wrapErr(stateerr.RetrievalError, err)
	}
	return entry, nil
}

func (s *stateManager) RetrieveBinaryEntry(account proto.Recipient, key string) (*proto.BinaryDataEntry, error) {
	addr, err := s.recipientToAddress(account)
	if err != nil {
		return nil, wrapErr(stateerr.RetrievalError, err)
	}
	entry, err := s.stor.accountsDataStor.retrieveBinaryEntry(addr, key)
	if err != nil {
		return nil, wrapErr(stateerr.RetrievalError, err)
	}
	return entry, nil
}

// NewestTransactionByID returns transaction by given ID. This function must be used only in Ride evaluator.
// WARNING! Function returns error if a transaction exists but failed or elided.
func (s *stateManager) NewestTransactionByID(id []byte) (proto.Transaction, error) {
	tx, status, err := s.rw.readNewestTransaction(id)
	if err != nil {
		return nil, wrapErr(stateerr.RetrievalError, err)
	}
	if status.IsNotSucceeded() {
		return nil, wrapErr(stateerr.RetrievalError, errors.Errorf("transaction is not succeeded, status=%d", status))
	}
	return tx, nil
}

func (s *stateManager) TransactionByID(id []byte) (proto.Transaction, error) {
	tx, _, err := s.rw.readTransaction(id)
	if err != nil {
		return nil, wrapErr(stateerr.RetrievalError, err)
	}
	return tx, nil
}

func (s *stateManager) TransactionByIDWithStatus(id []byte) (proto.Transaction, proto.TransactionStatus, error) {
	tx, status, err := s.rw.readTransaction(id)
	if err != nil {
		return nil, 0, wrapErr(stateerr.RetrievalError, err)
	}
	return tx, status, nil
}

// NewestTransactionHeightByID returns transaction's height by given ID. This function must be used only in Ride evaluator.
// WARNING! Function returns error if a transaction exists but failed.
func (s *stateManager) NewestTransactionHeightByID(id []byte) (uint64, error) {
	txHeight, status, err := s.rw.newestTransactionHeightByID(id)
	if err != nil {
		return 0, wrapErr(stateerr.RetrievalError, err)
	}
	if status.IsNotSucceeded() {
		return 0, wrapErr(stateerr.RetrievalError, errors.Errorf("transaction is not succeeded, status=%d", status))
	}
	return txHeight, nil
}

func (s *stateManager) TransactionHeightByID(id []byte) (uint64, error) {
	txHeight, _, err := s.rw.transactionHeightByID(id)
	if err != nil {
		return 0, wrapErr(stateerr.RetrievalError, err)
	}
	return txHeight, nil
}

func (s *stateManager) NewAddrTransactionsIterator(addr proto.Address) (TransactionIterator, error) {
	providesData, err := s.ProvidesExtendedApi()
	if err != nil {
		return nil, wrapErr(stateerr.Other, err)
	}
	if !providesData {
		return nil, wrapErr(stateerr.IncompatibilityError, errors.New(
			"state does not have data for transactions by address API",
		))
	}
	iter, err := s.atx.newTransactionsByAddrIterator(addr)
	if err != nil {
		return nil, wrapErr(stateerr.Other, err)
	}
	return iter, nil
}

func (s *stateManager) NewestAssetIsSponsored(asset crypto.Digest) (bool, error) {
	assetID := proto.AssetIDFromDigest(asset)
	sponsored, err := s.stor.sponsoredAssets.newestIsSponsored(assetID)
	if err != nil {
		return false, wrapErr(stateerr.RetrievalError, err)
	}
	return sponsored, nil
}

func (s *stateManager) AssetIsSponsored(assetID proto.AssetID) (bool, error) {
	sponsored, err := s.stor.sponsoredAssets.isSponsored(assetID)
	if err != nil {
		return false, wrapErr(stateerr.RetrievalError, err)
	}
	return sponsored, nil
}

func (s *stateManager) NewestAssetConstInfo(assetID proto.AssetID) (*proto.AssetConstInfo, error) {
	info, err := s.stor.assets.newestConstInfo(assetID)
	if err != nil {
		return nil, wrapErr(stateerr.RetrievalError, err)
	}
	issuer, err := proto.NewAddressFromPublicKey(s.settings.AddressSchemeCharacter, info.Issuer)
	if err != nil {
		return nil, wrapErr(stateerr.Other, err)
	}
	return &proto.AssetConstInfo{
		ID:          proto.ReconstructDigest(assetID, info.Tail),
		IssueHeight: info.IssueHeight,
		Issuer:      issuer,
		Decimals:    info.Decimals,
	}, nil
}

func (s *stateManager) NewestAssetInfo(asset crypto.Digest) (*proto.AssetInfo, error) {
	assetID := proto.AssetIDFromDigest(asset)
	info, err := s.stor.assets.newestAssetInfo(assetID)
	if err != nil {
		return nil, wrapErr(stateerr.RetrievalError, err)
	}
	if !info.quantity.IsUint64() {
		return nil, wrapErr(stateerr.Other, errors.New("asset quantity overflows uint64"))
	}
	issuer, err := proto.NewAddressFromPublicKey(s.settings.AddressSchemeCharacter, info.Issuer)
	if err != nil {
		return nil, wrapErr(stateerr.Other, err)
	}
	sponsored, err := s.stor.sponsoredAssets.newestIsSponsored(assetID)
	if err != nil {
		return nil, wrapErr(stateerr.RetrievalError, err)
	}
	scripted, err := s.stor.scriptsStorage.newestIsSmartAsset(assetID)
	if err != nil {
		return nil, wrapErr(stateerr.Other, err)
	}
	return &proto.AssetInfo{
		AssetConstInfo: proto.AssetConstInfo{
			ID:          proto.ReconstructDigest(assetID, info.Tail),
			IssueHeight: info.IssueHeight,
			Issuer:      issuer,
			Decimals:    info.Decimals,
		},
		Quantity:        info.quantity.Uint64(),
		IssuerPublicKey: info.Issuer,

		Reissuable: info.reissuable,
		Scripted:   scripted,
		Sponsored:  sponsored,
	}, nil
}

// NewestFullAssetInfo is used to request full asset info from RIDE,
// because of that we don't try to get issue transaction info.
func (s *stateManager) NewestFullAssetInfo(asset crypto.Digest) (*proto.FullAssetInfo, error) {
	ai, err := s.NewestAssetInfo(asset)
	if err != nil {
		return nil, wrapErr(stateerr.RetrievalError, err)
	}
	assetID := proto.AssetIDFromDigest(asset)
	info, err := s.stor.assets.newestAssetInfo(assetID)
	if err != nil {
		return nil, wrapErr(stateerr.RetrievalError, err)
	}
	res := &proto.FullAssetInfo{
		AssetInfo:        *ai,
		Name:             info.name,
		Description:      info.description,
		IssueTransaction: nil, // Always return nil in this function because this field is not used later on
	}
	isSponsored, err := s.stor.sponsoredAssets.newestIsSponsored(assetID)
	if err != nil {
		return nil, wrapErr(stateerr.RetrievalError, err)
	}
	if isSponsored {
		assetCost, err := s.stor.sponsoredAssets.newestAssetCost(assetID)
		if err != nil {
			return nil, wrapErr(stateerr.RetrievalError, err)
		}
		sponsorBalance, err := s.NewestWavesBalance(proto.NewRecipientFromAddress(ai.Issuer))
		if err != nil {
			return nil, wrapErr(stateerr.RetrievalError, err)
		}
		res.SponsorshipCost = assetCost
		res.SponsorBalance = sponsorBalance
	}
	isScripted, err := s.stor.scriptsStorage.newestIsSmartAsset(assetID)
	if err != nil {
		return nil, wrapErr(stateerr.Other, err)
	}
	if isScripted {
		scriptInfo, err := s.NewestScriptInfoByAsset(assetID)
		if err != nil {
			return nil, wrapErr(stateerr.RetrievalError, err)
		}
		res.ScriptInfo = *scriptInfo
	}
	return res, nil
}

func (s *stateManager) IsAssetExist(assetID proto.AssetID) (bool, error) {
	// this is the fastest way to understand whether asset exist or not
	switch _, err := s.stor.assets.constInfo(assetID); {
	case err == nil:
		return true, nil
	case errors.Is(err, errs.UnknownAsset{}):
		return false, nil
	default:
		return false, wrapErr(stateerr.RetrievalError, err)
	}
}

// AssetInfo returns stable (stored in DB) information about an asset by given ID.
// If there is no asset for the given ID error of type `errs.UnknownAsset` is returned.
// Errors of types `state.RetrievalError` returned in case of broken DB.
func (s *stateManager) AssetInfo(assetID proto.AssetID) (*proto.AssetInfo, error) {
	info, err := s.stor.assets.assetInfo(assetID)
	if err != nil {
		if errors.Is(err, errs.UnknownAsset{}) {
			return nil, err
		}
		return nil, wrapErr(stateerr.RetrievalError, err)
	}
	if !info.quantity.IsUint64() {
		return nil, wrapErr(stateerr.Other, errors.New("asset quantity overflows uint64"))
	}
	issuer, err := proto.NewAddressFromPublicKey(s.settings.AddressSchemeCharacter, info.Issuer)
	if err != nil {
		return nil, wrapErr(stateerr.Other, err)
	}
	sponsored, err := s.stor.sponsoredAssets.isSponsored(assetID)
	if err != nil {
		return nil, wrapErr(stateerr.RetrievalError, err)
	}
	scripted, err := s.stor.scriptsStorage.isSmartAsset(assetID)
	if err != nil {
		return nil, wrapErr(stateerr.RetrievalError, err)
	}
	return &proto.AssetInfo{
		AssetConstInfo: proto.AssetConstInfo{
			ID:          proto.ReconstructDigest(assetID, info.Tail),
			IssueHeight: info.IssueHeight,
			Issuer:      issuer,
			Decimals:    info.Decimals,
		},
		Quantity:        info.quantity.Uint64(),
		IssuerPublicKey: info.Issuer,

		Reissuable: info.reissuable,
		Scripted:   scripted,
		Sponsored:  sponsored,
	}, nil
}

func (s *stateManager) FullAssetInfo(assetID proto.AssetID) (*proto.FullAssetInfo, error) {
	ai, err := s.AssetInfo(assetID)
	if err != nil {
		return nil, wrapErr(stateerr.RetrievalError, err)
	}
	info, err := s.stor.assets.assetInfo(assetID)
	if err != nil {
		return nil, wrapErr(stateerr.RetrievalError, err)
	}
	txID := ai.ID                            // explicitly show that full asset ID is a crypto.Digest and equals txID
	tx, _ := s.TransactionByID(txID.Bytes()) // Explicitly ignore error here, in case of error tx is nil as expected
	res := &proto.FullAssetInfo{
		AssetInfo:        *ai,
		Name:             info.name,
		Description:      info.description,
		IssueTransaction: tx,
	}

	isSponsored, err := s.stor.sponsoredAssets.isSponsored(assetID)
	if err != nil {
		return nil, wrapErr(stateerr.RetrievalError, err)
	}
	if isSponsored {
		assetCost, err := s.stor.sponsoredAssets.assetCost(assetID)
		if err != nil {
			return nil, wrapErr(stateerr.RetrievalError, err)
		}
		sponsorBalance, err := s.WavesBalance(proto.NewRecipientFromAddress(ai.Issuer))
		if err != nil {
			return nil, wrapErr(stateerr.RetrievalError, err)
		}
		res.SponsorshipCost = assetCost
		res.SponsorBalance = sponsorBalance
	}
	isScripted, err := s.stor.scriptsStorage.isSmartAsset(assetID)
	if err != nil {
		return nil, wrapErr(stateerr.RetrievalError, err)
	}
	if isScripted {
		scriptInfo, err := s.ScriptInfoByAsset(assetID)
		if err != nil {
			return nil, wrapErr(stateerr.RetrievalError, err)
		}
		res.ScriptInfo = *scriptInfo
	}
	return res, nil
}

func (s *stateManager) EnrichedFullAssetInfo(assetID proto.AssetID) (*proto.EnrichedFullAssetInfo, error) {
	fa, err := s.FullAssetInfo(assetID)
	if err != nil {
		return nil, err
	}
	constInfo, err := s.stor.assets.constInfo(assetID)
	if err != nil {
		if errors.Is(err, errs.UnknownAsset{}) {
			return nil, err
		}
		return nil, wrapErr(stateerr.RetrievalError, err)
	}
	res := &proto.EnrichedFullAssetInfo{
		FullAssetInfo:   *fa,
		SequenceInBlock: constInfo.IssueSequenceInBlock,
	}
	return res, nil
}

func (s *stateManager) NFTList(account proto.Recipient, limit uint64, afterAssetID *proto.AssetID) ([]*proto.FullAssetInfo, error) {
	addr, err := s.recipientToAddress(account)
	if err != nil {
		return nil, wrapErr(stateerr.RetrievalError, err)
	}
	height, err := s.Height()
	if err != nil {
		return nil, wrapErr(stateerr.RetrievalError, err)
	}
	nfts, err := s.stor.balances.nftList(addr.ID(), limit, afterAssetID, height, s.stor.features)
	if err != nil {
		return nil, wrapErr(stateerr.RetrievalError, err)
	}
	infos := make([]*proto.FullAssetInfo, len(nfts))
	for i, nft := range nfts {
		info, err := s.FullAssetInfo(proto.AssetIDFromDigest(nft))
		if err != nil {
			return nil, wrapErr(stateerr.RetrievalError, err)
		}
		infos[i] = info
	}
	return infos, nil
}

func (s *stateManager) ScriptBasicInfoByAccount(account proto.Recipient) (*proto.ScriptBasicInfo, error) {
	addr, err := s.recipientToAddress(account)
	if err != nil {
		return nil, wrapErr(stateerr.RetrievalError, err)
	}
	hasScript, err := s.stor.scriptsStorage.accountHasScript(addr)
	if err != nil {
		return nil, wrapErr(stateerr.Other, err)
	}
	if !hasScript {
		return nil, proto.ErrNotFound
	}
	info, err := s.stor.scriptsStorage.scriptBasicInfoByAddressID(addr.ID())
	if err != nil {
		return nil, wrapErr(stateerr.Other, err)
	}
	return &proto.ScriptBasicInfo{
		PK:             info.PK,
		ScriptLen:      info.ScriptLen,
		LibraryVersion: info.LibraryVersion,
		HasVerifier:    info.HasVerifier,
		IsDApp:         info.IsDApp,
	}, nil
}

func (s *stateManager) ScriptInfoByAccount(account proto.Recipient) (*proto.ScriptInfo, error) {
	addr, err := s.recipientToAddress(account)
	if err != nil {
		return nil, wrapErr(stateerr.RetrievalError, err)
	}
	scriptBytes, err := s.stor.scriptsStorage.scriptBytesByAddr(addr)
	if err != nil {
		return nil, wrapErr(stateerr.RetrievalError, err)
	}
	est, err := s.stor.scriptsComplexity.scriptComplexityByAddress(addr)
	if err != nil {
		return nil, wrapErr(stateerr.RetrievalError, err)
	}
	version, err := proto.VersionFromScriptBytes(scriptBytes)
	if err != nil {
		return nil, wrapErr(stateerr.Other, err)
	}
	return &proto.ScriptInfo{
		Version:    version,
		Bytes:      scriptBytes,
		Complexity: uint64(est.Estimation),
	}, nil
}

func (s *stateManager) ScriptInfoByAsset(assetID proto.AssetID) (*proto.ScriptInfo, error) {
	scriptBytes, err := s.stor.scriptsStorage.scriptBytesByAsset(assetID)
	if err != nil {
		return nil, wrapErr(stateerr.RetrievalError, err)
	}
	est, err := s.stor.scriptsComplexity.scriptComplexityByAsset(assetID)
	if err != nil {
		return nil, wrapErr(stateerr.RetrievalError, err)
	}
	version, err := proto.VersionFromScriptBytes(scriptBytes)
	if err != nil {
		return nil, wrapErr(stateerr.Other, err)
	}
	return &proto.ScriptInfo{
		Version:    version,
		Bytes:      scriptBytes,
		Complexity: uint64(est.Estimation),
	}, nil
}

func (s *stateManager) NewestScriptInfoByAsset(assetID proto.AssetID) (*proto.ScriptInfo, error) {
	scriptBytes, err := s.stor.scriptsStorage.newestScriptBytesByAsset(assetID)
	if err != nil {
		return nil, wrapErr(stateerr.RetrievalError, err)
	}
	est, err := s.stor.scriptsComplexity.newestScriptComplexityByAsset(assetID)
	if err != nil {
		return nil, wrapErr(stateerr.RetrievalError, err)
	}
	version, err := proto.VersionFromScriptBytes(scriptBytes)
	if err != nil {
		return nil, wrapErr(stateerr.Other, err)
	}
	return &proto.ScriptInfo{
		Version:    version,
		Bytes:      scriptBytes,
		Complexity: uint64(est.Estimation),
	}, nil
}

func (s *stateManager) IsActiveLeasing(leaseID crypto.Digest) (bool, error) {
	isActive, err := s.stor.leases.isActive(leaseID)
	if err != nil {
		return false, wrapErr(stateerr.RetrievalError, err)
	}
	return isActive, nil
}

func (s *stateManager) InvokeResultByID(invokeID crypto.Digest) (*proto.ScriptResult, error) {
	hasData, err := s.storesExtendedApiData()
	if err != nil {
		return nil, wrapErr(stateerr.Other, err)
	}
	if !hasData {
		return nil, wrapErr(stateerr.IncompatibilityError, errors.New("state does not have data for invoke results"))
	}
	res, err := s.stor.invokeResults.invokeResult(s.settings.AddressSchemeCharacter, invokeID)
	if err != nil {
		return nil, wrapErr(stateerr.RetrievalError, err)
	}
	return res, nil
}

func (s *stateManager) storesExtendedApiData() (bool, error) {
	stores, err := s.stateDB.stateStoresApiData()
	if err != nil {
		return false, wrapErr(stateerr.RetrievalError, err)
	}
	return stores, nil
}

func (s *stateManager) ProvidesExtendedApi() (bool, error) {
	hasData, err := s.storesExtendedApiData()
	if err != nil {
		return false, wrapErr(stateerr.RetrievalError, err)
	}
	if !hasData {
		// State does not have extended API data.
		return false, nil
	}
	// State has data for extended API, but we need to make sure it is served.
	return s.atx.providesData(), nil
}

func (s *stateManager) ProvidesStateHashes() (bool, error) {
	provides, err := s.stateDB.stateStoresHashes()
	if err != nil {
		return false, wrapErr(stateerr.RetrievalError, err)
	}
	return provides, nil
}

func (s *stateManager) LegacyStateHashAtHeight(height proto.Height) (proto.StateHash, error) {
	hasData, err := s.ProvidesStateHashes()
	if err != nil {
		return nil, wrapErr(stateerr.Other, err)
	}
	if !hasData {
		return nil, wrapErr(stateerr.IncompatibilityError, errors.New("state does not have data for state hashes"))
	}
	sh, err := s.stor.stateHashes.legacyStateHash(height)
	if err != nil {
		return nil, wrapErr(stateerr.RetrievalError, err)
	}
	return sh, nil
}

func (s *stateManager) SnapshotStateHashAtHeight(height proto.Height) (crypto.Digest, error) {
	sh, err := s.stor.stateHashes.snapshotStateHash(height)
	if err != nil {
		return crypto.Digest{}, wrapErr(stateerr.RetrievalError, err)
	}
	return sh, nil
}

func (s *stateManager) IsNotFound(err error) bool {
	return stateerr.IsNotFound(err)
}

func (s *stateManager) StartProvidingExtendedApi() error {
	if err := s.atx.startProvidingData(); err != nil {
		return wrapErr(stateerr.ModificationError, err)
	}
	return nil
}

func (s *stateManager) PersistAddressTransactions() error {
	return s.atx.persist()
}

func (s *stateManager) ShouldPersistAddressTransactions() (bool, error) {
	return s.atx.shouldPersist()
}

// RewardAtHeight return reward for the block at the given height.
// It takes into account the reward multiplier introduced with the feature #23 (Boost Block Reward).
func (s *stateManager) RewardAtHeight(height proto.Height) (uint64, error) {
	blockRewardActivated := s.stor.features.isActivatedAtHeight(int16(settings.BlockReward), height)
	if !blockRewardActivated {
		return 0, nil
	}
	blockRewardActivationHeight, err := s.stor.features.activationHeight(int16(settings.BlockReward))
	if err != nil {
		return 0, err
	}
	reward, err := s.stor.monetaryPolicy.rewardAtHeight(height, blockRewardActivationHeight)
	if err != nil {
		return 0, wrapErr(stateerr.RetrievalError, err)
	}
	multiplier, err := rewardMultiplier(s.settings, s.stor.features, height)
	if err != nil {
		return 0, wrapErr(stateerr.RetrievalError, err)
	}
	return multiplier * reward, nil
}

func (s *stateManager) RewardVotes(height proto.Height) (proto.RewardVotes, error) {
	activation, err := s.stor.features.activationHeight(int16(settings.BlockReward))
	if err != nil {
		return proto.RewardVotes{}, err
	}
	isCappedRewardsActivated, err := s.stor.features.isActivated(int16(settings.CappedRewards))
	if err != nil {
		return proto.RewardVotes{}, err
	}
	v, err := s.stor.monetaryPolicy.votes(height, activation, isCappedRewardsActivated)
	if err != nil {
		return proto.RewardVotes{}, err
	}
	return proto.RewardVotes{Increase: v.increase, Decrease: v.decrease}, nil
}

func (s *stateManager) getInitialTotalWavesAmount() uint64 {
	totalAmount := uint64(0)
	for _, tx := range s.genesis.Transactions {
		txG, ok := tx.(*proto.Genesis)
		if !ok {
			panic(fmt.Sprintf("tx type (%T) must be genesis tx type", tx))
		}
		totalAmount += txG.Amount
	}
	return totalAmount
}

// TotalWavesAmount returns total amount of Waves in the system at the given height.
// It returns the initial Waves amount of 100 000 000 before activation of feature #14 "BlockReward".
// It takes into account the reward multiplier introduced with the feature #23 "BoostBlockReward".
func (s *stateManager) TotalWavesAmount(height proto.Height) (uint64, error) {
	initialTotalAmount := s.getInitialTotalWavesAmount()
	blockRewardActivated := s.stor.features.isActivatedAtHeight(int16(settings.BlockReward), height)
	if !blockRewardActivated {
		return initialTotalAmount, nil
	}
	blockRewardActivationHeight, err := s.stor.features.activationHeight(int16(settings.BlockReward))
	if err != nil {
		return 0, err
	}

	rewardBoostActivationHeight, rewardBoostLastHeight, err := rewardBoostFeatureInfo(height, s.stor.features, s.settings)
	if err != nil {
		return 0, err
	}

	amount, err := s.stor.monetaryPolicy.totalAmountAtHeight(height, initialTotalAmount, blockRewardActivationHeight,
		rewardBoostActivationHeight, rewardBoostLastHeight)
	if err != nil {
		return 0, wrapErr(stateerr.RetrievalError, err)
	}
	return amount, nil
}

func rewardBoostFeatureInfo(
	h proto.Height,
	feat featuresState,
	bs *settings.BlockchainSettings,
) (proto.Height, proto.Height, error) {
	rewardBoostActivated := feat.isActivatedAtHeight(int16(settings.BoostBlockReward), h)
	if !rewardBoostActivated {
		return 0, 0, nil
	}
	rewardBoostActivationHeight, err := feat.activationHeight(int16(settings.BoostBlockReward))
	if err != nil {
		return 0, 0, err
	}
	rewardBoostLastHeight := rewardBoostActivationHeight + bs.BlockRewardBoostPeriod - 1
	return rewardBoostActivationHeight, rewardBoostLastHeight, nil
}

func (s *stateManager) SnapshotsAtHeight(height proto.Height) (proto.BlockSnapshot, error) {
	return s.stor.snapshots.getSnapshots(height)
}

func (s *stateManager) Close() error {
	if err := s.atx.close(); err != nil {
		return wrapErr(stateerr.ClosureError, err)
	}
	if err := s.rw.close(); err != nil {
		return wrapErr(stateerr.ClosureError, err)
	}
	if err := s.stateDB.close(); err != nil {
		return wrapErr(stateerr.ClosureError, err)
	}
	return nil
}<|MERGE_RESOLUTION|>--- conflicted
+++ resolved
@@ -1586,27 +1586,15 @@
 	if height < finalityActivationHeight {
 		return false, nil
 	}
-<<<<<<< HEAD
-	start, err := currentGenerationPeriodStart(finalityActivationHeight, height, s.settings.GenerationPeriod)
+	end, err := generationPeriodEnd(finalityActivationHeight, height, s.settings.GenerationPeriod, 0)
 	if err != nil {
 		return false, err
 	}
-	start64, err := safecast.Convert[uint64](start)
+	end64, err := safecast.Convert[uint64](end)
 	if err != nil {
 		return false, err
 	}
-	return height == start64+s.settings.GenerationPeriod-1, nil
-=======
-	end, err := generationPeriodEnd(finalityActivationHeight, height, s.settings.GenerationPeriod, 0)
-	if err != nil {
-		return false, err
-	}
-	end64, err := safecast.Convert[uint64](end)
-	if err != nil {
-		return false, err
-	}
 	return height == end64, nil
->>>>>>> d5ffa83c
 }
 
 // featureActivationHeightForHeight returns the height at which the feature is activated.
