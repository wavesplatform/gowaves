package state

import (
	"bytes"
	"context"
	"encoding/binary"
	"log"
	"math/big"
	"os"
	"path/filepath"
	"sync"

	"github.com/pkg/errors"
	"github.com/wavesplatform/gowaves/pkg/consensus"
	"github.com/wavesplatform/gowaves/pkg/crypto"
	"github.com/wavesplatform/gowaves/pkg/keyvalue"
	"github.com/wavesplatform/gowaves/pkg/proto"
	"github.com/wavesplatform/gowaves/pkg/settings"
)

const (
	rollbackMaxBlocks      = 2000
	blocksStorDir          = "blocks_storage"
	keyvalueDir            = "key_value"
	bloomBitsPerKeyDefault = 10
)

func wrapErr(err error, stateErrorType ErrorType) error {
	switch err.(type) {
	case StateError:
		return err
	default:
		return NewStateError(stateErrorType, err)
	}
}

type blockchainEntitiesStorage struct {
	hs       *historyStorage
	aliases  *aliases
	assets   *assets
	leases   *leases
	scores   *scores
	balances *balances
}

func newBlockchainEntitiesStorage(hs *historyStorage) (*blockchainEntitiesStorage, error) {
	aliases, err := newAliases(hs)
	if err != nil {
		return nil, err
	}
	assets, err := newAssets(hs.db, hs.dbBatch, hs)
	if err != nil {
		return nil, err
	}
	leases, err := newLeases(hs.db, hs)
	if err != nil {
		return nil, err
	}
	scores, err := newScores(hs.db, hs.dbBatch)
	if err != nil {
		return nil, err
	}
	balances, err := newBalances(hs.db, hs)
	if err != nil {
		return nil, err
	}
	return &blockchainEntitiesStorage{hs, aliases, assets, leases, scores, balances}, nil
}

func (s *blockchainEntitiesStorage) reset() {
	s.hs.reset()
}

func (s *blockchainEntitiesStorage) flush(initialisation bool) error {
	return s.hs.flush(!initialisation)
}

<<<<<<< HEAD
type stateManager struct {
	mu *sync.RWMutex

=======
type blockchainEntitiesStorage struct {
	hs       *historyStorage
	aliases  *aliases
	assets   *assets
	leases   *leases
	scores   *scores
	balances *balances
	features *features
}

func newBlockchainEntitiesStorage(hs *historyStorage, sets *settings.BlockchainSettings) (*blockchainEntitiesStorage, error) {
	aliases, err := newAliases(hs)
	if err != nil {
		return nil, err
	}
	assets, err := newAssets(hs.db, hs.dbBatch, hs)
	if err != nil {
		return nil, err
	}
	leases, err := newLeases(hs.db, hs)
	if err != nil {
		return nil, err
	}
	scores, err := newScores(hs.db, hs.dbBatch)
	if err != nil {
		return nil, err
	}
	balances, err := newBalances(hs.db, hs)
	if err != nil {
		return nil, err
	}
	features, err := newFeatures(hs.db, hs.dbBatch, hs, sets, settings.FeaturesInfo)
	if err != nil {
		return nil, err
	}
	return &blockchainEntitiesStorage{hs, aliases, assets, leases, scores, balances, features}, nil
}

func (s *blockchainEntitiesStorage) reset() {
	s.hs.reset()
}

func (s *blockchainEntitiesStorage) flush(initialisation bool) error {
	return s.hs.flush(!initialisation)
}

type stateManager struct {
>>>>>>> 1fd7c5ff
	genesis proto.Block
	stateDB *stateDB

	stor  *blockchainEntitiesStorage
	rw    *blockReadWriter
	peers *peerStorage

	rb *recentBlocks

	settings *settings.BlockchainSettings
	cv       *consensus.ConsensusValidator

	// Transaction validator that performs checking against state for single transactions without block.
	standaloneTv *transactionValidator
	// Transaction validator that performs checking against state for multiple transactions without block.
	multiTxTv *transactionValidator

	// Specifies how many goroutines will be run for verification of transactions and blocks signatures.
	verificationGoroutinesNum int

	// Indicates whether lease cancellations were performed.
	leasesCl0, leasesCl1, leasesCl2 bool

<<<<<<< HEAD
func (s *stateManager) Mutex() *sync.RWMutex {
	return s.mu
=======
	// The height when last features voting took place.
	lastVotingHeight uint64
>>>>>>> 1fd7c5ff
}

func newStateManager(dataDir string, params StateParams, settings *settings.BlockchainSettings) (*stateManager, error) {
	blockStorageDir := filepath.Join(dataDir, blocksStorDir)
	if _, err := os.Stat(blockStorageDir); os.IsNotExist(err) {
		if err := os.Mkdir(blockStorageDir, 0755); err != nil {
			return nil, StateError{errorType: Other, originalError: errors.Errorf("failed to create blocks directory: %v\n", err)}
		}
	}
	// Initialize database.
	dbDir := filepath.Join(dataDir, keyvalueDir)
	db, err := keyvalue.NewKeyVal(dbDir, params.BloomParams)
	if err != nil {
		return nil, StateError{errorType: Other, originalError: errors.Errorf("failed to create db: %v\n", err)}
	}
	dbBatch, err := db.NewBatch()
	if err != nil {
		return nil, StateError{errorType: Other, originalError: errors.Errorf("failed to create db batch: %v\n", err)}
	}
	stateDB, err := newStateDB(db, dbBatch)
	if err != nil {
		return nil, StateError{errorType: Other, originalError: errors.Errorf("failed to create stateDB: %v\n", err)}
	}
	// rw is storage for blocks.
	rw, err := newBlockReadWriter(blockStorageDir, params.OffsetLen, params.HeaderOffsetLen, db, dbBatch)
	if err != nil {
		return nil, StateError{errorType: Other, originalError: errors.Errorf("failed to create block storage: %v\n", err)}
	}
	if err := stateDB.syncRw(rw); err != nil {
		return nil, StateError{errorType: Other, originalError: errors.Errorf("failed to sync block storage and DB: %v\n", err)}
	}
	// rb is in-memory storage for IDs of recent blocks.
	rb, err := newRecentBlocks(rollbackMaxBlocks, rw)
	if err != nil {
		return nil, StateError{errorType: Other, originalError: errors.Errorf("failed to create recent blocks stor: %v\n", err)}
	}
	hs, err := newHistoryStorage(db, dbBatch, stateDB, rb)
	if err != nil {
		return nil, StateError{errorType: Other, originalError: errors.Errorf("failed to create history storage: %v\n", err)}
<<<<<<< HEAD
	}
	stor, err := newBlockchainEntitiesStorage(hs)
	if err != nil {
		return nil, StateError{errorType: Other, originalError: errors.Errorf("failed to create blockchain entities storage: %v\n", err)}
	}
	state := &stateManager{
		stateDB:                   stateDB,
		stor:                      stor,
		rw:                        rw,
		rb:                        rb,
		settings:                  settings,
		peers:                     newPeerStorage(db),
		verificationGoroutinesNum: params.VerificationGoroutinesNum,
		mu:                        &sync.RWMutex{},
	}
=======
	}
	stor, err := newBlockchainEntitiesStorage(hs, settings)
	if err != nil {
		return nil, StateError{errorType: Other, originalError: errors.Errorf("failed to create blockchain entities storage: %v\n", err)}
	}
	state := &stateManager{
		stateDB:                   stateDB,
		stor:                      stor,
		rw:                        rw,
		rb:                        rb,
		settings:                  settings,
		peers:                     newPeerStorage(db),
		verificationGoroutinesNum: params.VerificationGoroutinesNum,
	}
>>>>>>> 1fd7c5ff
	// Set fields which depend on state.
	// Consensus validator is needed to check block headers.
	cv, err := consensus.NewConsensusValidator(state)
	if err != nil {
		return nil, StateError{errorType: Other, originalError: err}
	}
	state.cv = cv
	// Handle genesis block.
	if err := state.handleGenesisBlock(settings.GenesisGetter); err != nil {
		return nil, StateError{errorType: Other, originalError: err}
	}
	// Set transaction validators for transactions without blocks (used by miner, UTX pool).
	if err := state.setValidators(); err != nil {
		return nil, StateError{errorType: Other, originalError: err}
	}
	// Set transaction validators for transactions without blocks (used by miner, UTX pool).
	if err := state.setValidators(); err != nil {
		return nil, StateError{errorType: Other, originalError: err}
	}
	return state, nil
}

func (s *stateManager) Peers() ([]proto.TCPAddr, error) {
	return s.peers.peers()
}

func (s *stateManager) setValidators() error {
	var err error
	s.standaloneTv, err = newTransactionValidator(s.genesis.BlockSignature, s.stor, s.settings)
<<<<<<< HEAD
=======
	if err != nil {
		return err
	}
	s.multiTxTv, err = newTransactionValidator(s.genesis.BlockSignature, s.stor, s.settings)
	if err != nil {
		return err
	}
	return nil
}

func (s *stateManager) setGenesisBlock(genesisCfgPath string) error {
	genesisFile, err := os.Open(genesisCfgPath)
>>>>>>> 1fd7c5ff
	if err != nil {
		return err
	}
	s.multiTxTv, err = newTransactionValidator(s.genesis.BlockSignature, s.stor, s.settings)
	if err != nil {
		return err
	}
	return nil
}

func (s *stateManager) setGenesisBlock(genesisBlock *proto.Block) error {
	s.genesis = *genesisBlock
	return nil
}

func (s *stateManager) addGenesisBlock() error {
	// Add score of genesis block.
	ctx, cancel := context.WithCancel(context.Background())
	defer cancel()
<<<<<<< HEAD
	genesisScore, err := CalculateScore(s.genesis.BaseTarget)
=======
	genesisScore, err := calculateScore(s.genesis.BaseTarget)
>>>>>>> 1fd7c5ff
	if err != nil {
		return err
	}
	if err := s.stor.scores.addScore(&big.Int{}, genesisScore, 1); err != nil {
		return err
	}
	tv, err := newTransactionValidator(s.genesis.BlockSignature, s.stor, s.settings)
	if err != nil {
		return err
	}
	chans := newVerifierChans()
	go launchVerifier(ctx, chans, s.verificationGoroutinesNum)
	if err := s.addNewBlock(tv, &s.genesis, nil, true, chans); err != nil {
		return err
	}
	close(chans.tasksChan)
	if err := tv.validateTransactions(true, true); err != nil {
		return err
	}
	verifyError := <-chans.errChan
	if verifyError != nil {
<<<<<<< HEAD
		return StateError{errorType: ValidationError, originalError: err}
=======
		return StateError{errorType: BlockValidationError, originalError: err}
>>>>>>> 1fd7c5ff
	}
	if err := s.flush(true); err != nil {
		return StateError{errorType: ModificationError, originalError: err}
	}
	if err := s.reset(); err != nil {
		return StateError{errorType: ModificationError, originalError: err}
	}
	return nil
}

<<<<<<< HEAD
func (s *stateManager) handleGenesisBlock(g settings.GenesisGetter) error {
=======
func (s *stateManager) applyPreactivatedFeatures(features []int16) error {
	genesisID := s.genesis.BlockSignature
	for _, featureID := range features {
		approvalRequest := &approvedFeaturesRecord{1, genesisID}
		if err := s.stor.features.approveFeature(featureID, approvalRequest); err != nil {
			return err
		}
		activationRequest := &activatedFeaturesRecord{1, genesisID}
		if err := s.stor.features.activateFeature(featureID, activationRequest); err != nil {
			return err
		}
	}
	if err := s.flush(true); err != nil {
		return err
	}
	if err := s.reset(); err != nil {
		return err
	}
	return nil
}

func (s *stateManager) handleGenesisBlock(genesisCfgPath string) error {
>>>>>>> 1fd7c5ff
	height, err := s.Height()
	if err != nil {
		return err
	}

	block, err := g.Get()
	if err != nil {
		return err
	}

	if err := s.setGenesisBlock(block); err != nil {
		return err
	}
	// If the storage is new (data dir does not contain any data), genesis block must be applied.
	if height == 0 {
		if err := s.applyPreactivatedFeatures(s.settings.PreactivatedFeatures); err != nil {
			return errors.Errorf("failed to apply preactivated features: %v\n", err)
		}
		if err := s.addGenesisBlock(); err != nil {
			return errors.Errorf("failed to apply/save genesis: %v\n", err)
		}
	}
	return nil
}

func (s *stateManager) Header(blockID crypto.Signature) (*proto.BlockHeader, error) {
	headerBytes, err := s.rw.readBlockHeader(blockID)
	if err != nil {
		if err == keyvalue.ErrNotFound {
			return nil, StateError{errorType: NotFoundError, originalError: err}
		}
		return nil, StateError{errorType: RetrievalError, originalError: err}
	}
	var header proto.BlockHeader
	if err := header.UnmarshalHeaderFromBinary(headerBytes); err != nil {
		return nil, StateError{errorType: DeserializationError, originalError: err}
	}
	return &header, nil
}

func (s *stateManager) HeaderBytes(blockID crypto.Signature) ([]byte, error) {
	headerBytes, err := s.rw.readBlockHeader(blockID)
	if err != nil {
		return nil, StateError{errorType: RetrievalError, originalError: err}
	}
	return headerBytes, nil
}

func (s *stateManager) HeaderByHeight(height uint64) (*proto.BlockHeader, error) {
	blockID, err := s.HeightToBlockID(height)
	if err != nil {
		return nil, StateError{errorType: RetrievalError, originalError: err}
<<<<<<< HEAD
	}
	return s.Header(blockID)
}

func (s *stateManager) HeaderBytesByHeight(height uint64) ([]byte, error) {
	blockID, err := s.HeightToBlockID(height)
	if err != nil {
		return nil, StateError{errorType: RetrievalError, originalError: err}
	}
	return s.HeaderBytes(blockID)
}

func (s *stateManager) Block(blockID crypto.Signature) (*proto.Block, error) {
	header, err := s.Header(blockID)
	if err != nil {
		return nil, wrapErr(err, RetrievalError)
	}
=======
	}
	return s.Header(blockID)
}

func (s *stateManager) HeaderBytesByHeight(height uint64) ([]byte, error) {
	blockID, err := s.HeightToBlockID(height)
	if err != nil {
		return nil, StateError{errorType: RetrievalError, originalError: err}
	}
	return s.HeaderBytes(blockID)
}

func (s *stateManager) Block(blockID crypto.Signature) (*proto.Block, error) {
	header, err := s.Header(blockID)
	if err != nil {
		return nil, StateError{errorType: RetrievalError, originalError: err}
	}
>>>>>>> 1fd7c5ff
	transactions, err := s.rw.readTransactionsBlock(blockID)
	if err != nil {
		return nil, StateError{errorType: RetrievalError, originalError: err}
	}
	block := proto.Block{BlockHeader: *header}
	block.Transactions = make([]byte, len(transactions))
	copy(block.Transactions, transactions)
	return &block, nil
}

func (s *stateManager) BlockBytes(blockID crypto.Signature) ([]byte, error) {
	headerBytes, err := s.rw.readBlockHeader(blockID)
	if err != nil {
		return nil, StateError{errorType: RetrievalError, originalError: err}
	}
	transactions, err := s.rw.readTransactionsBlock(blockID)
	if err != nil {
		return nil, StateError{errorType: RetrievalError, originalError: err}
	}
	blockBytes, err := proto.AppendHeaderBytesToTransactions(headerBytes, transactions)
	if err != nil {
		return nil, StateError{errorType: Other, originalError: err}
	}
	return blockBytes, nil
}

func (s *stateManager) BlockByHeight(height uint64) (*proto.Block, error) {
	blockID, err := s.HeightToBlockID(height)
	if err != nil {
		return nil, StateError{errorType: RetrievalError, originalError: err}
	}
	return s.Block(blockID)
}

func (s *stateManager) BlockBytesByHeight(height uint64) ([]byte, error) {
	blockID, err := s.HeightToBlockID(height)
	if err != nil {
		return nil, StateError{errorType: RetrievalError, originalError: err}
	}
	return s.BlockBytes(blockID)
}

func (s *stateManager) Height() (uint64, error) {
	height, err := s.rw.currentHeight()
	if err != nil {
		return 0, StateError{errorType: RetrievalError, originalError: err}
	}
	return height, nil
}

func (s *stateManager) BlockIDToHeight(blockID crypto.Signature) (uint64, error) {
	height, err := s.rw.heightByBlockID(blockID)
	if err != nil {
		return 0, StateError{errorType: RetrievalError, originalError: err}
	}
	return height, nil
}

func (s *stateManager) HeightToBlockID(height uint64) (crypto.Signature, error) {
	maxHeight, err := s.Height()
	if err != nil {
		return crypto.Signature{}, StateError{errorType: RetrievalError, originalError: err}
	}
	if height < 1 || height > maxHeight {
		return crypto.Signature{}, StateError{errorType: InvalidInputError, originalError: errors.New("height out of valid range")}
	}
	blockID, err := s.rw.blockIDByHeight(height)
	if err != nil {
		return crypto.Signature{}, StateError{errorType: RetrievalError, originalError: err}
	}
	return blockID, nil
}

func (s *stateManager) AccountBalance(addr proto.Address, asset []byte) (uint64, error) {
	if asset == nil {
		profile, err := s.stor.balances.wavesBalance(addr, true)
		if err != nil {
			return 0, StateError{errorType: RetrievalError, originalError: err}
		}
		return profile.balance, nil
	}
	balance, err := s.stor.balances.assetBalance(addr, asset, true)
	if err != nil {
		return 0, StateError{errorType: RetrievalError, originalError: err}
	}
	return balance, nil
}

func (s *stateManager) WavesAddressesNumber() (uint64, error) {
	res, err := s.stor.balances.wavesAddressesNumber()
	if err != nil {
		return 0, StateError{errorType: RetrievalError, originalError: err}
	}
	return res, nil
}

func (s *stateManager) topBlock() (*proto.Block, error) {
	height, err := s.Height()
	if err != nil {
		return nil, err
	}
	// Heights start from 1.
	return s.BlockByHeight(height)
}

<<<<<<< HEAD
=======
func (s *stateManager) addFeaturesVotes(block *proto.Block) error {
	// For Block version 2 Features are always empty, so we don't add anything.
	for _, featureID := range block.Features {
		if err := s.stor.features.addVote(featureID, block.BlockSignature); err != nil {
			return err
		}
	}
	return nil
}

>>>>>>> 1fd7c5ff
func (s *stateManager) addNewBlock(tv *transactionValidator, block, parent *proto.Block, initialisation bool, chans *verifierChans) error {
	if err := s.rb.addNewBlockID(block.BlockSignature); err != nil {
		return err
	}
	if err := s.stateDB.addBlock(block.BlockSignature); err != nil {
		return err
	}
	// Indicate new block for storage.
	if err := s.rw.startBlock(block.BlockSignature); err != nil {
		return err
	}
	// Save block header to storage.
	headerBytes, err := block.MarshalHeaderToBinary()
	if err != nil {
		return err
	}
	if err := s.rw.writeBlockHeader(block.BlockSignature, headerBytes); err != nil {
		return err
	}
	transactions := block.Transactions
	// Validate transactions.
	for i := 0; i < block.TransactionCount; i++ {
		n := int(binary.BigEndian.Uint32(transactions[0:4]))
		if n+4 > len(transactions) {
			return errors.New("invalid tx size: exceeds bytes slice bounds")
		}
		txBytes := transactions[4 : n+4]
		tx, err := proto.BytesToTransaction(txBytes)
		if err != nil {
			return err
		}
		task := &verifyTask{
			taskType: verifyTx,
			tx:       tx,
		}
		select {
		case verifyError := <-chans.errChan:
			return verifyError
		case chans.tasksChan <- task:
		}
		// Save transaction to storage.
		if err := s.rw.writeTransaction(tx.GetID(), transactions[:n+4]); err != nil {
			return err
		}
		parentTimestamp := uint64(0)
		if parent != nil {
			parentTimestamp = parent.Timestamp
		}
		// Validate transaction against state.
		info := &txValidationInfo{
			perform:          true,
			initialisation:   initialisation,
			validate:         false,
			currentTimestamp: block.Timestamp,
			parentTimestamp:  parentTimestamp,
			minerPK:          block.GenPublicKey,
			blockID:          block.BlockSignature,
		}
		if err = tv.addTxForValidation(tx, info); err != nil {
			return err
		}
		transactions = transactions[4+n:]
	}
	if err := s.rw.finishBlock(block.BlockSignature); err != nil {
		return err
	}
	if err := s.addFeaturesVotes(block); err != nil {
		return err
	}
	return nil
}

func (s *stateManager) reset() error {
	s.rw.reset()
	s.stor.reset()
	s.stateDB.reset()
	return nil
}

func (s *stateManager) flush(initialisation bool) error {
	if err := s.rw.flush(); err != nil {
		return err
	}
	if err := s.stor.flush(initialisation); err != nil {
		return err
	}
	if err := s.stateDB.flush(); err != nil {
		return err
	}
	s.rb.flush()
	return nil
}

func (s *stateManager) undoBlockAddition() error {
	if err := s.reset(); err != nil {
		return err
	}
	if err := s.stateDB.syncRw(s.rw); err != nil {
		return err
	}
	s.rb.reset()
	return nil
}

func (s *stateManager) AddBlock(block []byte) (*proto.Block, error) {
	rs, err := s.addBlocks([][]byte{block}, false)
	if err != nil {
		if err := s.undoBlockAddition(); err != nil {
			panic("Failed to add blocks and can not rollback to previous state after failure.")
		}
		return nil, err
	}
	return rs, nil
}

func (s *stateManager) AddDeserializedBlock(block *proto.Block) (*proto.Block, error) {
	blockBytes, err := block.MarshalBinary()
	if err != nil {
		return nil, StateError{errorType: DeserializationError, originalError: err}
	}
	return s.AddBlock(blockBytes)
}

func (s *stateManager) AddDeserializedBlock(block *proto.Block) error {
	blockBytes, err := block.MarshalBinary()
	if err != nil {
		return StateError{errorType: SerializationError, originalError: err}
	}
	return s.AddBlock(blockBytes)
}

func (s *stateManager) AddNewBlocks(blocks [][]byte) error {
	if _, err := s.addBlocks(blocks, false); err != nil {
		if err := s.undoBlockAddition(); err != nil {
			panic("Failed to add blocks and can not rollback to previous state after failure.")
		}
		return err
	}
	return nil
}

func (s *stateManager) blocksToBinary(blocks []*proto.Block) ([][]byte, error) {
	var blocksBytes [][]byte
	for _, block := range blocks {
		blockBytes, err := block.MarshalBinary()
		if err != nil {
			return nil, err
		}
		blocksBytes = append(blocksBytes, blockBytes)
	}
	return blocksBytes, nil
}

func (s *stateManager) AddNewDeserializedBlocks(blocks []*proto.Block) error {
	blocksBytes, err := s.blocksToBinary(blocks)
	if err != nil {
<<<<<<< HEAD
		return StateError{errorType: DeserializationError, originalError: err}
=======
		return StateError{errorType: SerializationError, originalError: err}
>>>>>>> 1fd7c5ff
	}
	return s.AddNewBlocks(blocksBytes)
}

func (s *stateManager) AddOldBlocks(blocks [][]byte) error {
	if _, err := s.addBlocks(blocks, true); err != nil {
		if err := s.undoBlockAddition(); err != nil {
			panic("Failed to add blocks and can not rollback to previous state after failure.")
		}
		return err
	}
	return nil
}

func (s *stateManager) AddOldDeserializedBlocks(blocks []*proto.Block) error {
	blocksBytes, err := s.blocksToBinary(blocks)
	if err != nil {
<<<<<<< HEAD
		return StateError{errorType: DeserializationError, originalError: err}
=======
		return StateError{errorType: SerializationError, originalError: err}
>>>>>>> 1fd7c5ff
	}
	return s.AddOldBlocks(blocksBytes)
}

<<<<<<< HEAD
=======
func (s *stateManager) needToFinishVotingPeriod(height uint64) bool {
	votingFinishHeight := (height % s.settings.ActivationWindowSize(height)) == 0
	if votingFinishHeight {
		return s.lastVotingHeight != height
	}
	return false
}

>>>>>>> 1fd7c5ff
func (s *stateManager) needToCancelLeases(height uint64) bool {
	switch height {
	case s.settings.ResetEffectiveBalanceAtHeight:
		return !s.leasesCl0
	case s.settings.BlockVersion3AfterHeight:
		return !s.leasesCl1
	default:
		return false
	}
}

type breakerTask struct {
	// Indicates that the task to perform before calling addBlocks() is to cancel leases.
	cancelLeases bool
	// Indicates that the task to perform before calling addBlocks() is to finish features voting period.
	finishVotingPeriod bool
}

func (s *stateManager) needToBreakAddingBlocks(curHeight uint64, task *breakerTask) bool {
	if s.needToCancelLeases(curHeight) {
		task.cancelLeases = true
	}
	if s.needToFinishVotingPeriod(curHeight) {
		task.finishVotingPeriod = true
	}
	return task.cancelLeases || task.finishVotingPeriod
}

func (s *stateManager) finishVoting() error {
	height, err := s.Height()
	if err != nil {
		return err
	}
	last, err := s.topBlock()
	if err != nil {
		return err
	}
	if err := s.stor.features.finishVoting(height, last.BlockSignature); err != nil {
		return err
	}
	s.lastVotingHeight = height
	if err := s.flush(true); err != nil {
		return err
	}
	if err := s.reset(); err != nil {
		return err
	}
	return nil
}

func (s *stateManager) cancelLeases() error {
	height, err := s.Height()
	if err != nil {
		return err
	}
<<<<<<< HEAD
	switch height {
	case s.settings.ResetEffectiveBalanceAtHeight:
=======
	dataTxActivated, err := s.IsActivated(int16(settings.DataTransaction))
	if err != nil {
		return err
	}
	dataTxHeight := uint64(0)
	if dataTxActivated {
		dataTxHeight, err = s.ActivationHeight(int16(settings.DataTransaction))
		if err != nil {
			return err
		}
	}
	if height == s.settings.ResetEffectiveBalanceAtHeight {
>>>>>>> 1fd7c5ff
		if err := s.stor.leases.cancelLeases(nil); err != nil {
			return err
		}
		if err := s.stor.balances.cancelAllLeases(); err != nil {
			return err
		}
		s.leasesCl0 = true
<<<<<<< HEAD
	case s.settings.BlockVersion3AfterHeight:
=======
	} else if height == s.settings.BlockVersion3AfterHeight {
>>>>>>> 1fd7c5ff
		overflowAddrs, err := s.stor.balances.cancelLeaseOverflows()
		if err != nil {
			return err
		}
		if err := s.stor.leases.cancelLeases(overflowAddrs); err != nil {
			return err
		}
		s.leasesCl1 = true
<<<<<<< HEAD

		//TODO
		//case blockchainFeatures.DataTransactionHeight:
		//leaseIns, err := s.stor.leases.validLeaseIns()
		//if err != nil {
		//	return err
		//}
		//if err := s.stor.balances.cancelInvalidLeaseIns(leaseIns); err != nil {
		//	return err
		//}
		//s.leasesCl2 = true
=======
	} else if dataTxActivated && height == dataTxHeight {
		leaseIns, err := s.stor.leases.validLeaseIns()
		if err != nil {
			return err
		}
		if err := s.stor.balances.cancelInvalidLeaseIns(leaseIns); err != nil {
			return err
		}
		s.leasesCl2 = true
>>>>>>> 1fd7c5ff
	}
	if err := s.flush(true); err != nil {
		return err
	}
	if err := s.reset(); err != nil {
		return err
	}
	return nil
}

<<<<<<< HEAD
func (s *stateManager) addBlocks(blocks [][]byte, initialisation bool) (*proto.Block, error) {
=======
func (s *stateManager) handleBreak(blocksToFinish [][]byte, initialisation bool, task *breakerTask) error {
	if task == nil {
		return StateError{errorType: Other, originalError: errors.New("handleBreak received empty task")}
	}
	if task.finishVotingPeriod {
		if err := s.finishVoting(); err != nil {
			return StateError{errorType: ModificationError, originalError: err}
		}
	}
	if task.cancelLeases {
		// Need to cancel leases due to bugs in historical blockchain.
		if err := s.cancelLeases(); err != nil {
			return StateError{errorType: ModificationError, originalError: err}
		}
	}
	return s.addBlocks(blocksToFinish, initialisation)
}

func (s *stateManager) addBlocks(blocks [][]byte, initialisation bool) error {
>>>>>>> 1fd7c5ff
	ctx, cancel := context.WithCancel(context.Background())
	defer cancel()
	blocksNumber := len(blocks)
	if blocksNumber == 0 {
		return nil, StateError{errorType: Other, originalError: errors.New("no blocks provided")}
	}
	parent, err := s.topBlock()
	if err != nil {
		return nil, StateError{errorType: RetrievalError, originalError: err}
	}
	tv, err := newTransactionValidator(s.genesis.BlockSignature, s.stor, s.settings)
	if err != nil {
		return nil, StateError{errorType: Other, originalError: err}
	}
	height, err := s.Height()
	if err != nil {
		return nil, StateError{errorType: RetrievalError, originalError: err}
	}
	prevScore, err := s.stor.scores.score(height)
	if err != nil {
		return nil, StateError{errorType: RetrievalError, originalError: err}
	}
	headers := make([]proto.BlockHeader, blocksNumber)
	var blocksToFinish [][]byte
<<<<<<< HEAD
	chans := newVerifierChans()
	go launchVerifier(ctx, chans, s.verificationGoroutinesNum)
	var lastBlock *proto.Block
=======
	breakerInfo := &breakerTask{}
	chans := newVerifierChans()
	go launchVerifier(ctx, chans, s.verificationGoroutinesNum)
>>>>>>> 1fd7c5ff
	for i, blockBytes := range blocks {
		curHeight := height + uint64(i)
		if s.needToBreakAddingBlocks(curHeight, breakerInfo) {
			// Need to break at this height, so we split block batch in order to cancel and finish with the rest blocks after.
			blocksToFinish = blocks[i:]
			break
		}
		var block proto.Block
		if err := block.UnmarshalBinary(blockBytes); err != nil {
<<<<<<< HEAD
			return nil, StateError{errorType: DeserializationError, originalError: err}
		}
		lastBlock = &block
		task := &verifyTask{
			taskType:   verifyBlock,
			parentSig:  parent.BlockSignature,
			block:      &block,
			blockBytes: blockBytes[:len(blockBytes)-crypto.SignatureSize],
		}
		select {
		case verifyError := <-chans.errChan:
			return nil, StateError{errorType: ValidationError, originalError: verifyError}
		case chans.tasksChan <- task:
=======
			return StateError{errorType: DeserializationError, originalError: err}
>>>>>>> 1fd7c5ff
		}
		task := &verifyTask{
			taskType:   verifyBlock,
			parentSig:  parent.BlockSignature,
			block:      &block,
			blockBytes: blockBytes[:len(blockBytes)-crypto.SignatureSize],
		}
		select {
		case verifyError := <-chans.errChan:
			return StateError{errorType: ValidationError, originalError: verifyError}
		case chans.tasksChan <- task:
		}
		// Add score.
		score, err := CalculateScore(block.BaseTarget)
		if err != nil {
			return nil, StateError{errorType: Other, originalError: err}
		}
		if err := s.stor.scores.addScore(prevScore, score, s.rw.recentHeight()); err != nil {
<<<<<<< HEAD
			return nil, StateError{errorType: ModificationError, originalError: err}
		}
		prevScore = score
		if err := s.addNewBlock(tv, &block, parent, initialisation, chans); err != nil {
			return nil, StateError{errorType: TxValidationError, originalError: err}
=======
			return StateError{errorType: ModificationError, originalError: err}
		}
		prevScore = score
		if err := s.addNewBlock(tv, &block, parent, initialisation, chans); err != nil {
			return StateError{errorType: TxValidationError, originalError: err}
>>>>>>> 1fd7c5ff
		}
		headers[i] = block.BlockHeader
		parent = &block
	}
	close(chans.tasksChan)
	if err := tv.validateTransactions(initialisation, true); err != nil {
<<<<<<< HEAD
		return nil, StateError{errorType: TxValidationError, originalError: err}
=======
		return StateError{errorType: TxValidationError, originalError: err}
>>>>>>> 1fd7c5ff
	}
	if err := s.cv.ValidateHeaders(headers[:len(headers)-len(blocksToFinish)], height); err != nil {
		return nil, StateError{errorType: ValidationError, originalError: err}
	}
	verifyError := <-chans.errChan
	if verifyError != nil {
<<<<<<< HEAD
		return nil, StateError{errorType: ValidationError, originalError: verifyError}
	}
	if err := s.flush(initialisation); err != nil {
		return nil, StateError{errorType: ModificationError, originalError: err}
=======
		return StateError{errorType: ValidationError, originalError: err}
	}
	if err := s.flush(initialisation); err != nil {
		return StateError{errorType: ModificationError, originalError: err}
>>>>>>> 1fd7c5ff
	}
	if err := s.reset(); err != nil {
		return nil, StateError{errorType: ModificationError, originalError: err}
	}
	if blocksToFinish != nil {
<<<<<<< HEAD
		// Need to cancel leases due to bugs in historical blockchain.
		if err := s.cancelLeases(); err != nil {
			return nil, StateError{errorType: ModificationError, originalError: err}
		}
		return s.addBlocks(blocksToFinish, initialisation)
=======
		return s.handleBreak(blocksToFinish, initialisation, breakerInfo)
>>>>>>> 1fd7c5ff
	}
	log.Printf("State: blocks to height %d added.\n", height+uint64(blocksNumber))
	return lastBlock, nil
}

func (s *stateManager) checkRollbackInput(blockID crypto.Signature) error {
	height, err := s.BlockIDToHeight(blockID)
	if err != nil {
		return err
	}
	maxHeight, err := s.Height()
	if err != nil {
		return err
	}
	minRollbackHeight, err := s.stateDB.getRollbackMinHeight()
	if err != nil {
		return err
	}
	if height < minRollbackHeight || height > maxHeight {
		return errors.Errorf("invalid height; valid range is: [%d, %d]", minRollbackHeight, maxHeight)
	}
	return nil
}

func (s *stateManager) RollbackToHeight(height uint64) error {
	blockID, err := s.HeightToBlockID(height)
	if err != nil {
		return StateError{errorType: RetrievalError, originalError: err}
	}
	if err := s.checkRollbackInput(blockID); err != nil {
		return StateError{errorType: InvalidInputError, originalError: err}
	}
	if err := s.RollbackTo(blockID); err != nil {
		return StateError{errorType: RollbackError, originalError: err}
	}
	return nil
}

func (s *stateManager) rollbackToImpl(removalEdge crypto.Signature) error {
	if err := s.checkRollbackInput(removalEdge); err != nil {
		return StateError{errorType: InvalidInputError, originalError: err}
	}
	curHeight, err := s.rw.currentHeight()
	if err != nil {
		return StateError{errorType: RetrievalError, originalError: err}
	}
	for height := curHeight; height > 0; height-- {
		blockID, err := s.rw.blockIDByHeight(height)
		if err != nil {
			return StateError{errorType: RetrievalError, originalError: err}
		}
		if bytes.Equal(blockID[:], removalEdge[:]) {
			break
		}
		if err := s.stateDB.rollbackBlock(blockID); err != nil {
			return StateError{errorType: RollbackError, originalError: err}
		}
	}
	// Remove blocks from block storage.
	if err := s.rw.rollback(removalEdge, true); err != nil {
		return StateError{errorType: RollbackError, originalError: err}
	}
	// Remove scores of deleted blocks.
	newHeight, err := s.Height()
	if err != nil {
		return StateError{errorType: RetrievalError, originalError: err}
	}
	oldHeight := curHeight + 1
	if err := s.stor.scores.rollback(newHeight, oldHeight); err != nil {
		return StateError{errorType: RollbackError, originalError: err}
	}
	// Reset recent block IDs storage.
	s.rb.reset()
	return nil
}

func (s *stateManager) RollbackTo(removalEdge crypto.Signature) error {
	if err := s.rollbackToImpl(removalEdge); err != nil {
		if err1 := s.stateDB.syncRw(s.rw); err1 != nil {
			panic("Failed to rollback and can not sync state components after failure.")
		}
		s.rb.reset()
		return err
	}
	return nil
}

func (s *stateManager) ScoreAtHeight(height uint64) (*big.Int, error) {
	maxHeight, err := s.Height()
	if err != nil {
		return nil, StateError{errorType: RetrievalError, originalError: err}
	}
	if height < 1 || height > maxHeight {
		return nil, StateError{errorType: InvalidInputError, originalError: errors.New("height out of valid range")}
	}
	score, err := s.stor.scores.score(height)
	if err != nil {
		return nil, StateError{errorType: RetrievalError, originalError: err}
	}
	return score, nil
}

func (s *stateManager) CurrentScore() (*big.Int, error) {
	height, err := s.Height()
	if err != nil {
		return nil, StateError{errorType: RetrievalError, originalError: err}
	}
	return s.ScoreAtHeight(height)
}

func (s *stateManager) EffectiveBalance(addr proto.Address, startHeight, endHeight uint64) (uint64, error) {
	effectiveBalance, err := s.stor.balances.minEffectiveBalanceInRange(addr, startHeight, endHeight)
	if err != nil {
		return 0, StateError{errorType: RetrievalError, originalError: err}
	}
	return effectiveBalance, nil
}

func (s *stateManager) BlockchainSettings() (*settings.BlockchainSettings, error) {
	return s.settings, nil
}

func (s *stateManager) SavePeers(peers []proto.TCPAddr) error {
	return s.peers.savePeers(peers)

}

func (s *stateManager) ValidateSingleTx(tx proto.Transaction, currentTimestamp, parentTimestamp uint64) error {
	if err := checkTx(tx); err != nil {
		return StateError{errorType: TxValidationError, originalError: err}
	}
	info := &txValidationInfo{
		perform:          false,
		initialisation:   false,
		validate:         true,
		currentTimestamp: currentTimestamp,
		parentTimestamp:  parentTimestamp,
	}
	if err := s.standaloneTv.addTxForValidation(tx, info); err != nil {
		return StateError{errorType: TxValidationError, originalError: err}
	}
	s.standaloneTv.reset()
	return nil
}

func (s *stateManager) ResetValidationList() {
	s.multiTxTv.reset()
}
<<<<<<< HEAD

func (s *stateManager) ValidateNextTx(tx proto.Transaction, currentTimestamp, parentTimestamp uint64) error {
	if err := checkTx(tx); err != nil {
		return StateError{errorType: TxValidationError, originalError: err}
	}
	info := &txValidationInfo{
		perform:          false,
		initialisation:   false,
		validate:         true,
		currentTimestamp: currentTimestamp,
		parentTimestamp:  parentTimestamp,
	}
	if err := s.multiTxTv.addTxForValidation(tx, info); err != nil {
		return StateError{errorType: TxValidationError, originalError: err}
	}
	return nil
=======

func (s *stateManager) ValidateNextTx(tx proto.Transaction, currentTimestamp, parentTimestamp uint64) error {
	if err := checkTx(tx); err != nil {
		return StateError{errorType: TxValidationError, originalError: err}
	}
	info := &txValidationInfo{
		perform:          false,
		initialisation:   false,
		validate:         true,
		currentTimestamp: currentTimestamp,
		parentTimestamp:  parentTimestamp,
	}
	if err := s.multiTxTv.addTxForValidation(tx, info); err != nil {
		return StateError{errorType: TxValidationError, originalError: err}
	}
	return nil
}

func (s *stateManager) IsActivated(featureID int16) (bool, error) {
	activated, err := s.stor.features.isActivated(featureID)
	if err != nil {
		return false, StateError{errorType: RetrievalError, originalError: err}
	}
	return activated, nil
}

func (s *stateManager) ActivationHeight(featureID int16) (uint64, error) {
	height, err := s.stor.features.activationHeight(featureID)
	if err != nil {
		return 0, StateError{errorType: RetrievalError, originalError: err}
	}
	return height, nil
}

func (s *stateManager) IsApproved(featureID int16) (bool, error) {
	approved, err := s.stor.features.isApproved(featureID)
	if err != nil {
		return false, StateError{errorType: RetrievalError, originalError: err}
	}
	return approved, nil
}

func (s *stateManager) ApprovalHeight(featureID int16) (uint64, error) {
	height, err := s.stor.features.approvalHeight(featureID)
	if err != nil {
		return 0, StateError{errorType: RetrievalError, originalError: err}
	}
	return height, nil
>>>>>>> 1fd7c5ff
}

func (s *stateManager) Close() error {
	if err := s.rw.close(); err != nil {
		return StateError{errorType: ClosureError, originalError: err}
	}
	if err := s.stateDB.close(); err != nil {
		return StateError{errorType: ClosureError, originalError: err}
	}
	return nil
}<|MERGE_RESOLUTION|>--- conflicted
+++ resolved
@@ -41,9 +41,10 @@
 	leases   *leases
 	scores   *scores
 	balances *balances
-}
-
-func newBlockchainEntitiesStorage(hs *historyStorage) (*blockchainEntitiesStorage, error) {
+	features *features
+}
+
+func newBlockchainEntitiesStorage(hs *historyStorage, sets *settings.BlockchainSettings) (*blockchainEntitiesStorage, error) {
 	aliases, err := newAliases(hs)
 	if err != nil {
 		return nil, err
@@ -64,7 +65,11 @@
 	if err != nil {
 		return nil, err
 	}
-	return &blockchainEntitiesStorage{hs, aliases, assets, leases, scores, balances}, nil
+	features, err := newFeatures(hs.db, hs.dbBatch, hs, sets, settings.FeaturesInfo)
+	if err != nil {
+		return nil, err
+	}
+	return &blockchainEntitiesStorage{hs, aliases, assets, leases, scores, balances, features}, nil
 }
 
 func (s *blockchainEntitiesStorage) reset() {
@@ -75,59 +80,9 @@
 	return s.hs.flush(!initialisation)
 }
 
-<<<<<<< HEAD
 type stateManager struct {
 	mu *sync.RWMutex
 
-=======
-type blockchainEntitiesStorage struct {
-	hs       *historyStorage
-	aliases  *aliases
-	assets   *assets
-	leases   *leases
-	scores   *scores
-	balances *balances
-	features *features
-}
-
-func newBlockchainEntitiesStorage(hs *historyStorage, sets *settings.BlockchainSettings) (*blockchainEntitiesStorage, error) {
-	aliases, err := newAliases(hs)
-	if err != nil {
-		return nil, err
-	}
-	assets, err := newAssets(hs.db, hs.dbBatch, hs)
-	if err != nil {
-		return nil, err
-	}
-	leases, err := newLeases(hs.db, hs)
-	if err != nil {
-		return nil, err
-	}
-	scores, err := newScores(hs.db, hs.dbBatch)
-	if err != nil {
-		return nil, err
-	}
-	balances, err := newBalances(hs.db, hs)
-	if err != nil {
-		return nil, err
-	}
-	features, err := newFeatures(hs.db, hs.dbBatch, hs, sets, settings.FeaturesInfo)
-	if err != nil {
-		return nil, err
-	}
-	return &blockchainEntitiesStorage{hs, aliases, assets, leases, scores, balances, features}, nil
-}
-
-func (s *blockchainEntitiesStorage) reset() {
-	s.hs.reset()
-}
-
-func (s *blockchainEntitiesStorage) flush(initialisation bool) error {
-	return s.hs.flush(!initialisation)
-}
-
-type stateManager struct {
->>>>>>> 1fd7c5ff
 	genesis proto.Block
 	stateDB *stateDB
 
@@ -151,13 +106,16 @@
 	// Indicates whether lease cancellations were performed.
 	leasesCl0, leasesCl1, leasesCl2 bool
 
-<<<<<<< HEAD
+	// The height when last features voting took place.
+	lastVotingHeight uint64
+}
+
 func (s *stateManager) Mutex() *sync.RWMutex {
 	return s.mu
-=======
-	// The height when last features voting took place.
-	lastVotingHeight uint64
->>>>>>> 1fd7c5ff
+}
+
+func (s *stateManager) Peers() ([]proto.TCPAddr, error) {
+	return s.peers.peers()
 }
 
 func newStateManager(dataDir string, params StateParams, settings *settings.BlockchainSettings) (*stateManager, error) {
@@ -197,9 +155,8 @@
 	hs, err := newHistoryStorage(db, dbBatch, stateDB, rb)
 	if err != nil {
 		return nil, StateError{errorType: Other, originalError: errors.Errorf("failed to create history storage: %v\n", err)}
-<<<<<<< HEAD
-	}
-	stor, err := newBlockchainEntitiesStorage(hs)
+	}
+	stor, err := newBlockchainEntitiesStorage(hs, settings)
 	if err != nil {
 		return nil, StateError{errorType: Other, originalError: errors.Errorf("failed to create blockchain entities storage: %v\n", err)}
 	}
@@ -211,24 +168,7 @@
 		settings:                  settings,
 		peers:                     newPeerStorage(db),
 		verificationGoroutinesNum: params.VerificationGoroutinesNum,
-		mu:                        &sync.RWMutex{},
-	}
-=======
-	}
-	stor, err := newBlockchainEntitiesStorage(hs, settings)
-	if err != nil {
-		return nil, StateError{errorType: Other, originalError: errors.Errorf("failed to create blockchain entities storage: %v\n", err)}
-	}
-	state := &stateManager{
-		stateDB:                   stateDB,
-		stor:                      stor,
-		rw:                        rw,
-		rb:                        rb,
-		settings:                  settings,
-		peers:                     newPeerStorage(db),
-		verificationGoroutinesNum: params.VerificationGoroutinesNum,
-	}
->>>>>>> 1fd7c5ff
+	}
 	// Set fields which depend on state.
 	// Consensus validator is needed to check block headers.
 	cv, err := consensus.NewConsensusValidator(state)
@@ -244,22 +184,17 @@
 	if err := state.setValidators(); err != nil {
 		return nil, StateError{errorType: Other, originalError: err}
 	}
-	// Set transaction validators for transactions without blocks (used by miner, UTX pool).
-	if err := state.setValidators(); err != nil {
-		return nil, StateError{errorType: Other, originalError: err}
-	}
 	return state, nil
 }
 
-func (s *stateManager) Peers() ([]proto.TCPAddr, error) {
-	return s.peers.peers()
+func (s *stateManager) setGenesisBlock(genesisBlock *proto.Block) error {
+	s.genesis = *genesisBlock
+	return nil
 }
 
 func (s *stateManager) setValidators() error {
 	var err error
 	s.standaloneTv, err = newTransactionValidator(s.genesis.BlockSignature, s.stor, s.settings)
-<<<<<<< HEAD
-=======
 	if err != nil {
 		return err
 	}
@@ -267,24 +202,6 @@
 	if err != nil {
 		return err
 	}
-	return nil
-}
-
-func (s *stateManager) setGenesisBlock(genesisCfgPath string) error {
-	genesisFile, err := os.Open(genesisCfgPath)
->>>>>>> 1fd7c5ff
-	if err != nil {
-		return err
-	}
-	s.multiTxTv, err = newTransactionValidator(s.genesis.BlockSignature, s.stor, s.settings)
-	if err != nil {
-		return err
-	}
-	return nil
-}
-
-func (s *stateManager) setGenesisBlock(genesisBlock *proto.Block) error {
-	s.genesis = *genesisBlock
 	return nil
 }
 
@@ -292,11 +209,7 @@
 	// Add score of genesis block.
 	ctx, cancel := context.WithCancel(context.Background())
 	defer cancel()
-<<<<<<< HEAD
 	genesisScore, err := CalculateScore(s.genesis.BaseTarget)
-=======
-	genesisScore, err := calculateScore(s.genesis.BaseTarget)
->>>>>>> 1fd7c5ff
 	if err != nil {
 		return err
 	}
@@ -318,11 +231,7 @@
 	}
 	verifyError := <-chans.errChan
 	if verifyError != nil {
-<<<<<<< HEAD
-		return StateError{errorType: ValidationError, originalError: err}
-=======
-		return StateError{errorType: BlockValidationError, originalError: err}
->>>>>>> 1fd7c5ff
+		return StateError{errorType: ValidationError, originalError: verifyError}
 	}
 	if err := s.flush(true); err != nil {
 		return StateError{errorType: ModificationError, originalError: err}
@@ -333,9 +242,6 @@
 	return nil
 }
 
-<<<<<<< HEAD
-func (s *stateManager) handleGenesisBlock(g settings.GenesisGetter) error {
-=======
 func (s *stateManager) applyPreactivatedFeatures(features []int16) error {
 	genesisID := s.genesis.BlockSignature
 	for _, featureID := range features {
@@ -357,8 +263,7 @@
 	return nil
 }
 
-func (s *stateManager) handleGenesisBlock(genesisCfgPath string) error {
->>>>>>> 1fd7c5ff
+func (s *stateManager) handleGenesisBlock(g settings.GenesisGetter) error {
 	height, err := s.Height()
 	if err != nil {
 		return err
@@ -411,7 +316,6 @@
 	blockID, err := s.HeightToBlockID(height)
 	if err != nil {
 		return nil, StateError{errorType: RetrievalError, originalError: err}
-<<<<<<< HEAD
 	}
 	return s.Header(blockID)
 }
@@ -429,25 +333,6 @@
 	if err != nil {
 		return nil, wrapErr(err, RetrievalError)
 	}
-=======
-	}
-	return s.Header(blockID)
-}
-
-func (s *stateManager) HeaderBytesByHeight(height uint64) ([]byte, error) {
-	blockID, err := s.HeightToBlockID(height)
-	if err != nil {
-		return nil, StateError{errorType: RetrievalError, originalError: err}
-	}
-	return s.HeaderBytes(blockID)
-}
-
-func (s *stateManager) Block(blockID crypto.Signature) (*proto.Block, error) {
-	header, err := s.Header(blockID)
-	if err != nil {
-		return nil, StateError{errorType: RetrievalError, originalError: err}
-	}
->>>>>>> 1fd7c5ff
 	transactions, err := s.rw.readTransactionsBlock(blockID)
 	if err != nil {
 		return nil, StateError{errorType: RetrievalError, originalError: err}
@@ -553,8 +438,6 @@
 	return s.BlockByHeight(height)
 }
 
-<<<<<<< HEAD
-=======
 func (s *stateManager) addFeaturesVotes(block *proto.Block) error {
 	// For Block version 2 Features are always empty, so we don't add anything.
 	for _, featureID := range block.Features {
@@ -565,7 +448,6 @@
 	return nil
 }
 
->>>>>>> 1fd7c5ff
 func (s *stateManager) addNewBlock(tv *transactionValidator, block, parent *proto.Block, initialisation bool, chans *verifierChans) error {
 	if err := s.rb.addNewBlockID(block.BlockSignature); err != nil {
 		return err
@@ -684,15 +566,7 @@
 func (s *stateManager) AddDeserializedBlock(block *proto.Block) (*proto.Block, error) {
 	blockBytes, err := block.MarshalBinary()
 	if err != nil {
-		return nil, StateError{errorType: DeserializationError, originalError: err}
-	}
-	return s.AddBlock(blockBytes)
-}
-
-func (s *stateManager) AddDeserializedBlock(block *proto.Block) error {
-	blockBytes, err := block.MarshalBinary()
-	if err != nil {
-		return StateError{errorType: SerializationError, originalError: err}
+		return nil, StateError{errorType: SerializationError, originalError: err}
 	}
 	return s.AddBlock(blockBytes)
 }
@@ -722,11 +596,7 @@
 func (s *stateManager) AddNewDeserializedBlocks(blocks []*proto.Block) error {
 	blocksBytes, err := s.blocksToBinary(blocks)
 	if err != nil {
-<<<<<<< HEAD
-		return StateError{errorType: DeserializationError, originalError: err}
-=======
 		return StateError{errorType: SerializationError, originalError: err}
->>>>>>> 1fd7c5ff
 	}
 	return s.AddNewBlocks(blocksBytes)
 }
@@ -744,17 +614,11 @@
 func (s *stateManager) AddOldDeserializedBlocks(blocks []*proto.Block) error {
 	blocksBytes, err := s.blocksToBinary(blocks)
 	if err != nil {
-<<<<<<< HEAD
-		return StateError{errorType: DeserializationError, originalError: err}
-=======
 		return StateError{errorType: SerializationError, originalError: err}
->>>>>>> 1fd7c5ff
 	}
 	return s.AddOldBlocks(blocksBytes)
 }
 
-<<<<<<< HEAD
-=======
 func (s *stateManager) needToFinishVotingPeriod(height uint64) bool {
 	votingFinishHeight := (height % s.settings.ActivationWindowSize(height)) == 0
 	if votingFinishHeight {
@@ -763,7 +627,6 @@
 	return false
 }
 
->>>>>>> 1fd7c5ff
 func (s *stateManager) needToCancelLeases(height uint64) bool {
 	switch height {
 	case s.settings.ResetEffectiveBalanceAtHeight:
@@ -819,10 +682,6 @@
 	if err != nil {
 		return err
 	}
-<<<<<<< HEAD
-	switch height {
-	case s.settings.ResetEffectiveBalanceAtHeight:
-=======
 	dataTxActivated, err := s.IsActivated(int16(settings.DataTransaction))
 	if err != nil {
 		return err
@@ -835,7 +694,6 @@
 		}
 	}
 	if height == s.settings.ResetEffectiveBalanceAtHeight {
->>>>>>> 1fd7c5ff
 		if err := s.stor.leases.cancelLeases(nil); err != nil {
 			return err
 		}
@@ -843,11 +701,7 @@
 			return err
 		}
 		s.leasesCl0 = true
-<<<<<<< HEAD
-	case s.settings.BlockVersion3AfterHeight:
-=======
 	} else if height == s.settings.BlockVersion3AfterHeight {
->>>>>>> 1fd7c5ff
 		overflowAddrs, err := s.stor.balances.cancelLeaseOverflows()
 		if err != nil {
 			return err
@@ -856,19 +710,6 @@
 			return err
 		}
 		s.leasesCl1 = true
-<<<<<<< HEAD
-
-		//TODO
-		//case blockchainFeatures.DataTransactionHeight:
-		//leaseIns, err := s.stor.leases.validLeaseIns()
-		//if err != nil {
-		//	return err
-		//}
-		//if err := s.stor.balances.cancelInvalidLeaseIns(leaseIns); err != nil {
-		//	return err
-		//}
-		//s.leasesCl2 = true
-=======
 	} else if dataTxActivated && height == dataTxHeight {
 		leaseIns, err := s.stor.leases.validLeaseIns()
 		if err != nil {
@@ -878,7 +719,6 @@
 			return err
 		}
 		s.leasesCl2 = true
->>>>>>> 1fd7c5ff
 	}
 	if err := s.flush(true); err != nil {
 		return err
@@ -889,29 +729,25 @@
 	return nil
 }
 
-<<<<<<< HEAD
-func (s *stateManager) addBlocks(blocks [][]byte, initialisation bool) (*proto.Block, error) {
-=======
-func (s *stateManager) handleBreak(blocksToFinish [][]byte, initialisation bool, task *breakerTask) error {
+func (s *stateManager) handleBreak(blocksToFinish [][]byte, initialisation bool, task *breakerTask) (*proto.Block, error) {
 	if task == nil {
-		return StateError{errorType: Other, originalError: errors.New("handleBreak received empty task")}
+		return nil, StateError{errorType: Other, originalError: errors.New("handleBreak received empty task")}
 	}
 	if task.finishVotingPeriod {
 		if err := s.finishVoting(); err != nil {
-			return StateError{errorType: ModificationError, originalError: err}
+			return nil, StateError{errorType: ModificationError, originalError: err}
 		}
 	}
 	if task.cancelLeases {
 		// Need to cancel leases due to bugs in historical blockchain.
 		if err := s.cancelLeases(); err != nil {
-			return StateError{errorType: ModificationError, originalError: err}
+			return nil, StateError{errorType: ModificationError, originalError: err}
 		}
 	}
 	return s.addBlocks(blocksToFinish, initialisation)
 }
 
-func (s *stateManager) addBlocks(blocks [][]byte, initialisation bool) error {
->>>>>>> 1fd7c5ff
+func (s *stateManager) addBlocks(blocks [][]byte, initialisation bool) (*proto.Block, error) {
 	ctx, cancel := context.WithCancel(context.Background())
 	defer cancel()
 	blocksNumber := len(blocks)
@@ -936,15 +772,10 @@
 	}
 	headers := make([]proto.BlockHeader, blocksNumber)
 	var blocksToFinish [][]byte
-<<<<<<< HEAD
+	breakerInfo := &breakerTask{}
 	chans := newVerifierChans()
 	go launchVerifier(ctx, chans, s.verificationGoroutinesNum)
 	var lastBlock *proto.Block
-=======
-	breakerInfo := &breakerTask{}
-	chans := newVerifierChans()
-	go launchVerifier(ctx, chans, s.verificationGoroutinesNum)
->>>>>>> 1fd7c5ff
 	for i, blockBytes := range blocks {
 		curHeight := height + uint64(i)
 		if s.needToBreakAddingBlocks(curHeight, breakerInfo) {
@@ -954,10 +785,8 @@
 		}
 		var block proto.Block
 		if err := block.UnmarshalBinary(blockBytes); err != nil {
-<<<<<<< HEAD
 			return nil, StateError{errorType: DeserializationError, originalError: err}
 		}
-		lastBlock = &block
 		task := &verifyTask{
 			taskType:   verifyBlock,
 			parentSig:  parent.BlockSignature,
@@ -968,20 +797,6 @@
 		case verifyError := <-chans.errChan:
 			return nil, StateError{errorType: ValidationError, originalError: verifyError}
 		case chans.tasksChan <- task:
-=======
-			return StateError{errorType: DeserializationError, originalError: err}
->>>>>>> 1fd7c5ff
-		}
-		task := &verifyTask{
-			taskType:   verifyBlock,
-			parentSig:  parent.BlockSignature,
-			block:      &block,
-			blockBytes: blockBytes[:len(blockBytes)-crypto.SignatureSize],
-		}
-		select {
-		case verifyError := <-chans.errChan:
-			return StateError{errorType: ValidationError, originalError: verifyError}
-		case chans.tasksChan <- task:
 		}
 		// Add score.
 		score, err := CalculateScore(block.BaseTarget)
@@ -989,61 +804,34 @@
 			return nil, StateError{errorType: Other, originalError: err}
 		}
 		if err := s.stor.scores.addScore(prevScore, score, s.rw.recentHeight()); err != nil {
-<<<<<<< HEAD
 			return nil, StateError{errorType: ModificationError, originalError: err}
 		}
 		prevScore = score
 		if err := s.addNewBlock(tv, &block, parent, initialisation, chans); err != nil {
 			return nil, StateError{errorType: TxValidationError, originalError: err}
-=======
-			return StateError{errorType: ModificationError, originalError: err}
-		}
-		prevScore = score
-		if err := s.addNewBlock(tv, &block, parent, initialisation, chans); err != nil {
-			return StateError{errorType: TxValidationError, originalError: err}
->>>>>>> 1fd7c5ff
 		}
 		headers[i] = block.BlockHeader
 		parent = &block
 	}
 	close(chans.tasksChan)
 	if err := tv.validateTransactions(initialisation, true); err != nil {
-<<<<<<< HEAD
 		return nil, StateError{errorType: TxValidationError, originalError: err}
-=======
-		return StateError{errorType: TxValidationError, originalError: err}
->>>>>>> 1fd7c5ff
 	}
 	if err := s.cv.ValidateHeaders(headers[:len(headers)-len(blocksToFinish)], height); err != nil {
 		return nil, StateError{errorType: ValidationError, originalError: err}
 	}
 	verifyError := <-chans.errChan
 	if verifyError != nil {
-<<<<<<< HEAD
 		return nil, StateError{errorType: ValidationError, originalError: verifyError}
 	}
 	if err := s.flush(initialisation); err != nil {
 		return nil, StateError{errorType: ModificationError, originalError: err}
-=======
-		return StateError{errorType: ValidationError, originalError: err}
-	}
-	if err := s.flush(initialisation); err != nil {
-		return StateError{errorType: ModificationError, originalError: err}
->>>>>>> 1fd7c5ff
 	}
 	if err := s.reset(); err != nil {
 		return nil, StateError{errorType: ModificationError, originalError: err}
 	}
 	if blocksToFinish != nil {
-<<<<<<< HEAD
-		// Need to cancel leases due to bugs in historical blockchain.
-		if err := s.cancelLeases(); err != nil {
-			return nil, StateError{errorType: ModificationError, originalError: err}
-		}
-		return s.addBlocks(blocksToFinish, initialisation)
-=======
 		return s.handleBreak(blocksToFinish, initialisation, breakerInfo)
->>>>>>> 1fd7c5ff
 	}
 	log.Printf("State: blocks to height %d added.\n", height+uint64(blocksNumber))
 	return lastBlock, nil
@@ -1192,7 +980,6 @@
 func (s *stateManager) ResetValidationList() {
 	s.multiTxTv.reset()
 }
-<<<<<<< HEAD
 
 func (s *stateManager) ValidateNextTx(tx proto.Transaction, currentTimestamp, parentTimestamp uint64) error {
 	if err := checkTx(tx); err != nil {
@@ -1209,23 +996,6 @@
 		return StateError{errorType: TxValidationError, originalError: err}
 	}
 	return nil
-=======
-
-func (s *stateManager) ValidateNextTx(tx proto.Transaction, currentTimestamp, parentTimestamp uint64) error {
-	if err := checkTx(tx); err != nil {
-		return StateError{errorType: TxValidationError, originalError: err}
-	}
-	info := &txValidationInfo{
-		perform:          false,
-		initialisation:   false,
-		validate:         true,
-		currentTimestamp: currentTimestamp,
-		parentTimestamp:  parentTimestamp,
-	}
-	if err := s.multiTxTv.addTxForValidation(tx, info); err != nil {
-		return StateError{errorType: TxValidationError, originalError: err}
-	}
-	return nil
 }
 
 func (s *stateManager) IsActivated(featureID int16) (bool, error) {
@@ -1258,7 +1028,6 @@
 		return 0, StateError{errorType: RetrievalError, originalError: err}
 	}
 	return height, nil
->>>>>>> 1fd7c5ff
 }
 
 func (s *stateManager) Close() error {
