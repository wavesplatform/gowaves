package state

import (
	"bytes"
	"context"
	"log"
	"math/big"
	"os"
	"path/filepath"
	"sync"

	"github.com/pkg/errors"
	"github.com/wavesplatform/gowaves/pkg/consensus"
	"github.com/wavesplatform/gowaves/pkg/crypto"
	"github.com/wavesplatform/gowaves/pkg/keyvalue"
	"github.com/wavesplatform/gowaves/pkg/proto"
	"github.com/wavesplatform/gowaves/pkg/ride/evaluator/ast"
	"github.com/wavesplatform/gowaves/pkg/settings"
	"github.com/wavesplatform/gowaves/pkg/util/lock"
)

const (
	rollbackMaxBlocks = 2000
	blocksStorDir     = "blocks_storage"
	keyvalueDir       = "key_value"
)

var empty struct{}

func wrapErr(stateErrorType ErrorType, err error) error {
	switch err.(type) {
	case StateError:
		return err
	default:
		return NewStateError(stateErrorType, err)
	}
}

type blockchainEntitiesStorage struct {
	hs               *historyStorage
	aliases          *aliases
	assets           *assets
	leases           *leases
	scores           *scores
	blocksInfo       *blocksInfo
	balances         *balances
	features         *features
	accountsDataStor *accountsDataStorage
	sponsoredAssets  *sponsoredAssets
	accountsScripts  *accountsScripts
}

func newBlockchainEntitiesStorage(hs *historyStorage, sets *settings.BlockchainSettings, rw *blockReadWriter) (*blockchainEntitiesStorage, error) {
	aliases, err := newAliases(hs.db, hs.dbBatch, hs)
	if err != nil {
		return nil, err
	}
	assets, err := newAssets(hs.db, hs.dbBatch, hs)
	if err != nil {
		return nil, err
	}
	leases, err := newLeases(hs.db, hs)
	if err != nil {
		return nil, err
	}
	scores, err := newScores(hs.db, hs.dbBatch)
	if err != nil {
		return nil, err
	}
	blocksInfo, err := newBlocksInfo(hs.db, hs.dbBatch)
	if err != nil {
		return nil, err
	}
	balances, err := newBalances(hs.db, hs)
	if err != nil {
		return nil, err
	}
	features, err := newFeatures(hs.db, hs.dbBatch, hs, sets, settings.FeaturesInfo)
	if err != nil {
		return nil, err
	}
	accountsDataStor, err := newAccountsDataStorage(hs.db, hs.dbBatch, hs)
	if err != nil {
		return nil, err
	}
	sponsoredAssets, err := newSponsoredAssets(rw, features, hs, sets)
	if err != nil {
		return nil, err
	}
	accountsScripts, err := newAccountsScripts(hs.db, hs.dbBatch, hs)
	if err != nil {
		return nil, err
	}
	return &blockchainEntitiesStorage{hs, aliases, assets, leases, scores, blocksInfo, balances, features, accountsDataStor, sponsoredAssets, accountsScripts}, nil
}

func (s *blockchainEntitiesStorage) reset() {
	s.hs.reset()
	s.assets.reset()
	s.accountsDataStor.reset()
}

func (s *blockchainEntitiesStorage) flush(initialisation bool) error {
	if err := s.hs.flush(!initialisation); err != nil {
		return err
	}
	if err := s.accountsDataStor.flush(); err != nil {
		return err
	}
	return nil
}

type txAppender struct {
	// rw is needed to check for duplicate tx IDs.
	rw *blockReadWriter

	settings *settings.BlockchainSettings

	// TransactionHandler is handler for any operations on transactions.
	txHandler *transactionHandler
	// Block differ is used to create diffs from blocks.
	blockDiffer *blockDiffer
	// Storage for diffs of transactions coming in added blocks.
	diffStorAppendedBlocks *diffStorage
	// Ids of all transactions whose diffs are currently in diffStorAppendedBlocks.
	// This is needed to check that transaction ids are unique.
	appendedBlocksTxIds map[string]struct{}
	// Storage for diffs of transactions coming for validation without blocks.
	diffStorNoBlocks *diffStorage
	// Ids of all transactions whose diffs are currently in diffStorNoBlocks.
	// This is needed to check that transaction ids are unique.
	noBlocksTxIds map[string]struct{}
	// diffApplier is used to both validate and apply balance diffs.
	diffApplier *diffApplier
}

func newTxAppender(rw *blockReadWriter, stor *blockchainEntitiesStorage, settings *settings.BlockchainSettings) (*txAppender, error) {
	genesis, err := settings.GenesisGetter.Get()
	if err != nil {
		return nil, err
	}
	txHandler, err := newTransactionHandler(genesis.BlockSignature, stor, settings)
	if err != nil {
		return nil, err
	}
	blockDiffer, err := newBlockDiffer(txHandler, stor, settings)
	if err != nil {
		return nil, err
	}
	diffStorAppendedBlocks, err := newDiffStorage()
	if err != nil {
		return nil, err
	}
	diffStorNoBlocks, err := newDiffStorage()
	if err != nil {
		return nil, err
	}
	diffApplier, err := newDiffApplier(stor.balances)
	if err != nil {
		return nil, err
	}
	return &txAppender{
		rw:                     rw,
		settings:               settings,
		txHandler:              txHandler,
		blockDiffer:            blockDiffer,
		appendedBlocksTxIds:    make(map[string]struct{}),
		diffStorAppendedBlocks: diffStorAppendedBlocks,
		noBlocksTxIds:          make(map[string]struct{}),
		diffStorNoBlocks:       diffStorNoBlocks,
		diffApplier:            diffApplier,
	}, nil
}

func (a *txAppender) checkDuplicateTxIdsImpl(id []byte, recentIds map[string]struct{}) error {
	// Check recent.
	if _, ok := recentIds[string(id)]; ok {
		return errors.Errorf("transaction with ID %v already in state", id)
	}
	// Check DB.
	if _, err := a.rw.readTransaction(id); err == nil {
		return errors.Errorf("transaction with ID %v already in state", id)
	}
	return nil
}

func (a *txAppender) checkDuplicateTxIds(tx proto.Transaction, recentIds map[string]struct{}, timestamp uint64) error {
	if tx.GetTypeVersion().Type == proto.PaymentTransaction {
		// Payment transactions are deprecated.
		return nil
	}
	if tx.GetTypeVersion().Type == proto.CreateAliasTransaction {
		if (timestamp >= a.settings.StolenAliasesWindowTimeStart) && (timestamp <= a.settings.StolenAliasesWindowTimeEnd) {
			// At this period alias transactions might have duplicate IDs due to bugs in historical blockchain.
			return nil
		}
	}
	txID, err := tx.GetID()
	if err != nil {
		return err
	}
	return a.checkDuplicateTxIdsImpl(txID, recentIds)
}

type appendBlockParams struct {
	transactions   []proto.Transaction
	block, parent  *proto.BlockHeader
	height         uint64
	initialisation bool
}

func (a *txAppender) appendBlock(params *appendBlockParams) error {
	hasParent := (params.parent != nil)
	for _, tx := range params.transactions {
		checkerInfo := &checkerInfo{
			initialisation:   params.initialisation,
			currentTimestamp: params.block.Timestamp,
			blockID:          params.block.BlockSignature,
			height:           params.height,
		}
		if err := a.checkDuplicateTxIds(tx, a.appendedBlocksTxIds, params.block.Timestamp); err != nil {
			return err
		}
		// Add transaction ID.
		txID, err := tx.GetID()
		if err != nil {
			return err
		}
		a.appendedBlocksTxIds[string(txID)] = empty
		if hasParent {
			checkerInfo.parentTimestamp = params.parent.Timestamp
		}
		if err := a.txHandler.checkTx(tx, checkerInfo); err != nil {
			return err
		}
		if err := a.txHandler.performTx(tx, &performerInfo{params.initialisation}); err != nil {
			return err
		}
	}
	blockDiff, err := a.blockDiffer.createBlockDiff(params.transactions, params.block, params.initialisation, hasParent)
	if err != nil {
		return err
	}
	if err := a.diffStorAppendedBlocks.saveBlockDiff(blockDiff); err != nil {
		return err
	}
	return nil
}

func (a *txAppender) applyAllDiffs(initialisation bool) error {
	changes := a.diffStorAppendedBlocks.allChanges()
	a.appendedBlocksTxIds = make(map[string]struct{})
	a.diffStorAppendedBlocks.reset()
	if err := a.diffApplier.applyBalancesChanges(changes, !initialisation); err != nil {
		return err
	}
	return nil
}

func (a *txAppender) validateSingleTx(tx proto.Transaction, currentTimestamp, parentTimestamp uint64) error {
	dummy := make(map[string]struct{})
	if err := a.checkDuplicateTxIds(tx, dummy, currentTimestamp); err != nil {
		return err
	}
	// Check tx signature and data.
	if err := checkTx(tx); err != nil {
		return err
	}
	// Check tx data against state.
	checkerInfo := &checkerInfo{initialisation: false, currentTimestamp: currentTimestamp, parentTimestamp: parentTimestamp}
	if err := a.txHandler.checkTx(tx, checkerInfo); err != nil {
		return err
	}
	diff, err := a.txHandler.createDiffTx(tx, &differInfo{initialisation: false, blockTime: currentTimestamp})
	if err != nil {
		return err
	}
	if err := a.diffApplier.validateBalancesChanges(diff.balancesChanges(), true); err != nil {
		return err
	}
	return nil
}

func (a *txAppender) resetValidationList() {
	a.noBlocksTxIds = make(map[string]struct{})
	a.diffStorNoBlocks.reset()
}

func (a *txAppender) validateNextTx(tx proto.Transaction, currentTimestamp, parentTimestamp uint64) error {
	if err := a.checkDuplicateTxIds(tx, a.noBlocksTxIds, currentTimestamp); err != nil {
		return err
	}
	// Add transaction ID.
	txID, err := tx.GetID()
	if err != nil {
		return err
	}
	a.noBlocksTxIds[string(txID)] = empty
	// Check tx signature and data.
	if err := checkTx(tx); err != nil {
		return err
	}
	// Check tx data against state.
	checkerInfo := &checkerInfo{initialisation: false, currentTimestamp: currentTimestamp, parentTimestamp: parentTimestamp}
	if err := a.txHandler.checkTx(tx, checkerInfo); err != nil {
		return err
	}
	diff, err := a.txHandler.createDiffTx(tx, &differInfo{initialisation: false, blockTime: currentTimestamp})
	if err != nil {
		return err
	}
	changes, err := a.diffStorNoBlocks.changesByTxDiff(diff)
	if err != nil {
		return err
	}
	if err := a.diffApplier.validateBalancesChanges(changes, true); err != nil {
		return err
	}
	if err := a.diffStorNoBlocks.saveBalanceChanges(changes); err != nil {
		return err
	}
	return nil
}

func (a *txAppender) reset() {
	a.appendedBlocksTxIds = make(map[string]struct{})
	a.diffStorAppendedBlocks.reset()
	a.blockDiffer.reset()
}

type stateManager struct {
	mu *sync.RWMutex

	genesis proto.Block
	stateDB *stateDB

	scope ast.Scope

	stor  *blockchainEntitiesStorage
	rw    *blockReadWriter
	peers *peerStorage

	// BlockchainSettings: general info about the blockchain type, constants etc.
	settings *settings.BlockchainSettings
	// ConsensusValidator: validator for block headers.
	cv *consensus.ConsensusValidator
	// Appender implements validation/diff management functionality.
	appender *txAppender

	// Miscellaneous/utility fields.
	// Specifies how many goroutines will be run for verification of transactions and blocks signatures.
	verificationGoroutinesNum int
	// Indicates whether lease cancellations were performed.
	leasesCl0, leasesCl1, leasesCl2 bool
	// Indicates that stolen aliases were disabled.
	disabledStolenAliases bool
	// The height when last features voting took place.
	lastVotingHeight uint64
}

func newStateManager(dataDir string, params StateParams, settings *settings.BlockchainSettings) (*stateManager, error) {
	blockStorageDir := filepath.Join(dataDir, blocksStorDir)
	if _, err := os.Stat(blockStorageDir); os.IsNotExist(err) {
		if err := os.Mkdir(blockStorageDir, 0755); err != nil {
			return nil, wrapErr(Other, errors.Errorf("failed to create blocks directory: %v\n", err))
		}
	}
	// Initialize database.
	dbDir := filepath.Join(dataDir, keyvalueDir)
	log.Printf("Initializing state database, will take up to few minutes...\n")
	db, err := keyvalue.NewKeyVal(dbDir, params.DbParams)
	if err != nil {
		return nil, wrapErr(Other, errors.Errorf("failed to create db: %v\n", err))
	}
	log.Printf("Finished initializing database.\n")
	dbBatch, err := db.NewBatch()
	if err != nil {
		return nil, wrapErr(Other, errors.Errorf("failed to create db batch: %v\n", err))
	}
	// rw is storage for blocks.
	rw, err := newBlockReadWriter(blockStorageDir, params.OffsetLen, params.HeaderOffsetLen, db, dbBatch)
	if err != nil {
		return nil, wrapErr(Other, errors.Errorf("failed to create block storage: %v\n", err))
	}
	stateDB, err := newStateDB(db, dbBatch, rw)
	if err != nil {
		return nil, wrapErr(Other, errors.Errorf("failed to create stateDB: %v\n", err))
	}
	if err := stateDB.syncRw(); err != nil {
		return nil, wrapErr(Other, errors.Errorf("failed to sync block storage and DB: %v\n", err))
	}
	hs, err := newHistoryStorage(db, dbBatch, stateDB)
	if err != nil {
		return nil, wrapErr(Other, errors.Errorf("failed to create history storage: %v\n", err))
	}
	stor, err := newBlockchainEntitiesStorage(hs, settings, rw)
	if err != nil {
		return nil, wrapErr(Other, errors.Errorf("failed to create blockchain entities storage: %v\n", err))
	}
	appender, err := newTxAppender(rw, stor, settings)
	if err != nil {
		return nil, wrapErr(Other, err)
	}
	state := &stateManager{
		stateDB:                   stateDB,
		stor:                      stor,
		rw:                        rw,
		settings:                  settings,
		peers:                     newPeerStorage(db),
		appender:                  appender,
		verificationGoroutinesNum: params.VerificationGoroutinesNum,
		mu:                        &sync.RWMutex{},
	}
	// Set fields which depend on state.
	// Consensus validator is needed to check block headers.
	cv, err := consensus.NewConsensusValidator(state)
	if err != nil {
		return nil, wrapErr(Other, err)
	}
	state.cv = cv
	// TODO: create real scope here.
	//scope := ast.NewScope(settings.AddressSchemeCharacter, state, nil, nil)
	state.scope = nil
	// Handle genesis block.
	if err := state.handleGenesisBlock(settings.GenesisGetter); err != nil {
		return nil, wrapErr(Other, err)
	}
	return state, nil
}

func (s *stateManager) Mutex() *lock.RwMutex {
	return lock.NewRwMutex(s.mu)
}

func (s *stateManager) Peers() ([]proto.TCPAddr, error) {
	return s.peers.peers()
}

func (s *stateManager) setGenesisBlock(genesisBlock *proto.Block) error {
	s.genesis = *genesisBlock
	return nil
}

func (s *stateManager) addGenesisBlock() error {
	// Add score of genesis block.
	ctx, cancel := context.WithCancel(context.Background())
	defer cancel()
	genesisScore, err := CalculateScore(s.genesis.BaseTarget)
	if err != nil {
		return err
	}
	if err := s.stor.scores.addScore(&big.Int{}, genesisScore, 1); err != nil {
		return err
	}
	chans := newVerifierChans()
	go launchVerifier(ctx, chans, s.verificationGoroutinesNum)
	if err := s.addNewBlock(&s.genesis, nil, true, chans, 0); err != nil {
		return err
	}
	close(chans.tasksChan)
	if err := s.appender.applyAllDiffs(true); err != nil {
		return err
	}
	verifyError := <-chans.errChan
	if verifyError != nil {
		return wrapErr(ValidationError, verifyError)
	}
	if err := s.flush(true); err != nil {
		return wrapErr(ModificationError, err)
	}
	if err := s.reset(); err != nil {
		return wrapErr(ModificationError, err)
	}
	return nil
}

func (s *stateManager) applyPreactivatedFeatures(features []int16) error {
	for _, featureID := range features {
		approvalRequest := &approvedFeaturesRecord{1}
		if err := s.stor.features.approveFeature(featureID, approvalRequest); err != nil {
			return err
		}
		activationRequest := &activatedFeaturesRecord{1}
		if err := s.stor.features.activateFeature(featureID, activationRequest); err != nil {
			return err
		}
	}
	if err := s.flush(true); err != nil {
		return err
	}
	if err := s.reset(); err != nil {
		return err
	}
	return nil
}

func (s *stateManager) handleGenesisBlock(g settings.GenesisGetter) error {
	height, err := s.Height()
	if err != nil {
		return err
	}

	block, err := g.Get()
	if err != nil {
		return err
	}

	if err := s.setGenesisBlock(block); err != nil {
		return err
	}
	// If the storage is new (data dir does not contain any data), genesis block must be applied.
	if height == 0 {
		// Assign unique block number for this block ID, add this number to the list of valid blocks.
		if err := s.stateDB.addBlock(block.BlockSignature); err != nil {
			return err
		}
		if err := s.applyPreactivatedFeatures(s.settings.PreactivatedFeatures); err != nil {
			return errors.Errorf("failed to apply preactivated features: %v\n", err)
		}
		if err := s.addGenesisBlock(); err != nil {
			return errors.Errorf("failed to apply/save genesis: %v\n", err)
		}
	}
	return nil
}

func (s *stateManager) Header(blockID crypto.Signature) (*proto.BlockHeader, error) {
	headerBytes, err := s.rw.readBlockHeader(blockID)
	if err != nil {
		if err == keyvalue.ErrNotFound {
			return nil, wrapErr(NotFoundError, err)
		}
		return nil, wrapErr(RetrievalError, err)
	}
	var header proto.BlockHeader
	if err := header.UnmarshalHeaderFromBinary(headerBytes); err != nil {
		return nil, wrapErr(DeserializationError, err)
	}
	return &header, nil
}

func (s *stateManager) HeaderBytes(blockID crypto.Signature) ([]byte, error) {
	headerBytes, err := s.rw.readBlockHeader(blockID)
	if err != nil {
		return nil, wrapErr(RetrievalError, err)
	}
	return headerBytes, nil
}

func (s *stateManager) HeaderByHeight(height uint64) (*proto.BlockHeader, error) {
	blockID, err := s.HeightToBlockID(height)
	if err != nil {
		return nil, wrapErr(RetrievalError, err)
	}
	return s.Header(blockID)
}

func (s *stateManager) HeaderBytesByHeight(height uint64) ([]byte, error) {
	blockID, err := s.HeightToBlockID(height)
	if err != nil {
		return nil, wrapErr(RetrievalError, err)
	}
	return s.HeaderBytes(blockID)
}

func (s *stateManager) Block(blockID crypto.Signature) (*proto.Block, error) {
	header, err := s.Header(blockID)
	if err != nil {
		return nil, wrapErr(RetrievalError, err)
	}
	transactions, err := s.rw.readTransactionsBlock(blockID)
	if err != nil {
		return nil, wrapErr(RetrievalError, err)
	}
	block := proto.Block{BlockHeader: *header}
	block.Transactions = proto.NewReprFromBytes(transactions, block.TransactionCount)
	return &block, nil
}

func (s *stateManager) BlockBytes(blockID crypto.Signature) ([]byte, error) {
	headerBytes, err := s.rw.readBlockHeader(blockID)
	if err != nil {
		return nil, wrapErr(RetrievalError, err)
	}
	transactions, err := s.rw.readTransactionsBlock(blockID)
	if err != nil {
		return nil, wrapErr(RetrievalError, err)
	}
	blockBytes, err := proto.AppendHeaderBytesToTransactions(headerBytes, transactions)
	if err != nil {
		return nil, wrapErr(Other, err)
	}
	return blockBytes, nil
}

func (s *stateManager) BlockByHeight(height uint64) (*proto.Block, error) {
	blockID, err := s.HeightToBlockID(height)
	if err != nil {
		return nil, wrapErr(RetrievalError, err)
	}
	return s.Block(blockID)
}

func (s *stateManager) BlockBytesByHeight(height uint64) ([]byte, error) {
	blockID, err := s.HeightToBlockID(height)
	if err != nil {
		return nil, wrapErr(RetrievalError, err)
	}
	return s.BlockBytes(blockID)
}

func (s *stateManager) Height() (uint64, error) {
	height, err := s.rw.currentHeight()
	if err != nil {
		return 0, wrapErr(RetrievalError, err)
	}
	return height, nil
}

func (s *stateManager) BlockIDToHeight(blockID crypto.Signature) (uint64, error) {
	height, err := s.rw.heightByBlockID(blockID)
	if err != nil {
		return 0, wrapErr(RetrievalError, err)
	}
	return height, nil
}

func (s *stateManager) HeightToBlockID(height uint64) (crypto.Signature, error) {
	maxHeight, err := s.Height()
	if err != nil {
		return crypto.Signature{}, wrapErr(RetrievalError, err)
	}
	if height < 1 || height > maxHeight {
		return crypto.Signature{}, wrapErr(InvalidInputError, errors.New("height out of valid range"))
	}
	blockID, err := s.rw.blockIDByHeight(height)
	if err != nil {
		return crypto.Signature{}, wrapErr(RetrievalError, err)
	}
	return blockID, nil
}

func (s *stateManager) NewestAccountBalance(account proto.Recipient, asset []byte) (uint64, error) {
	addr, err := s.newestRecipientToAddress(account)
	if err != nil {
		return 0, wrapErr(RetrievalError, err)
	}
	if asset == nil {
		profile, err := s.stor.balances.newestWavesBalance(*addr, true)
		if err != nil {
			return 0, wrapErr(RetrievalError, err)
		}
		return profile.balance, nil
	}
	balance, err := s.stor.balances.newestAssetBalance(*addr, asset, true)
	if err != nil {
		return 0, wrapErr(RetrievalError, err)
	}
	return balance, nil
}

func (s *stateManager) AccountBalance(account proto.Recipient, asset []byte) (uint64, error) {
	addr, err := s.recipientToAddress(account)
	if err != nil {
		return 0, wrapErr(RetrievalError, err)
	}
	if asset == nil {
		profile, err := s.stor.balances.wavesBalance(*addr, true)
		if err != nil {
			return 0, wrapErr(RetrievalError, err)
		}
		return profile.balance, nil
	}
	balance, err := s.stor.balances.assetBalance(*addr, asset, true)
	if err != nil {
		return 0, wrapErr(RetrievalError, err)
	}
	return balance, nil
}

func (s *stateManager) WavesAddressesNumber() (uint64, error) {
	res, err := s.stor.balances.wavesAddressesNumber()
	if err != nil {
		return 0, wrapErr(RetrievalError, err)
	}
	return res, nil
}

func (s *stateManager) topBlock() (*proto.Block, error) {
	height, err := s.Height()
	if err != nil {
		return nil, err
	}
	// Heights start from 1.
	return s.BlockByHeight(height)
}

func (s *stateManager) addFeaturesVotes(block *proto.Block) error {
	// For Block version 2 Features are always empty, so we don't add anything.
	for _, featureID := range block.Features {
		approved, err := s.stor.features.isApproved(featureID)
		if err != nil {
			return err
		}
		if approved {
			log.Printf("Block has vote for featureID %v, but it is already approved.", featureID)
			continue
		}
		if err := s.stor.features.addVote(featureID); err != nil {
			return err
		}
	}
	return nil
}

func (s *stateManager) writeTransactionsToStorage(transactions []proto.Transaction) error {
	for _, tx := range transactions {
		// Save transaction to storage.
		txID, err := tx.GetID()
		if err != nil {
			return err
		}
		// TODO: not all transactions implement WriteTo.
		bts, err := tx.MarshalBinary()
		if err != nil {
			return err
		}
		if err := s.rw.writeTransaction(txID, bts); err != nil {
			return err
		}
	}
	return nil
}

func (s *stateManager) verifyTransactions(transactions []proto.Transaction, chans *verifierChans, initialisation bool) error {
	for _, tx := range transactions {
		sender := tx.GetSenderPK()
		senderAddr, err := proto.NewAddressFromPublicKey(s.settings.AddressSchemeCharacter, sender)
		if err != nil {
			return err
		}
		hasVerifierScript, err := s.stor.accountsScripts.newestHasVerifier(senderAddr, !initialisation)
		if err != nil {
			return err
		}
		if hasVerifierScript {
			// If there is verifier script, we don't send tx for regular signature verification.
			// Instead, we call verifier script to check if transaction is legitimate.
			ok, err := s.stor.accountsScripts.callVerifier(senderAddr, tx, s.scope, !initialisation)
			if err != nil {
				return err
			}
			if !ok {
				return errors.New("Verifier script does not allow to send this transaction from Smart Account")
			}
			continue
		}
		// Send transaction for signature/data verification.
		task := &verifyTask{
			taskType: verifyTx,
			tx:       tx,
		}
		select {
		case verifyError := <-chans.errChan:
			return verifyError
		case chans.tasksChan <- task:
		}
	}
	return nil
}

func (s *stateManager) addNewBlock(block, parent *proto.Block, initialisation bool, chans *verifierChans, height uint64) error {
	// Indicate new block for storage.
	if err := s.rw.startBlock(block.BlockSignature); err != nil {
		return err
	}
	headerBytes, err := block.MarshalHeaderToBinary()
	if err != nil {
		return err
	}
	// Save block header to block storage.
	if err := s.rw.writeBlockHeader(block.BlockSignature, headerBytes); err != nil {
		return err
	}
	// Write transactions to storage and verify them.
	transactions, err := block.Transactions.Transactions()
	if err != nil {
		return err
	}
	if block.TransactionCount != transactions.Count() {
		return errors.Errorf("block.TransactionCount != transactions.Count(), %d != %d", block.TransactionCount, transactions.Count())
	}
	if err := s.writeTransactionsToStorage(transactions); err != nil {
		return err
	}
	if err := s.verifyTransactions(transactions, chans, initialisation); err != nil {
		return err
	}
	var parentHeader *proto.BlockHeader
	if parent != nil {
		parentHeader = &parent.BlockHeader
	}
	params := &appendBlockParams{
		transactions:   transactions,
		block:          &block.BlockHeader,
		parent:         parentHeader,
		height:         height,
		initialisation: initialisation,
	}
	// Check and perform block's transactions, create balance diffs.
	if err := s.appender.appendBlock(params); err != nil {
		return err
	}
	// Let block storage know that the current block is over.
	if err := s.rw.finishBlock(block.BlockSignature); err != nil {
		return err
	}
	// Count features votes.
	if err := s.addFeaturesVotes(block); err != nil {
		return err
	}
	return nil
}

func (s *stateManager) reset() error {
	s.rw.reset()
	s.stor.reset()
	s.stateDB.reset()
	s.appender.reset()
	return nil
}

func (s *stateManager) flush(initialisation bool) error {
	if err := s.rw.flush(); err != nil {
		return err
	}
	if err := s.stor.flush(initialisation); err != nil {
		return err
	}
	if err := s.stateDB.flush(); err != nil {
		return err
	}
	return nil
}

func (s *stateManager) undoBlockAddition() error {
	if err := s.reset(); err != nil {
		return err
	}
	if err := s.stateDB.syncRw(); err != nil {
		return err
	}
	return nil
}

func (s *stateManager) AddBlock(block []byte) (*proto.Block, error) {
	rs, err := s.addBlocks([][]byte{block}, false)
	if err != nil {
		if err := s.undoBlockAddition(); err != nil {
			panic("Failed to add blocks and can not rollback to previous state after failure.")
		}
		return nil, err
	}
	return rs, nil
}

func (s *stateManager) AddDeserializedBlock(block *proto.Block) (*proto.Block, error) {
	blockBytes, err := block.MarshalBinary()
	if err != nil {
		return nil, wrapErr(SerializationError, err)
	}
	return s.AddBlock(blockBytes)
}

func (s *stateManager) AddNewBlocks(blocks [][]byte) error {
	if _, err := s.addBlocks(blocks, false); err != nil {
		if err := s.undoBlockAddition(); err != nil {
			panic("Failed to add blocks and can not rollback to previous state after failure.")
		}
		return err
	}
	return nil
}

func (s *stateManager) blocksToBinary(blocks []*proto.Block) ([][]byte, error) {
	var blocksBytes [][]byte
	for _, block := range blocks {
		blockBytes, err := block.MarshalBinary()
		if err != nil {
			return nil, err
		}
		blocksBytes = append(blocksBytes, blockBytes)
	}
	return blocksBytes, nil
}

func (s *stateManager) AddNewDeserializedBlocks(blocks []*proto.Block) error {
	blocksBytes, err := s.blocksToBinary(blocks)
	if err != nil {
		return wrapErr(SerializationError, err)
	}
	return s.AddNewBlocks(blocksBytes)
}

func (s *stateManager) AddOldBlocks(blocks [][]byte) error {
	if _, err := s.addBlocks(blocks, true); err != nil {
		if err := s.undoBlockAddition(); err != nil {
			panic("Failed to add blocks and can not rollback to previous state after failure.")
		}
		return err
	}
	return nil
}

func (s *stateManager) AddOldDeserializedBlocks(blocks []*proto.Block) error {
	blocksBytes, err := s.blocksToBinary(blocks)
	if err != nil {
		return wrapErr(SerializationError, err)
	}
	return s.AddOldBlocks(blocksBytes)
}

func (s *stateManager) needToFinishVotingPeriod(height uint64) bool {
	votingFinishHeight := (height % s.settings.ActivationWindowSize(height)) == 0
	if votingFinishHeight {
		return s.lastVotingHeight != height
	}
	return false
}

func (s *stateManager) needToResetStolenAliases(height uint64) (bool, error) {
	if s.settings.Type == settings.Custom {
		// No need to reset stolen aliases in custom blockchains.
		return false, nil
	}
	dataTxActivated, err := s.IsActivated(int16(settings.DataTransaction))
	if err != nil {
		return false, err
	}
	if dataTxActivated {
		dataTxHeight, err := s.ActivationHeight(int16(settings.DataTransaction))
		if err != nil {
			return false, err
		}
		if height == dataTxHeight {
			return !s.disabledStolenAliases, nil
		}
	}
	return false, nil
}

func (s *stateManager) needToCancelLeases(height uint64) (bool, error) {
	if s.settings.Type == settings.Custom {
		// No need to cancel leases in custom blockchains.
		return false, nil
	}
	dataTxActivated, err := s.IsActivated(int16(settings.DataTransaction))
	if err != nil {
		return false, err
	}
	dataTxHeight := uint64(0)
	if dataTxActivated {
		dataTxHeight, err = s.ActivationHeight(int16(settings.DataTransaction))
		if err != nil {
			return false, err
		}
	}
	switch height {
	case s.settings.ResetEffectiveBalanceAtHeight:
		return !s.leasesCl0, nil
	case s.settings.BlockVersion3AfterHeight:
		// Only needed for MainNet.
		return !s.leasesCl1 && (s.settings.Type == settings.MainNet), nil
	case dataTxHeight:
		// Only needed for MainNet.
		return !s.leasesCl2 && (s.settings.Type == settings.MainNet), nil
	default:
		return false, nil
	}
}

type breakerTask struct {
	// Indicates that the task to perform before calling addBlocks() is to cancel leases.
	cancelLeases bool
	// Indicates that the task to perfrom before calling addBlocks() is to reset stolen aliases.
	resetStolenAliases bool
	// Indicates that the task to perform before calling addBlocks() is to finish features voting period.
	finishVotingPeriod bool
}

func (s *stateManager) needToBreakAddingBlocks(curHeight uint64, task *breakerTask) (bool, error) {
	cancelLeases, err := s.needToCancelLeases(curHeight)
	if err != nil {
		return false, err
	}
	if cancelLeases {
		task.cancelLeases = true
		return true, nil
	}
	resetStolenAliases, err := s.needToResetStolenAliases(curHeight)
	if err != nil {
		return false, err
	}
	if resetStolenAliases {
		task.resetStolenAliases = true
		return true, nil
	}
	if s.needToFinishVotingPeriod(curHeight) {
		task.finishVotingPeriod = true
		return true, nil
	}
	return false, nil
}

func (s *stateManager) finishVoting() error {
	height, err := s.Height()
	if err != nil {
		return err
	}
	if err := s.stor.features.finishVoting(height); err != nil {
		return err
	}
	s.lastVotingHeight = height
	if err := s.flush(true); err != nil {
		return err
	}
	if err := s.reset(); err != nil {
		return err
	}
	return nil
}

func (s *stateManager) cancelLeases() error {
	height, err := s.Height()
	if err != nil {
		return err
	}
	dataTxActivated, err := s.IsActivated(int16(settings.DataTransaction))
	if err != nil {
		return err
	}
	dataTxHeight := uint64(0)
	if dataTxActivated {
		dataTxHeight, err = s.ActivationHeight(int16(settings.DataTransaction))
		if err != nil {
			return err
		}
	}
	if height == s.settings.ResetEffectiveBalanceAtHeight {
		if err := s.stor.leases.cancelLeases(nil); err != nil {
			return err
		}
		if err := s.stor.balances.cancelAllLeases(); err != nil {
			return err
		}
		s.leasesCl0 = true
	} else if height == s.settings.BlockVersion3AfterHeight {
		overflowAddrs, err := s.stor.balances.cancelLeaseOverflows()
		if err != nil {
			return err
		}
		if err := s.stor.leases.cancelLeases(overflowAddrs); err != nil {
			return err
		}
		s.leasesCl1 = true
	} else if dataTxActivated && height == dataTxHeight {
		leaseIns, err := s.stor.leases.validLeaseIns()
		if err != nil {
			return err
		}
		if err := s.stor.balances.cancelInvalidLeaseIns(leaseIns); err != nil {
			return err
		}
		s.leasesCl2 = true
	}
	if err := s.flush(true); err != nil {
		return err
	}
	if err := s.reset(); err != nil {
		return err
	}
	return nil
}

func (s *stateManager) handleBreak(blocksToFinish [][]byte, initialisation bool, task *breakerTask) (*proto.Block, error) {
	if task == nil {
		return nil, wrapErr(Other, errors.New("handleBreak received empty task"))
	}
	if task.finishVotingPeriod {
		if err := s.finishVoting(); err != nil {
			return nil, wrapErr(ModificationError, err)
		}
	}
	if task.cancelLeases {
		// Need to cancel leases due to bugs in historical blockchain.
		if err := s.cancelLeases(); err != nil {
			return nil, wrapErr(ModificationError, err)
		}
	}
	if task.resetStolenAliases {
		// Need to reset stolen aliases due to bugs in historical blockchain.
		if err := s.stor.aliases.disableStolenAliases(); err != nil {
			return nil, wrapErr(ModificationError, err)
		}
		s.disabledStolenAliases = true
	}
	return s.addBlocks(blocksToFinish, initialisation)
}

func (s *stateManager) addBlocks(blocks [][]byte, initialisation bool) (*proto.Block, error) {
	ctx, cancel := context.WithCancel(context.Background())
	defer cancel()
	blocksNumber := len(blocks)
	if blocksNumber == 0 {
		return nil, wrapErr(InvalidInputError, errors.New("no blocks provided"))
	}

	// Read some useful values for later.
	parent, err := s.topBlock()
	if err != nil {
		return nil, wrapErr(RetrievalError, err)
	}
	height, err := s.Height()
	if err != nil {
		return nil, wrapErr(RetrievalError, err)
	}
	prevScore, err := s.stor.scores.score(height)
	if err != nil {
		return nil, wrapErr(RetrievalError, err)
	}
	headers := make([]proto.BlockHeader, blocksNumber)

	// Some 'events', like finish of voting periods or cancelling invalid leases, happen (or happened)
	// at defined height of the blockchain.
	// When such events occur inside of the blocks batch, this batch must be splitted, so the event
	// can be performed with consistent database state, with all the recent changes being saved to disk.
	// After performing the event, addBlocks() calls itself with the rest of the blocks batch.
	// blocksToFinish stores these blocks, breakerInfo specifies type of the event.
	var blocksToFinish [][]byte
	breakerInfo := &breakerTask{}

	// Launch verifier that checks signatures of blocks and transactions.
	chans := newVerifierChans()
	go launchVerifier(ctx, chans, s.verificationGoroutinesNum)

	var lastBlock *proto.Block
	for i, blockBytes := range blocks {
		curHeight := height + uint64(i)
		breakAdding, err := s.needToBreakAddingBlocks(curHeight, breakerInfo)
		if err != nil {
			return nil, wrapErr(RetrievalError, err)
		}
		if breakAdding {
			// Need to break at this height, so we split block batch in order to cancel and finish with the rest blocks after.
			blocksToFinish = blocks[i:]
			break
		}
		var block proto.Block
		if err := block.UnmarshalBinary(blockBytes); err != nil {
			return nil, wrapErr(DeserializationError, err)
		}
		// Send block for signature verification, which works in separate goroutine.
		task := &verifyTask{
			taskType:   verifyBlock,
			parentSig:  parent.BlockSignature,
			block:      &block,
			blockBytes: blockBytes[:len(blockBytes)-crypto.SignatureSize],
		}
		select {
		case verifyError := <-chans.errChan:
			return nil, wrapErr(ValidationError, verifyError)
		case chans.tasksChan <- task:
		}
		lastBlock = &block
		// Add score.
		score, err := CalculateScore(block.BaseTarget)
		if err != nil {
			return nil, wrapErr(Other, err)
		}
		if err := s.stor.scores.addScore(prevScore, score, s.rw.recentHeight()); err != nil {
			return nil, wrapErr(ModificationError, err)
		}
		prevScore = score
		// Assign unique block number for this block ID, add this number to the list of valid blocks.
		if err := s.stateDB.addBlock(block.BlockSignature); err != nil {
			return nil, wrapErr(ModificationError, err)
		}
		// Save block to storage, check its transactions, create and save balance diffs for its transactions.
		if err := s.addNewBlock(&block, parent, initialisation, chans, curHeight); err != nil {
			return nil, wrapErr(TxValidationError, err)
		}
		headers[i] = block.BlockHeader
		parent = &block
	}
	// Tasks chan can now be closed, since all the blocks and transactions have been already sent for verification.
	close(chans.tasksChan)
	// Apply all the balance diffs accumulated from this blocks batch.
	// This also validates diffs for negative balances.
	if err := s.appender.applyAllDiffs(initialisation); err != nil {
		return nil, wrapErr(TxValidationError, err)
	}
	// Validate consensus (i.e. that all of the new blocks were mined fairly).
	if err := s.cv.ValidateHeaders(headers[:len(headers)-len(blocksToFinish)], height); err != nil {
		return nil, wrapErr(ValidationError, err)
	}
	// Check the result of signatures verification.
	verifyError := <-chans.errChan
	if verifyError != nil {
		return nil, wrapErr(ValidationError, verifyError)
	}
	// After everything is validated, save all the changes to DB.
	if err := s.flush(initialisation); err != nil {
		return nil, wrapErr(ModificationError, err)
	}
	// Reset in-memory storages.
	if err := s.reset(); err != nil {
		return nil, wrapErr(ModificationError, err)
	}
	// Check if we need to perform some event and call addBlocks() again.
	if blocksToFinish != nil {
		return s.handleBreak(blocksToFinish, initialisation, breakerInfo)
	}
	log.Printf("State: blocks to height %d added.\n", height+uint64(blocksNumber))
	return lastBlock, nil
}

func (s *stateManager) checkRollbackInput(blockID crypto.Signature) error {
	height, err := s.BlockIDToHeight(blockID)
	if err != nil {
		return err
	}
	maxHeight, err := s.Height()
	if err != nil {
		return err
	}
	minRollbackHeight, err := s.stateDB.getRollbackMinHeight()
	if err != nil {
		return err
	}
	if height < minRollbackHeight || height > maxHeight {
		return errors.Errorf("invalid height; valid range is: [%d, %d]", minRollbackHeight, maxHeight)
	}
	return nil
}

func (s *stateManager) RollbackToHeight(height uint64) error {
	blockID, err := s.HeightToBlockID(height)
	if err != nil {
		return wrapErr(RetrievalError, err)
	}
	if err := s.checkRollbackInput(blockID); err != nil {
		return wrapErr(InvalidInputError, err)
	}
	if err := s.RollbackTo(blockID); err != nil {
		return wrapErr(RollbackError, err)
	}
	return nil
}

func (s *stateManager) rollbackToImpl(removalEdge crypto.Signature) error {
	if err := s.checkRollbackInput(removalEdge); err != nil {
		return wrapErr(InvalidInputError, err)
	}
	curHeight, err := s.rw.currentHeight()
	if err != nil {
		return wrapErr(RetrievalError, err)
	}
	for height := curHeight; height > 0; height-- {
		blockID, err := s.rw.blockIDByHeight(height)
		if err != nil {
			return wrapErr(RetrievalError, err)
		}
		if bytes.Equal(blockID[:], removalEdge[:]) {
			break
		}
		if err := s.stateDB.rollbackBlock(blockID); err != nil {
			return wrapErr(RollbackError, err)
		}
		if err := s.stor.blocksInfo.rollback(blockID); err != nil {
			return wrapErr(RollbackError, err)
		}
	}
	// Remove blocks from block storage.
	if err := s.rw.rollback(removalEdge, true); err != nil {
		return wrapErr(RollbackError, err)
	}
	// Remove scores of deleted blocks.
	newHeight, err := s.Height()
	if err != nil {
		return wrapErr(RetrievalError, err)
	}
	oldHeight := curHeight + 1
	if err := s.stor.scores.rollback(newHeight, oldHeight); err != nil {
		return wrapErr(RollbackError, err)
	}
	// Clear scripts cache.
	if err := s.stor.accountsScripts.clear(); err != nil {
		return wrapErr(RollbackError, err)
	}
	return nil
}

func (s *stateManager) RollbackTo(removalEdge crypto.Signature) error {
	if err := s.rollbackToImpl(removalEdge); err != nil {
		if err1 := s.stateDB.syncRw(); err1 != nil {
			panic("Failed to rollback and can not sync state components after failure.")
		}
		return err
	}
	return nil
}

func (s *stateManager) ScoreAtHeight(height uint64) (*big.Int, error) {
	maxHeight, err := s.Height()
	if err != nil {
		return nil, wrapErr(RetrievalError, err)
	}
	if height < 1 || height > maxHeight {
		return nil, wrapErr(InvalidInputError, errors.New("height out of valid range"))
	}
	score, err := s.stor.scores.score(height)
	if err != nil {
		return nil, wrapErr(RetrievalError, err)
	}
	return score, nil
}

func (s *stateManager) CurrentScore() (*big.Int, error) {
	height, err := s.Height()
	if err != nil {
		return nil, wrapErr(RetrievalError, err)
	}
	return s.ScoreAtHeight(height)
}

func (s *stateManager) newestRecipientToAddress(recipient proto.Recipient) (*proto.Address, error) {
	if recipient.Address == nil {
		return s.stor.aliases.newestAddrByAlias(recipient.Alias.Alias, true)
	}
	return recipient.Address, nil
}

func (s *stateManager) recipientToAddress(recipient proto.Recipient) (*proto.Address, error) {
	if recipient.Address == nil {
		return s.stor.aliases.addrByAlias(recipient.Alias.Alias, true)
	}
	return recipient.Address, nil
}

func (s *stateManager) EffectiveBalance(account proto.Recipient, startHeight, endHeight uint64) (uint64, error) {
	addr, err := s.newestRecipientToAddress(account)
	if err != nil {
		return 0, wrapErr(RetrievalError, err)
	}
	effectiveBalance, err := s.stor.balances.minEffectiveBalanceInRange(*addr, startHeight, endHeight)
	if err != nil {
		return 0, wrapErr(RetrievalError, err)
	}
	return effectiveBalance, nil
}

func (s *stateManager) BlockchainSettings() (*settings.BlockchainSettings, error) {
	return s.settings, nil
}

func (s *stateManager) SavePeers(peers []proto.TCPAddr) error {
	return s.peers.savePeers(peers)

}

func (s *stateManager) ValidateSingleTx(tx proto.Transaction, currentTimestamp, parentTimestamp uint64) error {
	if err := s.appender.validateSingleTx(tx, currentTimestamp, parentTimestamp); err != nil {
		return wrapErr(TxValidationError, err)
	}
	return nil
}

func (s *stateManager) ResetValidationList() {
	s.appender.resetValidationList()
}

func (s *stateManager) ValidateNextTx(tx proto.Transaction, currentTimestamp, parentTimestamp uint64) error {
	if err := s.appender.validateNextTx(tx, currentTimestamp, parentTimestamp); err != nil {
		return wrapErr(TxValidationError, err)
	}
	return nil
}

func (s *stateManager) NewestAddrByAlias(alias proto.Alias) (proto.Address, error) {
	addr, err := s.stor.aliases.newestAddrByAlias(alias.Alias, true)
	if err != nil {
		return proto.Address{}, wrapErr(RetrievalError, err)
	}
	return *addr, nil
}

func (s *stateManager) AddrByAlias(alias proto.Alias) (proto.Address, error) {
	addr, err := s.stor.aliases.addrByAlias(alias.Alias, true)
	if err != nil {
		return proto.Address{}, wrapErr(RetrievalError, err)
	}
	return *addr, nil
}

func (s *stateManager) IsActivated(featureID int16) (bool, error) {
	activated, err := s.stor.features.isActivated(featureID)
	if err != nil {
		return false, wrapErr(RetrievalError, err)
	}
	return activated, nil
}

func (s *stateManager) ActivationHeight(featureID int16) (uint64, error) {
	height, err := s.stor.features.activationHeight(featureID)
	if err != nil {
		return 0, wrapErr(RetrievalError, err)
	}
	return height, nil
}

func (s *stateManager) IsApproved(featureID int16) (bool, error) {
	approved, err := s.stor.features.isApproved(featureID)
	if err != nil {
		return false, wrapErr(RetrievalError, err)
	}
	return approved, nil
}

func (s *stateManager) ApprovalHeight(featureID int16) (uint64, error) {
	height, err := s.stor.features.approvalHeight(featureID)
	if err != nil {
		return 0, wrapErr(RetrievalError, err)
	}
	return height, nil
}

// Accounts data storage.

<<<<<<< HEAD
func (s *stateManager) RetrieveNewestEntry(addr proto.Address, key string) (proto.DataEntry, error) {
	entry, err := s.stor.accountsDataStor.retrieveNewestEntry(addr, key, true)
=======
func (s *stateManager) RetrieveNewestEntry(account proto.Recipient, key string) (proto.DataEntry, error) {
	addr, err := s.newestRecipientToAddress(account)
	if err != nil {
		return nil, wrapErr(RetrievalError, err)
	}
	entry, err := s.stor.accountsDataStor.retrieveNewestEntry(*addr, key)
>>>>>>> 0ab02cc1
	if err != nil {
		return nil, wrapErr(RetrievalError, err)
	}
	return entry, nil
}

<<<<<<< HEAD
func (s *stateManager) RetrieveEntry(addr proto.Address, key string) (proto.DataEntry, error) {
	entry, err := s.stor.accountsDataStor.retrieveEntry(addr, key, true)
=======
func (s *stateManager) RetrieveEntry(account proto.Recipient, key string) (proto.DataEntry, error) {
	addr, err := s.recipientToAddress(account)
	if err != nil {
		return nil, wrapErr(RetrievalError, err)
	}
	entry, err := s.stor.accountsDataStor.retrieveEntry(*addr, key)
>>>>>>> 0ab02cc1
	if err != nil {
		return nil, wrapErr(RetrievalError, err)
	}
	return entry, nil
}

<<<<<<< HEAD
func (s *stateManager) RetrieveNewestIntegerEntry(addr proto.Address, key string) (*proto.IntegerDataEntry, error) {
	entry, err := s.stor.accountsDataStor.retrieveNewestIntegerEntry(addr, key, true)
=======
func (s *stateManager) RetrieveNewestIntegerEntry(account proto.Recipient, key string) (*proto.IntegerDataEntry, error) {
	addr, err := s.newestRecipientToAddress(account)
	if err != nil {
		return nil, wrapErr(RetrievalError, err)
	}
	entry, err := s.stor.accountsDataStor.retrieveNewestIntegerEntry(*addr, key)
>>>>>>> 0ab02cc1
	if err != nil {
		return nil, wrapErr(RetrievalError, err)
	}
	return entry, nil
}

<<<<<<< HEAD
func (s *stateManager) RetrieveIntegerEntry(addr proto.Address, key string) (*proto.IntegerDataEntry, error) {
	entry, err := s.stor.accountsDataStor.retrieveIntegerEntry(addr, key, true)
=======
func (s *stateManager) RetrieveIntegerEntry(account proto.Recipient, key string) (*proto.IntegerDataEntry, error) {
	addr, err := s.recipientToAddress(account)
	if err != nil {
		return nil, wrapErr(RetrievalError, err)
	}
	entry, err := s.stor.accountsDataStor.retrieveIntegerEntry(*addr, key)
>>>>>>> 0ab02cc1
	if err != nil {
		return nil, wrapErr(RetrievalError, err)
	}
	return entry, nil
}

<<<<<<< HEAD
func (s *stateManager) RetrieveNewestBooleanEntry(addr proto.Address, key string) (*proto.BooleanDataEntry, error) {
	entry, err := s.stor.accountsDataStor.retrieveNewestBooleanEntry(addr, key, true)
=======
func (s *stateManager) RetrieveNewestBooleanEntry(account proto.Recipient, key string) (*proto.BooleanDataEntry, error) {
	addr, err := s.newestRecipientToAddress(account)
	if err != nil {
		return nil, wrapErr(RetrievalError, err)
	}
	entry, err := s.stor.accountsDataStor.retrieveNewestBooleanEntry(*addr, key)
>>>>>>> 0ab02cc1
	if err != nil {
		return nil, wrapErr(RetrievalError, err)
	}
	return entry, nil
}

<<<<<<< HEAD
func (s *stateManager) RetrieveBooleanEntry(addr proto.Address, key string) (*proto.BooleanDataEntry, error) {
	entry, err := s.stor.accountsDataStor.retrieveBooleanEntry(addr, key, true)
=======
func (s *stateManager) RetrieveBooleanEntry(account proto.Recipient, key string) (*proto.BooleanDataEntry, error) {
	addr, err := s.recipientToAddress(account)
	if err != nil {
		return nil, wrapErr(RetrievalError, err)
	}
	entry, err := s.stor.accountsDataStor.retrieveBooleanEntry(*addr, key)
>>>>>>> 0ab02cc1
	if err != nil {
		return nil, wrapErr(RetrievalError, err)
	}
	return entry, nil
}

<<<<<<< HEAD
func (s *stateManager) RetrieveNewestStringEntry(addr proto.Address, key string) (*proto.StringDataEntry, error) {
	entry, err := s.stor.accountsDataStor.retrieveNewestStringEntry(addr, key, true)
=======
func (s *stateManager) RetrieveNewestStringEntry(account proto.Recipient, key string) (*proto.StringDataEntry, error) {
	addr, err := s.newestRecipientToAddress(account)
	if err != nil {
		return nil, wrapErr(RetrievalError, err)
	}
	entry, err := s.stor.accountsDataStor.retrieveNewestStringEntry(*addr, key)
>>>>>>> 0ab02cc1
	if err != nil {
		return nil, wrapErr(RetrievalError, err)
	}
	return entry, nil
}

<<<<<<< HEAD
func (s *stateManager) RetrieveStringEntry(addr proto.Address, key string) (*proto.StringDataEntry, error) {
	entry, err := s.stor.accountsDataStor.retrieveStringEntry(addr, key, true)
=======
func (s *stateManager) RetrieveStringEntry(account proto.Recipient, key string) (*proto.StringDataEntry, error) {
	addr, err := s.recipientToAddress(account)
	if err != nil {
		return nil, wrapErr(RetrievalError, err)
	}
	entry, err := s.stor.accountsDataStor.retrieveStringEntry(*addr, key)
>>>>>>> 0ab02cc1
	if err != nil {
		return nil, wrapErr(RetrievalError, err)
	}
	return entry, nil
}

<<<<<<< HEAD
func (s *stateManager) RetrieveNewestBinaryEntry(addr proto.Address, key string) (*proto.BinaryDataEntry, error) {
	entry, err := s.stor.accountsDataStor.retrieveNewestBinaryEntry(addr, key, true)
=======
func (s *stateManager) RetrieveNewestBinaryEntry(account proto.Recipient, key string) (*proto.BinaryDataEntry, error) {
	addr, err := s.newestRecipientToAddress(account)
	if err != nil {
		return nil, wrapErr(RetrievalError, err)
	}
	entry, err := s.stor.accountsDataStor.retrieveNewestBinaryEntry(*addr, key)
>>>>>>> 0ab02cc1
	if err != nil {
		return nil, wrapErr(RetrievalError, err)
	}
	return entry, nil
}

<<<<<<< HEAD
func (s *stateManager) RetrieveBinaryEntry(addr proto.Address, key string) (*proto.BinaryDataEntry, error) {
	entry, err := s.stor.accountsDataStor.retrieveBinaryEntry(addr, key, true)
=======
func (s *stateManager) RetrieveBinaryEntry(account proto.Recipient, key string) (*proto.BinaryDataEntry, error) {
	addr, err := s.recipientToAddress(account)
	if err != nil {
		return nil, wrapErr(RetrievalError, err)
	}
	entry, err := s.stor.accountsDataStor.retrieveBinaryEntry(*addr, key)
>>>>>>> 0ab02cc1
	if err != nil {
		return nil, wrapErr(RetrievalError, err)
	}
	return entry, nil
}

func (s *stateManager) Close() error {
	if err := s.rw.close(); err != nil {
		return wrapErr(ClosureError, err)
	}
	if err := s.stateDB.close(); err != nil {
		return wrapErr(ClosureError, err)
	}
	return nil
}<|MERGE_RESOLUTION|>--- conflicted
+++ resolved
@@ -1436,170 +1436,120 @@
 
 // Accounts data storage.
 
-<<<<<<< HEAD
-func (s *stateManager) RetrieveNewestEntry(addr proto.Address, key string) (proto.DataEntry, error) {
-	entry, err := s.stor.accountsDataStor.retrieveNewestEntry(addr, key, true)
-=======
 func (s *stateManager) RetrieveNewestEntry(account proto.Recipient, key string) (proto.DataEntry, error) {
 	addr, err := s.newestRecipientToAddress(account)
 	if err != nil {
 		return nil, wrapErr(RetrievalError, err)
 	}
-	entry, err := s.stor.accountsDataStor.retrieveNewestEntry(*addr, key)
->>>>>>> 0ab02cc1
+	entry, err := s.stor.accountsDataStor.retrieveNewestEntry(*addr, key, true)
 	if err != nil {
 		return nil, wrapErr(RetrievalError, err)
 	}
 	return entry, nil
 }
 
-<<<<<<< HEAD
-func (s *stateManager) RetrieveEntry(addr proto.Address, key string) (proto.DataEntry, error) {
-	entry, err := s.stor.accountsDataStor.retrieveEntry(addr, key, true)
-=======
 func (s *stateManager) RetrieveEntry(account proto.Recipient, key string) (proto.DataEntry, error) {
 	addr, err := s.recipientToAddress(account)
 	if err != nil {
 		return nil, wrapErr(RetrievalError, err)
 	}
-	entry, err := s.stor.accountsDataStor.retrieveEntry(*addr, key)
->>>>>>> 0ab02cc1
+	entry, err := s.stor.accountsDataStor.retrieveEntry(*addr, key, true)
 	if err != nil {
 		return nil, wrapErr(RetrievalError, err)
 	}
 	return entry, nil
 }
 
-<<<<<<< HEAD
-func (s *stateManager) RetrieveNewestIntegerEntry(addr proto.Address, key string) (*proto.IntegerDataEntry, error) {
-	entry, err := s.stor.accountsDataStor.retrieveNewestIntegerEntry(addr, key, true)
-=======
 func (s *stateManager) RetrieveNewestIntegerEntry(account proto.Recipient, key string) (*proto.IntegerDataEntry, error) {
 	addr, err := s.newestRecipientToAddress(account)
 	if err != nil {
 		return nil, wrapErr(RetrievalError, err)
 	}
-	entry, err := s.stor.accountsDataStor.retrieveNewestIntegerEntry(*addr, key)
->>>>>>> 0ab02cc1
+	entry, err := s.stor.accountsDataStor.retrieveNewestIntegerEntry(*addr, key, true)
 	if err != nil {
 		return nil, wrapErr(RetrievalError, err)
 	}
 	return entry, nil
 }
 
-<<<<<<< HEAD
-func (s *stateManager) RetrieveIntegerEntry(addr proto.Address, key string) (*proto.IntegerDataEntry, error) {
-	entry, err := s.stor.accountsDataStor.retrieveIntegerEntry(addr, key, true)
-=======
 func (s *stateManager) RetrieveIntegerEntry(account proto.Recipient, key string) (*proto.IntegerDataEntry, error) {
 	addr, err := s.recipientToAddress(account)
 	if err != nil {
 		return nil, wrapErr(RetrievalError, err)
 	}
-	entry, err := s.stor.accountsDataStor.retrieveIntegerEntry(*addr, key)
->>>>>>> 0ab02cc1
+	entry, err := s.stor.accountsDataStor.retrieveIntegerEntry(*addr, key, true)
 	if err != nil {
 		return nil, wrapErr(RetrievalError, err)
 	}
 	return entry, nil
 }
 
-<<<<<<< HEAD
-func (s *stateManager) RetrieveNewestBooleanEntry(addr proto.Address, key string) (*proto.BooleanDataEntry, error) {
-	entry, err := s.stor.accountsDataStor.retrieveNewestBooleanEntry(addr, key, true)
-=======
 func (s *stateManager) RetrieveNewestBooleanEntry(account proto.Recipient, key string) (*proto.BooleanDataEntry, error) {
 	addr, err := s.newestRecipientToAddress(account)
 	if err != nil {
 		return nil, wrapErr(RetrievalError, err)
 	}
-	entry, err := s.stor.accountsDataStor.retrieveNewestBooleanEntry(*addr, key)
->>>>>>> 0ab02cc1
+	entry, err := s.stor.accountsDataStor.retrieveNewestBooleanEntry(*addr, key, true)
 	if err != nil {
 		return nil, wrapErr(RetrievalError, err)
 	}
 	return entry, nil
 }
 
-<<<<<<< HEAD
-func (s *stateManager) RetrieveBooleanEntry(addr proto.Address, key string) (*proto.BooleanDataEntry, error) {
-	entry, err := s.stor.accountsDataStor.retrieveBooleanEntry(addr, key, true)
-=======
 func (s *stateManager) RetrieveBooleanEntry(account proto.Recipient, key string) (*proto.BooleanDataEntry, error) {
 	addr, err := s.recipientToAddress(account)
 	if err != nil {
 		return nil, wrapErr(RetrievalError, err)
 	}
-	entry, err := s.stor.accountsDataStor.retrieveBooleanEntry(*addr, key)
->>>>>>> 0ab02cc1
+	entry, err := s.stor.accountsDataStor.retrieveBooleanEntry(*addr, key, true)
 	if err != nil {
 		return nil, wrapErr(RetrievalError, err)
 	}
 	return entry, nil
 }
 
-<<<<<<< HEAD
-func (s *stateManager) RetrieveNewestStringEntry(addr proto.Address, key string) (*proto.StringDataEntry, error) {
-	entry, err := s.stor.accountsDataStor.retrieveNewestStringEntry(addr, key, true)
-=======
 func (s *stateManager) RetrieveNewestStringEntry(account proto.Recipient, key string) (*proto.StringDataEntry, error) {
 	addr, err := s.newestRecipientToAddress(account)
 	if err != nil {
 		return nil, wrapErr(RetrievalError, err)
 	}
-	entry, err := s.stor.accountsDataStor.retrieveNewestStringEntry(*addr, key)
->>>>>>> 0ab02cc1
+	entry, err := s.stor.accountsDataStor.retrieveNewestStringEntry(*addr, key, true)
 	if err != nil {
 		return nil, wrapErr(RetrievalError, err)
 	}
 	return entry, nil
 }
 
-<<<<<<< HEAD
-func (s *stateManager) RetrieveStringEntry(addr proto.Address, key string) (*proto.StringDataEntry, error) {
-	entry, err := s.stor.accountsDataStor.retrieveStringEntry(addr, key, true)
-=======
 func (s *stateManager) RetrieveStringEntry(account proto.Recipient, key string) (*proto.StringDataEntry, error) {
 	addr, err := s.recipientToAddress(account)
 	if err != nil {
 		return nil, wrapErr(RetrievalError, err)
 	}
-	entry, err := s.stor.accountsDataStor.retrieveStringEntry(*addr, key)
->>>>>>> 0ab02cc1
+	entry, err := s.stor.accountsDataStor.retrieveStringEntry(*addr, key, true)
 	if err != nil {
 		return nil, wrapErr(RetrievalError, err)
 	}
 	return entry, nil
 }
 
-<<<<<<< HEAD
-func (s *stateManager) RetrieveNewestBinaryEntry(addr proto.Address, key string) (*proto.BinaryDataEntry, error) {
-	entry, err := s.stor.accountsDataStor.retrieveNewestBinaryEntry(addr, key, true)
-=======
 func (s *stateManager) RetrieveNewestBinaryEntry(account proto.Recipient, key string) (*proto.BinaryDataEntry, error) {
 	addr, err := s.newestRecipientToAddress(account)
 	if err != nil {
 		return nil, wrapErr(RetrievalError, err)
 	}
-	entry, err := s.stor.accountsDataStor.retrieveNewestBinaryEntry(*addr, key)
->>>>>>> 0ab02cc1
+	entry, err := s.stor.accountsDataStor.retrieveNewestBinaryEntry(*addr, key, true)
 	if err != nil {
 		return nil, wrapErr(RetrievalError, err)
 	}
 	return entry, nil
 }
 
-<<<<<<< HEAD
-func (s *stateManager) RetrieveBinaryEntry(addr proto.Address, key string) (*proto.BinaryDataEntry, error) {
-	entry, err := s.stor.accountsDataStor.retrieveBinaryEntry(addr, key, true)
-=======
 func (s *stateManager) RetrieveBinaryEntry(account proto.Recipient, key string) (*proto.BinaryDataEntry, error) {
 	addr, err := s.recipientToAddress(account)
 	if err != nil {
 		return nil, wrapErr(RetrievalError, err)
 	}
-	entry, err := s.stor.accountsDataStor.retrieveBinaryEntry(*addr, key)
->>>>>>> 0ab02cc1
+	entry, err := s.stor.accountsDataStor.retrieveBinaryEntry(*addr, key, true)
 	if err != nil {
 		return nil, wrapErr(RetrievalError, err)
 	}
