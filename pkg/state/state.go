--- conflicted
+++ resolved
@@ -56,16 +56,13 @@
 	scriptsStorage    *scriptsStorage
 	scriptsComplexity *scriptsComplexity
 	invokeResults     *invokeResults
-<<<<<<< HEAD
 	stateHashes       *stateHashes
+	hitSources        *hitSources
 	calculateHashes   bool
-=======
-	hitSources        *hitSources
->>>>>>> ff7097f8
 }
 
 func newBlockchainEntitiesStorage(hs *historyStorage, sets *settings.BlockchainSettings, rw *blockReadWriter, calcHashes bool) (*blockchainEntitiesStorage, error) {
-	aliases, err := newAliases(hs.db, hs.dbBatch, hs)
+	aliases, err := newAliases(hs.db, hs.dbBatch, hs, calcHashes)
 	if err != nil {
 		return nil, err
 	}
@@ -73,60 +70,51 @@
 	if err != nil {
 		return nil, err
 	}
-	leases, err := newLeases(hs.db, hs)
+	blocksInfo, err := newBlocksInfo(hs.db, hs.dbBatch)
 	if err != nil {
 		return nil, err
 	}
-	blocksInfo, err := newBlocksInfo(hs.db, hs.dbBatch)
+	balances, err := newBalances(hs.db, hs, calcHashes)
 	if err != nil {
 		return nil, err
 	}
-	balances, err := newBalances(hs.db, hs, calcHashes)
+	features, err := newFeatures(rw, hs.db, hs, sets, settings.FeaturesInfo)
 	if err != nil {
 		return nil, err
 	}
-	features, err := newFeatures(rw, hs.db, hs, sets, settings.FeaturesInfo)
+	monetaryPolicy, err := newMonetaryPolicy(hs.db, hs, sets)
 	if err != nil {
 		return nil, err
 	}
-	monetaryPolicy, err := newMonetaryPolicy(hs.db, hs, sets)
+	accountsDataStor, err := newAccountsDataStorage(hs.db, hs.dbBatch, hs, calcHashes)
 	if err != nil {
 		return nil, err
 	}
-	accountsDataStor, err := newAccountsDataStorage(hs.db, hs.dbBatch, hs)
+	ordersVolumes, err := newOrdersVolumes(hs)
 	if err != nil {
 		return nil, err
 	}
-	ordersVolumes, err := newOrdersVolumes(hs)
+	sponsoredAssets, err := newSponsoredAssets(rw, features, hs, sets, calcHashes)
 	if err != nil {
 		return nil, err
 	}
-	sponsoredAssets, err := newSponsoredAssets(rw, features, hs, sets)
+	scriptsStorage, err := newScriptsStorage(hs, calcHashes)
 	if err != nil {
 		return nil, err
 	}
-	scriptsStorage, err := newScriptsStorage(hs)
+	scriptsComplexity, err := newScriptsComplexity(hs)
 	if err != nil {
 		return nil, err
 	}
-	scriptsComplexity, err := newScriptsComplexity(hs)
+	invokeResults, err := newInvokeResults(hs)
 	if err != nil {
 		return nil, err
 	}
-	invokeResults, err := newInvokeResults(hs, aliases)
-	if err != nil {
-		return nil, err
-	}
-	hitSources, err := newHitSources(hs.db, hs.dbBatch)
-	if err != nil {
-		return nil, err
-	}
 	return &blockchainEntitiesStorage{
-<<<<<<< HEAD
 		hs,
 		aliases,
 		assets,
-		leases,
+		newLeases(hs.db, hs, calcHashes),
 		newScores(hs.db, hs.dbBatch),
 		blocksInfo,
 		balances,
@@ -139,34 +127,23 @@
 		scriptsComplexity,
 		invokeResults,
 		newStateHashes(hs.db, hs.dbBatch),
+		newHitSources(hs.db, hs.dbBatch),
 		calcHashes,
-=======
-		hs:                hs,
-		aliases:           aliases,
-		assets:            assets,
-		leases:            leases,
-		scores:            scores,
-		blocksInfo:        blocksInfo,
-		balances:          balances,
-		features:          features,
-		monetaryPolicy:    monetaryPolicy,
-		ordersVolumes:     ordersVolumes,
-		accountsDataStor:  accountsDataStor,
-		sponsoredAssets:   sponsoredAssets,
-		scriptsStorage:    scriptsStorage,
-		scriptsComplexity: scriptsComplexity,
-		invokeResults:     invokeResults,
-		hitSources:        hitSources,
->>>>>>> ff7097f8
 	}, nil
 }
 
 func (s *blockchainEntitiesStorage) putStateHash(prevHash crypto.Digest, height uint64, blockID proto.BlockID) (*proto.StateHash, error) {
 	sh := &proto.StateHash{
-		BlockID:          blockID,
-		WavesBalanceHash: s.balances.wavesHasher.stateHashAt(blockID),
-		AssetBalanceHash: s.balances.assetsHasher.stateHashAt(blockID),
-		LeaseBalanceHash: s.balances.leaseHasher.stateHashAt(blockID),
+		BlockID:           blockID,
+		WavesBalanceHash:  s.balances.wavesHasher.stateHashAt(blockID),
+		AssetBalanceHash:  s.balances.assetsHasher.stateHashAt(blockID),
+		DataEntryHash:     s.accountsDataStor.hasher.stateHashAt(blockID),
+		AccountScriptHash: s.scriptsStorage.accountScriptsHasher.stateHashAt(blockID),
+		AssetScriptHash:   s.scriptsStorage.assetScriptsHasher.stateHashAt(blockID),
+		LeaseBalanceHash:  s.balances.leaseHasher.stateHashAt(blockID),
+		LeaseStatusHash:   s.leases.hasher.stateHashAt(blockID),
+		SponsorshipHash:   s.sponsoredAssets.hasher.stateHashAt(blockID),
+		AliasesHash:       s.aliases.hasher.stateHashAt(blockID),
 	}
 	if err := sh.GenerateSumHash(prevHash); err != nil {
 		return nil, err
@@ -178,7 +155,22 @@
 }
 
 func (s *blockchainEntitiesStorage) prepareHashes() error {
+	if err := s.accountsDataStor.prepareHashes(); err != nil {
+		return err
+	}
 	if err := s.balances.prepareHashes(); err != nil {
+		return err
+	}
+	if err := s.scriptsStorage.prepareHashes(); err != nil {
+		return err
+	}
+	if err := s.leases.prepareHashes(); err != nil {
+		return err
+	}
+	if err := s.sponsoredAssets.prepareHashes(); err != nil {
+		return err
+	}
+	if err := s.aliases.prepareHashes(); err != nil {
 		return err
 	}
 	return nil
@@ -215,6 +207,9 @@
 	if err := s.scores.rollback(newHeight, oldHeight); err != nil {
 		return err
 	}
+	if err := s.hitSources.rollback(newHeight, oldHeight); err != nil {
+		return err
+	}
 	if s.calculateHashes {
 		if err := s.stateHashes.rollback(newHeight, oldHeight); err != nil {
 			return err
@@ -226,8 +221,12 @@
 func (s *blockchainEntitiesStorage) reset() {
 	s.hs.reset()
 	s.assets.reset()
+	s.accountsDataStor.reset()
 	s.balances.reset()
-	s.accountsDataStor.reset()
+	s.scriptsStorage.reset()
+	s.leases.reset()
+	s.sponsoredAssets.reset()
+	s.aliases.reset()
 }
 
 func (s *blockchainEntitiesStorage) flush(initialisation bool) error {
@@ -1412,6 +1411,7 @@
 }
 
 func (s *stateManager) rollbackToImpl(removalEdge proto.BlockID) error {
+	// TODO: this is not really atomic.
 	if err := s.checkRollbackInput(removalEdge); err != nil {
 		return wrapErr(InvalidInputError, err)
 	}
@@ -1438,17 +1438,13 @@
 	if err := s.rw.rollback(removalEdge, true); err != nil {
 		return wrapErr(RollbackError, err)
 	}
-	// Rollback scores of blocks and state hashes.
-	// Both are entities stored by block height.
+	// Rollback entities stored by block height.
 	newHeight, err := s.Height()
 	if err != nil {
 		return wrapErr(RetrievalError, err)
 	}
 	oldHeight := curHeight + 1
 	if err := s.stor.rollback(newHeight, oldHeight); err != nil {
-		return wrapErr(RollbackError, err)
-	}
-	if err := s.stor.hitSources.rollback(newHeight, oldHeight); err != nil {
 		return wrapErr(RollbackError, err)
 	}
 	// Clear scripts cache.
