--- conflicted
+++ resolved
@@ -35,10 +35,6 @@
 	default:
 		return NewStateError(stateErrorType, err)
 	}
-}
-
-func NewNotFoundError(err error) error {
-	return wrapErr(NotFoundError, err)
 }
 
 type blockchainEntitiesStorage struct {
@@ -616,7 +612,7 @@
 	headerBytes, err := s.rw.readBlockHeader(blockID)
 	if err != nil {
 		if err == keyvalue.ErrNotFound {
-			return nil, NewNotFoundError(err)
+			return nil, wrapErr(NotFoundError, err)
 		}
 		return nil, wrapErr(RetrievalError, err)
 	}
@@ -1683,7 +1679,6 @@
 	return entry, nil
 }
 
-<<<<<<< HEAD
 func (s *stateManager) NewestTransactionByID(id []byte) (proto.Transaction, error) {
 	txBytes, err := s.rw.readNewestTransaction(id)
 	if err != nil {
@@ -1722,7 +1717,8 @@
 		return 0, wrapErr(RetrievalError, err)
 	}
 	return txHeight, nil
-=======
+}
+
 func (s *stateManager) NewestAssetIsSponsored(assetID crypto.Digest) (bool, error) {
 	sponsored, err := s.stor.sponsoredAssets.newestIsSponsored(assetID, true)
 	if err != nil {
@@ -1737,7 +1733,10 @@
 		return false, wrapErr(RetrievalError, err)
 	}
 	return sponsored, nil
->>>>>>> b448626b
+}
+
+func (s *stateManager) IsNotFound(err error) bool {
+	return IsNotFound(err)
 }
 
 func (s *stateManager) Close() error {
