package state

import (
	"bytes"
	"context"
	"fmt"
	"io/fs"
	"math/big"
	"os"
	"path/filepath"
	"sync"

	"github.com/mr-tron/base58"
	"github.com/pkg/errors"
	"go.uber.org/atomic"
	"go.uber.org/zap"

	"github.com/wavesplatform/gowaves/pkg/consensus"
	"github.com/wavesplatform/gowaves/pkg/crypto"
	"github.com/wavesplatform/gowaves/pkg/errs"
	"github.com/wavesplatform/gowaves/pkg/keyvalue"
	"github.com/wavesplatform/gowaves/pkg/proto"
	"github.com/wavesplatform/gowaves/pkg/ride/ast"
	"github.com/wavesplatform/gowaves/pkg/settings"
	"github.com/wavesplatform/gowaves/pkg/types"
)

const (
	rollbackMaxBlocks     = 2000
	blocksStorDir         = "blocks_storage"
	keyvalueDir           = "key_value"
	maxScriptsRunsInBlock = 101
)

var empty struct{}

func wrapErr(stateErrorType ErrorType, err error) error {
	switch err.(type) {
	case StateError:
		return err
	default:
		return NewStateError(stateErrorType, err)
	}
}

type blockchainEntitiesStorage struct {
	hs                *historyStorage
	aliases           *aliases
	assets            *assets
	leases            *leases
	scores            *scores
	blocksInfo        *blocksInfo
	balances          *balances
	features          featuresState
	monetaryPolicy    *monetaryPolicy
	ordersVolumes     *ordersVolumes
	accountsDataStor  *accountsDataStorage
	sponsoredAssets   *sponsoredAssets
	scriptsStorage    scriptStorageState
	scriptsComplexity *scriptsComplexity
	invokeResults     *invokeResults
	stateHashes       *stateHashes
	hitSources        *hitSources
	snapshots         *snapshotsAtHeight
	calculateHashes   bool
}

func newBlockchainEntitiesStorage(hs *historyStorage, sets *settings.BlockchainSettings, rw *blockReadWriter, calcHashes bool) (*blockchainEntitiesStorage, error) {
	assets := newAssets(hs.db, hs.dbBatch, hs)
	balances, err := newBalances(hs.db, hs, assets, sets.AddressSchemeCharacter, calcHashes)
	if err != nil {
		return nil, err
	}
	scriptsStorage, err := newScriptsStorage(hs, sets.AddressSchemeCharacter, calcHashes)
	if err != nil {
		return nil, err
	}
	features := newFeatures(rw, hs.db, hs, sets, settings.FeaturesInfo)
	return &blockchainEntitiesStorage{
		hs,
		newAliases(hs, sets.AddressSchemeCharacter, calcHashes),
		assets,
		newLeases(hs, calcHashes),
		newScores(hs),
		newBlocksInfo(hs),
		balances,
		features,
		newMonetaryPolicy(hs, sets),
		newOrdersVolumes(hs),
		newAccountsDataStorage(hs.db, hs.dbBatch, hs, calcHashes),
		newSponsoredAssets(rw, features, hs, sets, calcHashes),
		scriptsStorage,
		newScriptsComplexity(hs),
		newInvokeResults(hs),
		newStateHashes(hs),
		newHitSources(hs),
		newSnapshotsAtHeight(hs, sets.AddressSchemeCharacter),
		calcHashes,
	}, nil
}

func (s *blockchainEntitiesStorage) putStateHash(prevHash []byte, height uint64, blockID proto.BlockID) (*proto.StateHash, error) {
	sh := &proto.StateHash{
		BlockID: blockID,
		FieldsHashes: proto.FieldsHashes{
			WavesBalanceHash:  s.balances.wavesHashAt(blockID),
			AssetBalanceHash:  s.balances.assetsHashAt(blockID),
			DataEntryHash:     s.accountsDataStor.hasher.stateHashAt(blockID),
			AccountScriptHash: s.scriptsStorage.getAccountScriptsHasher().stateHashAt(blockID),
			AssetScriptHash:   s.scriptsStorage.getAssetScriptsHasher().stateHashAt(blockID),
			LeaseBalanceHash:  s.balances.leaseHashAt(blockID),
			LeaseStatusHash:   s.leases.hasher.stateHashAt(blockID),
			SponsorshipHash:   s.sponsoredAssets.hasher.stateHashAt(blockID),
			AliasesHash:       s.aliases.hasher.stateHashAt(blockID),
		},
	}
	if err := sh.GenerateSumHash(prevHash); err != nil {
		return nil, err
	}
	if err := s.stateHashes.saveLegacyStateHash(sh, height); err != nil {
		return nil, err
	}
	return sh, nil
}

func (s *blockchainEntitiesStorage) prepareHashes() error {
	if err := s.accountsDataStor.prepareHashes(); err != nil {
		return err
	}
	if err := s.balances.prepareHashes(); err != nil {
		return err
	}
	if err := s.scriptsStorage.prepareHashes(); err != nil {
		return err
	}
	if err := s.leases.prepareHashes(); err != nil {
		return err
	}
	if err := s.sponsoredAssets.prepareHashes(); err != nil {
		return err
	}
	if err := s.aliases.prepareHashes(); err != nil {
		return err
	}
	return nil
}

func (s *blockchainEntitiesStorage) handleLegacyStateHashes(blockchainHeight uint64, blockIds []proto.BlockID) error {
	if !s.calculateHashes {
		return nil
	}
	if blockchainHeight < 1 {
		return errors.New("bad blockchain height, should be greater than 0")
	}
	// Calculate any remaining hashes.
	if err := s.prepareHashes(); err != nil {
		return err
	}
	prevHash, err := s.stateHashes.legacyStateHash(blockchainHeight)
	if err != nil {
		return err
	}
	startHeight := blockchainHeight + 1
	for i, id := range blockIds {
		height := startHeight + uint64(i)
		newPrevHash, err := s.putStateHash(prevHash.SumHash[:], height, id)
		if err != nil {
			return err
		}
		prevHash = newPrevHash
	}
	return nil
}

func (s *blockchainEntitiesStorage) commitUncertain(blockID proto.BlockID) error {
	if err := s.assets.commitUncertain(blockID); err != nil {
		return err
	}
	if err := s.accountsDataStor.commitUncertain(blockID); err != nil {
		return err
	}
	if err := s.scriptsStorage.commitUncertain(blockID); err != nil {
		return err
	}
	if err := s.leases.commitUncertain(blockID); err != nil {
		return err
	}
	if err := s.sponsoredAssets.commitUncertain(blockID); err != nil {
		return err
	}
	return nil
}

func (s *blockchainEntitiesStorage) dropUncertain() {
	s.assets.dropUncertain()
	s.accountsDataStor.dropUncertain()
	s.scriptsStorage.dropUncertain()
	s.leases.dropUncertain()
	s.sponsoredAssets.dropUncertain()
}

func (s *blockchainEntitiesStorage) reset() {
	s.hs.reset()
	s.assets.reset()
	s.accountsDataStor.reset()
	s.balances.reset()
	s.scriptsStorage.reset()
	s.leases.reset()
	s.sponsoredAssets.reset()
	s.aliases.reset()
}

func (s *blockchainEntitiesStorage) flush() error {
	s.aliases.flush()
	if err := s.hs.flush(); err != nil {
		return err
	}
	if err := s.accountsDataStor.flush(); err != nil {
		return err
	}
	return nil
}

func checkCompatibility(stateDB *stateDB, params StateParams) error {
	version, err := stateDB.stateVersion()
	if err != nil {
		return errors.Errorf("stateVersion: %v", err)
	}
	if version != StateVersion {
		return errors.Errorf("incompatible storage version %d; current state supports only %d", version, StateVersion)
	}
	hasDataForExtendedApi, err := stateDB.stateStoresApiData()
	if err != nil {
		return errors.Errorf("stateStoresApiData(): %v", err)
	}
	if params.StoreExtendedApiData != hasDataForExtendedApi {
		return errors.Errorf("extended API incompatibility: state stores: %v; want: %v", hasDataForExtendedApi, params.StoreExtendedApiData)
	}
	hasDataForHashes, err := stateDB.stateStoresHashes()
	if err != nil {
		return errors.Errorf("stateStoresHashes: %v", err)
	}
	if params.BuildStateHashes != hasDataForHashes {
		return errors.Errorf("state hashes incompatibility: state stores: %v; want: %v", hasDataForHashes, params.BuildStateHashes)
	}
	return nil
}

func handleAmendFlag(stateDB *stateDB, amend bool) (bool, error) {
	storedAmend, err := stateDB.amendFlag()
	if err != nil {
		return false, errors.Wrap(err, "failed to get stored amend flag")
	}
	if !storedAmend && amend { // update if storedAmend == false and amend == true
		if err := stateDB.updateAmendFlag(amend); err != nil {
			return false, errors.Wrap(err, "failed to update amend flag")
		}
		storedAmend = amend
	}
	return storedAmend, nil
}

type newBlocks struct {
	binary    bool
	binBlocks [][]byte
	blocks    []*proto.Block
	curPos    int

	rw       *blockReadWriter
	settings *settings.BlockchainSettings
}

func newNewBlocks(rw *blockReadWriter, settings *settings.BlockchainSettings) *newBlocks {
	return &newBlocks{
		rw:       rw,
		settings: settings,
	}
}

func (n *newBlocks) len() int {
	if n.binary {
		if n.curPos > len(n.binBlocks) {
			return 0
		}
		return len(n.binBlocks) - n.curPos
	}
	if n.curPos > len(n.blocks) {
		return 0
	}
	return len(n.blocks) - n.curPos
}

func (n *newBlocks) setNewBinary(blocks [][]byte) {
	n.reset()
	n.binBlocks = blocks
	n.binary = true
}

func (n *newBlocks) setNew(blocks []*proto.Block) {
	n.reset()
	n.blocks = blocks
	n.binary = false
}

func (n *newBlocks) next() bool {
	n.curPos++
	if n.binary {
		return n.curPos <= len(n.binBlocks)
	} else {
		return n.curPos <= len(n.blocks)
	}
}

func (n *newBlocks) unmarshalBlock(block *proto.Block, blockBytes []byte) error {
	if n.rw.protobufActivated {
		if err := block.UnmarshalFromProtobuf(blockBytes); err != nil {
			return err
		}
	} else {
		if err := block.UnmarshalBinary(blockBytes, n.settings.AddressSchemeCharacter); err != nil {
			return err
		}
	}
	return nil
}

func (n *newBlocks) current() (*proto.Block, error) {
	if !n.binary {
		if n.curPos > len(n.blocks) || n.curPos < 1 {
			return nil, errors.New("bad current position")
		}
		return n.blocks[n.curPos-1], nil
	}
	if n.curPos > len(n.binBlocks) || n.curPos < 1 {
		return nil, errors.New("bad current position")
	}
	blockBytes := n.binBlocks[n.curPos-1]
	b := &proto.Block{}
	if err := n.unmarshalBlock(b, blockBytes); err != nil {
		return nil, err
	}
	return b, nil
}

func (n *newBlocks) reset() {
	n.binBlocks = nil
	n.blocks = nil
	n.curPos = 0
}

type stateManager struct {
	mu *sync.RWMutex

	// Last added block.
	lastBlock atomic.Value

	genesis *proto.Block
	stateDB *stateDB

	stor *blockchainEntitiesStorage
	rw   *blockReadWriter

	// BlockchainSettings: general info about the blockchain type, constants etc.
	settings *settings.BlockchainSettings
	// Validator: validator for block headers.
	cv *consensus.Validator
	// Appender implements validation/diff management functionality.
	appender *txAppender
	atx      *addressTransactions

	// Specifies how many goroutines will be run for verification of transactions and blocks signatures.
	verificationGoroutinesNum int

	newBlocks *newBlocks

	enableLightNode bool
}

func newStateManager( //nolint:funlen,gocognit
	dataDir string,
	amend bool,
	params StateParams,
	settings *settings.BlockchainSettings,
	enableLightNode bool,
) (*stateManager, error) {
	// TODO(anton): fix lint
	err := validateSettings(settings)
	if err != nil {
		return nil, err
	}
	if _, err := os.Stat(dataDir); errors.Is(err, fs.ErrNotExist) {
		if err := os.Mkdir(dataDir, 0750); err != nil {
			return nil, wrapErr(Other, errors.Errorf("failed to create state directory: %v", err))
		}
	}
	blockStorageDir := filepath.Join(dataDir, blocksStorDir)
	if _, err := os.Stat(blockStorageDir); errors.Is(err, fs.ErrNotExist) {
		if err := os.Mkdir(blockStorageDir, 0750); err != nil {
			return nil, wrapErr(Other, errors.Errorf("failed to create blocks directory: %v", err))
		}
	}
	// Initialize database.
	dbDir := filepath.Join(dataDir, keyvalueDir)
	zap.S().Info("Initializing state database, will take up to few minutes...")
	params.DbParams.BloomFilterParams.Store.WithPath(filepath.Join(blockStorageDir, "bloom"))
	db, err := keyvalue.NewKeyVal(dbDir, params.DbParams)
	if err != nil {
		return nil, wrapErr(Other, errors.Wrap(err, "failed to create db"))
	}
	zap.S().Info("Finished initializing database")
	dbBatch, err := db.NewBatch()
	if err != nil {
		return nil, wrapErr(Other, errors.Wrap(err, "failed to create db batch"))
	}
	stateDB, err := newStateDB(db, dbBatch, params)
	if err != nil {
		return nil, wrapErr(Other, errors.Wrap(err, "failed to create stateDB"))
	}
	if err := checkCompatibility(stateDB, params); err != nil {
		return nil, wrapErr(IncompatibilityError, err)
	}
	handledAmend, err := handleAmendFlag(stateDB, amend)
	if err != nil {
		return nil, wrapErr(Other, errors.Wrap(err, "failed to handle amend flag"))
	}
	// rw is storage for blocks.
	rw, err := newBlockReadWriter(
		blockStorageDir,
		params.OffsetLen,
		params.HeaderOffsetLen,
		stateDB,
		settings.AddressSchemeCharacter,
	)
	if err != nil {
		return nil, wrapErr(Other, errors.Errorf("failed to create block storage: %v", err))
	}
	stateDB.setRw(rw)
	hs, err := newHistoryStorage(db, dbBatch, stateDB, handledAmend)
	if err != nil {
		return nil, wrapErr(Other, errors.Errorf("failed to create history storage: %v", err))
	}
	stor, err := newBlockchainEntitiesStorage(hs, settings, rw, params.BuildStateHashes)
	if err != nil {
		return nil, wrapErr(Other, errors.Errorf("failed to create blockchain entities storage: %v", err))
	}
	atxParams := &addressTransactionsParams{
		dir:                 blockStorageDir,
		batchedStorMemLimit: AddressTransactionsMemLimit,
		batchedStorMaxKeys:  AddressTransactionsMaxKeys,
		maxFileSize:         MaxAddressTransactionsFileSize,
		providesData:        params.ProvideExtendedApi,
	}
	atx, err := newAddressTransactions(
		db,
		stateDB,
		rw,
		atxParams,
		handledAmend,
	)
	if err != nil {
		return nil, wrapErr(Other, errors.Errorf("failed to create address transactions storage: %v", err))
	}
	state := &stateManager{
		mu:                        &sync.RWMutex{},
		stateDB:                   stateDB,
		stor:                      stor,
		rw:                        rw,
		settings:                  settings,
		atx:                       atx,
		verificationGoroutinesNum: params.VerificationGoroutinesNum,
		newBlocks:                 newNewBlocks(rw, settings),
		enableLightNode:           enableLightNode,
	}
	// Set fields which depend on state.
	// Consensus validator is needed to check block headers.
	snapshotApplier := newBlockSnapshotsApplier(
		nil,
		newSnapshotApplierStorages(stor, rw),
	)
	appender, err := newTxAppender(state, rw, stor, settings, stateDB, atx, &snapshotApplier)
	if err != nil {
		return nil, wrapErr(Other, err)
	}
	state.appender = appender
	state.cv = consensus.NewValidator(state, settings, params.Time)

	height, err := state.Height()
	if err != nil {
		return nil, err
	}
	state.setGenesisBlock(&settings.Genesis)
	// 0 state height means that no blocks are found in state, so blockchain history is empty and we have to add genesis
	if height == 0 {
		// Assign unique block number for this block ID, add this number to the list of valid blocks
		if err := state.stateDB.addBlock(settings.Genesis.BlockID()); err != nil {
			return nil, err
		}
		if err := state.addGenesisBlock(); err != nil {
			return nil, errors.Wrap(err, "failed to apply/save genesis")
		}
		// We apply pre-activated features after genesis block, so they aren't active in genesis itself
		if err := state.applyPreActivatedFeatures(settings.PreactivatedFeatures, settings.Genesis.BlockID()); err != nil {
			return nil, errors.Wrap(err, "failed to apply pre-activated features")
		}
	}

	// check the correct blockchain is being loaded
	genesis, err := state.BlockByHeight(1)
	if err != nil {
		return nil, errors.Wrap(err, "failed to get genesis block from state")
	}
	err = settings.Genesis.GenerateBlockID(settings.AddressSchemeCharacter)
	if err != nil {
		return nil, errors.Wrap(err, "failed to generate genesis block id from config")
	}
	if !bytes.Equal(genesis.ID.Bytes(), settings.Genesis.ID.Bytes()) {
		return nil, errors.Errorf("genesis blocks from state and config mismatch")
	}

	if err := state.loadLastBlock(); err != nil {
		return nil, wrapErr(RetrievalError, err)
	}
	h, err := state.Height()
	if err != nil {
		return nil, wrapErr(Other, err)
	}
	state.checkProtobufActivation(h + 1)
	return state, nil
}

func (s *stateManager) NewestScriptByAccount(account proto.Recipient) (*ast.Tree, error) {
	addr, err := s.NewestRecipientToAddress(account)
	if err != nil {
		return nil, errors.Wrapf(err, "failed to get script by account '%s'", account.String())
	}
	tree, err := s.stor.scriptsStorage.newestScriptByAddr(addr)
	if err != nil {
		return nil, errors.Wrapf(err, "failed to get script by account '%s'", account.String())
	}
	return tree, nil
}

func (s *stateManager) NewestScriptBytesByAccount(account proto.Recipient) (proto.Script, error) {
	addr, err := s.NewestRecipientToAddress(account)
	if err != nil {
		return nil, errors.Wrapf(err, "failed to get script bytes by account '%s'", account.String())
	}
	script, err := s.stor.scriptsStorage.newestScriptBytesByAddr(addr)
	if err != nil {
		return nil, errors.Wrapf(err, "failed to get script bytes by account '%s'", account.String())
	}
	return script, nil
}

func (s *stateManager) NewestScriptByAsset(asset crypto.Digest) (*ast.Tree, error) {
	assetID := proto.AssetIDFromDigest(asset)
	return s.stor.scriptsStorage.newestScriptByAsset(assetID)
}

func (s *stateManager) NewestBlockInfoByHeight(height proto.Height) (*proto.BlockInfo, error) {
	header, err := s.NewestHeaderByHeight(height)
	if err != nil {
		return nil, err
	}
	generator, err := proto.NewAddressFromPublicKey(s.settings.AddressSchemeCharacter, header.GeneratorPublicKey)
	if err != nil {
		return nil, err
	}

	vrf, err := s.blockVRF(header, height-1)
	if err != nil {
		return nil, err
	}
	rewards, err := s.blockRewards(generator, height)
	if err != nil {
		return nil, err
	}

	return proto.BlockInfoFromHeader(header, generator, height, vrf, rewards)
}

func (s *stateManager) setGenesisBlock(genesisBlock *proto.Block) {
	s.genesis = genesisBlock
}

func (s *stateManager) TxValidation(func(TxValidation) error) error {
	panic("call TxValidation method on non thread safe state")
}

func (s *stateManager) MapR(func(StateInfo) (interface{}, error)) (interface{}, error) {
	panic("call MapR on non thread safe state")
}

func (s *stateManager) Map(func(State) error) error {
	panic("call Map on non thread safe state")
}

func (s *stateManager) addGenesisBlock() error {
	ctx, cancel := context.WithCancel(context.Background())
	defer cancel()

	initSH, shErr := crypto.FastHash(nil) // zero/initial snapshot state hash according to the specification
	if shErr != nil {
		return shErr
	}

	chans := launchVerifier(ctx, s.verificationGoroutinesNum, s.settings.AddressSchemeCharacter)

	if err := s.addNewBlock(s.genesis, nil, chans, 0, nil, initSH); err != nil {
		return err
	}
	if err := s.stor.hitSources.appendBlockHitSource(s.genesis, 1, s.genesis.GenSignature); err != nil {
		return err
	}

	err := s.appender.diffApplier.validateBalancesChanges(s.appender.diffStor.allChanges())
	if err != nil {
		return err
	}

	if err := s.stor.prepareHashes(); err != nil {
		return err
	}
	if _, err := s.stor.putStateHash(nil, 1, s.genesis.BlockID()); err != nil {
		return err
	}
	if verifyError := chans.closeAndWait(); verifyError != nil {
		return wrapErr(ValidationError, verifyError)
	}

	if err := s.flush(); err != nil {
		return wrapErr(ModificationError, err)
	}
	s.reset()
	return nil
}

func (s *stateManager) applyPreActivatedFeatures(features []int16, blockID proto.BlockID) error {
	for _, featureID := range features {
		approvalRequest := &approvedFeaturesRecord{1}
		if err := s.stor.features.approveFeature(featureID, approvalRequest, blockID); err != nil {
			return err
		}
		activationRequest := &activatedFeaturesRecord{1}
		if err := s.stor.features.activateFeature(featureID, activationRequest, blockID); err != nil {
			return err
		}
	}
	if err := s.flush(); err != nil {
		return err
	}
	s.reset()
	return nil
}

func (s *stateManager) checkProtobufActivation(height uint64) {
	activated := s.stor.features.newestIsActivatedAtHeight(int16(settings.BlockV5), height)
	if activated {
		s.rw.setProtobufActivated()
	}
}

func (s *stateManager) loadLastBlock() error {
	height, err := s.Height()
	if err != nil {
		return errors.Errorf("failed to retrieve height: %v", err)
	}
	lastBlock, err := s.BlockByHeight(height)
	if err != nil {
		return errors.Errorf("failed to get block by height: %v", err)
	}
	s.lastBlock.Store(lastBlock)
	return nil
}

func (s *stateManager) TopBlock() *proto.Block {
	return s.lastBlock.Load().(*proto.Block)
}

func (s *stateManager) blockVRF(blockHeader *proto.BlockHeader, height proto.Height) ([]byte, error) {
	if blockHeader.Version < proto.ProtobufBlockVersion {
		return nil, nil
	}
	pos := consensus.NewFairPosCalculator(s.settings.DelayDelta, s.settings.MinBlockTime)
	p := pos.HeightForHit(height)
	refHitSource, err := s.NewestHitSourceAtHeight(p)
	if err != nil {
		return nil, err
	}
	gsp := consensus.VRFGenerationSignatureProvider
	ok, vrf, err := gsp.VerifyGenerationSignature(blockHeader.GeneratorPublicKey, refHitSource, blockHeader.GenSignature)
	if err != nil {
		return nil, err
	}
	if !ok {
		return nil, errors.New("invalid VRF")
	}
	return vrf, nil
}

func (s *stateManager) blockRewards(generatorAddress proto.WavesAddress, height proto.Height) (proto.Rewards, error) {
	blockRewardActivated := s.stor.features.isActivatedAtHeight(int16(settings.BlockReward), height)
	if !blockRewardActivated {
		return proto.Rewards{}, nil
	}
	blockRewardActivationHeight, err := s.stor.features.activationHeight(int16(settings.BlockReward))
	if err != nil {
		return nil, err
	}
	reward, err := s.stor.monetaryPolicy.rewardAtHeight(height, blockRewardActivationHeight)
	if err != nil {
		return nil, err
	}
	c := newRewardsCalculator(s.settings, s.stor.features)
	return c.calculateRewards(generatorAddress, height, reward)
}

func (s *stateManager) Header(blockID proto.BlockID) (*proto.BlockHeader, error) {
	header, err := s.rw.readBlockHeader(blockID)
	if err != nil {
		return nil, wrapErr(RetrievalError, err)
	}
	return header, nil
}

func (s *stateManager) NewestHeaderByHeight(height uint64) (*proto.BlockHeader, error) {
	header, err := s.rw.readNewestBlockHeaderByHeight(height)
	if err != nil {
		return nil, wrapErr(RetrievalError, err)
	}
	return header, nil
}

func (s *stateManager) HeaderByHeight(height uint64) (*proto.BlockHeader, error) {
	blockID, err := s.HeightToBlockID(height)
	if err != nil {
		return nil, wrapErr(RetrievalError, err)
	}
	return s.Header(blockID)
}

func (s *stateManager) Block(blockID proto.BlockID) (*proto.Block, error) {
	block, err := s.rw.readBlock(blockID)
	if err != nil {
		return nil, wrapErr(RetrievalError, err)
	}
	return block, nil
}

func (s *stateManager) BlockByHeight(height uint64) (*proto.Block, error) {
	blockID, err := s.HeightToBlockID(height)
	if err != nil {
		return nil, wrapErr(RetrievalError, err)
	}
	return s.Block(blockID)
}

func (s *stateManager) NewestLeasingInfo(id crypto.Digest) (*proto.LeaseInfo, error) {
	leaseFromStore, err := s.stor.leases.newestLeasingInfo(id)
	if err != nil {
		return nil, err
	}
	sender, err := proto.NewAddressFromPublicKey(s.settings.AddressSchemeCharacter, leaseFromStore.SenderPK)
	if err != nil {
		return nil, err
	}
	leaseInfo := proto.LeaseInfo{
		Sender:      sender,
		Recipient:   leaseFromStore.RecipientAddr,
		IsActive:    leaseFromStore.isActive(),
		LeaseAmount: leaseFromStore.Amount,
	}
	return &leaseInfo, nil
}

func (s *stateManager) NewestScriptPKByAddr(addr proto.WavesAddress) (crypto.PublicKey, error) {
	info, err := s.stor.scriptsStorage.newestScriptBasicInfoByAddressID(addr.ID())
	if err != nil {
		return crypto.PublicKey{}, errors.Wrap(err, "failed to get script public key")
	}
	return info.PK, nil
}

func (s *stateManager) NewestAccountHasScript(addr proto.WavesAddress) (bool, error) {
	return s.stor.scriptsStorage.newestAccountHasScript(addr)
}

func (s *stateManager) AddingBlockHeight() (uint64, error) {
	return s.rw.addingBlockHeight(), nil
}

func (s *stateManager) NewestHeight() (uint64, error) {
	return s.rw.recentHeight(), nil
}

func (s *stateManager) Height() (uint64, error) {
	height, err := s.stateDB.getHeight()
	if err != nil {
		return 0, wrapErr(RetrievalError, err)
	}
	return height, nil
}

func (s *stateManager) BlockIDToHeight(blockID proto.BlockID) (uint64, error) {
	height, err := s.rw.heightByBlockID(blockID)
	if err != nil {
		return 0, wrapErr(RetrievalError, err)
	}
	return height, nil
}

func (s *stateManager) HeightToBlockID(height uint64) (proto.BlockID, error) {
	maxHeight, err := s.Height()
	if err != nil {
		return proto.BlockID{}, wrapErr(RetrievalError, err)
	}
	if height < 1 || height > maxHeight {
		return proto.BlockID{}, wrapErr(InvalidInputError, errors.Errorf("HeightToBlockID: height %d out of valid range [1, %d]", height, maxHeight))
	}
	blockID, err := s.rw.blockIDByHeight(height)
	if err != nil {
		return proto.BlockID{}, wrapErr(RetrievalError, err)
	}
	return blockID, nil
}

func (s *stateManager) newestAssetBalance(addr proto.AddressID, asset proto.AssetID) (uint64, error) {
	// Retrieve old balance from historyStorage.
	balance, err := s.stor.balances.newestAssetBalance(addr, asset)
	if err != nil {
		return 0, err
	}
	// Retrieve the latest balance diff as for the moment of this function call.
	key := assetBalanceKey{address: addr, asset: asset}
	diff, err := s.appender.diffStorInvoke.latestDiffByKey(string(key.bytes()))
	if err == errNotFound {
		// If there is no diff, old balance is the newest.
		return balance, nil
	} else if err != nil {
		// Something weird happened.
		return 0, err
	}
	balance, err = diff.applyToAssetBalance(balance)
	if err != nil {
		return 0, errors.Errorf("given account has negative balance at this point: %v", err)
	}
	return balance, nil
}

func (s *stateManager) newestWavesBalanceProfile(addr proto.AddressID) (balanceProfile, error) {
	// Retrieve the latest balance from historyStorage.
	profile, err := s.stor.balances.newestWavesBalance(addr)
	if err != nil {
		return balanceProfile{}, err
	}
	// Retrieve the latest balance diff as for the moment of this function call.
	key := wavesBalanceKey{address: addr}
	diff, err := s.appender.diffStorInvoke.latestDiffByKey(string(key.bytes()))
	if err == errNotFound {
		// If there is no diff, old balance is the newest.
		return profile, nil
	} else if err != nil {
		// Something weird happened.
		return balanceProfile{}, err
	}
	newProfile, err := diff.applyTo(profile)
	if err != nil {
		return balanceProfile{}, errors.Errorf("given account has negative balance at this point: %v", err)
	}
	return newProfile, nil
}

func (s *stateManager) GeneratingBalance(account proto.Recipient) (uint64, error) {
	height, err := s.Height()
	if err != nil {
		return 0, errs.Extend(err, "failed to get height")
	}
	start, end := s.cv.RangeForGeneratingBalanceByHeight(height)
	return s.EffectiveBalance(account, start, end)
}

func (s *stateManager) NewestGeneratingBalance(account proto.Recipient) (uint64, error) {
	height, err := s.NewestHeight()
	if err != nil {
		return 0, wrapErr(RetrievalError, err)
	}
	start, end := s.cv.RangeForGeneratingBalanceByHeight(height)
	return s.NewestEffectiveBalance(account, start, end)
}

func (s *stateManager) newestGeneratingBalance(id proto.AddressID) (uint64, error) {
	height, err := s.NewestHeight()
	if err != nil {
		return 0, wrapErr(RetrievalError, err)
	}
	start, end := s.cv.RangeForGeneratingBalanceByHeight(height)
	effectiveBalance, err := s.stor.balances.newestMinEffectiveBalanceInRange(id, start, end)
	if err != nil {
		return 0, wrapErr(RetrievalError, err)
	}
	return effectiveBalance, nil
}

func (s *stateManager) FullWavesBalance(account proto.Recipient) (*proto.FullWavesBalance, error) {
	addr, err := s.recipientToAddress(account)
	if err != nil {
		return nil, errs.Extend(err, "failed convert recipient to address")
	}
	profile, err := s.stor.balances.wavesBalance(addr.ID())
	if err != nil {
		return nil, errs.Extend(err, "failed to get waves balance")
	}
	effective, err := profile.effectiveBalance()
	if err != nil {
		return nil, errs.Extend(err, "failed to get effective balance")
	}
	generating, err := s.GeneratingBalance(account)
	if err != nil {
		return nil, errs.Extend(err, "failed to get generating balance")
	}
	return &proto.FullWavesBalance{
		Regular:    profile.balance,
		Generating: generating,
		Available:  profile.spendableBalance(),
		Effective:  effective,
		LeaseIn:    uint64(profile.leaseIn),
		LeaseOut:   uint64(profile.leaseOut),
	}, nil
}

func (s *stateManager) NewestFullWavesBalance(account proto.Recipient) (*proto.FullWavesBalance, error) {
	addr, err := s.NewestRecipientToAddress(account)
	if err != nil {
		return nil, wrapErr(RetrievalError, err)
	}
	profile, err := s.newestWavesBalanceProfile(addr.ID())
	if err != nil {
		return nil, wrapErr(RetrievalError, err)
	}
	effective, err := profile.effectiveBalance()
	if err != nil {
		return nil, wrapErr(Other, err)
	}
	var generating uint64 = 0
	gb, err := s.NewestGeneratingBalance(account)
	if err == nil {
		generating = gb
		//return nil, wrapErr(RetrievalError, err)
	}
	return &proto.FullWavesBalance{
		Regular:    profile.balance,
		Generating: generating,
		Available:  profile.spendableBalance(),
		Effective:  effective,
		LeaseIn:    uint64(profile.leaseIn),
		LeaseOut:   uint64(profile.leaseOut),
	}, nil
}

func (s *stateManager) WavesBalanceProfile(id proto.AddressID) (*types.WavesBalanceProfile, error) {
	profile, err := s.newestWavesBalanceProfile(id)
	if err != nil {
		return nil, wrapErr(RetrievalError, err)
	}
	var generating uint64 = 0
	if gb, err := s.newestGeneratingBalance(id); err == nil {
		generating = gb
	}
	return &types.WavesBalanceProfile{
		Balance:    profile.balance,
		LeaseIn:    profile.leaseIn,
		LeaseOut:   profile.leaseOut,
		Generating: generating,
	}, nil
}

func (s *stateManager) NewestWavesBalance(account proto.Recipient) (uint64, error) {
	addr, err := s.NewestRecipientToAddress(account)
	if err != nil {
		return 0, wrapErr(RetrievalError, err)
	}
	profile, err := s.newestWavesBalanceProfile(addr.ID())
	if err != nil {
		return 0, wrapErr(RetrievalError, err)
	}
	return profile.balance, nil
}

func (s *stateManager) NewestAssetBalance(account proto.Recipient, asset crypto.Digest) (uint64, error) {
	addr, err := s.NewestRecipientToAddress(account)
	if err != nil {
		return 0, wrapErr(RetrievalError, err)
	}
	balance, err := s.newestAssetBalance(addr.ID(), proto.AssetIDFromDigest(asset))
	if err != nil {
		return 0, wrapErr(RetrievalError, err)
	}
	return balance, nil
}

func (s *stateManager) NewestAssetBalanceByAddressID(id proto.AddressID, asset crypto.Digest) (uint64, error) {
	balance, err := s.newestAssetBalance(id, proto.AssetIDFromDigest(asset))
	if err != nil {
		return 0, wrapErr(RetrievalError, err)
	}
	return balance, nil
}

func (s *stateManager) WavesBalance(account proto.Recipient) (uint64, error) {
	addr, err := s.recipientToAddress(account)
	if err != nil {
		return 0, wrapErr(RetrievalError, err)
	}
	profile, err := s.stor.balances.wavesBalance(addr.ID())
	if err != nil {
		return 0, wrapErr(RetrievalError, err)
	}
	return profile.balance, nil
}

func (s *stateManager) AssetBalance(account proto.Recipient, assetID proto.AssetID) (uint64, error) {
	addr, err := s.recipientToAddress(account)
	if err != nil {
		return 0, wrapErr(RetrievalError, err)
	}
	balance, err := s.stor.balances.assetBalance(addr.ID(), assetID)
	if err != nil {
		return 0, wrapErr(RetrievalError, err)
	}
	return balance, nil
}

func (s *stateManager) WavesAddressesNumber() (uint64, error) {
	res, err := s.stor.balances.wavesAddressesNumber()
	if err != nil {
		return 0, wrapErr(RetrievalError, err)
	}
	return res, nil
}

func (s *stateManager) topBlock() (*proto.Block, error) {
	height, err := s.Height()
	if err != nil {
		return nil, err
	}
	// Heights start from 1.
	return s.BlockByHeight(height)
}

func (s *stateManager) addFeaturesVotes(block *proto.Block) error {
	// For Block version 2 Features are always empty, so we don't add anything.
	for _, featureID := range block.Features {
		approved, err := s.stor.features.newestIsApproved(featureID)
		if err != nil {
			return err
		}
		if approved {
			continue
		}
		if err := s.stor.features.addVote(featureID, block.BlockID()); err != nil {
			return err
		}
	}
	return nil
}

func (s *stateManager) addRewardVote(block *proto.Block, height uint64) error {
	activation, err := s.stor.features.newestActivationHeight(int16(settings.BlockReward))
	if err != nil {
		return err
	}
	isCappedRewardsActivated, err := s.stor.features.newestIsActivated(int16(settings.CappedRewards))
	if err != nil {
		return err
	}
	return s.stor.monetaryPolicy.vote(block.RewardVote, height, activation, isCappedRewardsActivated, block.BlockID())
}

func (s *stateManager) addNewBlock(
	block, parent *proto.Block,
	chans *verifierChans,
	blockchainHeight uint64,
	snapshot *proto.BlockSnapshot,
	lastSnapshotStateHash crypto.Digest,
) error {
	blockHeight := blockchainHeight + 1
	// Add score.
	if err := s.stor.scores.appendBlockScore(block, blockHeight); err != nil {
		return err
	}
	// Indicate new block for storage.
	if err := s.rw.startBlock(block.BlockID()); err != nil {
		return err
	}
	// Save block header to block storage.
	if err := s.rw.writeBlockHeader(&block.BlockHeader); err != nil {
		return err
	}
	transactions := block.Transactions
	if block.TransactionCount != transactions.Count() {
		return errors.Errorf("block.TransactionCount != transactions.Count(), %d != %d", block.TransactionCount, transactions.Count())
	}
	var parentHeader *proto.BlockHeader
	if parent != nil {
		parentHeader = &parent.BlockHeader
	}
	params := &appendBlockParams{
		transactions:          transactions,
		chans:                 chans,
		block:                 &block.BlockHeader,
		parent:                parentHeader,
		blockchainHeight:      blockchainHeight,
		lastSnapshotStateHash: lastSnapshotStateHash,
		snapshot:              snapshot,
	}
	// Check and perform block's transactions, create balance diffs, write transactions to storage.
	if err := s.appender.appendBlock(params); err != nil {
		return err
	}
	// Let block storage know that the current block is over.
	if err := s.rw.finishBlock(block.BlockID()); err != nil {
		return err
	}
	// when block is finished blockchain height is incremented, so we should use 'blockHeight' as height value in actions below

	// Count features votes.
	if err := s.addFeaturesVotes(block); err != nil {
		return err
	}
	blockRewardActivated := s.stor.features.newestIsActivatedAtHeight(int16(settings.BlockReward), blockHeight)
	// Count reward vote.
	if blockRewardActivated {
		err := s.addRewardVote(block, blockHeight)
		if err != nil {
			return err
		}
	}
	return nil
}

func (s *stateManager) reset() {
	s.rw.reset()
	s.stor.reset()
	s.stateDB.reset()
	s.appender.reset()
	s.atx.reset()
}

func (s *stateManager) flush() error {
	if err := s.rw.flush(); err != nil {
		return err
	}
	if err := s.stor.flush(); err != nil {
		return err
	}
	if err := s.atx.flush(); err != nil {
		return err
	}
	if err := s.stateDB.flush(); err != nil {
		return err
	}
	return nil
}

func (s *stateManager) AddBlock(block []byte) (*proto.Block, error) {
	s.newBlocks.setNewBinary([][]byte{block})
	rs, err := s.addBlocks(nil)
	if err != nil {
		if err := s.rw.syncWithDb(); err != nil {
			zap.S().Fatalf("Failed to add blocks and can not sync block storage with the database after failure: %v", err)
		}
		return nil, err
	}
	return rs, nil
}

func (s *stateManager) AddDeserializedBlock(block *proto.Block, snapshot *proto.BlockSnapshot) (*proto.Block, error) {
	s.newBlocks.setNew([]*proto.Block{block})
	rs, err := s.addBlocks([]*proto.BlockSnapshot{snapshot})
	if err != nil {
		if err := s.rw.syncWithDb(); err != nil {
			zap.S().Fatalf("Failed to add blocks and can not sync block storage with the database after failure: %v", err)
		}
		return nil, err
	}
	return rs, nil
}

func (s *stateManager) AddBlocks(blockBytes [][]byte) error {
	s.newBlocks.setNewBinary(blockBytes)
	if _, err := s.addBlocks(nil); err != nil {
		if err := s.rw.syncWithDb(); err != nil {
			zap.S().Fatalf("Failed to add blocks and can not sync block storage with the database after failure: %v", err)
		}
		return err
	}
	return nil
}

func (s *stateManager) AddDeserializedBlocks(
	blocks []*proto.Block,
	snapshots []*proto.BlockSnapshot,
) (*proto.Block, error) {
	if s.enableLightNode && (len(blocks) != len(snapshots)) {
		return nil, errors.New("the numbers of snapshots doesn't match the number of blocks")
	}
	s.newBlocks.setNew(blocks)
	lastBlock, err := s.addBlocks(snapshots)
	if err != nil {
		if err := s.rw.syncWithDb(); err != nil {
			zap.S().Fatalf("Failed to add blocks and can not sync block storage with the database after failure: %v", err)
		}
		return nil, err
	}
	return lastBlock, nil
}

func (s *stateManager) needToFinishVotingPeriod(blockchainHeight proto.Height) bool {
	nextBlockHeight := blockchainHeight + 1
	votingFinishHeight := (nextBlockHeight % s.settings.ActivationWindowSize(nextBlockHeight)) == 0
	return votingFinishHeight
}

func (s *stateManager) needToRecalculateVotesAfterCappedRewardActivationInVotingPeriod(height proto.Height) (bool, error) {
	cappedRewardsActivated := s.stor.features.newestIsActivatedAtHeight(int16(settings.CappedRewards), height)
	if !cappedRewardsActivated { // nothing to do
		return false, nil
	}
	cappedRewardsHeight, err := s.stor.features.newestActivationHeight(int16(settings.CappedRewards))
	if err != nil {
		return false, err
	}
	if height != cappedRewardsHeight { // nothing to do, height is not capped
		return false, nil
	}
	// we're on cappedRewardsHeight, check whether current height is included in voting period or not
	start, end, err := s.blockRewardVotingPeriod(height)
	if err != nil {
		return false, err
	}
	return isBlockRewardVotingPeriod(start, end, height), nil
}

func (s *stateManager) isBlockRewardTermOver(height proto.Height) (bool, error) {
	activated := s.stor.features.newestIsActivatedAtHeight(int16(settings.BlockReward), height)
	if activated {
		_, end, err := s.blockRewardVotingPeriod(height)
		if err != nil {
			return false, err
		}
		return end == height, nil
	}
	return false, nil
}

func (s *stateManager) blockRewardVotingPeriod(height proto.Height) (start, end proto.Height, err error) {
	activationHeight, err := s.stor.features.newestActivationHeight(int16(settings.BlockReward))
	if err != nil {
		return 0, 0, err
	}
	isCappedRewardsActivated, err := s.stor.features.newestIsActivated(int16(settings.CappedRewards))
	if err != nil {
		return 0, 0, err
	}
	start, end = s.stor.monetaryPolicy.blockRewardVotingPeriod(height, activationHeight, isCappedRewardsActivated)
	return start, end, nil
}

func (s *stateManager) needToResetStolenAliases(height uint64) (bool, error) {
	if s.settings.Type == settings.Custom {
		// No need to reset stolen aliases in custom blockchains.
		return false, nil
	}
	dataTxActivated := s.stor.features.newestIsActivatedAtHeight(int16(settings.DataTransaction), height)
	if dataTxActivated {
		dataTxHeight, err := s.stor.features.newestActivationHeight(int16(settings.DataTransaction))
		if err != nil {
			return false, err
		}
		return height == dataTxHeight, nil
	}
	return false, nil
}

func (s *stateManager) needToCancelLeases(blockchainHeight uint64) (bool, error) {
	if s.settings.Type == settings.Custom {
		// No need to cancel leases in custom blockchains.
		return false, nil
	}
	dataTxActivated := s.stor.features.newestIsActivatedAtHeight(int16(settings.DataTransaction), blockchainHeight)
	dataTxHeight := uint64(0)
	if dataTxActivated {
		approvalHeight, err := s.stor.features.newestApprovalHeight(int16(settings.DataTransaction))
		if err != nil {
			return false, err
		}
		dataTxHeight = approvalHeight + s.settings.ActivationWindowSize(blockchainHeight)
	}
	rideV5Activated := s.stor.features.newestIsActivatedAtHeight(int16(settings.RideV5), blockchainHeight)
	var rideV5Height uint64 = 0
	if rideV5Activated {
		approvalHeight, err := s.stor.features.newestApprovalHeight(int16(settings.RideV5))
		if err != nil {
			return false, err
		}
		rideV5Height = approvalHeight + s.settings.ActivationWindowSize(blockchainHeight)
	}
	switch blockchainHeight {
	case s.settings.ResetEffectiveBalanceAtHeight:
		return true, nil
	case s.settings.BlockVersion3AfterHeight:
		// Only needed for MainNet.
		return s.settings.Type == settings.MainNet, nil
	case dataTxHeight:
		// Only needed for MainNet.
		return s.settings.Type == settings.MainNet, nil
	case rideV5Height:
		// Cancellation of leases to stolen aliases only required for MainNet
		return s.settings.Type == settings.MainNet, nil
	default:
		return false, nil
	}
}

// TODO what to do with stolen aliases in snapshots?
func (s *stateManager) blockchainHeightAction(blockchainHeight uint64, lastBlock, nextBlock proto.BlockID) error {
	cancelLeases, err := s.needToCancelLeases(blockchainHeight)
	if err != nil {
		return err
	}
	if cancelLeases {
		if err := s.cancelLeases(blockchainHeight, lastBlock); err != nil {
			return err
		}
	}
	resetStolenAliases, err := s.needToResetStolenAliases(blockchainHeight)
	if err != nil {
		return err
	}
	if resetStolenAliases {
		// we're using nextBlock because it's a current block which we're going to apply
		if err := s.stor.aliases.disableStolenAliases(nextBlock); err != nil {
			return err
		}
	}
	if s.needToFinishVotingPeriod(blockchainHeight) {
		if err := s.finishVoting(blockchainHeight, lastBlock); err != nil {
			return err
		}
		if err := s.stor.features.resetVotes(nextBlock); err != nil {
			return err
		}
	}

	needToRecalc, err := s.needToRecalculateVotesAfterCappedRewardActivationInVotingPeriod(blockchainHeight)
	if err != nil {
		return err
	}
	if needToRecalc { // one time action
		if err := s.recalculateVotesAfterCappedRewardActivationInVotingPeriod(blockchainHeight, lastBlock); err != nil {
			return errors.Wrap(err, "failed to recalculate monetary policy votes")
		}
	}

	termIsOver, err := s.isBlockRewardTermOver(blockchainHeight)
	if err != nil {
		return err
	}
	if termIsOver {
		if err = s.updateBlockReward(lastBlock, nextBlock, blockchainHeight); err != nil {
			return err
		}
	}
	return nil
}

func (s *stateManager) finishVoting(height uint64, blockID proto.BlockID) error {
	nextBlockHeight := height + 1
	if err := s.stor.features.finishVoting(nextBlockHeight, blockID); err != nil {
		return err
	}
	return nil
}

func (s *stateManager) updateBlockReward(lastBlockID, nextBlockID proto.BlockID, height proto.Height) error {
	return s.stor.monetaryPolicy.updateBlockReward(lastBlockID, nextBlockID, height)
}

func (s *stateManager) cancelLeases(height uint64, blockID proto.BlockID) error {
	// Move balance diffs from diffStorage to historyStorage.
	// It must be done before lease cancellation, because
	// lease cancellation iterates through historyStorage.
	if err := s.appender.moveChangesToHistoryStorage(); err != nil {
		return err
	}
	dataTxActivated := s.stor.features.newestIsActivatedAtHeight(int16(settings.DataTransaction), height)
	dataTxHeight := uint64(0)
	if dataTxActivated {
		approvalHeight, err := s.stor.features.newestApprovalHeight(int16(settings.DataTransaction))
		if err != nil {
			return err
		}
		dataTxHeight = approvalHeight + s.settings.ActivationWindowSize(height)
	}
	rideV5Activated := s.stor.features.newestIsActivatedAtHeight(int16(settings.RideV5), height)
	var rideV5Height uint64 = 0
	if rideV5Activated {
		approvalHeight, err := s.stor.features.newestApprovalHeight(int16(settings.RideV5))
		if err != nil {
			return err
		}
		rideV5Height = approvalHeight + s.settings.ActivationWindowSize(height)
	}
	if height == s.settings.ResetEffectiveBalanceAtHeight {
		if err := s.stor.leases.cancelLeases(s.settings.AddressSchemeCharacter, nil, blockID); err != nil {
			return err
		}
		if err := s.stor.balances.cancelAllLeases(blockID); err != nil {
			return err
		}
	} else if height == s.settings.BlockVersion3AfterHeight {
		overflowAddresses, ovErr := s.stor.balances.cancelLeaseOverflows(blockID)
		if ovErr != nil {
			return ovErr
		}
		if err := s.stor.leases.cancelLeases(s.settings.AddressSchemeCharacter, overflowAddresses, blockID); err != nil {
			return err
		}
	} else if dataTxActivated && height == dataTxHeight {
		leaseIns, err := s.stor.leases.validLeaseIns()
		if err != nil {
			return err
		}
		if err := s.stor.balances.cancelInvalidLeaseIns(leaseIns, blockID); err != nil {
			return err
		}
	} else if rideV5Activated && height == rideV5Height {
		changes, err := s.stor.leases.cancelLeasesToDisabledAliases(s.settings.AddressSchemeCharacter, height, blockID)
		if err != nil {
			return err
		}
		if err := s.stor.balances.cancelLeases(changes, blockID); err != nil {
			return err
		}
	}
	return nil
}

func (s *stateManager) recalculateVotesAfterCappedRewardActivationInVotingPeriod(height proto.Height, lastBlockID proto.BlockID) error {
	start, end, err := s.blockRewardVotingPeriod(height)
	if err != nil {
		return err
	}
	if !isBlockRewardVotingPeriod(start, end, height) { // sanity check
		return errors.Errorf("height %d is not in voting period %d:%d", height, start, end)
	}
	blockRewardActivationHeight, err := s.stor.features.newestActivationHeight(int16(settings.BlockReward))
	if err != nil {
		return err
	}
	isCappedRewardsActivated, err := s.stor.features.newestIsActivated(int16(settings.CappedRewards))
	if err != nil {
		return err
	}
	if err := s.stor.monetaryPolicy.resetBlockRewardVotes(lastBlockID); err != nil { // reset votes just to be sure that they're equal zero
		return errors.Wrapf(err, "failed to reset block reward votes for block %q", lastBlockID.String())
	}
	for h := start; h <= height; h++ {
		header, err := s.NewestHeaderByHeight(h)
		if err != nil {
			return errors.Wrapf(err, "failed to get newest header by height %d", h)
		}
		// rewrite rewardVotes on h == start and count votes for the rest heights
		if err := s.stor.monetaryPolicy.vote(header.RewardVote, h, blockRewardActivationHeight, isCappedRewardsActivated, lastBlockID); err != nil {
			return errors.Wrapf(err, "failed to add vote for monetary policy at height %d for block %q", height, lastBlockID.String())
		}
	}
	return nil
}

func getSnapshotByIndIfNotNil(snapshots []*proto.BlockSnapshot, pos int) *proto.BlockSnapshot {
	if len(snapshots) == 0 {
		return nil
	}
	return snapshots[pos]
}

func (s *stateManager) addBlocks(snapshots []*proto.BlockSnapshot) (*proto.Block, error) { //nolint:gocognit,funlen
	// TODO: fix lint
	ctx, cancel := context.WithCancel(context.Background())
	defer cancel()
	defer func() {
		// Reset in-memory storages and load last block in defer.
		s.reset()
		if err := s.loadLastBlock(); err != nil {
			zap.S().Fatalf("Failed to load last block: %v", err)
		}
		s.newBlocks.reset()
	}()

	blocksNumber := s.newBlocks.len()
	if blocksNumber == 0 {
		return nil, wrapErr(InvalidInputError, errors.New("no blocks provided"))
	}

	// Read some useful values for later.
	lastAppliedBlock, err := s.topBlock()
	if err != nil {
		return nil, wrapErr(RetrievalError, err)
	}
	zap.S().Debugf("StateManager: parent (top) block ID: %s, ts: %d", lastAppliedBlock.BlockID().String(), lastAppliedBlock.Timestamp)
	height, err := s.Height()
	if err != nil {
		return nil, wrapErr(RetrievalError, err)
	}
	headers := make([]proto.BlockHeader, blocksNumber)

	// Launch verifier that checks signatures of blocks and transactions.
	chans := launchVerifier(ctx, s.verificationGoroutinesNum, s.settings.AddressSchemeCharacter)

	var ids []proto.BlockID
	pos := 0
	for s.newBlocks.next() {
		blockchainCurHeight := height + uint64(pos)
		block, errCurBlock := s.newBlocks.current()
		if errCurBlock != nil {
			return nil, wrapErr(DeserializationError, errCurBlock)
		}
<<<<<<< HEAD
		if err = s.cv.ValidateHeaderBeforeBlockApplying(&block.BlockHeader, blockchainCurHeight); err != nil {
			return nil, err
		}
=======
>>>>>>> fdcd044f
		// Assign unique block number for this block ID, add this number to the list of valid blocks.
		if err = s.stateDB.addBlock(block.BlockID()); err != nil {
			return nil, wrapErr(ModificationError, err)
		}
		// At some blockchain heights specific logic is performed.
		// This includes voting for features, block rewards and so on.
		if err = s.blockchainHeightAction(blockchainCurHeight, lastAppliedBlock.BlockID(), block.BlockID()); err != nil {
			return nil, wrapErr(ModificationError, err)
		}
		if vhErr := s.cv.ValidateHeaderBeforeBlockApplying(&block.BlockHeader, blockchainCurHeight); vhErr != nil {
			return nil, vhErr
		}
		// Send block for signature verification, which works in separate goroutine.
		task := &verifyTask{
			taskType: verifyBlock,
			parentID: lastAppliedBlock.BlockID(),
			block:    block,
		}
		if err = chans.trySend(task); err != nil {
			return nil, err
		}
		hs, err := s.cv.GenerateHitSource(blockchainCurHeight, block.BlockHeader)
		if err != nil {
			return nil, err
		}
		sh, err := s.stor.stateHashes.newestSnapshotStateHash(blockchainCurHeight)
		if err != nil {
			return nil, errors.Wrapf(err, "failed to get newest snapshot state hash for height %d",
				blockchainCurHeight,
			)
		}
		if err := s.stor.hitSources.appendBlockHitSource(block, blockchainCurHeight+1, hs); err != nil {
			return nil, err
		}
		// Save block to storage, check its transactions, create and save balance diffs for its transactions.
		if addErr := s.addNewBlock(
			block,
			lastAppliedBlock,
			chans,
			blockchainCurHeight,
			getSnapshotByIndIfNotNil(snapshots, pos),
			sh,
		); addErr != nil {
			return nil, addErr
		}

		if s.needToFinishVotingPeriod(blockchainCurHeight + 1) {
			// If we need to finish voting period on the next block (h+1) then
			// we have to check that protobuf will be activated on next block
			s.checkProtobufActivation(blockchainCurHeight + 2)
		}
		headers[pos] = block.BlockHeader
		pos++
		ids = append(ids, block.BlockID())
		lastAppliedBlock = block
	}
	// Tasks chan can now be closed, since all the blocks and transactions have been already sent for verification.
	// wait for all verifier goroutines
	if verifyError := chans.closeAndWait(); verifyError != nil {
		return nil, wrapErr(ValidationError, verifyError)
	}

	// Retrieve and store legacy state hashes for each of new blocks.
	if shErr := s.stor.handleLegacyStateHashes(height, ids); shErr != nil {
		return nil, wrapErr(ModificationError, shErr)
	}
	// Validate consensus (i.e. that all the new blocks were mined fairly).
	if err := s.cv.ValidateHeadersBatch(headers[:pos], height); err != nil {
		return nil, wrapErr(ValidationError, err)
	}
	// After everything is validated, save all the changes to DB.
	if err := s.flush(); err != nil {
		return nil, wrapErr(ModificationError, err)
	}
	zap.S().Infof(
		"Height: %d; Block ID: %s, GenSig: %s, ts: %d",
		height+uint64(blocksNumber),
		lastAppliedBlock.BlockID().String(),
		base58.Encode(lastAppliedBlock.GenSignature),
		lastAppliedBlock.Timestamp,
	)
	return lastAppliedBlock, nil
}

func (s *stateManager) checkRollbackHeight(height uint64) error {
	maxHeight, err := s.Height()
	if err != nil {
		return err
	}
	minRollbackHeight, err := s.stateDB.getRollbackMinHeight()
	if err != nil {
		return err
	}
	if height < minRollbackHeight || height > maxHeight {
		return errors.Errorf("invalid height; valid range is: [%d, %d]", minRollbackHeight, maxHeight)
	}
	return nil
}

func (s *stateManager) checkRollbackInput(blockID proto.BlockID) error {
	height, err := s.BlockIDToHeight(blockID)
	if err != nil {
		return err
	}
	return s.checkRollbackHeight(height)
}

func (s *stateManager) RollbackToHeight(height uint64) error {
	if err := s.checkRollbackHeight(height); err != nil {
		return wrapErr(InvalidInputError, err)
	}
	blockID, err := s.HeightToBlockID(height)
	if err != nil {
		return wrapErr(RetrievalError, err)
	}
	return s.rollbackToImpl(blockID)
}

func (s *stateManager) rollbackToImpl(removalEdge proto.BlockID) error {
	// The database part of rollback.
	if err := s.stateDB.rollback(removalEdge); err != nil {
		return wrapErr(RollbackError, err)
	}
	// After this point Fatalf() is called instead of returning errors,
	// because exiting would lead to incorrect state.
	// Remove blocks from block storage by syncing block storage with the database.
	if err := s.rw.syncWithDb(); err != nil {
		zap.S().Fatalf("Failed to sync block storage with db: %v", err)
	}
	// Clear scripts cache after rollback.
	if err := s.stor.scriptsStorage.clearCache(); err != nil {
		zap.S().Fatalf("Failed to clear scripts cache after rollback: %v", err)
	}
	// Clear features cache
	s.stor.features.clearCache()

	if err := s.stor.flush(); err != nil {
		zap.S().Fatalf("Failed to flush history storage cache after rollback: %v", err)
	}

	if err := s.loadLastBlock(); err != nil {
		zap.S().Fatalf("Failed to load last block after rollback: %v", err)
	}
	return nil
}

func (s *stateManager) RollbackTo(removalEdge proto.BlockID) error {
	if err := s.checkRollbackInput(removalEdge); err != nil {
		return wrapErr(InvalidInputError, err)
	}
	return s.rollbackToImpl(removalEdge)
}

func (s *stateManager) ScoreAtHeight(height uint64) (*big.Int, error) {
	maxHeight, err := s.Height()
	if err != nil {
		return nil, wrapErr(RetrievalError, err)
	}
	if height < 1 || height > maxHeight {
		return nil, wrapErr(InvalidInputError, errors.Errorf("ScoreAtHeight: %d height out of valid range [1, %d]", height, maxHeight))
	}
	score, err := s.stor.scores.score(height)
	if err != nil {
		return nil, wrapErr(RetrievalError, err)
	}
	return score, nil
}

func (s *stateManager) HitSourceAtHeight(height uint64) ([]byte, error) {
	maxHeight, err := s.Height()
	if err != nil {
		return nil, wrapErr(RetrievalError, err)
	}
	if height < 1 || height > maxHeight {
		return nil, wrapErr(InvalidInputError, errors.Errorf("HitSourceAtHeight: height %d out of valid range [1, %d]", height, maxHeight))
	}
	return s.stor.hitSources.hitSource(height)
}

func (s *stateManager) NewestHitSourceAtHeight(height uint64) ([]byte, error) {
	maxHeight, err := s.NewestHeight()
	if err != nil {
		return nil, wrapErr(RetrievalError, err)
	}
	if height < 1 || height > maxHeight {
		return nil, wrapErr(InvalidInputError, errors.Errorf("NewestHitSourceAtHeight: height %d out of valid range [1, %d]", height, maxHeight))
	}
	return s.stor.hitSources.newestHitSource(height)
}

func (s *stateManager) CurrentScore() (*big.Int, error) {
	height, err := s.Height()
	if err != nil {
		return nil, wrapErr(RetrievalError, err)
	}
	score, err := s.stor.scores.score(height)
	if err != nil {
		return nil, wrapErr(RetrievalError, err)
	}
	return score, nil
}

func (s *stateManager) NewestRecipientToAddress(recipient proto.Recipient) (proto.WavesAddress, error) {
	if addr := recipient.Address(); addr != nil {
		return *addr, nil
	}
	return s.stor.aliases.newestAddrByAlias(recipient.Alias().Alias)
}

func (s *stateManager) recipientToAddress(recipient proto.Recipient) (proto.WavesAddress, error) {
	if addr := recipient.Address(); addr != nil {
		return *addr, nil
	}
	return s.stor.aliases.addrByAlias(recipient.Alias().Alias)
}

func (s *stateManager) EffectiveBalance(account proto.Recipient, startHeight, endHeight uint64) (uint64, error) {
	addr, err := s.recipientToAddress(account)
	if err != nil {
		return 0, errs.Extend(err, "failed convert recipient to address ")
	}
	effectiveBalance, err := s.stor.balances.minEffectiveBalanceInRange(addr.ID(), startHeight, endHeight)
	if err != nil {
		return 0, errs.Extend(err, fmt.Sprintf("failed get min effective balance: startHeight: %d, endHeight: %d", startHeight, endHeight))
	}
	return effectiveBalance, nil
}

func (s *stateManager) NewestEffectiveBalance(account proto.Recipient, startHeight, endHeight uint64) (uint64, error) {
	addr, err := s.NewestRecipientToAddress(account)
	if err != nil {
		return 0, wrapErr(RetrievalError, err)
	}
	effectiveBalance, err := s.stor.balances.newestMinEffectiveBalanceInRange(addr.ID(), startHeight, endHeight)
	if err != nil {
		return 0, wrapErr(RetrievalError, err)
	}
	return effectiveBalance, nil
}

func (s *stateManager) BlockchainSettings() (*settings.BlockchainSettings, error) {
	cp := *s.settings
	return &cp, nil
}

func (s *stateManager) ResetValidationList() {
	s.reset()
	if err := s.stor.scriptsStorage.clearCache(); err != nil {
		zap.S().Fatalf("Failed to clearCache scripts cache after UTX validation: %v", err)
	}
}

// ValidateNextTx function must be used for UTX validation only.
func (s *stateManager) ValidateNextTx(tx proto.Transaction, currentTimestamp, parentTimestamp uint64, v proto.BlockVersion, acceptFailed bool) error {
	if err := s.appender.validateNextTx(tx, currentTimestamp, parentTimestamp, v, acceptFailed); err != nil {
		return err
	}
	return nil
}

func (s *stateManager) NewestAddrByAlias(alias proto.Alias) (proto.WavesAddress, error) {
	addr, err := s.stor.aliases.newestAddrByAlias(alias.Alias)
	if err != nil {
		return proto.WavesAddress{}, wrapErr(RetrievalError, err)
	}
	return addr, nil
}

func (s *stateManager) AddrByAlias(alias proto.Alias) (proto.WavesAddress, error) {
	addr, err := s.stor.aliases.addrByAlias(alias.Alias)
	if err != nil {
		return proto.WavesAddress{}, wrapErr(RetrievalError, err)
	}
	return addr, nil
}

func (s *stateManager) AliasesByAddr(addr proto.WavesAddress) ([]string, error) {
	aliases, err := s.stor.aliases.aliasesByAddr(addr)
	if err != nil {
		return nil, wrapErr(RetrievalError, err)
	}
	return aliases, nil
}

func (s *stateManager) VotesNumAtHeight(featureID int16, height proto.Height) (uint64, error) {
	votesNum, err := s.stor.features.featureVotesAtHeight(featureID, height)
	if err != nil {
		return 0, wrapErr(RetrievalError, err)
	}
	return votesNum, nil
}

func (s *stateManager) VotesNum(featureID int16) (uint64, error) {
	votesNum, err := s.stor.features.featureVotes(featureID)
	if err != nil {
		return 0, wrapErr(RetrievalError, err)
	}
	return votesNum, nil
}

func (s *stateManager) IsActivated(featureID int16) (bool, error) {
	activated, err := s.stor.features.newestIsActivated(featureID)
	if err != nil {
		return false, wrapErr(RetrievalError, err)
	}
	return activated, nil
}

func (s *stateManager) NewestIsActiveAtHeight(featureID int16, height proto.Height) (bool, error) {
	return s.stor.features.newestIsActivatedAtHeight(featureID, height), nil
}

func (s *stateManager) IsActiveAtHeight(featureID int16, height proto.Height) (bool, error) {
	return s.stor.features.isActivatedAtHeight(featureID, height), nil
}

func (s *stateManager) ActivationHeight(featureID int16) (uint64, error) {
	height, err := s.stor.features.activationHeight(featureID)
	if err != nil {
		return 0, wrapErr(RetrievalError, err)
	}
	return height, nil
}

func (s *stateManager) IsApproved(featureID int16) (bool, error) {
	approved, err := s.stor.features.isApproved(featureID)
	if err != nil {
		return false, wrapErr(RetrievalError, err)
	}
	return approved, nil
}

func (s *stateManager) IsApprovedAtHeight(featureID int16, height uint64) (bool, error) {
	return s.stor.features.isApprovedAtHeight(featureID, height), nil
}

func (s *stateManager) ApprovalHeight(featureID int16) (uint64, error) {
	height, err := s.stor.features.approvalHeight(featureID)
	if err != nil {
		return 0, wrapErr(RetrievalError, err)
	}
	return height, nil
}

func (s *stateManager) AllFeatures() ([]int16, error) {
	features, err := s.stor.features.allFeatures()
	if err != nil {
		return nil, wrapErr(RetrievalError, err)
	}
	return features, nil
}

func (s *stateManager) EstimatorVersion() (int, error) {
	rideV6, err := s.IsActivated(int16(settings.RideV6))
	if err != nil {
		return 0, err
	}
	if rideV6 {
		return 4, nil
	}

	blockV5, err := s.IsActivated(int16(settings.BlockV5))
	if err != nil {
		return 0, err
	}
	if blockV5 {
		return 3, nil
	}

	blockReward, err := s.IsActivated(int16(settings.BlockReward))
	if err != nil {
		return 0, err
	}
	if blockReward {
		return 2, nil
	}

	smartAccounts, err := s.IsActivated(int16(settings.SmartAccounts))
	if err != nil {
		return 0, err
	}
	if smartAccounts {
		return 1, nil
	}
	return 0, errors.New("inactive RIDE")
}

// Accounts data storage.

func (s *stateManager) RetrieveNewestEntry(account proto.Recipient, key string) (proto.DataEntry, error) {
	addr, err := s.NewestRecipientToAddress(account)
	if err != nil {
		return nil, wrapErr(RetrievalError, err)
	}
	entry, err := s.stor.accountsDataStor.retrieveNewestEntry(addr, key)
	if err != nil {
		return nil, wrapErr(RetrievalError, err)
	}
	return entry, nil
}

func (s *stateManager) RetrieveEntries(account proto.Recipient) ([]proto.DataEntry, error) {
	addr, err := s.recipientToAddress(account)
	if err != nil {
		return nil, wrapErr(RetrievalError, err)
	}
	entries, err := s.stor.accountsDataStor.retrieveEntries(addr)
	if err != nil {
		return nil, wrapErr(RetrievalError, err)
	}
	return entries, nil
}

func (s *stateManager) IsStateUntouched(account proto.Recipient) (bool, error) {
	addr, err := s.recipientToAddress(account)
	if err != nil {
		return false, wrapErr(RetrievalError, err)
	}
	entryExist, err := s.stor.accountsDataStor.newestEntryExists(addr)
	if err != nil {
		return false, wrapErr(RetrievalError, err)
	}
	return !entryExist, nil
}

func (s *stateManager) RetrieveEntry(account proto.Recipient, key string) (proto.DataEntry, error) {
	addr, err := s.recipientToAddress(account)
	if err != nil {
		return nil, wrapErr(RetrievalError, err)
	}
	entry, err := s.stor.accountsDataStor.retrieveEntry(addr, key)
	if err != nil {
		return nil, wrapErr(RetrievalError, err)
	}
	return entry, nil
}

func (s *stateManager) RetrieveNewestIntegerEntry(account proto.Recipient, key string) (*proto.IntegerDataEntry, error) {
	addr, err := s.NewestRecipientToAddress(account)
	if err != nil {
		return nil, wrapErr(RetrievalError, err)
	}
	entry, err := s.stor.accountsDataStor.retrieveNewestIntegerEntry(addr, key)
	if err != nil {
		return nil, wrapErr(RetrievalError, err)
	}
	return entry, nil
}

func (s *stateManager) RetrieveIntegerEntry(account proto.Recipient, key string) (*proto.IntegerDataEntry, error) {
	addr, err := s.recipientToAddress(account)
	if err != nil {
		return nil, wrapErr(RetrievalError, err)
	}
	entry, err := s.stor.accountsDataStor.retrieveIntegerEntry(addr, key)
	if err != nil {
		return nil, wrapErr(RetrievalError, err)
	}
	return entry, nil
}

func (s *stateManager) RetrieveNewestBooleanEntry(account proto.Recipient, key string) (*proto.BooleanDataEntry, error) {
	addr, err := s.NewestRecipientToAddress(account)
	if err != nil {
		return nil, wrapErr(RetrievalError, err)
	}
	entry, err := s.stor.accountsDataStor.retrieveNewestBooleanEntry(addr, key)
	if err != nil {
		return nil, wrapErr(RetrievalError, err)
	}
	return entry, nil
}

func (s *stateManager) RetrieveBooleanEntry(account proto.Recipient, key string) (*proto.BooleanDataEntry, error) {
	addr, err := s.recipientToAddress(account)
	if err != nil {
		return nil, wrapErr(RetrievalError, err)
	}
	entry, err := s.stor.accountsDataStor.retrieveBooleanEntry(addr, key)
	if err != nil {
		return nil, wrapErr(RetrievalError, err)
	}
	return entry, nil
}

func (s *stateManager) RetrieveNewestStringEntry(account proto.Recipient, key string) (*proto.StringDataEntry, error) {
	addr, err := s.NewestRecipientToAddress(account)
	if err != nil {
		return nil, wrapErr(RetrievalError, err)
	}
	entry, err := s.stor.accountsDataStor.retrieveNewestStringEntry(addr, key)
	if err != nil {
		return nil, wrapErr(RetrievalError, err)
	}
	return entry, nil
}

func (s *stateManager) RetrieveStringEntry(account proto.Recipient, key string) (*proto.StringDataEntry, error) {
	addr, err := s.recipientToAddress(account)
	if err != nil {
		return nil, wrapErr(RetrievalError, err)
	}
	entry, err := s.stor.accountsDataStor.retrieveStringEntry(addr, key)
	if err != nil {
		return nil, wrapErr(RetrievalError, err)
	}
	return entry, nil
}

func (s *stateManager) RetrieveNewestBinaryEntry(account proto.Recipient, key string) (*proto.BinaryDataEntry, error) {
	addr, err := s.NewestRecipientToAddress(account)
	if err != nil {
		return nil, wrapErr(RetrievalError, err)
	}
	entry, err := s.stor.accountsDataStor.retrieveNewestBinaryEntry(addr, key)
	if err != nil {
		return nil, wrapErr(RetrievalError, err)
	}
	return entry, nil
}

func (s *stateManager) RetrieveBinaryEntry(account proto.Recipient, key string) (*proto.BinaryDataEntry, error) {
	addr, err := s.recipientToAddress(account)
	if err != nil {
		return nil, wrapErr(RetrievalError, err)
	}
	entry, err := s.stor.accountsDataStor.retrieveBinaryEntry(addr, key)
	if err != nil {
		return nil, wrapErr(RetrievalError, err)
	}
	return entry, nil
}

// NewestTransactionByID returns transaction by given ID. This function must be used only in Ride evaluator.
// WARNING! Function returns error if a transaction exists but failed or elided.
func (s *stateManager) NewestTransactionByID(id []byte) (proto.Transaction, error) {
	tx, status, err := s.rw.readNewestTransaction(id)
	if err != nil {
		return nil, wrapErr(RetrievalError, err)
	}
	if status.IsNotSucceeded() {
		return nil, wrapErr(RetrievalError, errors.Errorf("transaction is not succeeded, status=%d", status))
	}
	return tx, nil
}

func (s *stateManager) TransactionByID(id []byte) (proto.Transaction, error) {
	tx, _, err := s.rw.readTransaction(id)
	if err != nil {
		return nil, wrapErr(RetrievalError, err)
	}
	return tx, nil
}

func (s *stateManager) TransactionByIDWithStatus(id []byte) (proto.Transaction, proto.TransactionStatus, error) {
	tx, status, err := s.rw.readTransaction(id)
	if err != nil {
		return nil, 0, wrapErr(RetrievalError, err)
	}
	return tx, status, nil
}

// NewestTransactionHeightByID returns transaction's height by given ID. This function must be used only in Ride evaluator.
// WARNING! Function returns error if a transaction exists but failed.
func (s *stateManager) NewestTransactionHeightByID(id []byte) (uint64, error) {
	txHeight, status, err := s.rw.newestTransactionHeightByID(id)
	if err != nil {
		return 0, wrapErr(RetrievalError, err)
	}
	if status.IsNotSucceeded() {
		return 0, wrapErr(RetrievalError, errors.Errorf("transaction is not succeeded, status=%d", status))
	}
	return txHeight, nil
}

func (s *stateManager) TransactionHeightByID(id []byte) (uint64, error) {
	txHeight, _, err := s.rw.transactionHeightByID(id)
	if err != nil {
		return 0, wrapErr(RetrievalError, err)
	}
	return txHeight, nil
}

func (s *stateManager) NewAddrTransactionsIterator(addr proto.Address) (TransactionIterator, error) {
	providesData, err := s.ProvidesExtendedApi()
	if err != nil {
		return nil, wrapErr(Other, err)
	}
	if !providesData {
		return nil, wrapErr(IncompatibilityError, errors.New("state does not have data for transactions by address API"))
	}
	iter, err := s.atx.newTransactionsByAddrIterator(addr)
	if err != nil {
		return nil, wrapErr(Other, err)
	}
	return iter, nil
}

func (s *stateManager) NewestAssetIsSponsored(asset crypto.Digest) (bool, error) {
	assetID := proto.AssetIDFromDigest(asset)
	sponsored, err := s.stor.sponsoredAssets.newestIsSponsored(assetID)
	if err != nil {
		return false, wrapErr(RetrievalError, err)
	}
	return sponsored, nil
}

func (s *stateManager) AssetIsSponsored(assetID proto.AssetID) (bool, error) {
	sponsored, err := s.stor.sponsoredAssets.isSponsored(assetID)
	if err != nil {
		return false, wrapErr(RetrievalError, err)
	}
	return sponsored, nil
}

func (s *stateManager) NewestAssetConstInfo(assetID proto.AssetID) (*proto.AssetConstInfo, error) {
	info, err := s.stor.assets.newestConstInfo(assetID)
	if err != nil {
		return nil, wrapErr(RetrievalError, err)
	}
	issuer, err := proto.NewAddressFromPublicKey(s.settings.AddressSchemeCharacter, info.issuer)
	if err != nil {
		return nil, wrapErr(Other, err)
	}
	return &proto.AssetConstInfo{
		ID:          proto.ReconstructDigest(assetID, info.tail),
		IssueHeight: info.issueHeight,
		Issuer:      issuer,
		Decimals:    info.decimals,
	}, nil
}

func (s *stateManager) NewestAssetInfo(asset crypto.Digest) (*proto.AssetInfo, error) {
	assetID := proto.AssetIDFromDigest(asset)
	info, err := s.stor.assets.newestAssetInfo(assetID)
	if err != nil {
		return nil, wrapErr(RetrievalError, err)
	}
	if !info.quantity.IsUint64() {
		return nil, wrapErr(Other, errors.New("asset quantity overflows uint64"))
	}
	issuer, err := proto.NewAddressFromPublicKey(s.settings.AddressSchemeCharacter, info.issuer)
	if err != nil {
		return nil, wrapErr(Other, err)
	}
	sponsored, err := s.stor.sponsoredAssets.newestIsSponsored(assetID)
	if err != nil {
		return nil, wrapErr(RetrievalError, err)
	}
	scripted, err := s.stor.scriptsStorage.newestIsSmartAsset(assetID)
	if err != nil {
		return nil, wrapErr(Other, err)
	}
	return &proto.AssetInfo{
		AssetConstInfo: proto.AssetConstInfo{
			ID:          proto.ReconstructDigest(assetID, info.tail),
			IssueHeight: info.issueHeight,
			Issuer:      issuer,
			Decimals:    info.decimals,
		},
		Quantity:        info.quantity.Uint64(),
		IssuerPublicKey: info.issuer,

		Reissuable: info.reissuable,
		Scripted:   scripted,
		Sponsored:  sponsored,
	}, nil
}

// NewestFullAssetInfo is used to request full asset info from RIDE,
// because of that we don't try to get issue transaction info.
func (s *stateManager) NewestFullAssetInfo(asset crypto.Digest) (*proto.FullAssetInfo, error) {
	ai, err := s.NewestAssetInfo(asset)
	if err != nil {
		return nil, wrapErr(RetrievalError, err)
	}
	assetID := proto.AssetIDFromDigest(asset)
	info, err := s.stor.assets.newestAssetInfo(assetID)
	if err != nil {
		return nil, wrapErr(RetrievalError, err)
	}
	res := &proto.FullAssetInfo{
		AssetInfo:        *ai,
		Name:             info.name,
		Description:      info.description,
		IssueTransaction: nil, // Always return nil in this function because this field is not used later on
	}
	isSponsored, err := s.stor.sponsoredAssets.newestIsSponsored(assetID)
	if err != nil {
		return nil, wrapErr(RetrievalError, err)
	}
	if isSponsored {
		assetCost, err := s.stor.sponsoredAssets.newestAssetCost(assetID)
		if err != nil {
			return nil, wrapErr(RetrievalError, err)
		}
		sponsorBalance, err := s.NewestWavesBalance(proto.NewRecipientFromAddress(ai.Issuer))
		if err != nil {
			return nil, wrapErr(RetrievalError, err)
		}
		res.SponsorshipCost = assetCost
		res.SponsorBalance = sponsorBalance
	}
	isScripted, err := s.stor.scriptsStorage.newestIsSmartAsset(assetID)
	if err != nil {
		return nil, wrapErr(Other, err)
	}
	if isScripted {
		scriptInfo, err := s.NewestScriptInfoByAsset(assetID)
		if err != nil {
			return nil, wrapErr(RetrievalError, err)
		}
		res.ScriptInfo = *scriptInfo
	}
	return res, nil
}

func (s *stateManager) IsAssetExist(assetID proto.AssetID) (bool, error) {
	// this is the fastest way to understand whether asset exist or not
	switch _, err := s.stor.assets.constInfo(assetID); {
	case err == nil:
		return true, nil
	case errors.Is(err, errs.UnknownAsset{}):
		return false, nil
	default:
		return false, wrapErr(RetrievalError, err)
	}
}

// AssetInfo returns stable (stored in DB) information about an asset by given ID.
// If there is no asset for the given ID error of type `errs.UnknownAsset` is returned.
// Errors of types `state.RetrievalError` returned in case of broken DB.
func (s *stateManager) AssetInfo(assetID proto.AssetID) (*proto.AssetInfo, error) {
	info, err := s.stor.assets.assetInfo(assetID)
	if err != nil {
		if errors.Is(err, errs.UnknownAsset{}) {
			return nil, err
		}
		return nil, wrapErr(RetrievalError, err)
	}
	if !info.quantity.IsUint64() {
		return nil, wrapErr(Other, errors.New("asset quantity overflows uint64"))
	}
	issuer, err := proto.NewAddressFromPublicKey(s.settings.AddressSchemeCharacter, info.issuer)
	if err != nil {
		return nil, wrapErr(Other, err)
	}
	sponsored, err := s.stor.sponsoredAssets.isSponsored(assetID)
	if err != nil {
		return nil, wrapErr(RetrievalError, err)
	}
	scripted, err := s.stor.scriptsStorage.isSmartAsset(assetID)
	if err != nil {
		return nil, wrapErr(RetrievalError, err)
	}
	return &proto.AssetInfo{
		AssetConstInfo: proto.AssetConstInfo{
			ID:          proto.ReconstructDigest(assetID, info.tail),
			IssueHeight: info.issueHeight,
			Issuer:      issuer,
			Decimals:    info.decimals,
		},
		Quantity:        info.quantity.Uint64(),
		IssuerPublicKey: info.issuer,

		Reissuable: info.reissuable,
		Scripted:   scripted,
		Sponsored:  sponsored,
	}, nil
}

func (s *stateManager) FullAssetInfo(assetID proto.AssetID) (*proto.FullAssetInfo, error) {
	ai, err := s.AssetInfo(assetID)
	if err != nil {
		return nil, wrapErr(RetrievalError, err)
	}
	info, err := s.stor.assets.assetInfo(assetID)
	if err != nil {
		return nil, wrapErr(RetrievalError, err)
	}
	txID := crypto.Digest(ai.ID)             // explicitly show that full asset ID is a crypto.Digest and equals txID
	tx, _ := s.TransactionByID(txID.Bytes()) // Explicitly ignore error here, in case of error tx is nil as expected
	res := &proto.FullAssetInfo{
		AssetInfo:        *ai,
		Name:             info.name,
		Description:      info.description,
		IssueTransaction: tx,
	}

	isSponsored, err := s.stor.sponsoredAssets.isSponsored(assetID)
	if err != nil {
		return nil, wrapErr(RetrievalError, err)
	}
	if isSponsored {
		assetCost, err := s.stor.sponsoredAssets.assetCost(assetID)
		if err != nil {
			return nil, wrapErr(RetrievalError, err)
		}
		sponsorBalance, err := s.WavesBalance(proto.NewRecipientFromAddress(ai.Issuer))
		if err != nil {
			return nil, wrapErr(RetrievalError, err)
		}
		res.SponsorshipCost = assetCost
		res.SponsorBalance = sponsorBalance
	}
	isScripted, err := s.stor.scriptsStorage.isSmartAsset(assetID)
	if err != nil {
		return nil, wrapErr(RetrievalError, err)
	}
	if isScripted {
		scriptInfo, err := s.ScriptInfoByAsset(assetID)
		if err != nil {
			return nil, wrapErr(RetrievalError, err)
		}
		res.ScriptInfo = *scriptInfo
	}
	return res, nil
}

func (s *stateManager) EnrichedFullAssetInfo(assetID proto.AssetID) (*proto.EnrichedFullAssetInfo, error) {
	fa, err := s.FullAssetInfo(assetID)
	if err != nil {
		return nil, err
	}
	constInfo, err := s.stor.assets.constInfo(assetID)
	if err != nil {
		if errors.Is(err, errs.UnknownAsset{}) {
			return nil, err
		}
		return nil, wrapErr(RetrievalError, err)
	}
	res := &proto.EnrichedFullAssetInfo{
		FullAssetInfo:   *fa,
		SequenceInBlock: constInfo.issueSequenceInBlock,
	}
	return res, nil
}

func (s *stateManager) NFTList(account proto.Recipient, limit uint64, afterAssetID *proto.AssetID) ([]*proto.FullAssetInfo, error) {
	addr, err := s.recipientToAddress(account)
	if err != nil {
		return nil, wrapErr(RetrievalError, err)
	}
	nfts, err := s.stor.balances.nftList(addr.ID(), limit, afterAssetID)
	if err != nil {
		return nil, wrapErr(RetrievalError, err)
	}
	infos := make([]*proto.FullAssetInfo, len(nfts))
	for i, nft := range nfts {
		info, err := s.FullAssetInfo(proto.AssetIDFromDigest(nft))
		if err != nil {
			return nil, wrapErr(RetrievalError, err)
		}
		infos[i] = info
	}
	return infos, nil
}

func (s *stateManager) ScriptBasicInfoByAccount(account proto.Recipient) (*proto.ScriptBasicInfo, error) {
	addr, err := s.recipientToAddress(account)
	if err != nil {
		return nil, wrapErr(RetrievalError, err)
	}
	hasScript, err := s.stor.scriptsStorage.accountHasScript(addr)
	if err != nil {
		return nil, wrapErr(Other, err)
	}
	if !hasScript {
		return nil, proto.ErrNotFound
	}
	info, err := s.stor.scriptsStorage.scriptBasicInfoByAddressID(addr.ID())
	if err != nil {
		return nil, wrapErr(Other, err)
	}
	return &proto.ScriptBasicInfo{
		PK:             info.PK,
		ScriptLen:      info.ScriptLen,
		LibraryVersion: info.LibraryVersion,
		HasVerifier:    info.HasVerifier,
		IsDApp:         info.IsDApp,
	}, nil
}

func (s *stateManager) ScriptInfoByAccount(account proto.Recipient) (*proto.ScriptInfo, error) {
	addr, err := s.recipientToAddress(account)
	if err != nil {
		return nil, wrapErr(RetrievalError, err)
	}
	scriptBytes, err := s.stor.scriptsStorage.scriptBytesByAddr(addr)
	if err != nil {
		return nil, wrapErr(RetrievalError, err)
	}
	est, err := s.stor.scriptsComplexity.scriptComplexityByAddress(addr)
	if err != nil {
		return nil, wrapErr(RetrievalError, err)
	}
	version, err := proto.VersionFromScriptBytes(scriptBytes)
	if err != nil {
		return nil, wrapErr(Other, err)
	}
	return &proto.ScriptInfo{
		Version:    version,
		Bytes:      scriptBytes,
		Complexity: uint64(est.Estimation),
	}, nil
}

func (s *stateManager) ScriptInfoByAsset(assetID proto.AssetID) (*proto.ScriptInfo, error) {
	scriptBytes, err := s.stor.scriptsStorage.scriptBytesByAsset(assetID)
	if err != nil {
		return nil, wrapErr(RetrievalError, err)
	}
	est, err := s.stor.scriptsComplexity.scriptComplexityByAsset(assetID)
	if err != nil {
		return nil, wrapErr(RetrievalError, err)
	}
	version, err := proto.VersionFromScriptBytes(scriptBytes)
	if err != nil {
		return nil, wrapErr(Other, err)
	}
	return &proto.ScriptInfo{
		Version:    version,
		Bytes:      scriptBytes,
		Complexity: uint64(est.Estimation),
	}, nil
}

func (s *stateManager) NewestScriptInfoByAsset(assetID proto.AssetID) (*proto.ScriptInfo, error) {
	scriptBytes, err := s.stor.scriptsStorage.newestScriptBytesByAsset(assetID)
	if err != nil {
		return nil, wrapErr(RetrievalError, err)
	}
	est, err := s.stor.scriptsComplexity.newestScriptComplexityByAsset(assetID)
	if err != nil {
		return nil, wrapErr(RetrievalError, err)
	}
	version, err := proto.VersionFromScriptBytes(scriptBytes)
	if err != nil {
		return nil, wrapErr(Other, err)
	}
	return &proto.ScriptInfo{
		Version:    version,
		Bytes:      scriptBytes,
		Complexity: uint64(est.Estimation),
	}, nil
}

func (s *stateManager) IsActiveLeasing(leaseID crypto.Digest) (bool, error) {
	isActive, err := s.stor.leases.isActive(leaseID)
	if err != nil {
		return false, wrapErr(RetrievalError, err)
	}
	return isActive, nil
}

func (s *stateManager) InvokeResultByID(invokeID crypto.Digest) (*proto.ScriptResult, error) {
	hasData, err := s.storesExtendedApiData()
	if err != nil {
		return nil, wrapErr(Other, err)
	}
	if !hasData {
		return nil, wrapErr(IncompatibilityError, errors.New("state does not have data for invoke results"))
	}
	res, err := s.stor.invokeResults.invokeResult(s.settings.AddressSchemeCharacter, invokeID)
	if err != nil {
		return nil, wrapErr(RetrievalError, err)
	}
	return res, nil
}

func (s *stateManager) storesExtendedApiData() (bool, error) {
	stores, err := s.stateDB.stateStoresApiData()
	if err != nil {
		return false, wrapErr(RetrievalError, err)
	}
	return stores, nil
}

func (s *stateManager) ProvidesExtendedApi() (bool, error) {
	hasData, err := s.storesExtendedApiData()
	if err != nil {
		return false, wrapErr(RetrievalError, err)
	}
	if !hasData {
		// State does not have extended API data.
		return false, nil
	}
	// State has data for extended API, but we need to make sure it is served.
	return s.atx.providesData(), nil
}

func (s *stateManager) ProvidesStateHashes() (bool, error) {
	provides, err := s.stateDB.stateStoresHashes()
	if err != nil {
		return false, wrapErr(RetrievalError, err)
	}
	return provides, nil
}

func (s *stateManager) LegacyStateHashAtHeight(height proto.Height) (*proto.StateHash, error) {
	hasData, err := s.ProvidesStateHashes()
	if err != nil {
		return nil, wrapErr(Other, err)
	}
	if !hasData {
		return nil, wrapErr(IncompatibilityError, errors.New("state does not have data for state hashes"))
	}
	sh, err := s.stor.stateHashes.legacyStateHash(height)
	if err != nil {
		return nil, wrapErr(RetrievalError, err)
	}
	return sh, nil
}

func (s *stateManager) SnapshotStateHashAtHeight(height proto.Height) (crypto.Digest, error) {
	sh, err := s.stor.stateHashes.snapshotStateHash(height)
	if err != nil {
		return crypto.Digest{}, wrapErr(RetrievalError, err)
	}
	return sh, nil
}

func (s *stateManager) IsNotFound(err error) bool {
	return IsNotFound(err)
}

func (s *stateManager) StartProvidingExtendedApi() error {
	if err := s.atx.startProvidingData(); err != nil {
		return wrapErr(ModificationError, err)
	}
	return nil
}

func (s *stateManager) PersistAddressTransactions() error {
	return s.atx.persist()
}

func (s *stateManager) ShouldPersistAddressTransactions() (bool, error) {
	return s.atx.shouldPersist()
}

func (s *stateManager) RewardAtHeight(height proto.Height) (uint64, error) {
	blockRewardActivated := s.stor.features.isActivatedAtHeight(int16(settings.BlockReward), height)
	if !blockRewardActivated {
		return 0, nil
	}
	blockRewardActivationHeight, err := s.stor.features.activationHeight(int16(settings.BlockReward))
	if err != nil {
		return 0, err
	}
	reward, err := s.stor.monetaryPolicy.rewardAtHeight(height, blockRewardActivationHeight)
	if err != nil {
		return 0, wrapErr(RetrievalError, err)
	}
	return reward, nil
}

func (s *stateManager) RewardVotes(height proto.Height) (proto.RewardVotes, error) {
	start, end, err := s.blockRewardVotingPeriod(height)
	if err != nil {
		return proto.RewardVotes{}, err
	}
	if !isBlockRewardVotingPeriod(start, end, height) {
		return proto.RewardVotes{}, nil
	}
	v, err := s.stor.monetaryPolicy.votes()
	if err != nil {
		return proto.RewardVotes{}, err
	}
	return proto.RewardVotes{Increase: v.increase, Decrease: v.decrease}, nil
}

func (s *stateManager) getInitialTotalWavesAmount() uint64 {
	totalAmount := uint64(0)
	for _, tx := range s.genesis.Transactions {
		txG, ok := tx.(*proto.Genesis)
		if !ok {
			panic(fmt.Sprintf("tx type (%T) must be genesis tx type", tx))
		}
		totalAmount += txG.Amount
	}
	return totalAmount
}

func (s *stateManager) TotalWavesAmount(height proto.Height) (uint64, error) {
	initialTotalAmount := s.getInitialTotalWavesAmount()
	blockRewardActivated := s.stor.features.isActivatedAtHeight(int16(settings.BlockReward), height)
	if !blockRewardActivated {
		return initialTotalAmount, nil
	}
	blockRewardActivationHeight, err := s.stor.features.activationHeight(int16(settings.BlockReward))
	if err != nil {
		return initialTotalAmount, err
	}
	amount, err := s.stor.monetaryPolicy.totalAmountAtHeight(height, initialTotalAmount, blockRewardActivationHeight)
	if err != nil {
		return 0, wrapErr(RetrievalError, err)
	}
	return amount, nil
}

func (s *stateManager) SnapshotsAtHeight(height proto.Height) (proto.BlockSnapshot, error) {
	return s.stor.snapshots.getSnapshots(height)
}

func (s *stateManager) Close() error {
	if err := s.atx.close(); err != nil {
		return wrapErr(ClosureError, err)
	}
	if err := s.rw.close(); err != nil {
		return wrapErr(ClosureError, err)
	}
	if err := s.stateDB.close(); err != nil {
		return wrapErr(ClosureError, err)
	}
	return nil
}<|MERGE_RESOLUTION|>--- conflicted
+++ resolved
@@ -1526,12 +1526,6 @@
 		if errCurBlock != nil {
 			return nil, wrapErr(DeserializationError, errCurBlock)
 		}
-<<<<<<< HEAD
-		if err = s.cv.ValidateHeaderBeforeBlockApplying(&block.BlockHeader, blockchainCurHeight); err != nil {
-			return nil, err
-		}
-=======
->>>>>>> fdcd044f
 		// Assign unique block number for this block ID, add this number to the list of valid blocks.
 		if err = s.stateDB.addBlock(block.BlockID()); err != nil {
 			return nil, wrapErr(ModificationError, err)
