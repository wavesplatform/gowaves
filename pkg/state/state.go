package state

import (
	"bytes"
	"context"
	"encoding/binary"
	"log"
	"math/big"
	"os"
	"path/filepath"
	"sync"

	"github.com/pkg/errors"
	"github.com/wavesplatform/gowaves/pkg/consensus"
	"github.com/wavesplatform/gowaves/pkg/crypto"
	"github.com/wavesplatform/gowaves/pkg/keyvalue"
	"github.com/wavesplatform/gowaves/pkg/proto"
	"github.com/wavesplatform/gowaves/pkg/settings"
)

const (
	rollbackMaxBlocks = 2000
	blocksStorDir     = "blocks_storage"
	keyvalueDir       = "key_value"
)

<<<<<<< HEAD
func wrapErr(err error, stateErrorType ErrorType) error {
=======
var empty struct{}

func wrapErr(stateErrorType ErrorType, err error) error {
>>>>>>> e8c8260f
	switch err.(type) {
	case StateError:
		return err
	default:
		return NewStateError(stateErrorType, err)
	}
}

type blockchainEntitiesStorage struct {
	hs         *historyStorage
	aliases    *aliases
	assets     *assets
	leases     *leases
	scores     *scores
	blocksInfo *blocksInfo
	balances   *balances
	features   *features
}

func newBlockchainEntitiesStorage(hs *historyStorage, stateDB *stateDB, sets *settings.BlockchainSettings) (*blockchainEntitiesStorage, error) {
	aliases, err := newAliases(hs.db, hs.dbBatch, stateDB, hs)
	if err != nil {
		return nil, err
	}
	assets, err := newAssets(hs.db, hs.dbBatch, stateDB, hs)
	if err != nil {
		return nil, err
	}
	leases, err := newLeases(hs.db, stateDB, hs)
	if err != nil {
		return nil, err
	}
	scores, err := newScores(hs.db, hs.dbBatch)
	if err != nil {
		return nil, err
	}
	blocksInfo, err := newBlocksInfo(hs.db, hs.dbBatch)
	if err != nil {
		return nil, err
	}
	balances, err := newBalances(hs.db, stateDB, hs)
	if err != nil {
		return nil, err
	}
	features, err := newFeatures(hs.db, hs.dbBatch, hs, stateDB, sets, settings.FeaturesInfo)
	if err != nil {
		return nil, err
	}
	return &blockchainEntitiesStorage{hs, aliases, assets, leases, scores, blocksInfo, balances, features}, nil
}

func (s *blockchainEntitiesStorage) reset() {
	s.hs.reset()
	s.assets.reset()
}

func (s *blockchainEntitiesStorage) flush(initialisation bool) error {
	return s.hs.flush(!initialisation)
}

type txAppender struct {
	// rw is needed to check for duplicate tx IDs.
	rw *blockReadWriter

	settings *settings.BlockchainSettings

	// TransactionHandler is handler for any operations on transactions.
	txHandler *transactionHandler
	// Block differ is used to create diffs from blocks.
	blockDiffer *blockDiffer
	// Storage for diffs of transactions coming in added blocks.
	diffStorAppendedBlocks *diffStorage
	// Ids of all transactions whose diffs are currently in diffStorAppendedBlocks.
	// This is needed to check that transaction ids are unique.
	appendedBlocksTxIds map[string]struct{}
	// Storage for diffs of transactions coming for validation without blocks.
	diffStorNoBlocks *diffStorage
	// Ids of all transactions whose diffs are currently in diffStorNoBlocks.
	// This is needed to check that transaction ids are unique.
	noBlocksTxIds map[string]struct{}
	// diffApplier is used to both validate and apply balance diffs.
	diffApplier *diffApplier
}

func newTxAppender(rw *blockReadWriter, stor *blockchainEntitiesStorage, settings *settings.BlockchainSettings) (*txAppender, error) {
	genesis, err := settings.GenesisGetter.Get()
	if err != nil {
		return nil, err
	}
	txHandler, err := newTransactionHandler(genesis.BlockSignature, stor, settings)
	if err != nil {
		return nil, err
	}
	blockDiffer, err := newBlockDiffer(txHandler, stor, settings)
	if err != nil {
		return nil, err
	}
	diffStorAppendedBlocks, err := newDiffStorage()
	if err != nil {
		return nil, err
	}
	diffStorNoBlocks, err := newDiffStorage()
	if err != nil {
		return nil, err
	}
	diffApplier, err := newDiffApplier(stor.balances)
	if err != nil {
		return nil, err
	}
	return &txAppender{
		rw:                     rw,
		settings:               settings,
		txHandler:              txHandler,
		blockDiffer:            blockDiffer,
		appendedBlocksTxIds:    make(map[string]struct{}),
		diffStorAppendedBlocks: diffStorAppendedBlocks,
		noBlocksTxIds:          make(map[string]struct{}),
		diffStorNoBlocks:       diffStorNoBlocks,
		diffApplier:            diffApplier,
	}, nil
}

func (a *txAppender) checkDuplicateTxIdsImpl(id []byte, recentIds map[string]struct{}) error {
	// Check recent.
	if _, ok := recentIds[string(id)]; ok {
		return errors.Errorf("transaction with ID %v already in state", id)
	}
	// Check DB.
	if _, err := a.rw.readTransaction(id); err == nil {
		return errors.Errorf("transaction with ID %v already in state", id)
	}
	return nil
}

func (a *txAppender) checkDuplicateTxIds(tx proto.Transaction, recentIds map[string]struct{}, timestamp uint64) error {
	if tx.GetTypeVersion().Type == proto.PaymentTransaction {
		// Payment transactions are deprecated.
		return nil
	}
	if tx.GetTypeVersion().Type == proto.CreateAliasTransaction {
		if (timestamp >= a.settings.StolenAliasesWindowTimeStart) && (timestamp <= a.settings.StolenAliasesWindowTimeEnd) {
			// At this period alias transactions might have duplicate IDs due to bugs in historical blockchain.
			return nil
		}
	}
	txID, err := tx.GetID()
	if err != nil {
		return err
	}
	return a.checkDuplicateTxIdsImpl(txID, recentIds)
}

type appendBlockParams struct {
	transactions   []proto.Transaction
	block, parent  *proto.BlockHeader
	height         uint64
	initialisation bool
}

func (a *txAppender) appendBlock(params *appendBlockParams) error {
	hasParent := (params.parent != nil)
	for _, tx := range params.transactions {
		checkerInfo := &checkerInfo{
			initialisation:   params.initialisation,
			currentTimestamp: params.block.Timestamp,
			blockID:          params.block.BlockSignature,
			height:           params.height,
		}
		if err := a.checkDuplicateTxIds(tx, a.appendedBlocksTxIds, params.block.Timestamp); err != nil {
			return err
		}
		// Add transaction ID.
		txID, err := tx.GetID()
		if err != nil {
			return err
		}
		a.appendedBlocksTxIds[string(txID)] = empty
		if hasParent {
			checkerInfo.parentTimestamp = params.parent.Timestamp
		}
		if err := a.txHandler.checkTx(tx, checkerInfo); err != nil {
			return err
		}
		if err := a.txHandler.performTx(tx, &performerInfo{params.initialisation, params.block.BlockSignature}); err != nil {
			return err
		}
	}
	blockDiff, err := a.blockDiffer.createBlockDiff(params.transactions, params.block, params.initialisation, hasParent)
	if err != nil {
		return err
	}
	if err := a.diffStorAppendedBlocks.saveBlockDiff(blockDiff); err != nil {
		return err
	}
	return nil
}

func (a *txAppender) applyAllDiffs(initialisation bool) error {
	changes := a.diffStorAppendedBlocks.allChanges()
	a.appendedBlocksTxIds = make(map[string]struct{})
	a.diffStorAppendedBlocks.reset()
	if err := a.diffApplier.applyBalancesChanges(changes, !initialisation); err != nil {
		return err
	}
	return nil
}

func (a *txAppender) validateSingleTx(tx proto.Transaction, currentTimestamp, parentTimestamp uint64) error {
	dummy := make(map[string]struct{})
	if err := a.checkDuplicateTxIds(tx, dummy, currentTimestamp); err != nil {
		return err
	}
	// Check tx signature and data.
	if err := checkTx(tx); err != nil {
		return err
	}
	// Check tx data against state.
	checkerInfo := &checkerInfo{initialisation: false, currentTimestamp: currentTimestamp, parentTimestamp: parentTimestamp}
	if err := a.txHandler.checkTx(tx, checkerInfo); err != nil {
		return err
	}
	diff, err := a.txHandler.createDiffTx(tx, &differInfo{initialisation: false, blockTime: currentTimestamp})
	if err != nil {
		return err
	}
	if err := a.diffApplier.validateBalancesChanges(diff.balancesChanges(), true); err != nil {
		return err
	}
	return nil
}

func (a *txAppender) resetValidationList() {
	a.noBlocksTxIds = make(map[string]struct{})
	a.diffStorNoBlocks.reset()
}

func (a *txAppender) validateNextTx(tx proto.Transaction, currentTimestamp, parentTimestamp uint64) error {
	if err := a.checkDuplicateTxIds(tx, a.noBlocksTxIds, currentTimestamp); err != nil {
		return err
	}
	// Add transaction ID.
	txID, err := tx.GetID()
	if err != nil {
		return err
	}
	a.noBlocksTxIds[string(txID)] = empty
	// Check tx signature and data.
	if err := checkTx(tx); err != nil {
		return err
	}
	// Check tx data against state.
	checkerInfo := &checkerInfo{initialisation: false, currentTimestamp: currentTimestamp, parentTimestamp: parentTimestamp}
	if err := a.txHandler.checkTx(tx, checkerInfo); err != nil {
		return err
	}
	diff, err := a.txHandler.createDiffTx(tx, &differInfo{initialisation: false, blockTime: currentTimestamp})
	if err != nil {
		return err
	}
	changes, err := a.diffStorNoBlocks.changesByTxDiff(diff)
	if err != nil {
		return err
	}
	if err := a.diffApplier.validateBalancesChanges(changes, true); err != nil {
		return err
	}
	if err := a.diffStorNoBlocks.saveBalanceChanges(changes); err != nil {
		return err
	}
	return nil
}

func (a *txAppender) reset() {
	a.appendedBlocksTxIds = make(map[string]struct{})
	a.diffStorAppendedBlocks.reset()
	a.blockDiffer.reset()
}

type stateManager struct {
	mu *sync.RWMutex

	genesis proto.Block
	stateDB *stateDB

	stor  *blockchainEntitiesStorage
	rw    *blockReadWriter
	peers *peerStorage

	// BlockchainSettings: general info about the blockchain type, constants etc.
	settings *settings.BlockchainSettings
	// ConsensusValidator: validator for block headers.
	cv *consensus.ConsensusValidator
	// Appender implements validation/diff management functionality.
	appender *txAppender

	// Miscellaneous/utility fields.
	// Specifies how many goroutines will be run for verification of transactions and blocks signatures.
	verificationGoroutinesNum int
	// Indicates whether lease cancellations were performed.
	leasesCl0, leasesCl1, leasesCl2 bool
	// The height when last features voting took place.
	lastVotingHeight uint64
}

func (s *stateManager) Mutex() *sync.RWMutex {
	return s.mu
}

func (s *stateManager) Peers() ([]proto.TCPAddr, error) {
	return s.peers.peers()
}

func newStateManager(dataDir string, params StateParams, settings *settings.BlockchainSettings) (*stateManager, error) {
	blockStorageDir := filepath.Join(dataDir, blocksStorDir)
	if _, err := os.Stat(blockStorageDir); os.IsNotExist(err) {
		if err := os.Mkdir(blockStorageDir, 0755); err != nil {
			return nil, wrapErr(Other, errors.Errorf("failed to create blocks directory: %v\n", err))
		}
	}
	// Initialize database.
	dbDir := filepath.Join(dataDir, keyvalueDir)
	log.Printf("Initializing state database, will take up to few minutes...\n")
	db, err := keyvalue.NewKeyVal(dbDir, params.DbParams)
	if err != nil {
		return nil, wrapErr(Other, errors.Errorf("failed to create db: %v\n", err))
	}
	log.Printf("Finished initializing database.\n")
	dbBatch, err := db.NewBatch()
	if err != nil {
		return nil, wrapErr(Other, errors.Errorf("failed to create db batch: %v\n", err))
	}
	stateDB, err := newStateDB(db, dbBatch)
	if err != nil {
		return nil, wrapErr(Other, errors.Errorf("failed to create stateDB: %v\n", err))
	}
	// rw is storage for blocks.
	rw, err := newBlockReadWriter(blockStorageDir, params.OffsetLen, params.HeaderOffsetLen, db, dbBatch)
	if err != nil {
		return nil, wrapErr(Other, errors.Errorf("failed to create block storage: %v\n", err))
	}
	if err := stateDB.syncRw(rw); err != nil {
		return nil, wrapErr(Other, errors.Errorf("failed to sync block storage and DB: %v\n", err))
	}
	hs, err := newHistoryStorage(db, dbBatch, rw, stateDB)
	if err != nil {
		return nil, wrapErr(Other, errors.Errorf("failed to create history storage: %v\n", err))
	}
	stor, err := newBlockchainEntitiesStorage(hs, stateDB, settings)
	if err != nil {
		return nil, wrapErr(Other, errors.Errorf("failed to create blockchain entities storage: %v\n", err))
	}
	appender, err := newTxAppender(rw, stor, settings)
	if err != nil {
		return nil, wrapErr(Other, err)
	}
	state := &stateManager{
		stateDB:                   stateDB,
		stor:                      stor,
		rw:                        rw,
		settings:                  settings,
		peers:                     newPeerStorage(db),
		appender:                  appender,
		verificationGoroutinesNum: params.VerificationGoroutinesNum,
		mu:                        &sync.RWMutex{},
	}
	// Set fields which depend on state.
	// Consensus validator is needed to check block headers.
	cv, err := consensus.NewConsensusValidator(state)
	if err != nil {
		return nil, wrapErr(Other, err)
	}
	state.cv = cv
	// Handle genesis block.
	if err := state.handleGenesisBlock(settings.GenesisGetter); err != nil {
<<<<<<< HEAD
		return nil, StateError{errorType: Other, originalError: err}
	}
	// Set transaction validators for transactions without blocks (used by miner, UTX pool).
	if err := state.setValidators(); err != nil {
		return nil, StateError{errorType: Other, originalError: err}
=======
		return nil, wrapErr(Other, err)
>>>>>>> e8c8260f
	}
	return state, nil
}

func (s *stateManager) setGenesisBlock(genesisBlock *proto.Block) error {
	s.genesis = *genesisBlock
	return nil
}

<<<<<<< HEAD
func (s *stateManager) setValidators() error {
	var err error
	s.standaloneTv, err = newTransactionValidator(s.genesis.BlockSignature, s.stor, s.settings)
	if err != nil {
		return err
	}
	s.multiTxTv, err = newTransactionValidator(s.genesis.BlockSignature, s.stor, s.settings)
	if err != nil {
		return err
	}
	return nil
}

=======
>>>>>>> e8c8260f
func (s *stateManager) addGenesisBlock() error {
	// Add score of genesis block.
	ctx, cancel := context.WithCancel(context.Background())
	defer cancel()
	genesisScore, err := CalculateScore(s.genesis.BaseTarget)
	if err != nil {
		return err
	}
	if err := s.stor.scores.addScore(&big.Int{}, genesisScore, 1); err != nil {
		return err
	}
	chans := newVerifierChans()
	go launchVerifier(ctx, chans, s.verificationGoroutinesNum)
	if err := s.addNewBlock(&s.genesis, nil, true, chans, 0); err != nil {
		return err
	}
	close(chans.tasksChan)
	if err := s.appender.applyAllDiffs(true); err != nil {
		return err
	}
	verifyError := <-chans.errChan
	if verifyError != nil {
<<<<<<< HEAD
		return StateError{errorType: ValidationError, originalError: verifyError}
=======
		return wrapErr(ValidationError, verifyError)
>>>>>>> e8c8260f
	}
	if err := s.flush(true); err != nil {
		return wrapErr(ModificationError, err)
	}
	if err := s.reset(); err != nil {
		return wrapErr(ModificationError, err)
	}
	return nil
}

func (s *stateManager) applyPreactivatedFeatures(features []int16) error {
	genesisID := s.genesis.BlockSignature
	genesisBlockNum, err := s.stateDB.blockIdToNum(genesisID)
	if err != nil {
		return err
	}
	for _, featureID := range features {
		approvalRequest := &approvedFeaturesRecord{1, genesisBlockNum}
		if err := s.stor.features.approveFeature(featureID, approvalRequest); err != nil {
			return err
		}
		activationRequest := &activatedFeaturesRecord{1, genesisBlockNum}
		if err := s.stor.features.activateFeature(featureID, activationRequest); err != nil {
			return err
		}
	}
	if err := s.flush(true); err != nil {
		return err
	}
	if err := s.reset(); err != nil {
		return err
	}
	return nil
}

func (s *stateManager) handleGenesisBlock(g settings.GenesisGetter) error {
	height, err := s.Height()
	if err != nil {
		return err
	}

	block, err := g.Get()
	if err != nil {
		return err
	}

	if err := s.setGenesisBlock(block); err != nil {
		return err
	}
	// If the storage is new (data dir does not contain any data), genesis block must be applied.
	if height == 0 {
		// Assign unique block number for this block ID, add this number to the list of valid blocks.
		if err := s.stateDB.addBlock(block.BlockSignature); err != nil {
			return err
		}
		if err := s.applyPreactivatedFeatures(s.settings.PreactivatedFeatures); err != nil {
			return errors.Errorf("failed to apply preactivated features: %v\n", err)
		}
		if err := s.addGenesisBlock(); err != nil {
			return errors.Errorf("failed to apply/save genesis: %v\n", err)
		}
	}
	return nil
}

func (s *stateManager) Header(blockID crypto.Signature) (*proto.BlockHeader, error) {
	headerBytes, err := s.rw.readBlockHeader(blockID)
	if err != nil {
		if err == keyvalue.ErrNotFound {
<<<<<<< HEAD
			return nil, StateError{errorType: NotFoundError, originalError: err}
		}
		return nil, StateError{errorType: RetrievalError, originalError: err}
=======
			return nil, wrapErr(NotFoundError, err)
		}
		return nil, wrapErr(RetrievalError, err)
>>>>>>> e8c8260f
	}
	var header proto.BlockHeader
	if err := header.UnmarshalHeaderFromBinary(headerBytes); err != nil {
		return nil, wrapErr(DeserializationError, err)
	}
	return &header, nil
}

func (s *stateManager) HeaderBytes(blockID crypto.Signature) ([]byte, error) {
	headerBytes, err := s.rw.readBlockHeader(blockID)
	if err != nil {
		return nil, wrapErr(RetrievalError, err)
	}
	return headerBytes, nil
}

func (s *stateManager) HeaderByHeight(height uint64) (*proto.BlockHeader, error) {
	blockID, err := s.HeightToBlockID(height)
	if err != nil {
		return nil, wrapErr(RetrievalError, err)
	}
	return s.Header(blockID)
}

func (s *stateManager) HeaderBytesByHeight(height uint64) ([]byte, error) {
	blockID, err := s.HeightToBlockID(height)
	if err != nil {
		return nil, wrapErr(RetrievalError, err)
	}
	return s.HeaderBytes(blockID)
}

func (s *stateManager) Block(blockID crypto.Signature) (*proto.Block, error) {
	header, err := s.Header(blockID)
	if err != nil {
<<<<<<< HEAD
		return nil, wrapErr(err, RetrievalError)
=======
		return nil, wrapErr(RetrievalError, err)
>>>>>>> e8c8260f
	}
	transactions, err := s.rw.readTransactionsBlock(blockID)
	if err != nil {
		return nil, wrapErr(RetrievalError, err)
	}
	block := proto.Block{BlockHeader: *header}
	block.Transactions = proto.NewReprFromBytes(transactions, header.TransactionCount)
	return &block, nil
}

func (s *stateManager) BlockBytes(blockID crypto.Signature) ([]byte, error) {
	headerBytes, err := s.rw.readBlockHeader(blockID)
	if err != nil {
		return nil, wrapErr(RetrievalError, err)
	}
	transactions, err := s.rw.readTransactionsBlock(blockID)
	if err != nil {
		return nil, wrapErr(RetrievalError, err)
	}
	blockBytes, err := proto.AppendHeaderBytesToTransactions(headerBytes, transactions)
	if err != nil {
		return nil, wrapErr(Other, err)
	}
	return blockBytes, nil
}

func (s *stateManager) BlockByHeight(height uint64) (*proto.Block, error) {
	blockID, err := s.HeightToBlockID(height)
	if err != nil {
		return nil, wrapErr(RetrievalError, err)
	}
	return s.Block(blockID)
}

func (s *stateManager) BlockBytesByHeight(height uint64) ([]byte, error) {
	blockID, err := s.HeightToBlockID(height)
	if err != nil {
		return nil, wrapErr(RetrievalError, err)
	}
	return s.BlockBytes(blockID)
}

func (s *stateManager) Height() (uint64, error) {
	height, err := s.rw.currentHeight()
	if err != nil {
		return 0, wrapErr(RetrievalError, err)
	}
	return height, nil
}

func (s *stateManager) BlockIDToHeight(blockID crypto.Signature) (uint64, error) {
	height, err := s.rw.heightByBlockID(blockID)
	if err != nil {
		return 0, wrapErr(RetrievalError, err)
	}
	return height, nil
}

func (s *stateManager) HeightToBlockID(height uint64) (crypto.Signature, error) {
	maxHeight, err := s.Height()
	if err != nil {
		return crypto.Signature{}, wrapErr(RetrievalError, err)
	}
	if height < 1 || height > maxHeight {
		return crypto.Signature{}, wrapErr(InvalidInputError, errors.New("height out of valid range"))
	}
	blockID, err := s.rw.blockIDByHeight(height)
	if err != nil {
		return crypto.Signature{}, wrapErr(RetrievalError, err)
	}
	return blockID, nil
}

func (s *stateManager) AccountBalance(addr proto.Address, asset []byte) (uint64, error) {
	if asset == nil {
		profile, err := s.stor.balances.wavesBalance(addr, true)
		if err != nil {
			return 0, wrapErr(RetrievalError, err)
		}
		return profile.balance, nil
	}
	balance, err := s.stor.balances.assetBalance(addr, asset, true)
	if err != nil {
		return 0, wrapErr(RetrievalError, err)
	}
	return balance, nil
}

func (s *stateManager) WavesAddressesNumber() (uint64, error) {
	res, err := s.stor.balances.wavesAddressesNumber()
	if err != nil {
		return 0, wrapErr(RetrievalError, err)
	}
	return res, nil
}

func (s *stateManager) topBlock() (*proto.Block, error) {
	height, err := s.Height()
	if err != nil {
		return nil, err
	}
	// Heights start from 1.
	return s.BlockByHeight(height)
}

func (s *stateManager) addFeaturesVotes(block *proto.Block) error {
	// For Block version 2 Features are always empty, so we don't add anything.
	for _, featureID := range block.Features {
		approved, err := s.stor.features.isApproved(featureID)
		if err != nil {
			return err
		}
		if approved {
			log.Printf("Block has vote for featureID %v, but it is already approved.", featureID)
			continue
		}
		if err := s.stor.features.addVote(featureID, block.BlockSignature); err != nil {
			return err
		}
	}
	return nil
}

func (s *stateManager) addNewBlock(block, parent *proto.Block, initialisation bool, chans *verifierChans, height uint64) error {
	// Indicate new block for storage.
	if err := s.rw.startBlock(block.BlockSignature); err != nil {
		return err
	}
	headerBytes, err := block.MarshalHeaderToBinary()
	if err != nil {
		return err
	}
	// Save block header to block storage.
	if err := s.rw.writeBlockHeader(block.BlockSignature, headerBytes); err != nil {
		return err
	}
<<<<<<< HEAD
	transactions, err := block.Transactions.Bytes()
	if err != nil {
		return err
	}
	// Validate transactions.
=======
	transactionsBytes := block.Transactions
	var transactions []proto.Transaction
>>>>>>> e8c8260f
	for i := 0; i < block.TransactionCount; i++ {
		n := int(binary.BigEndian.Uint32(transactionsBytes[0:4]))
		if n+4 > len(transactionsBytes) {
			return errors.New("invalid tx size: exceeds bytes slice bounds")
		}
		txBytes := transactionsBytes[4 : n+4]
		tx, err := proto.BytesToTransaction(txBytes)
		if err != nil {
			return err
		}
		transactions = append(transactions, tx)
		// Send transaction for signature/data verification.
		task := &verifyTask{
			taskType: verifyTx,
			tx:       tx,
		}
		select {
		case verifyError := <-chans.errChan:
			return verifyError
		case chans.tasksChan <- task:
		}
		// Save transaction to storage.
		txID, err := tx.GetID()
		if err != nil {
			return err
		}
		if err := s.rw.writeTransaction(txID, transactionsBytes[:n+4]); err != nil {
			return err
		}
		transactionsBytes = transactionsBytes[4+n:]
	}
	var parentHeader *proto.BlockHeader
	if parent != nil {
		parentHeader = &parent.BlockHeader
	}
	params := &appendBlockParams{
		transactions:   transactions,
		block:          &block.BlockHeader,
		parent:         parentHeader,
		height:         height,
		initialisation: initialisation,
	}
	// Check and perform block's transactions, create balance diffs.
	if err := s.appender.appendBlock(params); err != nil {
		return err
	}
	// Let block storage know that the current block is over.
	if err := s.rw.finishBlock(block.BlockSignature); err != nil {
		return err
	}
	// Count features votes.
	if err := s.addFeaturesVotes(block); err != nil {
		return err
	}
	return nil
}

func (s *stateManager) reset() error {
	s.rw.reset()
	s.stor.reset()
	s.stateDB.reset()
	s.appender.reset()
	return nil
}

func (s *stateManager) flush(initialisation bool) error {
	if err := s.rw.flush(); err != nil {
		return err
	}
	if err := s.stor.flush(initialisation); err != nil {
		return err
	}
	if err := s.stateDB.flush(); err != nil {
		return err
	}
	return nil
}

func (s *stateManager) undoBlockAddition() error {
	if err := s.reset(); err != nil {
		return err
	}
	if err := s.stateDB.syncRw(s.rw); err != nil {
		return err
	}
	return nil
}

func (s *stateManager) AddBlock(block []byte) (*proto.Block, error) {
	rs, err := s.addBlocks([][]byte{block}, false)
	if err != nil {
		if err := s.undoBlockAddition(); err != nil {
			panic("Failed to add blocks and can not rollback to previous state after failure.")
		}
		return nil, err
	}
	return rs, nil
}

func (s *stateManager) AddDeserializedBlock(block *proto.Block) (*proto.Block, error) {
	blockBytes, err := block.MarshalBinary()
	if err != nil {
<<<<<<< HEAD
		return nil, StateError{errorType: SerializationError, originalError: err}
=======
		return nil, wrapErr(SerializationError, err)
>>>>>>> e8c8260f
	}
	return s.AddBlock(blockBytes)
}

func (s *stateManager) AddNewBlocks(blocks [][]byte) error {
	if _, err := s.addBlocks(blocks, false); err != nil {
		if err := s.undoBlockAddition(); err != nil {
			panic("Failed to add blocks and can not rollback to previous state after failure.")
		}
		return err
	}
	return nil
}

func (s *stateManager) blocksToBinary(blocks []*proto.Block) ([][]byte, error) {
	var blocksBytes [][]byte
	for _, block := range blocks {
		blockBytes, err := block.MarshalBinary()
		if err != nil {
			return nil, err
		}
		blocksBytes = append(blocksBytes, blockBytes)
	}
	return blocksBytes, nil
}

func (s *stateManager) AddNewDeserializedBlocks(blocks []*proto.Block) error {
	blocksBytes, err := s.blocksToBinary(blocks)
	if err != nil {
		return wrapErr(SerializationError, err)
	}
	return s.AddNewBlocks(blocksBytes)
}

func (s *stateManager) AddOldBlocks(blocks [][]byte) error {
	if _, err := s.addBlocks(blocks, true); err != nil {
		if err := s.undoBlockAddition(); err != nil {
			panic("Failed to add blocks and can not rollback to previous state after failure.")
		}
		return err
	}
	return nil
}

func (s *stateManager) AddOldDeserializedBlocks(blocks []*proto.Block) error {
	blocksBytes, err := s.blocksToBinary(blocks)
	if err != nil {
		return wrapErr(SerializationError, err)
	}
	return s.AddOldBlocks(blocksBytes)
}

func (s *stateManager) needToFinishVotingPeriod(height uint64) bool {
	votingFinishHeight := (height % s.settings.ActivationWindowSize(height)) == 0
	if votingFinishHeight {
		return s.lastVotingHeight != height
	}
	return false
}

func (s *stateManager) needToResetStolenAliases(height uint64) (bool, error) {
	dataTxActivated, err := s.IsActivated(int16(settings.DataTransaction))
	if err != nil {
		return false, err
	}
	if dataTxActivated {
		dataTxHeight, err := s.ActivationHeight(int16(settings.DataTransaction))
		if err != nil {
			return false, err
		}
		if height == dataTxHeight {
			return true, nil
		}
	}
	return false, nil
}

func (s *stateManager) needToCancelLeases(height uint64) (bool, error) {
	dataTxActivated, err := s.IsActivated(int16(settings.DataTransaction))
	if err != nil {
		return false, err
	}
	dataTxHeight := uint64(0)
	if dataTxActivated {
		dataTxHeight, err = s.ActivationHeight(int16(settings.DataTransaction))
		if err != nil {
			return false, err
		}
	}
	switch height {
	case s.settings.ResetEffectiveBalanceAtHeight:
		return !s.leasesCl0, nil
	case s.settings.BlockVersion3AfterHeight:
		return !s.leasesCl1, nil
	case dataTxHeight:
		return !s.leasesCl2, nil
	default:
		return false, nil
	}
}

type breakerTask struct {
	// Indicates that the task to perform before calling addBlocks() is to cancel leases.
	cancelLeases bool
	// Indicates that the task to perfrom before calling addBlocks() is to reset stolen aliases.
	resetStolenAliases bool
	// Indicates that the task to perform before calling addBlocks() is to finish features voting period.
	finishVotingPeriod bool
}

func (s *stateManager) needToBreakAddingBlocks(curHeight uint64, task *breakerTask) (bool, error) {
	cancelLeases, err := s.needToCancelLeases(curHeight)
	if err != nil {
		return false, err
	}
	if cancelLeases {
		task.cancelLeases = true
	}
	resetStolenAliases, err := s.needToResetStolenAliases(curHeight)
	if err != nil {
		return false, err
	}
	if resetStolenAliases {
		task.resetStolenAliases = true
	}
	if s.needToFinishVotingPeriod(curHeight) {
		task.finishVotingPeriod = true
	}
	return task.cancelLeases || task.finishVotingPeriod || task.resetStolenAliases, nil
}

func (s *stateManager) finishVoting() error {
	height, err := s.Height()
	if err != nil {
		return err
	}
	last, err := s.topBlock()
	if err != nil {
		return err
	}
	if err := s.stor.features.finishVoting(height, last.BlockSignature); err != nil {
		return err
	}
	s.lastVotingHeight = height
	if err := s.flush(true); err != nil {
		return err
	}
	if err := s.reset(); err != nil {
		return err
	}
	return nil
}

func (s *stateManager) cancelLeases() error {
	height, err := s.Height()
	if err != nil {
		return err
	}
	dataTxActivated, err := s.IsActivated(int16(settings.DataTransaction))
	if err != nil {
		return err
	}
	dataTxHeight := uint64(0)
	if dataTxActivated {
		dataTxHeight, err = s.ActivationHeight(int16(settings.DataTransaction))
		if err != nil {
			return err
		}
	}
	if height == s.settings.ResetEffectiveBalanceAtHeight {
		if err := s.stor.leases.cancelLeases(nil); err != nil {
			return err
		}
		if err := s.stor.balances.cancelAllLeases(); err != nil {
			return err
		}
		s.leasesCl0 = true
	} else if height == s.settings.BlockVersion3AfterHeight {
		overflowAddrs, err := s.stor.balances.cancelLeaseOverflows()
		if err != nil {
			return err
		}
		if err := s.stor.leases.cancelLeases(overflowAddrs); err != nil {
			return err
		}
		s.leasesCl1 = true
	} else if dataTxActivated && height == dataTxHeight {
		leaseIns, err := s.stor.leases.validLeaseIns()
		if err != nil {
			return err
		}
		if err := s.stor.balances.cancelInvalidLeaseIns(leaseIns); err != nil {
			return err
		}
		s.leasesCl2 = true
	}
	if err := s.flush(true); err != nil {
		return err
	}
	if err := s.reset(); err != nil {
		return err
	}
	return nil
}

func (s *stateManager) handleBreak(blocksToFinish [][]byte, initialisation bool, task *breakerTask) (*proto.Block, error) {
	if task == nil {
<<<<<<< HEAD
		return nil, StateError{errorType: Other, originalError: errors.New("handleBreak received empty task")}
	}
	if task.finishVotingPeriod {
		if err := s.finishVoting(); err != nil {
			return nil, StateError{errorType: ModificationError, originalError: err}
=======
		return nil, wrapErr(Other, errors.New("handleBreak received empty task"))
	}
	if task.finishVotingPeriod {
		if err := s.finishVoting(); err != nil {
			return nil, wrapErr(ModificationError, err)
>>>>>>> e8c8260f
		}
	}
	if task.cancelLeases {
		// Need to cancel leases due to bugs in historical blockchain.
		if err := s.cancelLeases(); err != nil {
<<<<<<< HEAD
			return nil, StateError{errorType: ModificationError, originalError: err}
=======
			return nil, wrapErr(ModificationError, err)
		}
	}
	if task.resetStolenAliases {
		// Need to reset stolen aliases due to bugs in historical blockchain.
		if err := s.stor.aliases.disableStolenAliases(); err != nil {
			return nil, wrapErr(ModificationError, err)
>>>>>>> e8c8260f
		}
	}
	return s.addBlocks(blocksToFinish, initialisation)
}

func (s *stateManager) addBlocks(blocks [][]byte, initialisation bool) (*proto.Block, error) {
	ctx, cancel := context.WithCancel(context.Background())
	defer cancel()
	blocksNumber := len(blocks)
	if blocksNumber == 0 {
<<<<<<< HEAD
		return nil, StateError{errorType: Other, originalError: errors.New("no blocks provided")}
	}
	parent, err := s.topBlock()
	if err != nil {
		return nil, StateError{errorType: RetrievalError, originalError: err}
=======
		return nil, wrapErr(InvalidInputError, errors.New("no blocks provided"))
>>>>>>> e8c8260f
	}

	// Read some useful values for later.
	parent, err := s.topBlock()
	if err != nil {
<<<<<<< HEAD
		return nil, StateError{errorType: Other, originalError: err}
	}
	height, err := s.Height()
	if err != nil {
		return nil, StateError{errorType: RetrievalError, originalError: err}
	}
	prevScore, err := s.stor.scores.score(height)
	if err != nil {
		return nil, StateError{errorType: RetrievalError, originalError: err}
=======
		return nil, wrapErr(RetrievalError, err)
	}
	height, err := s.Height()
	if err != nil {
		return nil, wrapErr(RetrievalError, err)
	}
	prevScore, err := s.stor.scores.score(height)
	if err != nil {
		return nil, wrapErr(RetrievalError, err)
>>>>>>> e8c8260f
	}
	headers := make([]proto.BlockHeader, blocksNumber)

	// Some 'events', like finish of voting periods or cancelling invalid leases, happen (or happened)
	// at defined height of the blockchain.
	// When such events occur inside of the blocks batch, this batch must be splitted, so the event
	// can be performed with consistent database state, with all the recent changes being saved to disk.
	// After performing the event, addBlocks() calls itself with the rest of the blocks batch.
	// blocksToFinish stores these blocks, breakerInfo specifies type of the event.
	var blocksToFinish [][]byte
	breakerInfo := &breakerTask{}

	// Launch verifier that checks signatures of blocks and transactions.
	chans := newVerifierChans()
	go launchVerifier(ctx, chans, s.verificationGoroutinesNum)
<<<<<<< HEAD
=======

>>>>>>> e8c8260f
	var lastBlock *proto.Block
	for i, blockBytes := range blocks {
		curHeight := height + uint64(i)
		breakAdding, err := s.needToBreakAddingBlocks(curHeight, breakerInfo)
		if err != nil {
			return nil, wrapErr(RetrievalError, err)
		}
		if breakAdding {
			// Need to break at this height, so we split block batch in order to cancel and finish with the rest blocks after.
			blocksToFinish = blocks[i:]
			break
		}
		var block proto.Block
		if err := block.UnmarshalBinary(blockBytes); err != nil {
<<<<<<< HEAD
			return nil, StateError{errorType: DeserializationError, originalError: err}
=======
			return nil, wrapErr(DeserializationError, err)
>>>>>>> e8c8260f
		}
		// Send block for signature verification, which works in separate goroutine.
		task := &verifyTask{
			taskType:   verifyBlock,
			parentSig:  parent.BlockSignature,
			block:      &block,
			blockBytes: blockBytes[:len(blockBytes)-crypto.SignatureSize],
		}
		select {
		case verifyError := <-chans.errChan:
<<<<<<< HEAD
			return nil, StateError{errorType: ValidationError, originalError: verifyError}
=======
			return nil, wrapErr(ValidationError, verifyError)
>>>>>>> e8c8260f
		case chans.tasksChan <- task:
		}
		lastBlock = &block
		// Add score.
		score, err := CalculateScore(block.BaseTarget)
		if err != nil {
<<<<<<< HEAD
			return nil, StateError{errorType: Other, originalError: err}
		}
		if err := s.stor.scores.addScore(prevScore, score, s.rw.recentHeight()); err != nil {
			return nil, StateError{errorType: ModificationError, originalError: err}
		}
		prevScore = score
		if err := s.addNewBlock(tv, &block, parent, initialisation, chans); err != nil {
			return nil, StateError{errorType: TxValidationError, originalError: err}
=======
			return nil, wrapErr(Other, err)
		}
		if err := s.stor.scores.addScore(prevScore, score, s.rw.recentHeight()); err != nil {
			return nil, wrapErr(ModificationError, err)
		}
		prevScore = score
		// Assign unique block number for this block ID, add this number to the list of valid blocks.
		if err := s.stateDB.addBlock(block.BlockSignature); err != nil {
			return nil, wrapErr(ModificationError, err)
		}
		// Save block to storage, check its transactions, create and save balance diffs for its transactions.
		if err := s.addNewBlock(&block, parent, initialisation, chans, curHeight); err != nil {
			return nil, wrapErr(TxValidationError, err)
>>>>>>> e8c8260f
		}
		headers[i] = block.BlockHeader
		parent = &block
	}
	// Tasks chan can now be closed, since all the blocks and transactions have been already sent for verification.
	close(chans.tasksChan)
<<<<<<< HEAD
	if err := tv.validateTransactions(initialisation, true); err != nil {
		return nil, StateError{errorType: TxValidationError, originalError: err}
=======
	// Apply all the balance diffs accumulated from this blocks batch.
	// This also validates diffs for negative balances.
	if err := s.appender.applyAllDiffs(initialisation); err != nil {
		return nil, wrapErr(TxValidationError, err)
>>>>>>> e8c8260f
	}
	// Validate consensus (i.e. that all of the new blocks were mined fairly).
	if err := s.cv.ValidateHeaders(headers[:len(headers)-len(blocksToFinish)], height); err != nil {
<<<<<<< HEAD
		return nil, StateError{errorType: ValidationError, originalError: err}
=======
		return nil, wrapErr(ValidationError, err)
>>>>>>> e8c8260f
	}
	// Check the result of signatures verification.
	verifyError := <-chans.errChan
	if verifyError != nil {
<<<<<<< HEAD
		return nil, StateError{errorType: ValidationError, originalError: verifyError}
=======
		return nil, wrapErr(ValidationError, verifyError)
>>>>>>> e8c8260f
	}
	// After everything is validated, save all the changes to DB.
	if err := s.flush(initialisation); err != nil {
<<<<<<< HEAD
		return nil, StateError{errorType: ModificationError, originalError: err}
=======
		return nil, wrapErr(ModificationError, err)
>>>>>>> e8c8260f
	}
	// Reset in-memory storages.
	if err := s.reset(); err != nil {
<<<<<<< HEAD
		return nil, StateError{errorType: ModificationError, originalError: err}
=======
		return nil, wrapErr(ModificationError, err)
>>>>>>> e8c8260f
	}
	// Check if we need to perform some event and call addBlocks() again.
	if blocksToFinish != nil {
		return s.handleBreak(blocksToFinish, initialisation, breakerInfo)
	}
	log.Printf("State: blocks to height %d added.\n", height+uint64(blocksNumber))
	return lastBlock, nil
}

func (s *stateManager) checkRollbackInput(blockID crypto.Signature) error {
	height, err := s.BlockIDToHeight(blockID)
	if err != nil {
		return err
	}
	maxHeight, err := s.Height()
	if err != nil {
		return err
	}
	minRollbackHeight, err := s.stateDB.getRollbackMinHeight()
	if err != nil {
		return err
	}
	if height < minRollbackHeight || height > maxHeight {
		return errors.Errorf("invalid height; valid range is: [%d, %d]", minRollbackHeight, maxHeight)
	}
	return nil
}

func (s *stateManager) RollbackToHeight(height uint64) error {
	blockID, err := s.HeightToBlockID(height)
	if err != nil {
		return wrapErr(RetrievalError, err)
	}
	if err := s.checkRollbackInput(blockID); err != nil {
		return wrapErr(InvalidInputError, err)
	}
	if err := s.RollbackTo(blockID); err != nil {
		return wrapErr(RollbackError, err)
	}
	return nil
}

func (s *stateManager) rollbackToImpl(removalEdge crypto.Signature) error {
	if err := s.checkRollbackInput(removalEdge); err != nil {
		return wrapErr(InvalidInputError, err)
	}
	curHeight, err := s.rw.currentHeight()
	if err != nil {
		return wrapErr(RetrievalError, err)
	}
	for height := curHeight; height > 0; height-- {
		blockID, err := s.rw.blockIDByHeight(height)
		if err != nil {
			return wrapErr(RetrievalError, err)
		}
		if bytes.Equal(blockID[:], removalEdge[:]) {
			break
		}
		if err := s.stateDB.rollbackBlock(blockID); err != nil {
			return wrapErr(RollbackError, err)
		}
		if err := s.stor.blocksInfo.rollback(blockID); err != nil {
			return wrapErr(RollbackError, err)
		}
	}
	// Remove blocks from block storage.
	if err := s.rw.rollback(removalEdge, true); err != nil {
		return wrapErr(RollbackError, err)
	}
	// Remove scores of deleted blocks.
	newHeight, err := s.Height()
	if err != nil {
		return wrapErr(RetrievalError, err)
	}
	oldHeight := curHeight + 1
	if err := s.stor.scores.rollback(newHeight, oldHeight); err != nil {
		return wrapErr(RollbackError, err)
	}
	// Reset recent block IDs storage.
	return nil
}

func (s *stateManager) RollbackTo(removalEdge crypto.Signature) error {
	if err := s.rollbackToImpl(removalEdge); err != nil {
		if err1 := s.stateDB.syncRw(s.rw); err1 != nil {
			panic("Failed to rollback and can not sync state components after failure.")
		}
		return err
	}
	return nil
}

func (s *stateManager) ScoreAtHeight(height uint64) (*big.Int, error) {
	maxHeight, err := s.Height()
	if err != nil {
		return nil, wrapErr(RetrievalError, err)
	}
	if height < 1 || height > maxHeight {
		return nil, wrapErr(InvalidInputError, errors.New("height out of valid range"))
	}
	score, err := s.stor.scores.score(height)
	if err != nil {
		return nil, wrapErr(RetrievalError, err)
	}
	return score, nil
}

func (s *stateManager) CurrentScore() (*big.Int, error) {
	height, err := s.Height()
	if err != nil {
		return nil, wrapErr(RetrievalError, err)
	}
	return s.ScoreAtHeight(height)
}

func (s *stateManager) EffectiveBalance(addr proto.Address, startHeight, endHeight uint64) (uint64, error) {
	effectiveBalance, err := s.stor.balances.minEffectiveBalanceInRange(addr, startHeight, endHeight)
	if err != nil {
		return 0, wrapErr(RetrievalError, err)
	}
	return effectiveBalance, nil
}

func (s *stateManager) BlockchainSettings() (*settings.BlockchainSettings, error) {
	return s.settings, nil
}

func (s *stateManager) SavePeers(peers []proto.TCPAddr) error {
	return s.peers.savePeers(peers)

}

func (s *stateManager) ValidateSingleTx(tx proto.Transaction, currentTimestamp, parentTimestamp uint64) error {
	if err := s.appender.validateSingleTx(tx, currentTimestamp, parentTimestamp); err != nil {
		return wrapErr(TxValidationError, err)
	}
	return nil
}

func (s *stateManager) ResetValidationList() {
	s.appender.resetValidationList()
}

func (s *stateManager) ValidateNextTx(tx proto.Transaction, currentTimestamp, parentTimestamp uint64) error {
	if err := s.appender.validateNextTx(tx, currentTimestamp, parentTimestamp); err != nil {
		return wrapErr(TxValidationError, err)
	}
	return nil
}

func (s *stateManager) IsActivated(featureID int16) (bool, error) {
	activated, err := s.stor.features.isActivated(featureID)
	if err != nil {
		return false, wrapErr(RetrievalError, err)
	}
	return activated, nil
}

func (s *stateManager) ActivationHeight(featureID int16) (uint64, error) {
	height, err := s.stor.features.activationHeight(featureID)
	if err != nil {
		return 0, wrapErr(RetrievalError, err)
	}
	return height, nil
}

func (s *stateManager) IsApproved(featureID int16) (bool, error) {
	approved, err := s.stor.features.isApproved(featureID)
	if err != nil {
		return false, wrapErr(RetrievalError, err)
	}
	return approved, nil
}

func (s *stateManager) ApprovalHeight(featureID int16) (uint64, error) {
	height, err := s.stor.features.approvalHeight(featureID)
	if err != nil {
		return 0, wrapErr(RetrievalError, err)
	}
	return height, nil
}

func (s *stateManager) Close() error {
	if err := s.rw.close(); err != nil {
		return wrapErr(ClosureError, err)
	}
	if err := s.stateDB.close(); err != nil {
		return wrapErr(ClosureError, err)
	}
	return nil
}<|MERGE_RESOLUTION|>--- conflicted
+++ resolved
@@ -3,7 +3,6 @@
 import (
 	"bytes"
 	"context"
-	"encoding/binary"
 	"log"
 	"math/big"
 	"os"
@@ -24,13 +23,9 @@
 	keyvalueDir       = "key_value"
 )
 
-<<<<<<< HEAD
-func wrapErr(err error, stateErrorType ErrorType) error {
-=======
 var empty struct{}
 
 func wrapErr(stateErrorType ErrorType, err error) error {
->>>>>>> e8c8260f
 	switch err.(type) {
 	case StateError:
 		return err
@@ -405,15 +400,7 @@
 	state.cv = cv
 	// Handle genesis block.
 	if err := state.handleGenesisBlock(settings.GenesisGetter); err != nil {
-<<<<<<< HEAD
-		return nil, StateError{errorType: Other, originalError: err}
-	}
-	// Set transaction validators for transactions without blocks (used by miner, UTX pool).
-	if err := state.setValidators(); err != nil {
-		return nil, StateError{errorType: Other, originalError: err}
-=======
 		return nil, wrapErr(Other, err)
->>>>>>> e8c8260f
 	}
 	return state, nil
 }
@@ -423,22 +410,6 @@
 	return nil
 }
 
-<<<<<<< HEAD
-func (s *stateManager) setValidators() error {
-	var err error
-	s.standaloneTv, err = newTransactionValidator(s.genesis.BlockSignature, s.stor, s.settings)
-	if err != nil {
-		return err
-	}
-	s.multiTxTv, err = newTransactionValidator(s.genesis.BlockSignature, s.stor, s.settings)
-	if err != nil {
-		return err
-	}
-	return nil
-}
-
-=======
->>>>>>> e8c8260f
 func (s *stateManager) addGenesisBlock() error {
 	// Add score of genesis block.
 	ctx, cancel := context.WithCancel(context.Background())
@@ -461,11 +432,7 @@
 	}
 	verifyError := <-chans.errChan
 	if verifyError != nil {
-<<<<<<< HEAD
-		return StateError{errorType: ValidationError, originalError: verifyError}
-=======
 		return wrapErr(ValidationError, verifyError)
->>>>>>> e8c8260f
 	}
 	if err := s.flush(true); err != nil {
 		return wrapErr(ModificationError, err)
@@ -535,15 +502,9 @@
 	headerBytes, err := s.rw.readBlockHeader(blockID)
 	if err != nil {
 		if err == keyvalue.ErrNotFound {
-<<<<<<< HEAD
-			return nil, StateError{errorType: NotFoundError, originalError: err}
-		}
-		return nil, StateError{errorType: RetrievalError, originalError: err}
-=======
 			return nil, wrapErr(NotFoundError, err)
 		}
 		return nil, wrapErr(RetrievalError, err)
->>>>>>> e8c8260f
 	}
 	var header proto.BlockHeader
 	if err := header.UnmarshalHeaderFromBinary(headerBytes); err != nil {
@@ -579,18 +540,14 @@
 func (s *stateManager) Block(blockID crypto.Signature) (*proto.Block, error) {
 	header, err := s.Header(blockID)
 	if err != nil {
-<<<<<<< HEAD
-		return nil, wrapErr(err, RetrievalError)
-=======
-		return nil, wrapErr(RetrievalError, err)
->>>>>>> e8c8260f
+		return nil, wrapErr(RetrievalError, err)
 	}
 	transactions, err := s.rw.readTransactionsBlock(blockID)
 	if err != nil {
 		return nil, wrapErr(RetrievalError, err)
 	}
 	block := proto.Block{BlockHeader: *header}
-	block.Transactions = proto.NewReprFromBytes(transactions, header.TransactionCount)
+	block.Transactions = proto.NewReprFromBytes(transactions, block.TransactionCount)
 	return &block, nil
 }
 
@@ -720,27 +677,14 @@
 	if err := s.rw.writeBlockHeader(block.BlockSignature, headerBytes); err != nil {
 		return err
 	}
-<<<<<<< HEAD
-	transactions, err := block.Transactions.Bytes()
-	if err != nil {
-		return err
-	}
-	// Validate transactions.
-=======
-	transactionsBytes := block.Transactions
-	var transactions []proto.Transaction
->>>>>>> e8c8260f
-	for i := 0; i < block.TransactionCount; i++ {
-		n := int(binary.BigEndian.Uint32(transactionsBytes[0:4]))
-		if n+4 > len(transactionsBytes) {
-			return errors.New("invalid tx size: exceeds bytes slice bounds")
-		}
-		txBytes := transactionsBytes[4 : n+4]
-		tx, err := proto.BytesToTransaction(txBytes)
-		if err != nil {
-			return err
-		}
-		transactions = append(transactions, tx)
+	transactions, err := block.Transactions.Transactions()
+	if err != nil {
+		return err
+	}
+	if block.TransactionCount != transactions.Count() {
+		return errors.Errorf("block.TransactionCount != transactions.Count(), %d != %d", block.TransactionCount, transactions.Count())
+	}
+	for _, tx := range transactions {
 		// Send transaction for signature/data verification.
 		task := &verifyTask{
 			taskType: verifyTx,
@@ -756,10 +700,15 @@
 		if err != nil {
 			return err
 		}
-		if err := s.rw.writeTransaction(txID, transactionsBytes[:n+4]); err != nil {
-			return err
-		}
-		transactionsBytes = transactionsBytes[4+n:]
+
+		// TODO not all transactions implement WriteTo
+		bts, err := tx.MarshalBinary()
+		if err != nil {
+			return err
+		}
+		if err := s.rw.writeTransaction(txID, bts); err != nil {
+			return err
+		}
 	}
 	var parentHeader *proto.BlockHeader
 	if parent != nil {
@@ -832,11 +781,7 @@
 func (s *stateManager) AddDeserializedBlock(block *proto.Block) (*proto.Block, error) {
 	blockBytes, err := block.MarshalBinary()
 	if err != nil {
-<<<<<<< HEAD
-		return nil, StateError{errorType: SerializationError, originalError: err}
-=======
 		return nil, wrapErr(SerializationError, err)
->>>>>>> e8c8260f
 	}
 	return s.AddBlock(blockBytes)
 }
@@ -1044,27 +989,16 @@
 
 func (s *stateManager) handleBreak(blocksToFinish [][]byte, initialisation bool, task *breakerTask) (*proto.Block, error) {
 	if task == nil {
-<<<<<<< HEAD
-		return nil, StateError{errorType: Other, originalError: errors.New("handleBreak received empty task")}
-	}
-	if task.finishVotingPeriod {
-		if err := s.finishVoting(); err != nil {
-			return nil, StateError{errorType: ModificationError, originalError: err}
-=======
 		return nil, wrapErr(Other, errors.New("handleBreak received empty task"))
 	}
 	if task.finishVotingPeriod {
 		if err := s.finishVoting(); err != nil {
 			return nil, wrapErr(ModificationError, err)
->>>>>>> e8c8260f
 		}
 	}
 	if task.cancelLeases {
 		// Need to cancel leases due to bugs in historical blockchain.
 		if err := s.cancelLeases(); err != nil {
-<<<<<<< HEAD
-			return nil, StateError{errorType: ModificationError, originalError: err}
-=======
 			return nil, wrapErr(ModificationError, err)
 		}
 	}
@@ -1072,7 +1006,6 @@
 		// Need to reset stolen aliases due to bugs in historical blockchain.
 		if err := s.stor.aliases.disableStolenAliases(); err != nil {
 			return nil, wrapErr(ModificationError, err)
->>>>>>> e8c8260f
 		}
 	}
 	return s.addBlocks(blocksToFinish, initialisation)
@@ -1083,41 +1016,21 @@
 	defer cancel()
 	blocksNumber := len(blocks)
 	if blocksNumber == 0 {
-<<<<<<< HEAD
-		return nil, StateError{errorType: Other, originalError: errors.New("no blocks provided")}
-	}
-	parent, err := s.topBlock()
-	if err != nil {
-		return nil, StateError{errorType: RetrievalError, originalError: err}
-=======
 		return nil, wrapErr(InvalidInputError, errors.New("no blocks provided"))
->>>>>>> e8c8260f
 	}
 
 	// Read some useful values for later.
 	parent, err := s.topBlock()
 	if err != nil {
-<<<<<<< HEAD
-		return nil, StateError{errorType: Other, originalError: err}
+		return nil, wrapErr(RetrievalError, err)
 	}
 	height, err := s.Height()
 	if err != nil {
-		return nil, StateError{errorType: RetrievalError, originalError: err}
+		return nil, wrapErr(RetrievalError, err)
 	}
 	prevScore, err := s.stor.scores.score(height)
 	if err != nil {
-		return nil, StateError{errorType: RetrievalError, originalError: err}
-=======
-		return nil, wrapErr(RetrievalError, err)
-	}
-	height, err := s.Height()
-	if err != nil {
-		return nil, wrapErr(RetrievalError, err)
-	}
-	prevScore, err := s.stor.scores.score(height)
-	if err != nil {
-		return nil, wrapErr(RetrievalError, err)
->>>>>>> e8c8260f
+		return nil, wrapErr(RetrievalError, err)
 	}
 	headers := make([]proto.BlockHeader, blocksNumber)
 
@@ -1133,10 +1046,7 @@
 	// Launch verifier that checks signatures of blocks and transactions.
 	chans := newVerifierChans()
 	go launchVerifier(ctx, chans, s.verificationGoroutinesNum)
-<<<<<<< HEAD
-=======
-
->>>>>>> e8c8260f
+
 	var lastBlock *proto.Block
 	for i, blockBytes := range blocks {
 		curHeight := height + uint64(i)
@@ -1151,11 +1061,7 @@
 		}
 		var block proto.Block
 		if err := block.UnmarshalBinary(blockBytes); err != nil {
-<<<<<<< HEAD
-			return nil, StateError{errorType: DeserializationError, originalError: err}
-=======
 			return nil, wrapErr(DeserializationError, err)
->>>>>>> e8c8260f
 		}
 		// Send block for signature verification, which works in separate goroutine.
 		task := &verifyTask{
@@ -1166,27 +1072,13 @@
 		}
 		select {
 		case verifyError := <-chans.errChan:
-<<<<<<< HEAD
-			return nil, StateError{errorType: ValidationError, originalError: verifyError}
-=======
 			return nil, wrapErr(ValidationError, verifyError)
->>>>>>> e8c8260f
 		case chans.tasksChan <- task:
 		}
 		lastBlock = &block
 		// Add score.
 		score, err := CalculateScore(block.BaseTarget)
 		if err != nil {
-<<<<<<< HEAD
-			return nil, StateError{errorType: Other, originalError: err}
-		}
-		if err := s.stor.scores.addScore(prevScore, score, s.rw.recentHeight()); err != nil {
-			return nil, StateError{errorType: ModificationError, originalError: err}
-		}
-		prevScore = score
-		if err := s.addNewBlock(tv, &block, parent, initialisation, chans); err != nil {
-			return nil, StateError{errorType: TxValidationError, originalError: err}
-=======
 			return nil, wrapErr(Other, err)
 		}
 		if err := s.stor.scores.addScore(prevScore, score, s.rw.recentHeight()); err != nil {
@@ -1200,55 +1092,33 @@
 		// Save block to storage, check its transactions, create and save balance diffs for its transactions.
 		if err := s.addNewBlock(&block, parent, initialisation, chans, curHeight); err != nil {
 			return nil, wrapErr(TxValidationError, err)
->>>>>>> e8c8260f
 		}
 		headers[i] = block.BlockHeader
 		parent = &block
 	}
 	// Tasks chan can now be closed, since all the blocks and transactions have been already sent for verification.
 	close(chans.tasksChan)
-<<<<<<< HEAD
-	if err := tv.validateTransactions(initialisation, true); err != nil {
-		return nil, StateError{errorType: TxValidationError, originalError: err}
-=======
 	// Apply all the balance diffs accumulated from this blocks batch.
 	// This also validates diffs for negative balances.
 	if err := s.appender.applyAllDiffs(initialisation); err != nil {
 		return nil, wrapErr(TxValidationError, err)
->>>>>>> e8c8260f
 	}
 	// Validate consensus (i.e. that all of the new blocks were mined fairly).
 	if err := s.cv.ValidateHeaders(headers[:len(headers)-len(blocksToFinish)], height); err != nil {
-<<<<<<< HEAD
-		return nil, StateError{errorType: ValidationError, originalError: err}
-=======
 		return nil, wrapErr(ValidationError, err)
->>>>>>> e8c8260f
 	}
 	// Check the result of signatures verification.
 	verifyError := <-chans.errChan
 	if verifyError != nil {
-<<<<<<< HEAD
-		return nil, StateError{errorType: ValidationError, originalError: verifyError}
-=======
 		return nil, wrapErr(ValidationError, verifyError)
->>>>>>> e8c8260f
 	}
 	// After everything is validated, save all the changes to DB.
 	if err := s.flush(initialisation); err != nil {
-<<<<<<< HEAD
-		return nil, StateError{errorType: ModificationError, originalError: err}
-=======
 		return nil, wrapErr(ModificationError, err)
->>>>>>> e8c8260f
 	}
 	// Reset in-memory storages.
 	if err := s.reset(); err != nil {
-<<<<<<< HEAD
-		return nil, StateError{errorType: ModificationError, originalError: err}
-=======
 		return nil, wrapErr(ModificationError, err)
->>>>>>> e8c8260f
 	}
 	// Check if we need to perform some event and call addBlocks() again.
 	if blocksToFinish != nil {
