--- conflicted
+++ resolved
@@ -35,8 +35,9 @@
 var empty struct{}
 
 func wrapErr(stateErrorType ErrorType, err error) error {
-	switch err.(type) {
-	case StateError:
+	var stateError StateError
+	switch {
+	case errors.As(err, &stateError):
 		return err
 	default:
 		return NewStateError(stateErrorType, err)
@@ -376,16 +377,77 @@
 	enableLightNode bool
 }
 
-func newStateManager( //nolint:funlen,gocognit
+func initDatabase(
+	dataDir, blockStorageDir string,
+	amend bool,
+	params StateParams,
+) (*keyvalue.KeyVal, keyvalue.Batch, *stateDB, bool, error) {
+	dbDir := filepath.Join(dataDir, keyvalueDir)
+	zap.S().Info("Initializing state database, will take up to few minutes...")
+	params.DbParams.BloomFilterParams.Store.WithPath(filepath.Join(blockStorageDir, "bloom"))
+	db, err := keyvalue.NewKeyVal(dbDir, params.DbParams)
+	if err != nil {
+		return nil, nil, nil, false, wrapErr(Other, errors.Wrap(err, "failed to create db"))
+	}
+	zap.S().Info("Finished initializing database")
+	dbBatch, err := db.NewBatch()
+	if err != nil {
+		return nil, nil, nil, false, wrapErr(Other, errors.Wrap(err, "failed to create db batch"))
+	}
+	sdb, err := newStateDB(db, dbBatch, params)
+	if err != nil {
+		return nil, nil, nil, false, wrapErr(Other, errors.Wrap(err, "failed to create stateDB"))
+	}
+	if cErr := checkCompatibility(sdb, params); cErr != nil {
+		return nil, nil, nil, false, wrapErr(IncompatibilityError, cErr)
+	}
+	handledAmend, err := handleAmendFlag(sdb, amend)
+	if err != nil {
+		return nil, nil, nil, false, wrapErr(Other, errors.Wrap(err, "failed to handle amend flag"))
+	}
+	return db, dbBatch, sdb, handledAmend, nil
+}
+
+func initGenesis(state *stateManager, height uint64, settings *settings.BlockchainSettings) error {
+	state.setGenesisBlock(&settings.Genesis)
+	// 0 state height means that no blocks are found in state, so blockchain history is empty and we have to add genesis
+	if height == 0 {
+		// Assign unique block number for this block ID, add this number to the list of valid blocks
+		if err := state.stateDB.addBlock(settings.Genesis.BlockID()); err != nil {
+			return err
+		}
+		if err := state.addGenesisBlock(); err != nil {
+			return errors.Wrap(err, "failed to apply/save genesis")
+		}
+		// We apply pre-activated features after genesis block, so they aren't active in genesis itself
+		if err := state.applyPreActivatedFeatures(settings.PreactivatedFeatures, settings.Genesis.BlockID()); err != nil {
+			return errors.Wrap(err, "failed to apply pre-activated features")
+		}
+	}
+
+	// check the correct blockchain is being loaded
+	genesis, err := state.BlockByHeight(1)
+	if err != nil {
+		return errors.Wrap(err, "failed to get genesis block from state")
+	}
+	err = settings.Genesis.GenerateBlockID(settings.AddressSchemeCharacter)
+	if err != nil {
+		return errors.Wrap(err, "failed to generate genesis block id from config")
+	}
+	if !bytes.Equal(genesis.ID.Bytes(), settings.Genesis.ID.Bytes()) {
+		return errors.Errorf("genesis blocks from state and config mismatch")
+	}
+	return nil
+}
+
+func newStateManager(
 	dataDir string,
 	amend bool,
 	params StateParams,
 	settings *settings.BlockchainSettings,
 	enableLightNode bool,
 ) (*stateManager, error) {
-	// TODO(anton): fix lint
-	err := validateSettings(settings)
-	if err != nil {
+	if err := validateSettings(settings); err != nil {
 		return nil, err
 	}
 	if _, err := os.Stat(dataDir); errors.Is(err, fs.ErrNotExist) {
@@ -400,42 +462,23 @@
 		}
 	}
 	// Initialize database.
-	dbDir := filepath.Join(dataDir, keyvalueDir)
-	zap.S().Info("Initializing state database, will take up to few minutes...")
-	params.DbParams.BloomFilterParams.Store.WithPath(filepath.Join(blockStorageDir, "bloom"))
-	db, err := keyvalue.NewKeyVal(dbDir, params.DbParams)
-	if err != nil {
-		return nil, wrapErr(Other, errors.Wrap(err, "failed to create db"))
-	}
-	zap.S().Info("Finished initializing database")
-	dbBatch, err := db.NewBatch()
-	if err != nil {
-		return nil, wrapErr(Other, errors.Wrap(err, "failed to create db batch"))
-	}
-	stateDB, err := newStateDB(db, dbBatch, params)
-	if err != nil {
-		return nil, wrapErr(Other, errors.Wrap(err, "failed to create stateDB"))
-	}
-	if err := checkCompatibility(stateDB, params); err != nil {
-		return nil, wrapErr(IncompatibilityError, err)
-	}
-	handledAmend, err := handleAmendFlag(stateDB, amend)
-	if err != nil {
-		return nil, wrapErr(Other, errors.Wrap(err, "failed to handle amend flag"))
+	db, dbBatch, sdb, handledAmend, err := initDatabase(dataDir, blockStorageDir, amend, params)
+	if err != nil {
+		return nil, err
 	}
 	// rw is storage for blocks.
 	rw, err := newBlockReadWriter(
 		blockStorageDir,
 		params.OffsetLen,
 		params.HeaderOffsetLen,
-		stateDB,
+		sdb,
 		settings.AddressSchemeCharacter,
 	)
 	if err != nil {
 		return nil, wrapErr(Other, errors.Errorf("failed to create block storage: %v", err))
 	}
-	stateDB.setRw(rw)
-	hs, err := newHistoryStorage(db, dbBatch, stateDB, handledAmend)
+	sdb.setRw(rw)
+	hs, err := newHistoryStorage(db, dbBatch, sdb, handledAmend)
 	if err != nil {
 		return nil, wrapErr(Other, errors.Errorf("failed to create history storage: %v", err))
 	}
@@ -450,19 +493,13 @@
 		maxFileSize:         MaxAddressTransactionsFileSize,
 		providesData:        params.ProvideExtendedApi,
 	}
-	atx, err := newAddressTransactions(
-		db,
-		stateDB,
-		rw,
-		atxParams,
-		handledAmend,
-	)
+	atx, err := newAddressTransactions(db, sdb, rw, atxParams, handledAmend)
 	if err != nil {
 		return nil, wrapErr(Other, errors.Errorf("failed to create address transactions storage: %v", err))
 	}
 	state := &stateManager{
 		mu:                        &sync.RWMutex{},
-		stateDB:                   stateDB,
+		stateDB:                   sdb,
 		stor:                      stor,
 		rw:                        rw,
 		settings:                  settings,
@@ -473,11 +510,8 @@
 	}
 	// Set fields which depend on state.
 	// Consensus validator is needed to check block headers.
-	snapshotApplier := newBlockSnapshotsApplier(
-		nil,
-		newSnapshotApplierStorages(stor, rw),
-	)
-	appender, err := newTxAppender(state, rw, stor, settings, stateDB, atx, &snapshotApplier)
+	snapshotApplier := newBlockSnapshotsApplier(nil, newSnapshotApplierStorages(stor, rw))
+	appender, err := newTxAppender(state, rw, stor, settings, sdb, atx, &snapshotApplier)
 	if err != nil {
 		return nil, wrapErr(Other, err)
 	}
@@ -488,35 +522,10 @@
 	if err != nil {
 		return nil, err
 	}
-	state.setGenesisBlock(&settings.Genesis)
-	// 0 state height means that no blocks are found in state, so blockchain history is empty and we have to add genesis
-	if height == 0 {
-		// Assign unique block number for this block ID, add this number to the list of valid blocks
-		if err := state.stateDB.addBlock(settings.Genesis.BlockID()); err != nil {
-			return nil, err
-		}
-		if err := state.addGenesisBlock(); err != nil {
-			return nil, errors.Wrap(err, "failed to apply/save genesis")
-		}
-		// We apply pre-activated features after genesis block, so they aren't active in genesis itself
-		if err := state.applyPreActivatedFeatures(settings.PreactivatedFeatures, settings.Genesis.BlockID()); err != nil {
-			return nil, errors.Wrap(err, "failed to apply pre-activated features")
-		}
-	}
-
-	// check the correct blockchain is being loaded
-	genesis, err := state.BlockByHeight(1)
-	if err != nil {
-		return nil, errors.Wrap(err, "failed to get genesis block from state")
-	}
-	err = settings.Genesis.GenerateBlockID(settings.AddressSchemeCharacter)
-	if err != nil {
-		return nil, errors.Wrap(err, "failed to generate genesis block id from config")
-	}
-	if !bytes.Equal(genesis.ID.Bytes(), settings.Genesis.ID.Bytes()) {
-		return nil, errors.Errorf("genesis blocks from state and config mismatch")
-	}
-
+
+	if gErr := initGenesis(state, height, settings); gErr != nil {
+		return nil, gErr
+	}
 	if err := state.loadLastBlock(); err != nil {
 		return nil, wrapErr(RetrievalError, err)
 	}
@@ -1580,30 +1589,8 @@
 		if errCurBlock != nil {
 			return nil, wrapErr(DeserializationError, errCurBlock)
 		}
-<<<<<<< HEAD
 		snapshot := getSnapshotByIndIfNotNil(snapshots, pos)
 		if err = s.addBlock(blockchainCurHeight, block, lastAppliedBlock, chans, snapshot); err != nil {
-=======
-		// Assign unique block number for this block ID, add this number to the list of valid blocks.
-		if err = s.stateDB.addBlock(block.BlockID()); err != nil {
-			return nil, wrapErr(ModificationError, err)
-		}
-		// At some blockchain heights specific logic is performed.
-		// This includes voting for features, block rewards and so on.
-		if err = s.blockchainHeightAction(blockchainCurHeight, lastAppliedBlock.BlockID(), block.BlockID()); err != nil {
-			return nil, wrapErr(ModificationError, err)
-		}
-		if vhErr := s.cv.ValidateHeaderBeforeBlockApplying(&block.BlockHeader, blockchainCurHeight); vhErr != nil {
-			return nil, vhErr
-		}
-		// Send block for signature verification, which works in separate goroutine.
-		task := &verifyTask{
-			taskType: verifyBlock,
-			parentID: lastAppliedBlock.BlockID(),
-			block:    block,
-		}
-		if err = chans.trySend(task); err != nil {
->>>>>>> 9d038ddc
 			return nil, err
 		}
 		headers[pos] = block.BlockHeader
