package state

import (
	"encoding/binary"
	"encoding/json"
	"math/big"
	"os"
	"path/filepath"
	"runtime"

	"github.com/pkg/errors"
	"github.com/wavesplatform/gowaves/pkg/consensus"
	"github.com/wavesplatform/gowaves/pkg/crypto"
	"github.com/wavesplatform/gowaves/pkg/keyvalue"
	"github.com/wavesplatform/gowaves/pkg/proto"
	"github.com/wavesplatform/gowaves/pkg/settings"
)

const (
	rollbackMaxBlocks = 2000
	blocksStorDir     = "blocks_storage"
	keyvalueDir       = "keyvalue"
)

<<<<<<< HEAD
type stateManager struct {
	genesis  proto.Block
	db       keyvalue.KeyValue
	scores   *scores
	accounts *accountsStorage
	rw       *blockReadWriter
	peers    *peerStorage
}

func (s *stateManager) Peers() ([]KnownPeer, error) {
	return s.peers.peers()
=======
func getLocalDir() (string, error) {
	_, filename, _, ok := runtime.Caller(0)
	if !ok {
		return "", errors.Errorf("Unable to find current package file")
	}
	return filepath.Dir(filename), nil
>>>>>>> 394e90f3
}

func genesisFilePath(s *settings.BlockchainSettings) (string, error) {
	dir, err := getLocalDir()
	if err != nil {
		return "", err
	}
	switch s.Type {
	case settings.MainNet:
		return filepath.Join(dir, "genesis", "mainnet.json"), nil
	case settings.TestNet:
		return filepath.Join(dir, "genesis", "testnet.json"), nil
	default:
		if _, err := os.Stat(s.GenesisCfgPath); err != nil {
			return "", err
		}
		return s.GenesisCfgPath, nil
	}
}

type stateManager struct {
	genesis proto.Block
	stateDB *stateDB

	assets   *assets
	scores   *scores
	balances *balances
	rw       *blockReadWriter

	settings *settings.BlockchainSettings
	cv       *consensus.ConsensusValidator
}

func newStateManager(dataDir string, params BlockStorageParams, settings *settings.BlockchainSettings) (*stateManager, error) {
	blockStorageDir := filepath.Join(dataDir, blocksStorDir)
	if _, err := os.Stat(blockStorageDir); os.IsNotExist(err) {
		if err := os.Mkdir(blockStorageDir, 0755); err != nil {
			return nil, StateError{errorType: Other, originalError: errors.Errorf("failed to create blocks directory: %v\n", err)}
		}
	}
	// Initialize database.
	dbDir := filepath.Join(dataDir, keyvalueDir)
	db, err := keyvalue.NewKeyVal(dbDir)
	if err != nil {
		return nil, StateError{errorType: Other, originalError: errors.Errorf("failed to create db: %v\n", err)}
	}
	dbBatch, err := db.NewBatch()
	if err != nil {
		return nil, StateError{errorType: Other, originalError: errors.Errorf("failed to create db batch: %v\n", err)}
	}
	stateDB, err := newStateDB(db, dbBatch)
	if err != nil {
		return nil, StateError{errorType: Other, originalError: errors.Errorf("failed to create stateDB: %v\n", err)}
	}
	// scores is storage for blocks score.
	scores, err := newScores(db, dbBatch)
	if err != nil {
		return nil, StateError{errorType: Other, originalError: errors.Errorf("failed to create scores: %v\n", err)}
	}
	state := &stateManager{
		stateDB:  stateDB,
		scores:   scores,
		settings: settings,
	}
	// rw is storage for blocks.
	rw, err := newBlockReadWriter(blockStorageDir, params.OffsetLen, params.HeaderOffsetLen, db, dbBatch)
	if err != nil {
		return nil, StateError{errorType: Other, originalError: errors.Errorf("failed to create block storage: %v\n", err)}
	}
	// balances is storage for balances of accounts.
	balances, err := newBalances(db, dbBatch, state, state)
	if err != nil {
		return nil, StateError{errorType: Other, originalError: errors.Errorf("failed to create balances storage: %v\n", err)}
	}
	if err := stateDB.syncRw(rw); err != nil {
		return nil, StateError{errorType: Other, originalError: errors.Errorf("failed to sync block storage and DB: %v\n", err)}
	}
<<<<<<< HEAD
	peerStorage := newPeerStorage(db)
	//if err != nil {
	//	return nil, StateError{errorType: Other, originalError: errors.Errorf("failed to create peers storage: %v\n", err)}
	//}

	genesis := proto.Block{
		BlockHeader: proto.BlockHeader{
			Version:        1,
			Timestamp:      1460678400000,
			BaseTarget:     153722867,
			BlockSignature: genesisSig,
			Height:         1,
		},
	}
	state := &stateManager{
		genesis:  genesis,
		db:       db,
		scores:   scores,
		accounts: accountsStor,
		rw:       rw,
		peers:    peerStorage,
	}
	height, err := state.Height()
=======
	// assets is storage for assets info.
	assets, err := newAssets(db, dbBatch, state, state)
	if err != nil {
		return nil, StateError{errorType: Other, originalError: errors.Errorf("failed to create assets storage: %v\n", err)}
	}
	// Consensus validator is needed to check block headers.
	cv, err := consensus.NewConsensusValidator(state)
>>>>>>> 394e90f3
	if err != nil {
		return nil, StateError{errorType: Other, originalError: err}
	}
	// Set fields which depend on state.
	state.assets = assets
	state.cv = cv
	state.balances = balances
	state.rw = rw
	// Handle genesis block.
	genesisPath, err := genesisFilePath(settings)
	if err != nil {
		return nil, StateError{errorType: Other, originalError: err}
	}
	if err := state.handleGenesisBlock(genesisPath); err != nil {
		return nil, StateError{errorType: Other, originalError: err}
	}
	return state, nil
}

func (s *stateManager) setGenesisBlock(genesisCfgPath string) error {
	genesisFile, err := os.Open(genesisCfgPath)
	if err != nil {
		return errors.Errorf("failed to open genesis file: %v\n", err)
	}
	jsonParser := json.NewDecoder(genesisFile)
	if err := jsonParser.Decode(&s.genesis); err != nil {
		return errors.Errorf("failed to parse JSON of genesis block: %v\n", err)
	}
	if err := genesisFile.Close(); err != nil {
		return errors.Errorf("failed to close genesis file: %v\n", err)
	}
	return nil
}

func (s *stateManager) addGenesisBlock() error {
	// Add score of genesis block.
	genesisScore, err := calculateScore(s.genesis.BaseTarget)
	if err != nil {
		return err
	}
	if err := s.scores.addScore(&big.Int{}, genesisScore, 1); err != nil {
		return err
	}
	tv, err := newTransactionValidator(s.genesis.BlockSignature, s.balances, s.assets, s.settings)
	if err != nil {
		return err
	}
	if err := s.addNewBlock(tv, &s.genesis, nil, true); err != nil {
		return err
	}
	if err := tv.performTransactions(); err != nil {
		return err
	}
	if err := s.flush(); err != nil {
		return StateError{errorType: ModificationError, originalError: err}
	}
	if err := s.reset(); err != nil {
		return StateError{errorType: ModificationError, originalError: err}
	}
	return nil
}

func (s *stateManager) handleGenesisBlock(genesisCfgPath string) error {
	height, err := s.Height()
	if err != nil {
		return err
	}
	if err := s.setGenesisBlock(genesisCfgPath); err != nil {
		return err
	}
	// If the storage is new (data dir does not contain any data), genesis block must be applied.
	if height == 0 {
		if err := s.addGenesisBlock(); err != nil {
			return errors.Errorf("failed to apply/save genesis: %v\n", err)
		}
	}
	return nil
}

func (s *stateManager) Block(blockID crypto.Signature) (*proto.Block, error) {
	headerBytes, err := s.rw.readBlockHeader(blockID)
	if err != nil {
		return nil, StateError{errorType: RetrievalError, originalError: err}
	}
	transactions, err := s.rw.readTransactionsBlock(blockID)
	if err != nil {
		return nil, StateError{errorType: RetrievalError, originalError: err}
	}
	var block proto.Block
	if err := block.UnmarshalHeaderFromBinary(headerBytes); err != nil {
		return nil, StateError{errorType: DeserializationError, originalError: err}
	}
	block.Transactions = make([]byte, len(transactions))
	copy(block.Transactions, transactions)
	return &block, nil
}

func (s *stateManager) BlockByHeight(height uint64) (*proto.Block, error) {
	blockID, err := s.rw.blockIDByHeight(height)
	if err != nil {
		return nil, StateError{errorType: RetrievalError, originalError: err}
	}
	return s.Block(blockID)
}

func (s *stateManager) Height() (uint64, error) {
	height, err := s.rw.currentHeight()
	if err != nil {
		return 0, StateError{errorType: RetrievalError, originalError: err}
	}
	return height, nil
}

func (s *stateManager) BlockIDToHeight(blockID crypto.Signature) (uint64, error) {
	height, err := s.rw.heightByBlockID(blockID)
	if err != nil {
		return 0, StateError{errorType: RetrievalError, originalError: err}
	}
	return height, nil
}

func (s *stateManager) NewBlockIDToHeight(blockID crypto.Signature) (uint64, error) {
	height, err := s.rw.heightByNewBlockID(blockID)
	if err != nil {
		return 0, StateError{errorType: RetrievalError, originalError: err}
	}
	return height, nil
}

func (s *stateManager) HeightToBlockID(height uint64) (crypto.Signature, error) {
	id, err := s.rw.blockIDByHeight(height)
	if err != nil {
		return crypto.Signature{}, StateError{errorType: RetrievalError, originalError: err}
	}
	return id, nil
}

func (s *stateManager) AccountBalance(addr proto.Address, asset []byte) (uint64, error) {
	key := balanceKey{address: addr, asset: asset}
	balance, err := s.balances.accountBalance(key.bytes())
	if err != nil {
		return 0, StateError{errorType: RetrievalError, originalError: err}
	}
	return balance, nil
}

func (s *stateManager) AddressesNumber(wavesOnly bool) (uint64, error) {
	res, err := s.balances.addressesNumber(wavesOnly)
	if err != nil {
		return 0, StateError{errorType: RetrievalError, originalError: err}
	}
	return res, nil
}

func (s *stateManager) topBlock() (*proto.Block, error) {
	height, err := s.Height()
	if err != nil {
		return nil, err
	}
	// Heights start from 1.
	return s.BlockByHeight(height)
}

func (s *stateManager) addNewBlock(tv *transactionValidator, block, parent *proto.Block, initialisation bool) error {
	if err := s.stateDB.addBlock(block.BlockSignature); err != nil {
		return err
	}
	// Indicate new block for storage.
	if err := s.rw.startBlock(block.BlockSignature); err != nil {
		return err
	}
	// Save block header to storage.
	headerBytes, err := block.MarshalHeaderToBinary()
	if err != nil {
		return err
	}
	if err := s.rw.writeBlockHeader(block.BlockSignature, headerBytes); err != nil {
		return err
	}
	transactions := block.Transactions
	// Validate transactions.
	for i := 0; i < block.TransactionCount; i++ {
		n := int(binary.BigEndian.Uint32(transactions[0:4]))
		txBytes := transactions[4 : n+4]
		tx, err := proto.BytesToTransaction(txBytes)
		if err != nil {
			return err
		}
		// Save transaction to storage.
		if err := s.rw.writeTransaction(tx.GetID(), transactions[:n+4]); err != nil {
			return err
		}
		// Validate transaction against state.
		if err = tv.validateTransaction(block, parent, tx, initialisation); err != nil {
			return err
		}
		transactions = transactions[4+n:]
	}
	if err := s.rw.finishBlock(block.BlockSignature); err != nil {
		return err
	}
	return nil
}

func (s *stateManager) reset() error {
	s.rw.reset()
	s.assets.reset()
	s.balances.reset()
	s.stateDB.reset()
	return nil
}

func (s *stateManager) flush() error {
	if err := s.rw.flush(); err != nil {
		return err
	}
	if err := s.assets.flush(); err != nil {
		return err
	}
	if err := s.balances.flush(); err != nil {
		return err
	}
	if err := s.stateDB.flush(); err != nil {
		return err
	}
	return nil
}

func (s *stateManager) unmarshalAndCheck(blockBytes []byte, parentSig crypto.Signature, initialisation bool) (*proto.Block, error) {
	var block proto.Block
	if err := block.UnmarshalBinary(blockBytes); err != nil {
		return nil, err
	}
	// Check block signature.
	if !crypto.Verify(block.GenPublicKey, block.BlockSignature, blockBytes[:len(blockBytes)-crypto.SignatureSize]) {
		return nil, errors.New("invalid block signature")
	}
	// Check parent.
	if parentSig != block.Parent {
		return nil, errors.New("incorrect parent")
	}
	return &block, nil
}

func (s *stateManager) undoBlockAddition() error {
	if err := s.reset(); err != nil {
		return err
	}
	if err := s.stateDB.syncRw(s.rw); err != nil {
		return err
	}
	return nil
}

func (s *stateManager) AddBlock(block []byte) error {
	blocks := make([][]byte, 1)
	blocks[0] = block
	if err := s.addBlocks(blocks, false); err != nil {
		if err := s.undoBlockAddition(); err != nil {
			panic("Failed to add blocks and can not rollback to previous state after failure.")
		}
		return err
	}
	return nil
}

func (s *stateManager) AddNewBlocks(blocks [][]byte) error {
	if err := s.addBlocks(blocks, false); err != nil {
		if err := s.undoBlockAddition(); err != nil {
			panic("Failed to add blocks and can not rollback to previous state after failure.")
		}
		return err
	}
	return nil
}

func (s *stateManager) AddOldBlocks(blocks [][]byte) error {
	if err := s.addBlocks(blocks, true); err != nil {
		if err := s.undoBlockAddition(); err != nil {
			panic("Failed to add blocks and can not rollback to previous state after failure.")
		}
		return err
	}
	return nil
}

func (s *stateManager) addBlocks(blocks [][]byte, initialisation bool) error {
	blocksNumber := len(blocks)
	parent, err := s.topBlock()
	if err != nil {
		return StateError{errorType: RetrievalError, originalError: err}
	}
	tv, err := newTransactionValidator(s.genesis.BlockSignature, s.balances, s.assets, s.settings)
	if err != nil {
		return StateError{errorType: Other, originalError: err}
	}
	height, err := s.Height()
	if err != nil {
		return StateError{errorType: RetrievalError, originalError: err}
	}
	prevScore, err := s.scores.score(height)
	if err != nil {
		return StateError{errorType: RetrievalError, originalError: err}
	}
	headers := make([]proto.BlockHeader, blocksNumber)
	for i, blockBytes := range blocks {
		block, err := s.unmarshalAndCheck(blockBytes, parent.BlockSignature, initialisation)
		if err != nil {
			return StateError{errorType: DeserializationError, originalError: err}
		}
		// Add score.
		score, err := calculateScore(block.BaseTarget)
		if err != nil {
			return StateError{errorType: Other, originalError: err}
		}
		if err := s.scores.addScore(prevScore, score, s.rw.recentHeight()); err != nil {
			return StateError{errorType: ModificationError, originalError: err}
		}
		prevScore = score
		if err := s.addNewBlock(tv, block, parent, initialisation); err != nil {
			return StateError{errorType: TxValidationError, originalError: err}
		}
		headers[i] = block.BlockHeader
		parent = block
	}
	if err := tv.performTransactions(); err != nil {
		return StateError{errorType: TxValidationError, originalError: err}
	}
	if err := s.cv.ValidateHeaders(headers, height); err != nil {
		return StateError{errorType: BlockValidationError, originalError: err}
	}
	if err := s.flush(); err != nil {
		return StateError{errorType: ModificationError, originalError: err}
	}
	if err := s.reset(); err != nil {
		return StateError{errorType: ModificationError, originalError: err}
	}
	return nil
}

func (s *stateManager) checkRollbackInput(blockID crypto.Signature) error {
	height, err := s.BlockIDToHeight(blockID)
	if err != nil {
		return err
	}
	maxHeight, err := s.Height()
	if err != nil {
		return err
	}
	minRollbackHeight, err := s.stateDB.getRollbackMinHeight()
	if err != nil {
		return err
	}
	if height < minRollbackHeight || height > maxHeight {
		return errors.New("invalid height")
	}
	return nil
}

func (s *stateManager) RollbackToHeight(height uint64) error {
	blockID, err := s.HeightToBlockID(height)
	if err != nil {
		return StateError{errorType: RetrievalError, originalError: err}
	}
	if err := s.checkRollbackInput(blockID); err != nil {
		return StateError{errorType: InvalidInputError, originalError: err}
	}
	if err := s.RollbackTo(blockID); err != nil {
		return StateError{errorType: RollbackError, originalError: err}
	}
	return nil
}

func (s *stateManager) RollbackTo(removalEdge crypto.Signature) error {
	if err := s.checkRollbackInput(removalEdge); err != nil {
		return StateError{errorType: InvalidInputError, originalError: err}
	}
	curHeight, err := s.rw.currentHeight()
	if err != nil {
		return StateError{errorType: RetrievalError, originalError: err}
	}
	for height := curHeight; height > 0; height-- {
		blockID, err := s.rw.blockIDByHeight(height)
		if err != nil {
			return StateError{errorType: RetrievalError, originalError: err}
		}
		if blockID == removalEdge {
			break
		}
		if err := s.stateDB.rollbackBlock(blockID); err != nil {
			return StateError{errorType: RollbackError, originalError: err}
		}
	}
	// Remove scores of deleted blocks.
	newHeight, err := s.Height()
	if err != nil {
		return StateError{errorType: RetrievalError, originalError: err}
	}
	oldHeight := curHeight + 1
	if err := s.scores.rollback(newHeight, oldHeight); err != nil {
		return StateError{errorType: RollbackError, originalError: err}
	}
	// Remove blocks from block storage.
	if err := s.rw.rollback(removalEdge, true); err != nil {
		return StateError{errorType: RollbackError, originalError: err}
	}
	return nil
}

func (s *stateManager) ScoreAtHeight(height uint64) (*big.Int, error) {
	score, err := s.scores.score(height)
	if err != nil {
		return nil, StateError{errorType: RetrievalError, originalError: err}
	}
	return score, nil
}

func (s *stateManager) CurrentScore() (*big.Int, error) {
	height, err := s.Height()
	if err != nil {
		return nil, StateError{errorType: RetrievalError, originalError: err}
	}
	return s.ScoreAtHeight(height)
}

<<<<<<< HEAD
func (s *stateManager) SavePeers(peers []KnownPeer) error {
	return s.peers.savePeers(peers)

=======
func (s *stateManager) EffectiveBalance(addr proto.Address, startHeight, endHeight uint64) (uint64, error) {
	key := balanceKey{address: addr}
	effectiveBalance, err := s.balances.minBalanceInRange(key.bytes(), startHeight, endHeight)
	if err != nil {
		return 0, StateError{errorType: RetrievalError, originalError: err}
	}
	return effectiveBalance, nil
}

func (s *stateManager) BlockchainSettings() (*settings.BlockchainSettings, error) {
	return s.settings, nil
}

func (s *stateManager) RollbackMax() uint64 {
	return rollbackMaxBlocks
}

func (s *stateManager) IsValidBlock(blockID crypto.Signature) (bool, error) {
	return s.stateDB.isValidBlock(blockID)
>>>>>>> 394e90f3
}

func (s *stateManager) Close() error {
	if err := s.rw.close(); err != nil {
		return StateError{errorType: ClosureError, originalError: err}
	}
	if err := s.stateDB.close(); err != nil {
		return StateError{errorType: ClosureError, originalError: err}
	}
	return nil
}<|MERGE_RESOLUTION|>--- conflicted
+++ resolved
@@ -22,26 +22,12 @@
 	keyvalueDir       = "keyvalue"
 )
 
-<<<<<<< HEAD
-type stateManager struct {
-	genesis  proto.Block
-	db       keyvalue.KeyValue
-	scores   *scores
-	accounts *accountsStorage
-	rw       *blockReadWriter
-	peers    *peerStorage
-}
-
-func (s *stateManager) Peers() ([]KnownPeer, error) {
-	return s.peers.peers()
-=======
 func getLocalDir() (string, error) {
 	_, filename, _, ok := runtime.Caller(0)
 	if !ok {
 		return "", errors.Errorf("Unable to find current package file")
 	}
 	return filepath.Dir(filename), nil
->>>>>>> 394e90f3
 }
 
 func genesisFilePath(s *settings.BlockchainSettings) (string, error) {
@@ -70,9 +56,14 @@
 	scores   *scores
 	balances *balances
 	rw       *blockReadWriter
+	peers    *peerStorage
 
 	settings *settings.BlockchainSettings
 	cv       *consensus.ConsensusValidator
+}
+
+func (s *stateManager) Peers() ([]proto.TCPAddr, error) {
+	return s.peers.peers()
 }
 
 func newStateManager(dataDir string, params BlockStorageParams, settings *settings.BlockchainSettings) (*stateManager, error) {
@@ -105,6 +96,7 @@
 		stateDB:  stateDB,
 		scores:   scores,
 		settings: settings,
+		peers:    newPeerStorage(db),
 	}
 	// rw is storage for blocks.
 	rw, err := newBlockReadWriter(blockStorageDir, params.OffsetLen, params.HeaderOffsetLen, db, dbBatch)
@@ -119,31 +111,6 @@
 	if err := stateDB.syncRw(rw); err != nil {
 		return nil, StateError{errorType: Other, originalError: errors.Errorf("failed to sync block storage and DB: %v\n", err)}
 	}
-<<<<<<< HEAD
-	peerStorage := newPeerStorage(db)
-	//if err != nil {
-	//	return nil, StateError{errorType: Other, originalError: errors.Errorf("failed to create peers storage: %v\n", err)}
-	//}
-
-	genesis := proto.Block{
-		BlockHeader: proto.BlockHeader{
-			Version:        1,
-			Timestamp:      1460678400000,
-			BaseTarget:     153722867,
-			BlockSignature: genesisSig,
-			Height:         1,
-		},
-	}
-	state := &stateManager{
-		genesis:  genesis,
-		db:       db,
-		scores:   scores,
-		accounts: accountsStor,
-		rw:       rw,
-		peers:    peerStorage,
-	}
-	height, err := state.Height()
-=======
 	// assets is storage for assets info.
 	assets, err := newAssets(db, dbBatch, state, state)
 	if err != nil {
@@ -151,7 +118,6 @@
 	}
 	// Consensus validator is needed to check block headers.
 	cv, err := consensus.NewConsensusValidator(state)
->>>>>>> 394e90f3
 	if err != nil {
 		return nil, StateError{errorType: Other, originalError: err}
 	}
@@ -577,11 +543,6 @@
 	return s.ScoreAtHeight(height)
 }
 
-<<<<<<< HEAD
-func (s *stateManager) SavePeers(peers []KnownPeer) error {
-	return s.peers.savePeers(peers)
-
-=======
 func (s *stateManager) EffectiveBalance(addr proto.Address, startHeight, endHeight uint64) (uint64, error) {
 	key := balanceKey{address: addr}
 	effectiveBalance, err := s.balances.minBalanceInRange(key.bytes(), startHeight, endHeight)
@@ -601,7 +562,11 @@
 
 func (s *stateManager) IsValidBlock(blockID crypto.Signature) (bool, error) {
 	return s.stateDB.isValidBlock(blockID)
->>>>>>> 394e90f3
+}
+
+func (s *stateManager) SavePeers(peers []proto.TCPAddr) error {
+	return s.peers.savePeers(peers)
+
 }
 
 func (s *stateManager) Close() error {
