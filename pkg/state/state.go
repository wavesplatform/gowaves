--- conflicted
+++ resolved
@@ -1716,15 +1716,9 @@
 }
 
 // For UTX validation.
-<<<<<<< HEAD
-func (s *stateManager) ValidateNextTx(tx proto.Transaction, currentTimestamp, parentTimestamp uint64, v proto.BlockVersion, vrf []byte, acceptFailed bool) error {
-	if err := s.appender.validateNextTx(tx, currentTimestamp, parentTimestamp, v, vrf, acceptFailed); err != nil {
-		return err
-=======
 func (s *stateManager) ValidateNextTx(tx proto.Transaction, currentTimestamp, parentTimestamp uint64, v proto.BlockVersion, checkScripts bool) error {
 	if err := s.appender.validateNextTx(tx, currentTimestamp, parentTimestamp, v, checkScripts); err != nil {
-		return wrapErr(TxValidationError, err)
->>>>>>> 996f1650
+		return err
 	}
 	return nil
 }
