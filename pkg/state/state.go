--- conflicted
+++ resolved
@@ -106,12 +106,8 @@
 		newHitSources(hs),
 		newSnapshotsAtHeight(hs, sets.AddressSchemeCharacter),
 		newPatchesStorage(hs, sets.AddressSchemeCharacter),
-<<<<<<< HEAD
-		newCommitments(hs),
+		newCommitments(hs, calcHashes),
 		newFinalizations(hs),
-=======
-		newCommitments(hs, calcHashes),
->>>>>>> f8c44001
 		calcHashes,
 	}, nil
 }
