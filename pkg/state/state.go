package state

import (
	"bytes"
	"context"
	"fmt"
	"io/fs"
	"math/big"
	"os"
	"path/filepath"
	"sync"

	"github.com/mr-tron/base58"
	"github.com/pkg/errors"
	"go.uber.org/atomic"
	"go.uber.org/zap"

	"github.com/wavesplatform/gowaves/pkg/consensus"
	"github.com/wavesplatform/gowaves/pkg/crypto"
	"github.com/wavesplatform/gowaves/pkg/errs"
	"github.com/wavesplatform/gowaves/pkg/keyvalue"
	"github.com/wavesplatform/gowaves/pkg/proto"
	"github.com/wavesplatform/gowaves/pkg/ride/ast"
	"github.com/wavesplatform/gowaves/pkg/settings"
	"github.com/wavesplatform/gowaves/pkg/types"
)

const (
	rollbackMaxBlocks     = 2000
	blocksStorDir         = "blocks_storage"
	keyvalueDir           = "key_value"
	maxScriptsRunsInBlock = 101
)

var empty struct{}

func wrapErr(stateErrorType ErrorType, err error) error {
	switch err.(type) {
	case StateError:
		return err
	default:
		return NewStateError(stateErrorType, err)
	}
}

type blockchainEntitiesStorage struct {
	hs                *historyStorage
	aliases           *aliases
	assets            *assets
	leases            *leases
	scores            *scores
	blocksInfo        *blocksInfo
	balances          *balances
	features          featuresState
	monetaryPolicy    *monetaryPolicy
	ordersVolumes     *ordersVolumes
	accountsDataStor  *accountsDataStorage
	sponsoredAssets   *sponsoredAssets
	scriptsStorage    scriptStorageState
	scriptsComplexity *scriptsComplexity
	invokeResults     *invokeResults
	stateHashes       *stateHashes
	hitSources        *hitSources
	snapshots         *snapshotsAtHeight
	calculateHashes   bool
}

func newBlockchainEntitiesStorage(hs *historyStorage, sets *settings.BlockchainSettings, rw *blockReadWriter, calcHashes bool) (*blockchainEntitiesStorage, error) {
	assets := newAssets(hs.db, hs.dbBatch, hs)
	balances, err := newBalances(hs.db, hs, assets, sets.AddressSchemeCharacter, calcHashes)
	if err != nil {
		return nil, err
	}
	scriptsStorage, err := newScriptsStorage(hs, sets.AddressSchemeCharacter, calcHashes)
	if err != nil {
		return nil, err
	}
	features := newFeatures(rw, hs.db, hs, sets, settings.FeaturesInfo)
	return &blockchainEntitiesStorage{
		hs,
		newAliases(hs, sets.AddressSchemeCharacter, calcHashes),
		assets,
		newLeases(hs, calcHashes),
		newScores(hs),
		newBlocksInfo(hs),
		balances,
		features,
		newMonetaryPolicy(hs, sets),
		newOrdersVolumes(hs),
		newAccountsDataStorage(hs.db, hs.dbBatch, hs, calcHashes),
		newSponsoredAssets(rw, features, hs, sets, calcHashes),
		scriptsStorage,
		newScriptsComplexity(hs),
		newInvokeResults(hs),
		newStateHashes(hs),
		newHitSources(hs),
		newSnapshotsAtHeight(hs, sets.AddressSchemeCharacter),
		calcHashes,
	}, nil
}

func (s *blockchainEntitiesStorage) putStateHash(prevHash []byte, height uint64, blockID proto.BlockID) (*proto.StateHash, error) {
	sh := &proto.StateHash{
		BlockID: blockID,
		FieldsHashes: proto.FieldsHashes{
			WavesBalanceHash:  s.balances.wavesHashAt(blockID),
			AssetBalanceHash:  s.balances.assetsHashAt(blockID),
			DataEntryHash:     s.accountsDataStor.hasher.stateHashAt(blockID),
			AccountScriptHash: s.scriptsStorage.getAccountScriptsHasher().stateHashAt(blockID),
			AssetScriptHash:   s.scriptsStorage.getAssetScriptsHasher().stateHashAt(blockID),
			LeaseBalanceHash:  s.balances.leaseHashAt(blockID),
			LeaseStatusHash:   s.leases.hasher.stateHashAt(blockID),
			SponsorshipHash:   s.sponsoredAssets.hasher.stateHashAt(blockID),
			AliasesHash:       s.aliases.hasher.stateHashAt(blockID),
		},
	}
	if err := sh.GenerateSumHash(prevHash); err != nil {
		return nil, err
	}
	if err := s.stateHashes.saveLegacyStateHash(sh, height); err != nil {
		return nil, err
	}
	return sh, nil
}

func (s *blockchainEntitiesStorage) prepareHashes() error {
	if err := s.accountsDataStor.prepareHashes(); err != nil {
		return err
	}
	if err := s.balances.prepareHashes(); err != nil {
		return err
	}
	if err := s.scriptsStorage.prepareHashes(); err != nil {
		return err
	}
	if err := s.leases.prepareHashes(); err != nil {
		return err
	}
	if err := s.sponsoredAssets.prepareHashes(); err != nil {
		return err
	}
	if err := s.aliases.prepareHashes(); err != nil {
		return err
	}
	return nil
}

func (s *blockchainEntitiesStorage) handleLegacyStateHashes(blockchainHeight uint64, blockIds []proto.BlockID) error {
	if !s.calculateHashes {
		return nil
	}
	if blockchainHeight < 1 {
		return errors.New("bad blockchain height, should be greater than 0")
	}
	// Calculate any remaining hashes.
	if err := s.prepareHashes(); err != nil {
		return err
	}
	prevHash, err := s.stateHashes.legacyStateHash(blockchainHeight)
	if err != nil {
		return err
	}
	startHeight := blockchainHeight + 1
	for i, id := range blockIds {
		height := startHeight + uint64(i)
		newPrevHash, err := s.putStateHash(prevHash.SumHash[:], height, id)
		if err != nil {
			return err
		}
		prevHash = newPrevHash
	}
	return nil
}

func (s *blockchainEntitiesStorage) commitUncertain(blockID proto.BlockID) error {
	if err := s.assets.commitUncertain(blockID); err != nil {
		return err
	}
	if err := s.accountsDataStor.commitUncertain(blockID); err != nil {
		return err
	}
	if err := s.scriptsStorage.commitUncertain(blockID); err != nil {
		return err
	}
	if err := s.leases.commitUncertain(blockID); err != nil {
		return err
	}
	if err := s.sponsoredAssets.commitUncertain(blockID); err != nil {
		return err
	}
	return nil
}

func (s *blockchainEntitiesStorage) dropUncertain() {
	s.assets.dropUncertain()
	s.accountsDataStor.dropUncertain()
	s.scriptsStorage.dropUncertain()
	s.leases.dropUncertain()
	s.sponsoredAssets.dropUncertain()
}

func (s *blockchainEntitiesStorage) reset() {
	s.hs.reset()
	s.assets.reset()
	s.accountsDataStor.reset()
	s.balances.reset()
	s.scriptsStorage.reset()
	s.leases.reset()
	s.sponsoredAssets.reset()
	s.aliases.reset()
}

func (s *blockchainEntitiesStorage) flush() error {
	s.aliases.flush()
	if err := s.hs.flush(); err != nil {
		return err
	}
	if err := s.accountsDataStor.flush(); err != nil {
		return err
	}
	return nil
}

func checkCompatibility(stateDB *stateDB, params StateParams) error {
	version, err := stateDB.stateVersion()
	if err != nil {
		return errors.Errorf("stateVersion: %v", err)
	}
	if version != StateVersion {
		return errors.Errorf("incompatible storage version %d; current state supports only %d", version, StateVersion)
	}
	hasDataForExtendedApi, err := stateDB.stateStoresApiData()
	if err != nil {
		return errors.Errorf("stateStoresApiData(): %v", err)
	}
	if params.StoreExtendedApiData != hasDataForExtendedApi {
		return errors.Errorf("extended API incompatibility: state stores: %v; want: %v", hasDataForExtendedApi, params.StoreExtendedApiData)
	}
	hasDataForHashes, err := stateDB.stateStoresHashes()
	if err != nil {
		return errors.Errorf("stateStoresHashes: %v", err)
	}
	if params.BuildStateHashes != hasDataForHashes {
		return errors.Errorf("state hashes incompatibility: state stores: %v; want: %v", hasDataForHashes, params.BuildStateHashes)
	}
	return nil
}

func handleAmendFlag(stateDB *stateDB, amend bool) (bool, error) {
	storedAmend, err := stateDB.amendFlag()
	if err != nil {
		return false, errors.Wrap(err, "failed to get stored amend flag")
	}
	if !storedAmend && amend { // update if storedAmend == false and amend == true
		if err := stateDB.updateAmendFlag(amend); err != nil {
			return false, errors.Wrap(err, "failed to update amend flag")
		}
		storedAmend = amend
	}
	return storedAmend, nil
}

type newSnapshots struct {
	curPos         int
	blockSnapshots []*proto.BlockSnapshot
}

type newBlocks struct {
	binary    bool
	binBlocks [][]byte
	blocks    []*proto.Block
	snapshots []*proto.BlockSnapshot
	curPos    int

	rw       *blockReadWriter
	settings *settings.BlockchainSettings
}

func newNewBlocks(rw *blockReadWriter, settings *settings.BlockchainSettings) *newBlocks {
	return &newBlocks{
		rw:       rw,
		settings: settings,
	}
}

func (n *newBlocks) len() int {
	if n.binary {
		if n.curPos > len(n.binBlocks) {
			return 0
		}
		return len(n.binBlocks) - n.curPos
	}
	if n.curPos > len(n.blocks) {
		return 0
	}
	return len(n.blocks) - n.curPos
}

func (n *newBlocks) setNewBinary(blocks [][]byte) {
	n.reset()
	n.binBlocks = blocks
	n.binary = true
}

func (n *newBlocks) setNew(blocks []*proto.Block) {
	n.reset()
	n.blocks = blocks
	n.binary = false
}

func (n *newBlocks) setNewWithSnapshots(blocks []*proto.Block, snapshots []*proto.BlockSnapshot) error {
	if len(blocks) != len(snapshots) {
		return errors.New("the numbers of snapshots doesn't match the number of blocks")
	}
	n.reset()
	n.blocks = blocks
	n.snapshots = snapshots
	n.binary = false
	return nil
}

func (n *newBlocks) next() bool {
	n.curPos++
	if n.binary {
		return n.curPos <= len(n.binBlocks)
	} else {
		return n.curPos <= len(n.blocks)
	}
}

func (n *newBlocks) unmarshalBlock(block *proto.Block, blockBytes []byte) error {
	if n.rw.protobufActivated {
		if err := block.UnmarshalFromProtobuf(blockBytes); err != nil {
			return err
		}
	} else {
		if err := block.UnmarshalBinary(blockBytes, n.settings.AddressSchemeCharacter); err != nil {
			return err
		}
	}
	return nil
}

func (n *newBlocks) current() (*proto.Block, *proto.BlockSnapshot, error) {
	if !n.binary {
		if n.curPos > len(n.blocks) || n.curPos < 1 {
			return nil, nil, errors.New("bad current position")
		}
		var (
			pos              = n.curPos - 1
			block            = n.blocks[pos]
			optionalSnapshot *proto.BlockSnapshot
		)
		if len(n.snapshots) == len(n.blocks) { // return block with snapshot if it is set
			optionalSnapshot = n.snapshots[pos]
		}
		return block, optionalSnapshot, nil
	}
	if n.curPos > len(n.binBlocks) || n.curPos < 1 {
		return nil, nil, errors.New("bad current position")
	}
	blockBytes := n.binBlocks[n.curPos-1]
	b := &proto.Block{}
	if err := n.unmarshalBlock(b, blockBytes); err != nil {
		return nil, nil, err
	}
	return b, nil, nil
}

func (n *newBlocks) reset() {
	n.binBlocks = nil
	n.blocks = nil
	n.snapshots = nil
	n.curPos = 0
}

type stateManager struct {
	mu *sync.RWMutex

	// Last added block.
	lastBlock atomic.Value

	genesis *proto.Block
	stateDB *stateDB

	stor *blockchainEntitiesStorage
	rw   *blockReadWriter

	// BlockchainSettings: general info about the blockchain type, constants etc.
	settings *settings.BlockchainSettings
	// Validator: validator for block headers.
	cv *consensus.Validator
	// Appender implements validation/diff management functionality.
	appender *txAppender
	atx      *addressTransactions

	// Specifies how many goroutines will be run for verification of transactions and blocks signatures.
	verificationGoroutinesNum int

	newBlocks    *newBlocks
	newSnapshots *newSnapshots

	enableLightNode bool
}

func newStateManager( //nolint:funlen,gocognit
	dataDir string,
	amend bool,
	params StateParams,
	settings *settings.BlockchainSettings,
	enableLightNode bool,
) (*stateManager, error) {
	// TODO(anton): fix lint
	err := validateSettings(settings)
	if err != nil {
		return nil, err
	}
	if _, err := os.Stat(dataDir); errors.Is(err, fs.ErrNotExist) {
		if err := os.Mkdir(dataDir, 0750); err != nil {
			return nil, wrapErr(Other, errors.Errorf("failed to create state directory: %v", err))
		}
	}
	blockStorageDir := filepath.Join(dataDir, blocksStorDir)
	if _, err := os.Stat(blockStorageDir); errors.Is(err, fs.ErrNotExist) {
		if err := os.Mkdir(blockStorageDir, 0750); err != nil {
			return nil, wrapErr(Other, errors.Errorf("failed to create blocks directory: %v", err))
		}
	}
	// Initialize database.
	dbDir := filepath.Join(dataDir, keyvalueDir)
	zap.S().Info("Initializing state database, will take up to few minutes...")
	params.DbParams.BloomFilterParams.Store.WithPath(filepath.Join(blockStorageDir, "bloom"))
	db, err := keyvalue.NewKeyVal(dbDir, params.DbParams)
	if err != nil {
		return nil, wrapErr(Other, errors.Wrap(err, "failed to create db"))
	}
	zap.S().Info("Finished initializing database")
	dbBatch, err := db.NewBatch()
	if err != nil {
		return nil, wrapErr(Other, errors.Wrap(err, "failed to create db batch"))
	}
	stateDB, err := newStateDB(db, dbBatch, params)
	if err != nil {
		return nil, wrapErr(Other, errors.Wrap(err, "failed to create stateDB"))
	}
	if err := checkCompatibility(stateDB, params); err != nil {
		return nil, wrapErr(IncompatibilityError, err)
	}
	handledAmend, err := handleAmendFlag(stateDB, amend)
	if err != nil {
		return nil, wrapErr(Other, errors.Wrap(err, "failed to handle amend flag"))
	}
	// rw is storage for blocks.
	rw, err := newBlockReadWriter(
		blockStorageDir,
		params.OffsetLen,
		params.HeaderOffsetLen,
		stateDB,
		settings.AddressSchemeCharacter,
	)
	if err != nil {
		return nil, wrapErr(Other, errors.Errorf("failed to create block storage: %v", err))
	}
	stateDB.setRw(rw)
	hs, err := newHistoryStorage(db, dbBatch, stateDB, handledAmend)
	if err != nil {
		return nil, wrapErr(Other, errors.Errorf("failed to create history storage: %v", err))
	}
	stor, err := newBlockchainEntitiesStorage(hs, settings, rw, params.BuildStateHashes)
	if err != nil {
		return nil, wrapErr(Other, errors.Errorf("failed to create blockchain entities storage: %v", err))
	}
	atxParams := &addressTransactionsParams{
		dir:                 blockStorageDir,
		batchedStorMemLimit: AddressTransactionsMemLimit,
		batchedStorMaxKeys:  AddressTransactionsMaxKeys,
		maxFileSize:         MaxAddressTransactionsFileSize,
		providesData:        params.ProvideExtendedApi,
	}
	atx, err := newAddressTransactions(
		db,
		stateDB,
		rw,
		atxParams,
		handledAmend,
	)
	if err != nil {
		return nil, wrapErr(Other, errors.Errorf("failed to create address transactions storage: %v", err))
	}
	state := &stateManager{
		mu:                        &sync.RWMutex{},
		stateDB:                   stateDB,
		stor:                      stor,
		rw:                        rw,
		settings:                  settings,
		atx:                       atx,
		verificationGoroutinesNum: params.VerificationGoroutinesNum,
		newBlocks:                 newNewBlocks(rw, settings),
		newSnapshots:              &newSnapshots{curPos: 0, blockSnapshots: nil},
		enableLightNode:           enableLightNode,
	}
	// Set fields which depend on state.
	// Consensus validator is needed to check block headers.
	snapshotApplier := newBlockSnapshotsApplier(
		nil,
		newSnapshotApplierStorages(stor, rw),
	)
	appender, err := newTxAppender(state, rw, stor, settings, stateDB, atx, &snapshotApplier)
	if err != nil {
		return nil, wrapErr(Other, err)
	}
	state.appender = appender
	state.cv = consensus.NewValidator(state, settings, params.Time)

	height, err := state.Height()
	if err != nil {
		return nil, err
	}
	state.setGenesisBlock(&settings.Genesis)
	// 0 state height means that no blocks are found in state, so blockchain history is empty and we have to add genesis
	if height == 0 {
		// Assign unique block number for this block ID, add this number to the list of valid blocks
		if err := state.stateDB.addBlock(settings.Genesis.BlockID()); err != nil {
			return nil, err
		}
		if err := state.addGenesisBlock(); err != nil {
			return nil, errors.Wrap(err, "failed to apply/save genesis")
		}
		// We apply pre-activated features after genesis block, so they aren't active in genesis itself
		if err := state.applyPreActivatedFeatures(settings.PreactivatedFeatures, settings.Genesis.BlockID()); err != nil {
			return nil, errors.Wrap(err, "failed to apply pre-activated features")
		}
	}

	// check the correct blockchain is being loaded
	genesis, err := state.BlockByHeight(1)
	if err != nil {
		return nil, errors.Wrap(err, "failed to get genesis block from state")
	}
	err = settings.Genesis.GenerateBlockID(settings.AddressSchemeCharacter)
	if err != nil {
		return nil, errors.Wrap(err, "failed to generate genesis block id from config")
	}
	if !bytes.Equal(genesis.ID.Bytes(), settings.Genesis.ID.Bytes()) {
		return nil, errors.Errorf("genesis blocks from state and config mismatch")
	}

	if err := state.loadLastBlock(); err != nil {
		return nil, wrapErr(RetrievalError, err)
	}
	h, err := state.Height()
	if err != nil {
		return nil, wrapErr(Other, err)
	}
	state.checkProtobufActivation(h + 1)
	return state, nil
}

func (s *stateManager) NewestScriptByAccount(account proto.Recipient) (*ast.Tree, error) {
	addr, err := s.NewestRecipientToAddress(account)
	if err != nil {
		return nil, errors.Wrapf(err, "failed to get script by account '%s'", account.String())
	}
	tree, err := s.stor.scriptsStorage.newestScriptByAddr(addr)
	if err != nil {
		return nil, errors.Wrapf(err, "failed to get script by account '%s'", account.String())
	}
	return tree, nil
}

func (s *stateManager) NewestScriptBytesByAccount(account proto.Recipient) (proto.Script, error) {
	addr, err := s.NewestRecipientToAddress(account)
	if err != nil {
		return nil, errors.Wrapf(err, "failed to get script bytes by account '%s'", account.String())
	}
	script, err := s.stor.scriptsStorage.newestScriptBytesByAddr(addr)
	if err != nil {
		return nil, errors.Wrapf(err, "failed to get script bytes by account '%s'", account.String())
	}
	return script, nil
}

func (s *stateManager) NewestScriptByAsset(asset crypto.Digest) (*ast.Tree, error) {
	assetID := proto.AssetIDFromDigest(asset)
	return s.stor.scriptsStorage.newestScriptByAsset(assetID)
}

func (s *stateManager) NewestBlockInfoByHeight(height proto.Height) (*proto.BlockInfo, error) {
	header, err := s.NewestHeaderByHeight(height)
	if err != nil {
		return nil, err
	}
	generator, err := proto.NewAddressFromPublicKey(s.settings.AddressSchemeCharacter, header.GeneratorPublicKey)
	if err != nil {
		return nil, err
	}

	vrf, err := s.blockVRF(header, height-1)
	if err != nil {
		return nil, err
	}
	rewards, err := s.blockRewards(generator, height)
	if err != nil {
		return nil, err
	}

	return proto.BlockInfoFromHeader(header, generator, height, vrf, rewards)
}

func (s *stateManager) setGenesisBlock(genesisBlock *proto.Block) {
	s.genesis = genesisBlock
}

func (s *stateManager) TxValidation(func(TxValidation) error) error {
	panic("call TxValidation method on non thread safe state")
}

func (s *stateManager) MapR(func(StateInfo) (interface{}, error)) (interface{}, error) {
	panic("call MapR on non thread safe state")
}

func (s *stateManager) Map(func(State) error) error {
	panic("call Map on non thread safe state")
}

func (s *stateManager) addGenesisBlock() error {
	ctx, cancel := context.WithCancel(context.Background())
	defer cancel()

	initSH, shErr := crypto.FastHash(nil) // zero/initial snapshot state hash according to the specification
	if shErr != nil {
		return shErr
	}

	chans := launchVerifier(ctx, s.verificationGoroutinesNum, s.settings.AddressSchemeCharacter)

	if err := s.addNewBlock(s.genesis, nil, chans, 0, nil, initSH); err != nil {
		return err
	}
	if err := s.stor.hitSources.appendBlockHitSource(s.genesis, 1, s.genesis.GenSignature); err != nil {
		return err
	}

	err := s.appender.diffApplier.validateBalancesChanges(s.appender.diffStor.allChanges())
	if err != nil {
		return err
	}

	if err := s.stor.prepareHashes(); err != nil {
		return err
	}
	if _, err := s.stor.putStateHash(nil, 1, s.genesis.BlockID()); err != nil {
		return err
	}
	if verifyError := chans.closeAndWait(); verifyError != nil {
		return wrapErr(ValidationError, verifyError)
	}

	if err := s.flush(); err != nil {
		return wrapErr(ModificationError, err)
	}
	s.reset()
	return nil
}

func (s *stateManager) applyPreActivatedFeatures(features []int16, blockID proto.BlockID) error {
	for _, featureID := range features {
		approvalRequest := &approvedFeaturesRecord{1}
		if err := s.stor.features.approveFeature(featureID, approvalRequest, blockID); err != nil {
			return err
		}
		activationRequest := &activatedFeaturesRecord{1}
		if err := s.stor.features.activateFeature(featureID, activationRequest, blockID); err != nil {
			return err
		}
	}
	if err := s.flush(); err != nil {
		return err
	}
	s.reset()
	return nil
}

func (s *stateManager) checkProtobufActivation(height uint64) {
	activated := s.stor.features.newestIsActivatedAtHeight(int16(settings.BlockV5), height)
	if activated {
		s.rw.setProtobufActivated()
	}
}

func (s *stateManager) loadLastBlock() error {
	height, err := s.Height()
	if err != nil {
		return errors.Errorf("failed to retrieve height: %v", err)
	}
	lastBlock, err := s.BlockByHeight(height)
	if err != nil {
		return errors.Errorf("failed to get block by height: %v", err)
	}
	s.lastBlock.Store(lastBlock)
	return nil
}

func (s *stateManager) TopBlock() *proto.Block {
	return s.lastBlock.Load().(*proto.Block)
}

func (s *stateManager) blockVRF(blockHeader *proto.BlockHeader, height proto.Height) ([]byte, error) {
	if blockHeader.Version < proto.ProtobufBlockVersion {
		return nil, nil
	}
	pos := consensus.NewFairPosCalculator(s.settings.DelayDelta, s.settings.MinBlockTime)
	p := pos.HeightForHit(height)
	refHitSource, err := s.NewestHitSourceAtHeight(p)
	if err != nil {
		return nil, err
	}
	gsp := consensus.VRFGenerationSignatureProvider
	ok, vrf, err := gsp.VerifyGenerationSignature(blockHeader.GeneratorPublicKey, refHitSource, blockHeader.GenSignature)
	if err != nil {
		return nil, err
	}
	if !ok {
		return nil, errors.New("invalid VRF")
	}
	return vrf, nil
}

func (s *stateManager) blockRewards(generatorAddress proto.WavesAddress, height proto.Height) (proto.Rewards, error) {
	blockRewardActivated := s.stor.features.isActivatedAtHeight(int16(settings.BlockReward), height)
	if !blockRewardActivated {
		return proto.Rewards{}, nil
	}
	blockRewardActivationHeight, err := s.stor.features.activationHeight(int16(settings.BlockReward))
	if err != nil {
		return nil, err
	}
	reward, err := s.stor.monetaryPolicy.rewardAtHeight(height, blockRewardActivationHeight)
	if err != nil {
		return nil, err
	}
	c := newRewardsCalculator(s.settings, s.stor.features)
	return c.calculateRewards(generatorAddress, height, reward)
}

func (s *stateManager) Header(blockID proto.BlockID) (*proto.BlockHeader, error) {
	header, err := s.rw.readBlockHeader(blockID)
	if err != nil {
		return nil, wrapErr(RetrievalError, err)
	}
	return header, nil
}

func (s *stateManager) NewestHeaderByHeight(height uint64) (*proto.BlockHeader, error) {
	header, err := s.rw.readNewestBlockHeaderByHeight(height)
	if err != nil {
		return nil, wrapErr(RetrievalError, err)
	}
	return header, nil
}

func (s *stateManager) HeaderByHeight(height uint64) (*proto.BlockHeader, error) {
	blockID, err := s.HeightToBlockID(height)
	if err != nil {
		return nil, wrapErr(RetrievalError, err)
	}
	return s.Header(blockID)
}

func (s *stateManager) Block(blockID proto.BlockID) (*proto.Block, error) {
	block, err := s.rw.readBlock(blockID)
	if err != nil {
		return nil, wrapErr(RetrievalError, err)
	}
	return block, nil
}

func (s *stateManager) BlockByHeight(height uint64) (*proto.Block, error) {
	blockID, err := s.HeightToBlockID(height)
	if err != nil {
		return nil, wrapErr(RetrievalError, err)
	}
	return s.Block(blockID)
}

func (s *stateManager) NewestLeasingInfo(id crypto.Digest) (*proto.LeaseInfo, error) {
	leaseFromStore, err := s.stor.leases.newestLeasingInfo(id)
	if err != nil {
		return nil, err
	}
	sender, err := proto.NewAddressFromPublicKey(s.settings.AddressSchemeCharacter, leaseFromStore.SenderPK)
	if err != nil {
		return nil, err
	}
	leaseInfo := proto.LeaseInfo{
		Sender:      sender,
		Recipient:   leaseFromStore.RecipientAddr,
		IsActive:    leaseFromStore.isActive(),
		LeaseAmount: leaseFromStore.Amount,
	}
	return &leaseInfo, nil
}

func (s *stateManager) NewestScriptPKByAddr(addr proto.WavesAddress) (crypto.PublicKey, error) {
	info, err := s.stor.scriptsStorage.newestScriptBasicInfoByAddressID(addr.ID())
	if err != nil {
		return crypto.PublicKey{}, errors.Wrap(err, "failed to get script public key")
	}
	return info.PK, nil
}

func (s *stateManager) NewestAccountHasScript(addr proto.WavesAddress) (bool, error) {
	return s.stor.scriptsStorage.newestAccountHasScript(addr)
}

func (s *stateManager) AddingBlockHeight() (uint64, error) {
	return s.rw.addingBlockHeight(), nil
}

func (s *stateManager) NewestHeight() (uint64, error) {
	return s.rw.recentHeight(), nil
}

func (s *stateManager) Height() (uint64, error) {
	height, err := s.stateDB.getHeight()
	if err != nil {
		return 0, wrapErr(RetrievalError, err)
	}
	return height, nil
}

func (s *stateManager) BlockIDToHeight(blockID proto.BlockID) (uint64, error) {
	height, err := s.rw.heightByBlockID(blockID)
	if err != nil {
		return 0, wrapErr(RetrievalError, err)
	}
	return height, nil
}

func (s *stateManager) HeightToBlockID(height uint64) (proto.BlockID, error) {
	maxHeight, err := s.Height()
	if err != nil {
		return proto.BlockID{}, wrapErr(RetrievalError, err)
	}
	if height < 1 || height > maxHeight {
		return proto.BlockID{}, wrapErr(InvalidInputError, errors.Errorf("HeightToBlockID: height %d out of valid range [1, %d]", height, maxHeight))
	}
	blockID, err := s.rw.blockIDByHeight(height)
	if err != nil {
		return proto.BlockID{}, wrapErr(RetrievalError, err)
	}
	return blockID, nil
}

func (s *stateManager) newestAssetBalance(addr proto.AddressID, asset proto.AssetID) (uint64, error) {
	// Retrieve old balance from historyStorage.
	balance, err := s.stor.balances.newestAssetBalance(addr, asset)
	if err != nil {
		return 0, err
	}
	// Retrieve the latest balance diff as for the moment of this function call.
	key := assetBalanceKey{address: addr, asset: asset}
	diff, err := s.appender.diffStorInvoke.latestDiffByKey(string(key.bytes()))
	if err == errNotFound {
		// If there is no diff, old balance is the newest.
		return balance, nil
	} else if err != nil {
		// Something weird happened.
		return 0, err
	}
	balance, err = diff.applyToAssetBalance(balance)
	if err != nil {
		return 0, errors.Errorf("given account has negative balance at this point: %v", err)
	}
	return balance, nil
}

func (s *stateManager) newestWavesBalanceProfile(addr proto.AddressID) (balanceProfile, error) {
	// Retrieve the latest balance from historyStorage.
	profile, err := s.stor.balances.newestWavesBalance(addr)
	if err != nil {
		return balanceProfile{}, err
	}
	// Retrieve the latest balance diff as for the moment of this function call.
	key := wavesBalanceKey{address: addr}
	diff, err := s.appender.diffStorInvoke.latestDiffByKey(string(key.bytes()))
	if err == errNotFound {
		// If there is no diff, old balance is the newest.
		return profile, nil
	} else if err != nil {
		// Something weird happened.
		return balanceProfile{}, err
	}
	newProfile, err := diff.applyTo(profile)
	if err != nil {
		return balanceProfile{}, errors.Errorf("given account has negative balance at this point: %v", err)
	}
	return newProfile, nil
}

func (s *stateManager) GeneratingBalance(account proto.Recipient) (uint64, error) {
	height, err := s.Height()
	if err != nil {
		return 0, errs.Extend(err, "failed to get height")
	}
	start, end := s.cv.RangeForGeneratingBalanceByHeight(height)
	return s.EffectiveBalance(account, start, end)
}

func (s *stateManager) NewestGeneratingBalance(account proto.Recipient) (uint64, error) {
	height, err := s.NewestHeight()
	if err != nil {
		return 0, wrapErr(RetrievalError, err)
	}
	start, end := s.cv.RangeForGeneratingBalanceByHeight(height)
	return s.NewestEffectiveBalance(account, start, end)
}

func (s *stateManager) newestGeneratingBalance(id proto.AddressID) (uint64, error) {
	height, err := s.NewestHeight()
	if err != nil {
		return 0, wrapErr(RetrievalError, err)
	}
	start, end := s.cv.RangeForGeneratingBalanceByHeight(height)
	effectiveBalance, err := s.stor.balances.newestMinEffectiveBalanceInRange(id, start, end)
	if err != nil {
		return 0, wrapErr(RetrievalError, err)
	}
	return effectiveBalance, nil
}

func (s *stateManager) FullWavesBalance(account proto.Recipient) (*proto.FullWavesBalance, error) {
	addr, err := s.recipientToAddress(account)
	if err != nil {
		return nil, errs.Extend(err, "failed convert recipient to address")
	}
	profile, err := s.stor.balances.wavesBalance(addr.ID())
	if err != nil {
		return nil, errs.Extend(err, "failed to get waves balance")
	}
	effective, err := profile.effectiveBalance()
	if err != nil {
		return nil, errs.Extend(err, "failed to get effective balance")
	}
	generating, err := s.GeneratingBalance(account)
	if err != nil {
		return nil, errs.Extend(err, "failed to get generating balance")
	}
	return &proto.FullWavesBalance{
		Regular:    profile.balance,
		Generating: generating,
		Available:  profile.spendableBalance(),
		Effective:  effective,
		LeaseIn:    uint64(profile.leaseIn),
		LeaseOut:   uint64(profile.leaseOut),
	}, nil
}

func (s *stateManager) NewestFullWavesBalance(account proto.Recipient) (*proto.FullWavesBalance, error) {
	addr, err := s.NewestRecipientToAddress(account)
	if err != nil {
		return nil, wrapErr(RetrievalError, err)
	}
	profile, err := s.newestWavesBalanceProfile(addr.ID())
	if err != nil {
		return nil, wrapErr(RetrievalError, err)
	}
	effective, err := profile.effectiveBalance()
	if err != nil {
		return nil, wrapErr(Other, err)
	}
	var generating uint64 = 0
	gb, err := s.NewestGeneratingBalance(account)
	if err == nil {
		generating = gb
		//return nil, wrapErr(RetrievalError, err)
	}
	return &proto.FullWavesBalance{
		Regular:    profile.balance,
		Generating: generating,
		Available:  profile.spendableBalance(),
		Effective:  effective,
		LeaseIn:    uint64(profile.leaseIn),
		LeaseOut:   uint64(profile.leaseOut),
	}, nil
}

func (s *stateManager) WavesBalanceProfile(id proto.AddressID) (*types.WavesBalanceProfile, error) {
	profile, err := s.newestWavesBalanceProfile(id)
	if err != nil {
		return nil, wrapErr(RetrievalError, err)
	}
	var generating uint64 = 0
	if gb, err := s.newestGeneratingBalance(id); err == nil {
		generating = gb
	}
	return &types.WavesBalanceProfile{
		Balance:    profile.balance,
		LeaseIn:    profile.leaseIn,
		LeaseOut:   profile.leaseOut,
		Generating: generating,
	}, nil
}

func (s *stateManager) NewestWavesBalance(account proto.Recipient) (uint64, error) {
	addr, err := s.NewestRecipientToAddress(account)
	if err != nil {
		return 0, wrapErr(RetrievalError, err)
	}
	profile, err := s.newestWavesBalanceProfile(addr.ID())
	if err != nil {
		return 0, wrapErr(RetrievalError, err)
	}
	return profile.balance, nil
}

func (s *stateManager) NewestAssetBalance(account proto.Recipient, asset crypto.Digest) (uint64, error) {
	addr, err := s.NewestRecipientToAddress(account)
	if err != nil {
		return 0, wrapErr(RetrievalError, err)
	}
	balance, err := s.newestAssetBalance(addr.ID(), proto.AssetIDFromDigest(asset))
	if err != nil {
		return 0, wrapErr(RetrievalError, err)
	}
	return balance, nil
}

func (s *stateManager) NewestAssetBalanceByAddressID(id proto.AddressID, asset crypto.Digest) (uint64, error) {
	balance, err := s.newestAssetBalance(id, proto.AssetIDFromDigest(asset))
	if err != nil {
		return 0, wrapErr(RetrievalError, err)
	}
	return balance, nil
}

func (s *stateManager) WavesBalance(account proto.Recipient) (uint64, error) {
	addr, err := s.recipientToAddress(account)
	if err != nil {
		return 0, wrapErr(RetrievalError, err)
	}
	profile, err := s.stor.balances.wavesBalance(addr.ID())
	if err != nil {
		return 0, wrapErr(RetrievalError, err)
	}
	return profile.balance, nil
}

func (s *stateManager) AssetBalance(account proto.Recipient, assetID proto.AssetID) (uint64, error) {
	addr, err := s.recipientToAddress(account)
	if err != nil {
		return 0, wrapErr(RetrievalError, err)
	}
	balance, err := s.stor.balances.assetBalance(addr.ID(), assetID)
	if err != nil {
		return 0, wrapErr(RetrievalError, err)
	}
	return balance, nil
}

func (s *stateManager) WavesAddressesNumber() (uint64, error) {
	res, err := s.stor.balances.wavesAddressesNumber()
	if err != nil {
		return 0, wrapErr(RetrievalError, err)
	}
	return res, nil
}

func (s *stateManager) topBlock() (*proto.Block, error) {
	height, err := s.Height()
	if err != nil {
		return nil, err
	}
	// Heights start from 1.
	return s.BlockByHeight(height)
}

func (s *stateManager) addFeaturesVotes(block *proto.Block) error {
	// For Block version 2 Features are always empty, so we don't add anything.
	for _, featureID := range block.Features {
		approved, err := s.stor.features.newestIsApproved(featureID)
		if err != nil {
			return err
		}
		if approved {
			continue
		}
		if err := s.stor.features.addVote(featureID, block.BlockID()); err != nil {
			return err
		}
	}
	return nil
}

func (s *stateManager) addRewardVote(block *proto.Block, height uint64) error {
	activation, err := s.stor.features.newestActivationHeight(int16(settings.BlockReward))
	if err != nil {
		return err
	}
	isCappedRewardsActivated, err := s.stor.features.newestIsActivated(int16(settings.CappedRewards))
	if err != nil {
		return err
	}
	return s.stor.monetaryPolicy.vote(block.RewardVote, height, activation, isCappedRewardsActivated, block.BlockID())
}

func (s *stateManager) addNewBlock(
	block, parent *proto.Block,
	chans *verifierChans,
	blockchainHeight uint64,
	optionalSnapshot *proto.BlockSnapshot,
	lastSnapshotStateHash crypto.Digest,
) error {
	blockHeight := blockchainHeight + 1
	if err := s.beforeAppendBlock(block, blockHeight); err != nil {
		return err
	}
	transactions := block.Transactions
	if block.TransactionCount != transactions.Count() {
		return errors.Errorf("block.TransactionCount != transactions.Count(), %d != %d", block.TransactionCount, transactions.Count())
	}
	var parentHeader *proto.BlockHeader
	if parent != nil {
		parentHeader = &parent.BlockHeader
	}
	params := &appendBlockParams{
		transactions:          transactions,
		chans:                 chans,
		block:                 &block.BlockHeader,
		parent:                parentHeader,
		blockchainHeight:      blockchainHeight,
		lastSnapshotStateHash: lastSnapshotStateHash,
		optionalSnapshot:      optionalSnapshot,
	}
	// Check and perform block's transactions, create balance diffs, write transactions to storage.
	if err := s.appender.appendBlock(params); err != nil {
		return err
	}
	return s.afterAppendBlock(block, blockHeight)
}

func (s *stateManager) beforeAppendBlock(block *proto.Block, blockHeight proto.Height) error {
	// Add score.
	if err := s.stor.scores.appendBlockScore(block, blockHeight); err != nil {
		return err
	}
	// Indicate new block for storage.
	if err := s.rw.startBlock(block.BlockID()); err != nil {
		return err
	}
	// Save block header to block storage.
	return s.rw.writeBlockHeader(&block.BlockHeader)
}

func (s *stateManager) afterAppendBlock(block *proto.Block, blockHeight proto.Height) error {
	// Let block storage know that the current block is over.
	if err := s.rw.finishBlock(block.BlockID()); err != nil {
		return err
	}
	// when block is finished blockchain height is incremented, so we should use 'blockHeight' as height value in actions below

	// Count features votes.
	if err := s.addFeaturesVotes(block); err != nil {
		return err
	}
	blockRewardActivated := s.stor.features.newestIsActivatedAtHeight(int16(settings.BlockReward), blockHeight)
	// Count reward vote.
	if blockRewardActivated {
		err := s.addRewardVote(block, blockHeight)
		if err != nil {
			return err
		}
	}
	return nil
}

func (s *stateManager) reset() {
	s.rw.reset()
	s.stor.reset()
	s.stateDB.reset()
	s.appender.reset()
	s.atx.reset()
}

func (s *stateManager) flush() error {
	if err := s.rw.flush(); err != nil {
		return err
	}
	if err := s.stor.flush(); err != nil {
		return err
	}
	if err := s.atx.flush(); err != nil {
		return err
	}
	if err := s.stateDB.flush(); err != nil {
		return err
	}
	return nil
}

func (s *stateManager) AddBlock(block []byte) (*proto.Block, error) {
	s.newBlocks.setNewBinary([][]byte{block})
	rs, err := s.addBlocks()
	if err != nil {
		if err := s.rw.syncWithDb(); err != nil {
			zap.S().Fatalf("Failed to add blocks and can not sync block storage with the database after failure: %v", err)
		}
		return nil, err
	}
	return rs, nil
}

func (s *stateManager) AddDeserializedBlock(block *proto.Block) (*proto.Block, error) {
	s.newBlocks.setNew([]*proto.Block{block})
	rs, err := s.addBlocks()
	if err != nil {
		if err := s.rw.syncWithDb(); err != nil {
			zap.S().Fatalf("Failed to add blocks and can not sync block storage with the database after failure: %v", err)
		}
		return nil, err
	}
	return rs, nil
}

func (s *stateManager) AddBlocks(blockBytes [][]byte, snapshots []*proto.BlockSnapshot) error {
	s.newBlocks.setNewBinary(blockBytes)
<<<<<<< HEAD
	if _, err := s.addBlocks(snapshots); err != nil {
=======
	if _, err := s.addBlocks(); err != nil {
>>>>>>> 519e7e04
		if err := s.rw.syncWithDb(); err != nil {
			zap.S().Fatalf("Failed to add blocks and can not sync block storage with the database after failure: %v", err)
		}
		return err
	}
	return nil
}

func (s *stateManager) AddDeserializedBlocks(
	blocks []*proto.Block,
) (*proto.Block, error) {
	s.newBlocks.setNew(blocks)
	lastBlock, err := s.addBlocks()
	if err != nil {
		if err = s.rw.syncWithDb(); err != nil {
			zap.S().Fatalf("Failed to add blocks and can not sync block storage with the database after failure: %v", err)
		}
		return nil, err
	}
	return lastBlock, nil
}

func (s *stateManager) AddDeserializedBlocksWithSnapshots(
	blocks []*proto.Block,
	snapshots []*proto.BlockSnapshot,
) (*proto.Block, error) {
	if err := s.newBlocks.setNewWithSnapshots(blocks, snapshots); err != nil {
		return nil, errors.Wrap(err, "failed to set new blocks with snapshots")
	}
	lastBlock, err := s.addBlocks()
	if err != nil {
		if err := s.rw.syncWithDb(); err != nil {
			zap.S().Fatalf("Failed to add blocks and can not sync block storage with the database after failure: %v", err)
		}
		return nil, err
	}
	return lastBlock, nil
}

func (s *stateManager) needToFinishVotingPeriod(blockchainHeight proto.Height) bool {
	nextBlockHeight := blockchainHeight + 1
	votingFinishHeight := (nextBlockHeight % s.settings.ActivationWindowSize(nextBlockHeight)) == 0
	return votingFinishHeight
}

func (s *stateManager) needToRecalculateVotesAfterCappedRewardActivationInVotingPeriod(height proto.Height) (bool, error) {
	cappedRewardsActivated := s.stor.features.newestIsActivatedAtHeight(int16(settings.CappedRewards), height)
	if !cappedRewardsActivated { // nothing to do
		return false, nil
	}
	cappedRewardsHeight, err := s.stor.features.newestActivationHeight(int16(settings.CappedRewards))
	if err != nil {
		return false, err
	}
	if height != cappedRewardsHeight { // nothing to do, height is not capped
		return false, nil
	}
	// we're on cappedRewardsHeight, check whether current height is included in voting period or not
	start, end, err := s.blockRewardVotingPeriod(height)
	if err != nil {
		return false, err
	}
	return isBlockRewardVotingPeriod(start, end, height), nil
}

func (s *stateManager) isBlockRewardTermOver(height proto.Height) (bool, error) {
	activated := s.stor.features.newestIsActivatedAtHeight(int16(settings.BlockReward), height)
	if activated {
		_, end, err := s.blockRewardVotingPeriod(height)
		if err != nil {
			return false, err
		}
		return end == height, nil
	}
	return false, nil
}

func (s *stateManager) blockRewardVotingPeriod(height proto.Height) (start, end proto.Height, err error) {
	activationHeight, err := s.stor.features.newestActivationHeight(int16(settings.BlockReward))
	if err != nil {
		return 0, 0, err
	}
	isCappedRewardsActivated, err := s.stor.features.newestIsActivated(int16(settings.CappedRewards))
	if err != nil {
		return 0, 0, err
	}
	start, end = s.stor.monetaryPolicy.blockRewardVotingPeriod(height, activationHeight, isCappedRewardsActivated)
	return start, end, nil
}

func (s *stateManager) needToResetStolenAliases(height uint64) (bool, error) {
	if s.settings.Type == settings.Custom {
		// No need to reset stolen aliases in custom blockchains.
		return false, nil
	}
	dataTxActivated := s.stor.features.newestIsActivatedAtHeight(int16(settings.DataTransaction), height)
	if dataTxActivated {
		dataTxHeight, err := s.stor.features.newestActivationHeight(int16(settings.DataTransaction))
		if err != nil {
			return false, err
		}
		return height == dataTxHeight, nil
	}
	return false, nil
}

func (s *stateManager) needToCancelLeases(blockchainHeight uint64) (bool, error) {
	if s.settings.Type == settings.Custom {
		// No need to cancel leases in custom blockchains.
		return false, nil
	}
	dataTxActivated := s.stor.features.newestIsActivatedAtHeight(int16(settings.DataTransaction), blockchainHeight)
	dataTxHeight := uint64(0)
	if dataTxActivated {
		approvalHeight, err := s.stor.features.newestApprovalHeight(int16(settings.DataTransaction))
		if err != nil {
			return false, err
		}
		dataTxHeight = approvalHeight + s.settings.ActivationWindowSize(blockchainHeight)
	}
	rideV5Activated := s.stor.features.newestIsActivatedAtHeight(int16(settings.RideV5), blockchainHeight)
	var rideV5Height uint64 = 0
	if rideV5Activated {
		approvalHeight, err := s.stor.features.newestApprovalHeight(int16(settings.RideV5))
		if err != nil {
			return false, err
		}
		rideV5Height = approvalHeight + s.settings.ActivationWindowSize(blockchainHeight)
	}
	switch blockchainHeight {
	case s.settings.ResetEffectiveBalanceAtHeight:
		return true, nil
	case s.settings.BlockVersion3AfterHeight:
		// Only needed for MainNet.
		return s.settings.Type == settings.MainNet, nil
	case dataTxHeight:
		// Only needed for MainNet.
		return s.settings.Type == settings.MainNet, nil
	case rideV5Height:
		// Cancellation of leases to stolen aliases only required for MainNet
		return s.settings.Type == settings.MainNet, nil
	default:
		return false, nil
	}
}

// TODO what to do with stolen aliases in snapshots?
func (s *stateManager) blockchainHeightAction(blockchainHeight uint64, lastBlock, nextBlock proto.BlockID) error {
	cancelLeases, err := s.needToCancelLeases(blockchainHeight)
	if err != nil {
		return err
	}
	if cancelLeases {
		if err := s.cancelLeases(blockchainHeight, lastBlock); err != nil {
			return err
		}
	}
	resetStolenAliases, err := s.needToResetStolenAliases(blockchainHeight)
	if err != nil {
		return err
	}
	if resetStolenAliases {
		// we're using nextBlock because it's a current block which we're going to apply
		if err := s.stor.aliases.disableStolenAliases(nextBlock); err != nil {
			return err
		}
	}
	if s.needToFinishVotingPeriod(blockchainHeight) {
		if err := s.finishVoting(blockchainHeight, lastBlock); err != nil {
			return err
		}
		if err := s.stor.features.resetVotes(nextBlock); err != nil {
			return err
		}
	}

	needToRecalc, err := s.needToRecalculateVotesAfterCappedRewardActivationInVotingPeriod(blockchainHeight)
	if err != nil {
		return err
	}
	if needToRecalc { // one time action
		if err := s.recalculateVotesAfterCappedRewardActivationInVotingPeriod(blockchainHeight, lastBlock); err != nil {
			return errors.Wrap(err, "failed to recalculate monetary policy votes")
		}
	}

	termIsOver, err := s.isBlockRewardTermOver(blockchainHeight)
	if err != nil {
		return err
	}
	if termIsOver {
		if err = s.updateBlockReward(lastBlock, nextBlock, blockchainHeight); err != nil {
			return err
		}
	}
	return nil
}

func (s *stateManager) finishVoting(height uint64, blockID proto.BlockID) error {
	nextBlockHeight := height + 1
	if err := s.stor.features.finishVoting(nextBlockHeight, blockID); err != nil {
		return err
	}
	return nil
}

func (s *stateManager) updateBlockReward(lastBlockID, nextBlockID proto.BlockID, height proto.Height) error {
	return s.stor.monetaryPolicy.updateBlockReward(lastBlockID, nextBlockID, height)
}

func (s *stateManager) cancelLeases(height uint64, blockID proto.BlockID) error {
	// Move balance diffs from diffStorage to historyStorage.
	// It must be done before lease cancellation, because
	// lease cancellation iterates through historyStorage.
	if err := s.appender.moveChangesToHistoryStorage(); err != nil {
		return err
	}
	dataTxActivated := s.stor.features.newestIsActivatedAtHeight(int16(settings.DataTransaction), height)
	dataTxHeight := uint64(0)
	if dataTxActivated {
		approvalHeight, err := s.stor.features.newestApprovalHeight(int16(settings.DataTransaction))
		if err != nil {
			return err
		}
		dataTxHeight = approvalHeight + s.settings.ActivationWindowSize(height)
	}
	rideV5Activated := s.stor.features.newestIsActivatedAtHeight(int16(settings.RideV5), height)
	var rideV5Height uint64 = 0
	if rideV5Activated {
		approvalHeight, err := s.stor.features.newestApprovalHeight(int16(settings.RideV5))
		if err != nil {
			return err
		}
		rideV5Height = approvalHeight + s.settings.ActivationWindowSize(height)
	}
	if height == s.settings.ResetEffectiveBalanceAtHeight {
		if err := s.stor.leases.cancelLeases(s.settings.AddressSchemeCharacter, nil, blockID); err != nil {
			return err
		}
		if err := s.stor.balances.cancelAllLeases(blockID); err != nil {
			return err
		}
	} else if height == s.settings.BlockVersion3AfterHeight {
		overflowAddresses, ovErr := s.stor.balances.cancelLeaseOverflows(blockID)
		if ovErr != nil {
			return ovErr
		}
		if err := s.stor.leases.cancelLeases(s.settings.AddressSchemeCharacter, overflowAddresses, blockID); err != nil {
			return err
		}
	} else if dataTxActivated && height == dataTxHeight {
		leaseIns, err := s.stor.leases.validLeaseIns()
		if err != nil {
			return err
		}
		if err := s.stor.balances.cancelInvalidLeaseIns(leaseIns, blockID); err != nil {
			return err
		}
	} else if rideV5Activated && height == rideV5Height {
		changes, err := s.stor.leases.cancelLeasesToDisabledAliases(s.settings.AddressSchemeCharacter, height, blockID)
		if err != nil {
			return err
		}
		if err := s.stor.balances.cancelLeases(changes, blockID); err != nil {
			return err
		}
	}
	return nil
}

func (s *stateManager) recalculateVotesAfterCappedRewardActivationInVotingPeriod(height proto.Height, lastBlockID proto.BlockID) error {
	start, end, err := s.blockRewardVotingPeriod(height)
	if err != nil {
		return err
	}
	if !isBlockRewardVotingPeriod(start, end, height) { // sanity check
		return errors.Errorf("height %d is not in voting period %d:%d", height, start, end)
	}
	blockRewardActivationHeight, err := s.stor.features.newestActivationHeight(int16(settings.BlockReward))
	if err != nil {
		return err
	}
	isCappedRewardsActivated, err := s.stor.features.newestIsActivated(int16(settings.CappedRewards))
	if err != nil {
		return err
	}
	if err := s.stor.monetaryPolicy.resetBlockRewardVotes(lastBlockID); err != nil { // reset votes just to be sure that they're equal zero
		return errors.Wrapf(err, "failed to reset block reward votes for block %q", lastBlockID.String())
	}
	for h := start; h <= height; h++ {
		header, err := s.NewestHeaderByHeight(h)
		if err != nil {
			return errors.Wrapf(err, "failed to get newest header by height %d", h)
		}
		// rewrite rewardVotes on h == start and count votes for the rest heights
		if err := s.stor.monetaryPolicy.vote(header.RewardVote, h, blockRewardActivationHeight, isCappedRewardsActivated, lastBlockID); err != nil {
			return errors.Wrapf(err, "failed to add vote for monetary policy at height %d for block %q", height, lastBlockID.String())
		}
	}
	return nil
}

func (s *stateManager) addBlocks() (*proto.Block, error) {
	ctx, cancel := context.WithCancel(context.Background())
	defer cancel()
	defer func() {
		// Reset in-memory storages and load last block in defer.
		s.reset()
		if err := s.loadLastBlock(); err != nil {
			zap.S().Fatalf("Failed to load last block: %v", err)
		}
		s.newBlocks.reset()
	}()

	blocksNumber := s.newBlocks.len()
	if blocksNumber == 0 {
		return nil, wrapErr(InvalidInputError, errors.New("no blocks provided"))
	}

	// Read some useful values for later.
	lastAppliedBlock, err := s.topBlock()
	if err != nil {
		return nil, wrapErr(RetrievalError, err)
	}
	zap.S().Debugf("StateManager: parent (top) block ID: %s, ts: %d", lastAppliedBlock.BlockID().String(), lastAppliedBlock.Timestamp)
	height, err := s.Height()
	if err != nil {
		return nil, wrapErr(RetrievalError, err)
	}
	headers := make([]proto.BlockHeader, blocksNumber)

	// Launch verifier that checks signatures of blocks and transactions.
	chans := launchVerifier(ctx, s.verificationGoroutinesNum, s.settings.AddressSchemeCharacter)

	var ids []proto.BlockID
	pos := 0
	for s.newBlocks.next() {
		blockchainCurHeight := height + uint64(pos)
		block, optionalSnapshot, errCurBlock := s.newBlocks.current()
		if errCurBlock != nil {
			return nil, wrapErr(DeserializationError, errCurBlock)
		}

		if err = s.beforeAddingBlock(block, lastAppliedBlock, blockchainCurHeight, chans); err != nil {
			return nil, err
		}

		sh, errSh := s.stor.stateHashes.newestSnapshotStateHash(blockchainCurHeight)
		if errSh != nil {
			return nil, errors.Wrapf(errSh, "failed to get newest snapshot state hash for height %d",
				blockchainCurHeight,
			)
		}
		// Save block to storage, check its transactions, create and save balance diffs for its transactions.
		if addErr := s.addNewBlock(
			block,
			lastAppliedBlock,
			chans,
			blockchainCurHeight,
			optionalSnapshot,
			sh,
		); addErr != nil {
			return nil, addErr
		}

		if s.needToFinishVotingPeriod(blockchainCurHeight + 1) {
			// If we need to finish voting period on the next block (h+1) then
			// we have to check that protobuf will be activated on next block
			s.checkProtobufActivation(blockchainCurHeight + 2)
		}
		headers[pos] = block.BlockHeader
		pos++
		ids = append(ids, block.BlockID())
		lastAppliedBlock = block
	}
	// Tasks chan can now be closed, since all the blocks and transactions have been already sent for verification.
	// wait for all verifier goroutines
	if verifyError := chans.closeAndWait(); verifyError != nil {
		return nil, wrapErr(ValidationError, verifyError)
	}

	// Retrieve and store legacy state hashes for each of new blocks.
	if shErr := s.stor.handleLegacyStateHashes(height, ids); shErr != nil {
		return nil, wrapErr(ModificationError, shErr)
	}
	// Validate consensus (i.e. that all the new blocks were mined fairly).
	if err = s.cv.ValidateHeadersBatch(headers[:pos], height); err != nil {
		return nil, wrapErr(ValidationError, err)
	}
	// After everything is validated, save all the changes to DB.
	if err = s.flush(); err != nil {
		return nil, wrapErr(ModificationError, err)
	}
	zap.S().Infof(
		"Height: %d; Block ID: %s, GenSig: %s, ts: %d",
		height+uint64(blocksNumber),
		lastAppliedBlock.BlockID().String(),
		base58.Encode(lastAppliedBlock.GenSignature),
		lastAppliedBlock.Timestamp,
	)
	return lastAppliedBlock, nil
}

func (s *stateManager) beforeAddingBlock(
	block, lastAppliedBlock *proto.Block,
	blockchainCurHeight proto.Height,
	chans *verifierChans,
) error {
	// Assign unique block number for this block ID, add this number to the list of valid blocks.
	if blErr := s.stateDB.addBlock(block.BlockID()); blErr != nil {
		return wrapErr(ModificationError, blErr)
	}
	// At some blockchain heights specific logic is performed.
	// This includes voting for features, block rewards and so on.
	if err := s.blockchainHeightAction(blockchainCurHeight, lastAppliedBlock.BlockID(), block.BlockID()); err != nil {
		return wrapErr(ModificationError, err)
	}
	if vhErr := s.cv.ValidateHeaderBeforeBlockApplying(&block.BlockHeader, blockchainCurHeight); vhErr != nil {
		return vhErr
	}
	// Send block for signature verification, which works in separate goroutine.
	task := &verifyTask{
		taskType: verifyBlock,
		parentID: lastAppliedBlock.BlockID(),
		block:    block,
	}
	if err := chans.trySend(task); err != nil {
		return err
	}
	hs, err := s.cv.GenerateHitSource(blockchainCurHeight, block.BlockHeader)
	if err != nil {
		return err
	}

	return s.stor.hitSources.appendBlockHitSource(block, blockchainCurHeight+1, hs)
}

func (s *stateManager) checkRollbackHeight(height uint64) error {
	maxHeight, err := s.Height()
	if err != nil {
		return err
	}
	minRollbackHeight, err := s.stateDB.getRollbackMinHeight()
	if err != nil {
		return err
	}
	if height < minRollbackHeight || height > maxHeight {
		return errors.Errorf("invalid height; valid range is: [%d, %d]", minRollbackHeight, maxHeight)
	}
	return nil
}

func (s *stateManager) checkRollbackInput(blockID proto.BlockID) error {
	height, err := s.BlockIDToHeight(blockID)
	if err != nil {
		return err
	}
	return s.checkRollbackHeight(height)
}

func (s *stateManager) RollbackToHeight(height uint64) error {
	if err := s.checkRollbackHeight(height); err != nil {
		return wrapErr(InvalidInputError, err)
	}
	blockID, err := s.HeightToBlockID(height)
	if err != nil {
		return wrapErr(RetrievalError, err)
	}
	return s.rollbackToImpl(blockID)
}

func (s *stateManager) rollbackToImpl(removalEdge proto.BlockID) error {
	// The database part of rollback.
	if err := s.stateDB.rollback(removalEdge); err != nil {
		return wrapErr(RollbackError, err)
	}
	// After this point Fatalf() is called instead of returning errors,
	// because exiting would lead to incorrect state.
	// Remove blocks from block storage by syncing block storage with the database.
	if err := s.rw.syncWithDb(); err != nil {
		zap.S().Fatalf("Failed to sync block storage with db: %v", err)
	}
	// Clear scripts cache after rollback.
	if err := s.stor.scriptsStorage.clearCache(); err != nil {
		zap.S().Fatalf("Failed to clear scripts cache after rollback: %v", err)
	}
	// Clear features cache
	s.stor.features.clearCache()

	if err := s.stor.flush(); err != nil {
		zap.S().Fatalf("Failed to flush history storage cache after rollback: %v", err)
	}

	if err := s.loadLastBlock(); err != nil {
		zap.S().Fatalf("Failed to load last block after rollback: %v", err)
	}
	return nil
}

func (s *stateManager) RollbackTo(removalEdge proto.BlockID) error {
	if err := s.checkRollbackInput(removalEdge); err != nil {
		return wrapErr(InvalidInputError, err)
	}
	return s.rollbackToImpl(removalEdge)
}

func (s *stateManager) ScoreAtHeight(height uint64) (*big.Int, error) {
	maxHeight, err := s.Height()
	if err != nil {
		return nil, wrapErr(RetrievalError, err)
	}
	if height < 1 || height > maxHeight {
		return nil, wrapErr(InvalidInputError, errors.Errorf("ScoreAtHeight: %d height out of valid range [1, %d]", height, maxHeight))
	}
	score, err := s.stor.scores.score(height)
	if err != nil {
		return nil, wrapErr(RetrievalError, err)
	}
	return score, nil
}

func (s *stateManager) HitSourceAtHeight(height uint64) ([]byte, error) {
	maxHeight, err := s.Height()
	if err != nil {
		return nil, wrapErr(RetrievalError, err)
	}
	if height < 1 || height > maxHeight {
		return nil, wrapErr(InvalidInputError, errors.Errorf("HitSourceAtHeight: height %d out of valid range [1, %d]", height, maxHeight))
	}
	return s.stor.hitSources.hitSource(height)
}

func (s *stateManager) NewestHitSourceAtHeight(height uint64) ([]byte, error) {
	maxHeight, err := s.NewestHeight()
	if err != nil {
		return nil, wrapErr(RetrievalError, err)
	}
	if height < 1 || height > maxHeight {
		return nil, wrapErr(InvalidInputError, errors.Errorf("NewestHitSourceAtHeight: height %d out of valid range [1, %d]", height, maxHeight))
	}
	return s.stor.hitSources.newestHitSource(height)
}

func (s *stateManager) CurrentScore() (*big.Int, error) {
	height, err := s.Height()
	if err != nil {
		return nil, wrapErr(RetrievalError, err)
	}
	score, err := s.stor.scores.score(height)
	if err != nil {
		return nil, wrapErr(RetrievalError, err)
	}
	return score, nil
}

func (s *stateManager) NewestRecipientToAddress(recipient proto.Recipient) (proto.WavesAddress, error) {
	if addr := recipient.Address(); addr != nil {
		return *addr, nil
	}
	return s.stor.aliases.newestAddrByAlias(recipient.Alias().Alias)
}

func (s *stateManager) recipientToAddress(recipient proto.Recipient) (proto.WavesAddress, error) {
	if addr := recipient.Address(); addr != nil {
		return *addr, nil
	}
	return s.stor.aliases.addrByAlias(recipient.Alias().Alias)
}

func (s *stateManager) EffectiveBalance(account proto.Recipient, startHeight, endHeight uint64) (uint64, error) {
	addr, err := s.recipientToAddress(account)
	if err != nil {
		return 0, errs.Extend(err, "failed convert recipient to address ")
	}
	effectiveBalance, err := s.stor.balances.minEffectiveBalanceInRange(addr.ID(), startHeight, endHeight)
	if err != nil {
		return 0, errs.Extend(err, fmt.Sprintf("failed get min effective balance: startHeight: %d, endHeight: %d", startHeight, endHeight))
	}
	return effectiveBalance, nil
}

func (s *stateManager) NewestEffectiveBalance(account proto.Recipient, startHeight, endHeight uint64) (uint64, error) {
	addr, err := s.NewestRecipientToAddress(account)
	if err != nil {
		return 0, wrapErr(RetrievalError, err)
	}
	effectiveBalance, err := s.stor.balances.newestMinEffectiveBalanceInRange(addr.ID(), startHeight, endHeight)
	if err != nil {
		return 0, wrapErr(RetrievalError, err)
	}
	return effectiveBalance, nil
}

func (s *stateManager) BlockchainSettings() (*settings.BlockchainSettings, error) {
	cp := *s.settings
	return &cp, nil
}

func (s *stateManager) ResetValidationList() {
	s.reset()
	if err := s.stor.scriptsStorage.clearCache(); err != nil {
		zap.S().Fatalf("Failed to clearCache scripts cache after UTX validation: %v", err)
	}
}

// ValidateNextTx function must be used for UTX validation only.
func (s *stateManager) ValidateNextTx(tx proto.Transaction, currentTimestamp, parentTimestamp uint64, v proto.BlockVersion, acceptFailed bool) error {
	if err := s.appender.validateNextTx(tx, currentTimestamp, parentTimestamp, v, acceptFailed); err != nil {
		return err
	}
	return nil
}

func (s *stateManager) NewestAddrByAlias(alias proto.Alias) (proto.WavesAddress, error) {
	addr, err := s.stor.aliases.newestAddrByAlias(alias.Alias)
	if err != nil {
		return proto.WavesAddress{}, wrapErr(RetrievalError, err)
	}
	return addr, nil
}

func (s *stateManager) AddrByAlias(alias proto.Alias) (proto.WavesAddress, error) {
	addr, err := s.stor.aliases.addrByAlias(alias.Alias)
	if err != nil {
		return proto.WavesAddress{}, wrapErr(RetrievalError, err)
	}
	return addr, nil
}

func (s *stateManager) AliasesByAddr(addr proto.WavesAddress) ([]string, error) {
	aliases, err := s.stor.aliases.aliasesByAddr(addr)
	if err != nil {
		return nil, wrapErr(RetrievalError, err)
	}
	return aliases, nil
}

func (s *stateManager) VotesNumAtHeight(featureID int16, height proto.Height) (uint64, error) {
	votesNum, err := s.stor.features.featureVotesAtHeight(featureID, height)
	if err != nil {
		return 0, wrapErr(RetrievalError, err)
	}
	return votesNum, nil
}

func (s *stateManager) VotesNum(featureID int16) (uint64, error) {
	votesNum, err := s.stor.features.featureVotes(featureID)
	if err != nil {
		return 0, wrapErr(RetrievalError, err)
	}
	return votesNum, nil
}

func (s *stateManager) IsActivated(featureID int16) (bool, error) {
	activated, err := s.stor.features.newestIsActivated(featureID)
	if err != nil {
		return false, wrapErr(RetrievalError, err)
	}
	return activated, nil
}

func (s *stateManager) NewestIsActiveAtHeight(featureID int16, height proto.Height) (bool, error) {
	return s.stor.features.newestIsActivatedAtHeight(featureID, height), nil
}

func (s *stateManager) IsActiveAtHeight(featureID int16, height proto.Height) (bool, error) {
	return s.stor.features.isActivatedAtHeight(featureID, height), nil
}

func (s *stateManager) ActivationHeight(featureID int16) (uint64, error) {
	height, err := s.stor.features.activationHeight(featureID)
	if err != nil {
		return 0, wrapErr(RetrievalError, err)
	}
	return height, nil
}

func (s *stateManager) IsApproved(featureID int16) (bool, error) {
	approved, err := s.stor.features.isApproved(featureID)
	if err != nil {
		return false, wrapErr(RetrievalError, err)
	}
	return approved, nil
}

func (s *stateManager) IsApprovedAtHeight(featureID int16, height uint64) (bool, error) {
	return s.stor.features.isApprovedAtHeight(featureID, height), nil
}

func (s *stateManager) ApprovalHeight(featureID int16) (uint64, error) {
	height, err := s.stor.features.approvalHeight(featureID)
	if err != nil {
		return 0, wrapErr(RetrievalError, err)
	}
	return height, nil
}

func (s *stateManager) AllFeatures() ([]int16, error) {
	features, err := s.stor.features.allFeatures()
	if err != nil {
		return nil, wrapErr(RetrievalError, err)
	}
	return features, nil
}

func (s *stateManager) EstimatorVersion() (int, error) {
	rideV6, err := s.IsActivated(int16(settings.RideV6))
	if err != nil {
		return 0, err
	}
	if rideV6 {
		return 4, nil
	}

	blockV5, err := s.IsActivated(int16(settings.BlockV5))
	if err != nil {
		return 0, err
	}
	if blockV5 {
		return 3, nil
	}

	blockReward, err := s.IsActivated(int16(settings.BlockReward))
	if err != nil {
		return 0, err
	}
	if blockReward {
		return 2, nil
	}

	smartAccounts, err := s.IsActivated(int16(settings.SmartAccounts))
	if err != nil {
		return 0, err
	}
	if smartAccounts {
		return 1, nil
	}
	return 0, errors.New("inactive RIDE")
}

// Accounts data storage.

func (s *stateManager) RetrieveNewestEntry(account proto.Recipient, key string) (proto.DataEntry, error) {
	addr, err := s.NewestRecipientToAddress(account)
	if err != nil {
		return nil, wrapErr(RetrievalError, err)
	}
	entry, err := s.stor.accountsDataStor.retrieveNewestEntry(addr, key)
	if err != nil {
		return nil, wrapErr(RetrievalError, err)
	}
	return entry, nil
}

func (s *stateManager) RetrieveEntries(account proto.Recipient) ([]proto.DataEntry, error) {
	addr, err := s.recipientToAddress(account)
	if err != nil {
		return nil, wrapErr(RetrievalError, err)
	}
	entries, err := s.stor.accountsDataStor.retrieveEntries(addr)
	if err != nil {
		return nil, wrapErr(RetrievalError, err)
	}
	return entries, nil
}

func (s *stateManager) IsStateUntouched(account proto.Recipient) (bool, error) {
	addr, err := s.recipientToAddress(account)
	if err != nil {
		return false, wrapErr(RetrievalError, err)
	}
	entryExist, err := s.stor.accountsDataStor.newestEntryExists(addr)
	if err != nil {
		return false, wrapErr(RetrievalError, err)
	}
	return !entryExist, nil
}

func (s *stateManager) RetrieveEntry(account proto.Recipient, key string) (proto.DataEntry, error) {
	addr, err := s.recipientToAddress(account)
	if err != nil {
		return nil, wrapErr(RetrievalError, err)
	}
	entry, err := s.stor.accountsDataStor.retrieveEntry(addr, key)
	if err != nil {
		return nil, wrapErr(RetrievalError, err)
	}
	return entry, nil
}

func (s *stateManager) RetrieveNewestIntegerEntry(account proto.Recipient, key string) (*proto.IntegerDataEntry, error) {
	addr, err := s.NewestRecipientToAddress(account)
	if err != nil {
		return nil, wrapErr(RetrievalError, err)
	}
	entry, err := s.stor.accountsDataStor.retrieveNewestIntegerEntry(addr, key)
	if err != nil {
		return nil, wrapErr(RetrievalError, err)
	}
	return entry, nil
}

func (s *stateManager) RetrieveIntegerEntry(account proto.Recipient, key string) (*proto.IntegerDataEntry, error) {
	addr, err := s.recipientToAddress(account)
	if err != nil {
		return nil, wrapErr(RetrievalError, err)
	}
	entry, err := s.stor.accountsDataStor.retrieveIntegerEntry(addr, key)
	if err != nil {
		return nil, wrapErr(RetrievalError, err)
	}
	return entry, nil
}

func (s *stateManager) RetrieveNewestBooleanEntry(account proto.Recipient, key string) (*proto.BooleanDataEntry, error) {
	addr, err := s.NewestRecipientToAddress(account)
	if err != nil {
		return nil, wrapErr(RetrievalError, err)
	}
	entry, err := s.stor.accountsDataStor.retrieveNewestBooleanEntry(addr, key)
	if err != nil {
		return nil, wrapErr(RetrievalError, err)
	}
	return entry, nil
}

func (s *stateManager) RetrieveBooleanEntry(account proto.Recipient, key string) (*proto.BooleanDataEntry, error) {
	addr, err := s.recipientToAddress(account)
	if err != nil {
		return nil, wrapErr(RetrievalError, err)
	}
	entry, err := s.stor.accountsDataStor.retrieveBooleanEntry(addr, key)
	if err != nil {
		return nil, wrapErr(RetrievalError, err)
	}
	return entry, nil
}

func (s *stateManager) RetrieveNewestStringEntry(account proto.Recipient, key string) (*proto.StringDataEntry, error) {
	addr, err := s.NewestRecipientToAddress(account)
	if err != nil {
		return nil, wrapErr(RetrievalError, err)
	}
	entry, err := s.stor.accountsDataStor.retrieveNewestStringEntry(addr, key)
	if err != nil {
		return nil, wrapErr(RetrievalError, err)
	}
	return entry, nil
}

func (s *stateManager) RetrieveStringEntry(account proto.Recipient, key string) (*proto.StringDataEntry, error) {
	addr, err := s.recipientToAddress(account)
	if err != nil {
		return nil, wrapErr(RetrievalError, err)
	}
	entry, err := s.stor.accountsDataStor.retrieveStringEntry(addr, key)
	if err != nil {
		return nil, wrapErr(RetrievalError, err)
	}
	return entry, nil
}

func (s *stateManager) RetrieveNewestBinaryEntry(account proto.Recipient, key string) (*proto.BinaryDataEntry, error) {
	addr, err := s.NewestRecipientToAddress(account)
	if err != nil {
		return nil, wrapErr(RetrievalError, err)
	}
	entry, err := s.stor.accountsDataStor.retrieveNewestBinaryEntry(addr, key)
	if err != nil {
		return nil, wrapErr(RetrievalError, err)
	}
	return entry, nil
}

func (s *stateManager) RetrieveBinaryEntry(account proto.Recipient, key string) (*proto.BinaryDataEntry, error) {
	addr, err := s.recipientToAddress(account)
	if err != nil {
		return nil, wrapErr(RetrievalError, err)
	}
	entry, err := s.stor.accountsDataStor.retrieveBinaryEntry(addr, key)
	if err != nil {
		return nil, wrapErr(RetrievalError, err)
	}
	return entry, nil
}

// NewestTransactionByID returns transaction by given ID. This function must be used only in Ride evaluator.
// WARNING! Function returns error if a transaction exists but failed or elided.
func (s *stateManager) NewestTransactionByID(id []byte) (proto.Transaction, error) {
	tx, status, err := s.rw.readNewestTransaction(id)
	if err != nil {
		return nil, wrapErr(RetrievalError, err)
	}
	if status.IsNotSucceeded() {
		return nil, wrapErr(RetrievalError, errors.Errorf("transaction is not succeeded, status=%d", status))
	}
	return tx, nil
}

func (s *stateManager) TransactionByID(id []byte) (proto.Transaction, error) {
	tx, _, err := s.rw.readTransaction(id)
	if err != nil {
		return nil, wrapErr(RetrievalError, err)
	}
	return tx, nil
}

func (s *stateManager) TransactionByIDWithStatus(id []byte) (proto.Transaction, proto.TransactionStatus, error) {
	tx, status, err := s.rw.readTransaction(id)
	if err != nil {
		return nil, 0, wrapErr(RetrievalError, err)
	}
	return tx, status, nil
}

// NewestTransactionHeightByID returns transaction's height by given ID. This function must be used only in Ride evaluator.
// WARNING! Function returns error if a transaction exists but failed.
func (s *stateManager) NewestTransactionHeightByID(id []byte) (uint64, error) {
	txHeight, status, err := s.rw.newestTransactionHeightByID(id)
	if err != nil {
		return 0, wrapErr(RetrievalError, err)
	}
	if status.IsNotSucceeded() {
		return 0, wrapErr(RetrievalError, errors.Errorf("transaction is not succeeded, status=%d", status))
	}
	return txHeight, nil
}

func (s *stateManager) TransactionHeightByID(id []byte) (uint64, error) {
	txHeight, _, err := s.rw.transactionHeightByID(id)
	if err != nil {
		return 0, wrapErr(RetrievalError, err)
	}
	return txHeight, nil
}

func (s *stateManager) NewAddrTransactionsIterator(addr proto.Address) (TransactionIterator, error) {
	providesData, err := s.ProvidesExtendedApi()
	if err != nil {
		return nil, wrapErr(Other, err)
	}
	if !providesData {
		return nil, wrapErr(IncompatibilityError, errors.New("state does not have data for transactions by address API"))
	}
	iter, err := s.atx.newTransactionsByAddrIterator(addr)
	if err != nil {
		return nil, wrapErr(Other, err)
	}
	return iter, nil
}

func (s *stateManager) NewestAssetIsSponsored(asset crypto.Digest) (bool, error) {
	assetID := proto.AssetIDFromDigest(asset)
	sponsored, err := s.stor.sponsoredAssets.newestIsSponsored(assetID)
	if err != nil {
		return false, wrapErr(RetrievalError, err)
	}
	return sponsored, nil
}

func (s *stateManager) AssetIsSponsored(assetID proto.AssetID) (bool, error) {
	sponsored, err := s.stor.sponsoredAssets.isSponsored(assetID)
	if err != nil {
		return false, wrapErr(RetrievalError, err)
	}
	return sponsored, nil
}

func (s *stateManager) NewestAssetConstInfo(assetID proto.AssetID) (*proto.AssetConstInfo, error) {
	info, err := s.stor.assets.newestConstInfo(assetID)
	if err != nil {
		return nil, wrapErr(RetrievalError, err)
	}
	issuer, err := proto.NewAddressFromPublicKey(s.settings.AddressSchemeCharacter, info.issuer)
	if err != nil {
		return nil, wrapErr(Other, err)
	}
	return &proto.AssetConstInfo{
		ID:          proto.ReconstructDigest(assetID, info.tail),
		IssueHeight: info.issueHeight,
		Issuer:      issuer,
		Decimals:    info.decimals,
	}, nil
}

func (s *stateManager) NewestAssetInfo(asset crypto.Digest) (*proto.AssetInfo, error) {
	assetID := proto.AssetIDFromDigest(asset)
	info, err := s.stor.assets.newestAssetInfo(assetID)
	if err != nil {
		return nil, wrapErr(RetrievalError, err)
	}
	if !info.quantity.IsUint64() {
		return nil, wrapErr(Other, errors.New("asset quantity overflows uint64"))
	}
	issuer, err := proto.NewAddressFromPublicKey(s.settings.AddressSchemeCharacter, info.issuer)
	if err != nil {
		return nil, wrapErr(Other, err)
	}
	sponsored, err := s.stor.sponsoredAssets.newestIsSponsored(assetID)
	if err != nil {
		return nil, wrapErr(RetrievalError, err)
	}
	scripted, err := s.stor.scriptsStorage.newestIsSmartAsset(assetID)
	if err != nil {
		return nil, wrapErr(Other, err)
	}
	return &proto.AssetInfo{
		AssetConstInfo: proto.AssetConstInfo{
			ID:          proto.ReconstructDigest(assetID, info.tail),
			IssueHeight: info.issueHeight,
			Issuer:      issuer,
			Decimals:    info.decimals,
		},
		Quantity:        info.quantity.Uint64(),
		IssuerPublicKey: info.issuer,

		Reissuable: info.reissuable,
		Scripted:   scripted,
		Sponsored:  sponsored,
	}, nil
}

// NewestFullAssetInfo is used to request full asset info from RIDE,
// because of that we don't try to get issue transaction info.
func (s *stateManager) NewestFullAssetInfo(asset crypto.Digest) (*proto.FullAssetInfo, error) {
	ai, err := s.NewestAssetInfo(asset)
	if err != nil {
		return nil, wrapErr(RetrievalError, err)
	}
	assetID := proto.AssetIDFromDigest(asset)
	info, err := s.stor.assets.newestAssetInfo(assetID)
	if err != nil {
		return nil, wrapErr(RetrievalError, err)
	}
	res := &proto.FullAssetInfo{
		AssetInfo:        *ai,
		Name:             info.name,
		Description:      info.description,
		IssueTransaction: nil, // Always return nil in this function because this field is not used later on
	}
	isSponsored, err := s.stor.sponsoredAssets.newestIsSponsored(assetID)
	if err != nil {
		return nil, wrapErr(RetrievalError, err)
	}
	if isSponsored {
		assetCost, err := s.stor.sponsoredAssets.newestAssetCost(assetID)
		if err != nil {
			return nil, wrapErr(RetrievalError, err)
		}
		sponsorBalance, err := s.NewestWavesBalance(proto.NewRecipientFromAddress(ai.Issuer))
		if err != nil {
			return nil, wrapErr(RetrievalError, err)
		}
		res.SponsorshipCost = assetCost
		res.SponsorBalance = sponsorBalance
	}
	isScripted, err := s.stor.scriptsStorage.newestIsSmartAsset(assetID)
	if err != nil {
		return nil, wrapErr(Other, err)
	}
	if isScripted {
		scriptInfo, err := s.NewestScriptInfoByAsset(assetID)
		if err != nil {
			return nil, wrapErr(RetrievalError, err)
		}
		res.ScriptInfo = *scriptInfo
	}
	return res, nil
}

func (s *stateManager) IsAssetExist(assetID proto.AssetID) (bool, error) {
	// this is the fastest way to understand whether asset exist or not
	switch _, err := s.stor.assets.constInfo(assetID); {
	case err == nil:
		return true, nil
	case errors.Is(err, errs.UnknownAsset{}):
		return false, nil
	default:
		return false, wrapErr(RetrievalError, err)
	}
}

// AssetInfo returns stable (stored in DB) information about an asset by given ID.
// If there is no asset for the given ID error of type `errs.UnknownAsset` is returned.
// Errors of types `state.RetrievalError` returned in case of broken DB.
func (s *stateManager) AssetInfo(assetID proto.AssetID) (*proto.AssetInfo, error) {
	info, err := s.stor.assets.assetInfo(assetID)
	if err != nil {
		if errors.Is(err, errs.UnknownAsset{}) {
			return nil, err
		}
		return nil, wrapErr(RetrievalError, err)
	}
	if !info.quantity.IsUint64() {
		return nil, wrapErr(Other, errors.New("asset quantity overflows uint64"))
	}
	issuer, err := proto.NewAddressFromPublicKey(s.settings.AddressSchemeCharacter, info.issuer)
	if err != nil {
		return nil, wrapErr(Other, err)
	}
	sponsored, err := s.stor.sponsoredAssets.isSponsored(assetID)
	if err != nil {
		return nil, wrapErr(RetrievalError, err)
	}
	scripted, err := s.stor.scriptsStorage.isSmartAsset(assetID)
	if err != nil {
		return nil, wrapErr(RetrievalError, err)
	}
	return &proto.AssetInfo{
		AssetConstInfo: proto.AssetConstInfo{
			ID:          proto.ReconstructDigest(assetID, info.tail),
			IssueHeight: info.issueHeight,
			Issuer:      issuer,
			Decimals:    info.decimals,
		},
		Quantity:        info.quantity.Uint64(),
		IssuerPublicKey: info.issuer,

		Reissuable: info.reissuable,
		Scripted:   scripted,
		Sponsored:  sponsored,
	}, nil
}

func (s *stateManager) FullAssetInfo(assetID proto.AssetID) (*proto.FullAssetInfo, error) {
	ai, err := s.AssetInfo(assetID)
	if err != nil {
		return nil, wrapErr(RetrievalError, err)
	}
	info, err := s.stor.assets.assetInfo(assetID)
	if err != nil {
		return nil, wrapErr(RetrievalError, err)
	}
	txID := crypto.Digest(ai.ID)             // explicitly show that full asset ID is a crypto.Digest and equals txID
	tx, _ := s.TransactionByID(txID.Bytes()) // Explicitly ignore error here, in case of error tx is nil as expected
	res := &proto.FullAssetInfo{
		AssetInfo:        *ai,
		Name:             info.name,
		Description:      info.description,
		IssueTransaction: tx,
	}

	isSponsored, err := s.stor.sponsoredAssets.isSponsored(assetID)
	if err != nil {
		return nil, wrapErr(RetrievalError, err)
	}
	if isSponsored {
		assetCost, err := s.stor.sponsoredAssets.assetCost(assetID)
		if err != nil {
			return nil, wrapErr(RetrievalError, err)
		}
		sponsorBalance, err := s.WavesBalance(proto.NewRecipientFromAddress(ai.Issuer))
		if err != nil {
			return nil, wrapErr(RetrievalError, err)
		}
		res.SponsorshipCost = assetCost
		res.SponsorBalance = sponsorBalance
	}
	isScripted, err := s.stor.scriptsStorage.isSmartAsset(assetID)
	if err != nil {
		return nil, wrapErr(RetrievalError, err)
	}
	if isScripted {
		scriptInfo, err := s.ScriptInfoByAsset(assetID)
		if err != nil {
			return nil, wrapErr(RetrievalError, err)
		}
		res.ScriptInfo = *scriptInfo
	}
	return res, nil
}

func (s *stateManager) EnrichedFullAssetInfo(assetID proto.AssetID) (*proto.EnrichedFullAssetInfo, error) {
	fa, err := s.FullAssetInfo(assetID)
	if err != nil {
		return nil, err
	}
	constInfo, err := s.stor.assets.constInfo(assetID)
	if err != nil {
		if errors.Is(err, errs.UnknownAsset{}) {
			return nil, err
		}
		return nil, wrapErr(RetrievalError, err)
	}
	res := &proto.EnrichedFullAssetInfo{
		FullAssetInfo:   *fa,
		SequenceInBlock: constInfo.issueSequenceInBlock,
	}
	return res, nil
}

func (s *stateManager) NFTList(account proto.Recipient, limit uint64, afterAssetID *proto.AssetID) ([]*proto.FullAssetInfo, error) {
	addr, err := s.recipientToAddress(account)
	if err != nil {
		return nil, wrapErr(RetrievalError, err)
	}
	nfts, err := s.stor.balances.nftList(addr.ID(), limit, afterAssetID)
	if err != nil {
		return nil, wrapErr(RetrievalError, err)
	}
	infos := make([]*proto.FullAssetInfo, len(nfts))
	for i, nft := range nfts {
		info, err := s.FullAssetInfo(proto.AssetIDFromDigest(nft))
		if err != nil {
			return nil, wrapErr(RetrievalError, err)
		}
		infos[i] = info
	}
	return infos, nil
}

func (s *stateManager) ScriptBasicInfoByAccount(account proto.Recipient) (*proto.ScriptBasicInfo, error) {
	addr, err := s.recipientToAddress(account)
	if err != nil {
		return nil, wrapErr(RetrievalError, err)
	}
	hasScript, err := s.stor.scriptsStorage.accountHasScript(addr)
	if err != nil {
		return nil, wrapErr(Other, err)
	}
	if !hasScript {
		return nil, proto.ErrNotFound
	}
	info, err := s.stor.scriptsStorage.scriptBasicInfoByAddressID(addr.ID())
	if err != nil {
		return nil, wrapErr(Other, err)
	}
	return &proto.ScriptBasicInfo{
		PK:             info.PK,
		ScriptLen:      info.ScriptLen,
		LibraryVersion: info.LibraryVersion,
		HasVerifier:    info.HasVerifier,
		IsDApp:         info.IsDApp,
	}, nil
}

func (s *stateManager) ScriptInfoByAccount(account proto.Recipient) (*proto.ScriptInfo, error) {
	addr, err := s.recipientToAddress(account)
	if err != nil {
		return nil, wrapErr(RetrievalError, err)
	}
	scriptBytes, err := s.stor.scriptsStorage.scriptBytesByAddr(addr)
	if err != nil {
		return nil, wrapErr(RetrievalError, err)
	}
	est, err := s.stor.scriptsComplexity.scriptComplexityByAddress(addr)
	if err != nil {
		return nil, wrapErr(RetrievalError, err)
	}
	version, err := proto.VersionFromScriptBytes(scriptBytes)
	if err != nil {
		return nil, wrapErr(Other, err)
	}
	return &proto.ScriptInfo{
		Version:    version,
		Bytes:      scriptBytes,
		Complexity: uint64(est.Estimation),
	}, nil
}

func (s *stateManager) ScriptInfoByAsset(assetID proto.AssetID) (*proto.ScriptInfo, error) {
	scriptBytes, err := s.stor.scriptsStorage.scriptBytesByAsset(assetID)
	if err != nil {
		return nil, wrapErr(RetrievalError, err)
	}
	est, err := s.stor.scriptsComplexity.scriptComplexityByAsset(assetID)
	if err != nil {
		return nil, wrapErr(RetrievalError, err)
	}
	version, err := proto.VersionFromScriptBytes(scriptBytes)
	if err != nil {
		return nil, wrapErr(Other, err)
	}
	return &proto.ScriptInfo{
		Version:    version,
		Bytes:      scriptBytes,
		Complexity: uint64(est.Estimation),
	}, nil
}

func (s *stateManager) NewestScriptInfoByAsset(assetID proto.AssetID) (*proto.ScriptInfo, error) {
	scriptBytes, err := s.stor.scriptsStorage.newestScriptBytesByAsset(assetID)
	if err != nil {
		return nil, wrapErr(RetrievalError, err)
	}
	est, err := s.stor.scriptsComplexity.newestScriptComplexityByAsset(assetID)
	if err != nil {
		return nil, wrapErr(RetrievalError, err)
	}
	version, err := proto.VersionFromScriptBytes(scriptBytes)
	if err != nil {
		return nil, wrapErr(Other, err)
	}
	return &proto.ScriptInfo{
		Version:    version,
		Bytes:      scriptBytes,
		Complexity: uint64(est.Estimation),
	}, nil
}

func (s *stateManager) IsActiveLeasing(leaseID crypto.Digest) (bool, error) {
	isActive, err := s.stor.leases.isActive(leaseID)
	if err != nil {
		return false, wrapErr(RetrievalError, err)
	}
	return isActive, nil
}

func (s *stateManager) InvokeResultByID(invokeID crypto.Digest) (*proto.ScriptResult, error) {
	hasData, err := s.storesExtendedApiData()
	if err != nil {
		return nil, wrapErr(Other, err)
	}
	if !hasData {
		return nil, wrapErr(IncompatibilityError, errors.New("state does not have data for invoke results"))
	}
	res, err := s.stor.invokeResults.invokeResult(s.settings.AddressSchemeCharacter, invokeID)
	if err != nil {
		return nil, wrapErr(RetrievalError, err)
	}
	return res, nil
}

func (s *stateManager) storesExtendedApiData() (bool, error) {
	stores, err := s.stateDB.stateStoresApiData()
	if err != nil {
		return false, wrapErr(RetrievalError, err)
	}
	return stores, nil
}

func (s *stateManager) ProvidesExtendedApi() (bool, error) {
	hasData, err := s.storesExtendedApiData()
	if err != nil {
		return false, wrapErr(RetrievalError, err)
	}
	if !hasData {
		// State does not have extended API data.
		return false, nil
	}
	// State has data for extended API, but we need to make sure it is served.
	return s.atx.providesData(), nil
}

func (s *stateManager) ProvidesStateHashes() (bool, error) {
	provides, err := s.stateDB.stateStoresHashes()
	if err != nil {
		return false, wrapErr(RetrievalError, err)
	}
	return provides, nil
}

func (s *stateManager) LegacyStateHashAtHeight(height proto.Height) (*proto.StateHash, error) {
	hasData, err := s.ProvidesStateHashes()
	if err != nil {
		return nil, wrapErr(Other, err)
	}
	if !hasData {
		return nil, wrapErr(IncompatibilityError, errors.New("state does not have data for state hashes"))
	}
	sh, err := s.stor.stateHashes.legacyStateHash(height)
	if err != nil {
		return nil, wrapErr(RetrievalError, err)
	}
	return sh, nil
}

func (s *stateManager) SnapshotStateHashAtHeight(height proto.Height) (crypto.Digest, error) {
	sh, err := s.stor.stateHashes.snapshotStateHash(height)
	if err != nil {
		return crypto.Digest{}, wrapErr(RetrievalError, err)
	}
	return sh, nil
}

func (s *stateManager) IsNotFound(err error) bool {
	return IsNotFound(err)
}

func (s *stateManager) StartProvidingExtendedApi() error {
	if err := s.atx.startProvidingData(); err != nil {
		return wrapErr(ModificationError, err)
	}
	return nil
}

func (s *stateManager) PersistAddressTransactions() error {
	return s.atx.persist()
}

func (s *stateManager) ShouldPersistAddressTransactions() (bool, error) {
	return s.atx.shouldPersist()
}

func (s *stateManager) RewardAtHeight(height proto.Height) (uint64, error) {
	blockRewardActivated := s.stor.features.isActivatedAtHeight(int16(settings.BlockReward), height)
	if !blockRewardActivated {
		return 0, nil
	}
	blockRewardActivationHeight, err := s.stor.features.activationHeight(int16(settings.BlockReward))
	if err != nil {
		return 0, err
	}
	reward, err := s.stor.monetaryPolicy.rewardAtHeight(height, blockRewardActivationHeight)
	if err != nil {
		return 0, wrapErr(RetrievalError, err)
	}
	return reward, nil
}

func (s *stateManager) RewardVotes(height proto.Height) (proto.RewardVotes, error) {
	start, end, err := s.blockRewardVotingPeriod(height)
	if err != nil {
		return proto.RewardVotes{}, err
	}
	if !isBlockRewardVotingPeriod(start, end, height) {
		return proto.RewardVotes{}, nil
	}
	v, err := s.stor.monetaryPolicy.votes()
	if err != nil {
		return proto.RewardVotes{}, err
	}
	return proto.RewardVotes{Increase: v.increase, Decrease: v.decrease}, nil
}

func (s *stateManager) getInitialTotalWavesAmount() uint64 {
	totalAmount := uint64(0)
	for _, tx := range s.genesis.Transactions {
		txG, ok := tx.(*proto.Genesis)
		if !ok {
			panic(fmt.Sprintf("tx type (%T) must be genesis tx type", tx))
		}
		totalAmount += txG.Amount
	}
	return totalAmount
}

func (s *stateManager) TotalWavesAmount(height proto.Height) (uint64, error) {
	initialTotalAmount := s.getInitialTotalWavesAmount()
	blockRewardActivated := s.stor.features.isActivatedAtHeight(int16(settings.BlockReward), height)
	if !blockRewardActivated {
		return initialTotalAmount, nil
	}
	blockRewardActivationHeight, err := s.stor.features.activationHeight(int16(settings.BlockReward))
	if err != nil {
		return initialTotalAmount, err
	}
	amount, err := s.stor.monetaryPolicy.totalAmountAtHeight(height, initialTotalAmount, blockRewardActivationHeight)
	if err != nil {
		return 0, wrapErr(RetrievalError, err)
	}
	return amount, nil
}

func (s *stateManager) SnapshotsAtHeight(height proto.Height) (proto.BlockSnapshot, error) {
	return s.stor.snapshots.getSnapshots(height)
}

func (s *stateManager) Close() error {
	if err := s.atx.close(); err != nil {
		return wrapErr(ClosureError, err)
	}
	if err := s.rw.close(); err != nil {
		return wrapErr(ClosureError, err)
	}
	if err := s.stateDB.close(); err != nil {
		return wrapErr(ClosureError, err)
	}
	return nil
}<|MERGE_RESOLUTION|>--- conflicted
+++ resolved
@@ -319,6 +319,17 @@
 	return nil
 }
 
+func (n *newBlocks) setNewBinaryWithSnapshots(blocks [][]byte, snapshots []*proto.BlockSnapshot) error {
+	if len(blocks) != len(snapshots) {
+		return errors.New("the numbers of snapshots doesn't match the number of blocks")
+	}
+	n.reset()
+	n.binBlocks = blocks
+	n.snapshots = snapshots
+	n.binary = true
+	return nil
+}
+
 func (n *newBlocks) next() bool {
 	n.curPos++
 	if n.binary {
@@ -1222,15 +1233,24 @@
 	return rs, nil
 }
 
-func (s *stateManager) AddBlocks(blockBytes [][]byte, snapshots []*proto.BlockSnapshot) error {
+func (s *stateManager) AddBlocks(blockBytes [][]byte) error {
 	s.newBlocks.setNewBinary(blockBytes)
-<<<<<<< HEAD
-	if _, err := s.addBlocks(snapshots); err != nil {
-=======
 	if _, err := s.addBlocks(); err != nil {
->>>>>>> 519e7e04
 		if err := s.rw.syncWithDb(); err != nil {
 			zap.S().Fatalf("Failed to add blocks and can not sync block storage with the database after failure: %v", err)
+		}
+		return err
+	}
+	return nil
+}
+
+func (s *stateManager) AddBlocksWithSnapshots(blockBytes [][]byte, snapshots []*proto.BlockSnapshot) error {
+	if err := s.newBlocks.setNewBinaryWithSnapshots(blockBytes, snapshots); err != nil {
+		return errors.Wrap(err, "failed to set new blocks with snapshots")
+	}
+	if _, err := s.addBlocks(); err != nil {
+		if snErr := s.rw.syncWithDb(); snErr != nil {
+			zap.S().Fatalf("Failed to add blocks and can not sync block storage with the database after failure: %v", snErr)
 		}
 		return err
 	}
