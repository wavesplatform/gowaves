package state

import (
	"context"
	"encoding/base64"
	"fmt"
	"math/big"
	"os"
	"path/filepath"
	"sync"
	"sync/atomic"
	"unsafe"

	"github.com/mr-tron/base58"
	"github.com/pkg/errors"
	"github.com/wavesplatform/gowaves/pkg/consensus"
	"github.com/wavesplatform/gowaves/pkg/crypto"
	"github.com/wavesplatform/gowaves/pkg/errs"
	"github.com/wavesplatform/gowaves/pkg/keyvalue"
	"github.com/wavesplatform/gowaves/pkg/proto"
	"github.com/wavesplatform/gowaves/pkg/settings"
	"github.com/wavesplatform/gowaves/pkg/util/lock"
	"go.uber.org/zap"
)

const (
	rollbackMaxBlocks     = 2000
	blocksStorDir         = "blocks_storage"
	keyvalueDir           = "key_value"
	maxScriptsRunsInBlock = 101
)

var empty struct{}

func wrapErr(stateErrorType ErrorType, err error) error {
	switch err.(type) {
	case StateError:
		return err
	default:
		return NewStateError(stateErrorType, err)
	}
}

type blockchainEntitiesStorage struct {
	hs                *historyStorage
	aliases           *aliases
	assets            *assets
	leases            *leases
	scores            *scores
	blocksInfo        *blocksInfo
	balances          *balances
	features          *features
	monetaryPolicy    *monetaryPolicy
	ordersVolumes     *ordersVolumes
	accountsDataStor  *accountsDataStorage
	sponsoredAssets   *sponsoredAssets
	scriptsStorage    *scriptsStorage
	scriptsComplexity *scriptsComplexity
	invokeResults     *invokeResults
	stateHashes       *stateHashes
	hitSources        *hitSources
	calculateHashes   bool
}

func newBlockchainEntitiesStorage(hs *historyStorage, sets *settings.BlockchainSettings, rw *blockReadWriter, calcHashes bool) (*blockchainEntitiesStorage, error) {
	assets := newAssets(hs.db, hs.dbBatch, hs)
	balances, err := newBalances(hs.db, hs, assets, sets.AddressSchemeCharacter, calcHashes)
	if err != nil {
		return nil, err
	}
	scriptsStorage, err := newScriptsStorage(hs, sets.AddressSchemeCharacter, calcHashes)
	if err != nil {
		return nil, err
	}
	features := newFeatures(rw, hs.db, hs, sets, settings.FeaturesInfo)
	return &blockchainEntitiesStorage{
		hs,
		newAliases(hs.db, hs.dbBatch, hs, calcHashes),
		assets,
		newLeases(hs, calcHashes),
		newScores(hs),
		newBlocksInfo(hs),
		balances,
		features,
		newMonetaryPolicy(hs, sets),
		newOrdersVolumes(hs),
		newAccountsDataStorage(hs.db, hs.dbBatch, hs, calcHashes),
		newSponsoredAssets(rw, features, hs, sets, calcHashes),
		scriptsStorage,
		newScriptsComplexity(hs),
		newInvokeResults(hs),
		newStateHashes(hs),
		newHitSources(hs),
		calcHashes,
	}, nil
}

func (s *blockchainEntitiesStorage) putStateHash(prevHash []byte, height uint64, blockID proto.BlockID) (*proto.StateHash, error) {
	sh := &proto.StateHash{
		BlockID: blockID,
		FieldsHashes: proto.FieldsHashes{
			WavesBalanceHash:  s.balances.wavesHashAt(blockID),
			AssetBalanceHash:  s.balances.assetsHashAt(blockID),
			DataEntryHash:     s.accountsDataStor.hasher.stateHashAt(blockID),
			AccountScriptHash: s.scriptsStorage.accountScriptsHasher.stateHashAt(blockID),
			AssetScriptHash:   s.scriptsStorage.assetScriptsHasher.stateHashAt(blockID),
			LeaseBalanceHash:  s.balances.leaseHashAt(blockID),
			LeaseStatusHash:   s.leases.hasher.stateHashAt(blockID),
			SponsorshipHash:   s.sponsoredAssets.hasher.stateHashAt(blockID),
			AliasesHash:       s.aliases.hasher.stateHashAt(blockID),
		},
	}
	if err := sh.GenerateSumHash(prevHash); err != nil {
		return nil, err
	}
	if err := s.stateHashes.saveStateHash(sh, height); err != nil {
		return nil, err
	}
	return sh, nil
}

func (s *blockchainEntitiesStorage) prepareHashes() error {
	if err := s.accountsDataStor.prepareHashes(); err != nil {
		return err
	}
	if err := s.balances.prepareHashes(); err != nil {
		return err
	}
	if err := s.scriptsStorage.prepareHashes(); err != nil {
		return err
	}
	if err := s.leases.prepareHashes(); err != nil {
		return err
	}
	if err := s.sponsoredAssets.prepareHashes(); err != nil {
		return err
	}
	if err := s.aliases.prepareHashes(); err != nil {
		return err
	}
	return nil
}

func (s *blockchainEntitiesStorage) handleStateHashes(blockchainHeight uint64, blockIds []proto.BlockID, initialisation bool) error {
	if !s.calculateHashes {
		return nil
	}
	if blockchainHeight < 1 {
		return errors.New("bad blockchain height, should be greater than 0")
	}
	// Calculate any remaining hashes.
	if err := s.prepareHashes(); err != nil {
		return err
	}
	prevHash, err := s.stateHashes.stateHash(blockchainHeight, !initialisation)
	if err != nil {
		return err
	}
	startHeight := blockchainHeight + 1
	for i, id := range blockIds {
		height := startHeight + uint64(i)
		newPrevHash, err := s.putStateHash(prevHash.SumHash[:], height, id)
		if err != nil {
			return err
		}
		prevHash = newPrevHash
	}
	return nil
}

func (s *blockchainEntitiesStorage) commitUncertain(blockID proto.BlockID) error {
	if err := s.assets.commitUncertain(blockID); err != nil {
		return err
	}
	if err := s.accountsDataStor.commitUncertain(blockID); err != nil {
		return err
	}
	if err := s.scriptsStorage.commitUncertain(blockID); err != nil {
		return err
	}
	if err := s.leases.commitUncertain(blockID); err != nil {
		return err
	}
	if err := s.sponsoredAssets.commitUncertain(blockID); err != nil {
		return err
	}
	return nil
}

func (s *blockchainEntitiesStorage) dropUncertain() {
	s.assets.dropUncertain()
	s.accountsDataStor.dropUncertain()
	s.scriptsStorage.dropUncertain()
	s.leases.dropUncertain()
	s.sponsoredAssets.dropUncertain()
}

func (s *blockchainEntitiesStorage) reset() {
	s.hs.reset()
	s.assets.reset()
	s.accountsDataStor.reset()
	s.balances.reset()
	s.scriptsStorage.reset()
	s.leases.reset()
	s.sponsoredAssets.reset()
	s.aliases.reset()
}

func (s *blockchainEntitiesStorage) flush(initialisation bool) error {
	s.aliases.flush()
	if err := s.hs.flush(!initialisation); err != nil {
		return err
	}
	if err := s.accountsDataStor.flush(); err != nil {
		return err
	}
	return nil
}

func checkCompatibility(stateDB *stateDB, params StateParams) error {
	version, err := stateDB.stateVersion()
	if err != nil {
		return errors.Errorf("stateVersion: %v", err)
	}
	if version != StateVersion {
		return errors.Errorf("incompatible storage version %d; current state supports only %d", version, StateVersion)
	}
	hasDataForExtendedApi, err := stateDB.stateStoresApiData()
	if err != nil {
		return errors.Errorf("stateStoresApiData(): %v", err)
	}
	if params.StoreExtendedApiData != hasDataForExtendedApi {
		return errors.Errorf("extended API incompatibility: state stores: %v; want: %v", hasDataForExtendedApi, params.StoreExtendedApiData)
	}
	hasDataForHashes, err := stateDB.stateStoresHashes()
	if err != nil {
		return errors.Errorf("stateStoresHashes: %v", err)
	}
	if params.BuildStateHashes != hasDataForHashes {
		return errors.Errorf("state hashes incompatibility: state stores: %v; want: %v", hasDataForHashes, params.BuildStateHashes)
	}
	return nil
}

type newBlocks struct {
	binary    bool
	binBlocks [][]byte
	blocks    []*proto.Block
	curPos    int

	rw       *blockReadWriter
	settings *settings.BlockchainSettings
}

func newNewBlocks(rw *blockReadWriter, settings *settings.BlockchainSettings) *newBlocks {
	return &newBlocks{
		rw:       rw,
		settings: settings,
	}
}

func (n *newBlocks) len() int {
	if n.binary {
		if n.curPos > len(n.binBlocks) {
			return 0
		}
		return len(n.binBlocks) - n.curPos
	}
	if n.curPos > len(n.blocks) {
		return 0
	}
	return len(n.blocks) - n.curPos
}

func (n *newBlocks) setNewBinary(blocks [][]byte) {
	n.reset()
	n.binBlocks = blocks
	n.binary = true
}

func (n *newBlocks) setNew(blocks []*proto.Block) {
	n.reset()
	n.blocks = blocks
	n.binary = false
}

func (n *newBlocks) next() bool {
	n.curPos++
	if n.binary {
		return n.curPos <= len(n.binBlocks)
	} else {
		return n.curPos <= len(n.blocks)
	}
}

func (n *newBlocks) unmarshalBlock(block *proto.Block, blockBytes []byte) error {
	if n.rw.protobufActivated {
		if err := block.UnmarshalFromProtobuf(blockBytes); err != nil {
			return err
		}
	} else {
		if err := block.UnmarshalBinary(blockBytes, n.settings.AddressSchemeCharacter); err != nil {
			return err
		}
	}
	return nil
}

func (n *newBlocks) current() (*proto.Block, error) {
	if !n.binary {
		if n.curPos > len(n.blocks) || n.curPos < 1 {
			return nil, errors.New("bad current position")
		}
		return n.blocks[n.curPos-1], nil
	}
	if n.curPos > len(n.binBlocks) || n.curPos < 1 {
		return nil, errors.New("bad current position")
	}
	blockBytes := n.binBlocks[n.curPos-1]
	b := &proto.Block{}
	if err := n.unmarshalBlock(b, blockBytes); err != nil {
		return nil, err
	}
	return b, nil
}

func (n *newBlocks) reset() {
	n.binBlocks = nil
	n.blocks = nil
	n.curPos = 0
}

type stateManager struct {
	mu *sync.RWMutex // `mu` is used outside of state and returned in Mutex() function.

	// Last added block.
	lastBlock unsafe.Pointer

	genesis proto.Block
	stateDB *stateDB

	stor *blockchainEntitiesStorage
	rw   *blockReadWriter

	// BlockchainSettings: general info about the blockchain type, constants etc.
	settings *settings.BlockchainSettings
	// Validator: validator for block headers.
	cv *consensus.Validator
	// Appender implements validation/diff management functionality.
	appender *txAppender
	atx      *addressTransactions

	// Specifies how many goroutines will be run for verification of transactions and blocks signatures.
	verificationGoroutinesNum int

	newBlocks *newBlocks
}

func newStateManager(dataDir string, params StateParams, settings *settings.BlockchainSettings) (*stateManager, error) {
	err := validateSettings(settings)
	if err != nil {
		return nil, err
	}
	if _, err := os.Stat(dataDir); os.IsNotExist(err) {
		if err := os.Mkdir(dataDir, 0755); err != nil {
			return nil, wrapErr(Other, errors.Errorf("failed to create state directory: %v", err))
		}
	}
	blockStorageDir := filepath.Join(dataDir, blocksStorDir)
	if _, err := os.Stat(blockStorageDir); os.IsNotExist(err) {
		if err := os.Mkdir(blockStorageDir, 0755); err != nil {
			return nil, wrapErr(Other, errors.Errorf("failed to create blocks directory: %v", err))
		}
	}
	// Initialize database.
	dbDir := filepath.Join(dataDir, keyvalueDir)
	zap.S().Info("Initializing state database, will take up to few minutes...")
	params.DbParams.BloomFilterParams.Store.WithPath(filepath.Join(blockStorageDir, "bloom"))
	db, err := keyvalue.NewKeyVal(dbDir, params.DbParams)
	if err != nil {
		return nil, wrapErr(Other, errors.Errorf("failed to create db: %v", err))
	}
	zap.S().Info("Finished initializing database")
	dbBatch, err := db.NewBatch()
	if err != nil {
		return nil, wrapErr(Other, errors.Errorf("failed to create db batch: %v", err))
	}
	stateDB, err := newStateDB(db, dbBatch, params)
	if err != nil {
		return nil, wrapErr(Other, errors.Errorf("failed to create stateDB: %v", err))
	}
	if err := checkCompatibility(stateDB, params); err != nil {
		return nil, wrapErr(IncompatibilityError, err)
	}
	// rw is storage for blocks.
	rw, err := newBlockReadWriter(
		blockStorageDir,
		params.OffsetLen,
		params.HeaderOffsetLen,
		stateDB,
		settings.AddressSchemeCharacter,
	)
	if err != nil {
		return nil, wrapErr(Other, errors.Errorf("failed to create block storage: %v", err))
	}
	stateDB.setRw(rw)
	hs, err := newHistoryStorage(db, dbBatch, stateDB)
	if err != nil {
		return nil, wrapErr(Other, errors.Errorf("failed to create history storage: %v", err))
	}
	stor, err := newBlockchainEntitiesStorage(hs, settings, rw, params.BuildStateHashes)
	if err != nil {
		return nil, wrapErr(Other, errors.Errorf("failed to create blockchain entities storage: %v", err))
	}
	atxParams := &addressTransactionsParams{
		dir:                 blockStorageDir,
		batchedStorMemLimit: AddressTransactionsMemLimit,
		batchedStorMaxKeys:  AddressTransactionsMaxKeys,
		maxFileSize:         MaxAddressTransactionsFileSize,
		providesData:        params.ProvideExtendedApi,
	}
	atx, err := newAddressTransactions(
		db,
		stateDB,
		rw,
		atxParams,
	)
	if err != nil {
		return nil, wrapErr(Other, errors.Errorf("failed to create address transactions storage: %v", err))
	}
	state := &stateManager{
		mu:                        &sync.RWMutex{},
		stateDB:                   stateDB,
		stor:                      stor,
		rw:                        rw,
		settings:                  settings,
		atx:                       atx,
		verificationGoroutinesNum: params.VerificationGoroutinesNum,
		newBlocks:                 newNewBlocks(rw, settings),
	}
	// Set fields which depend on state.
	// Consensus validator is needed to check block headers.
	appender, err := newTxAppender(state, rw, stor, settings, stateDB, atx)
	if err != nil {
		return nil, wrapErr(Other, err)
	}
	state.appender = appender
	cv, err := consensus.NewValidator(state, params.Time)
	if err != nil {
		return nil, wrapErr(Other, err)
	}
	state.cv = cv
	// Handle genesis block.
	if err := state.handleGenesisBlock(settings.Genesis); err != nil {
		return nil, wrapErr(Other, err)
	}
	if err := state.loadLastBlock(); err != nil {
		return nil, wrapErr(RetrievalError, err)
	}
	h, err := state.Height()
	if err != nil {
		return nil, wrapErr(Other, err)
	}
	state.checkProtobufActivation(h + 1)
	return state, nil
}

func (s *stateManager) GetByteTree(recipient proto.Recipient) (proto.Script, error) {
	// This function is used only from SmartState interface, so for now we set filter to true.
	// TODO: Pass actual filter value after support in RIDE environment
	if recipient.Address != nil {
		key := accountScriptKey{recipient.Address.ID()}
		script, err := s.stor.scriptsStorage.newestScriptBytesByKey(key.bytes(), true)
		if err != nil {
			return nil, errors.Wrapf(err, "failed to get script by address")
		}
		return script, nil
	}
	if recipient.Alias != nil {
		address, err := s.NewestAddrByAlias(*recipient.Alias)
		if err != nil {
			return nil, errors.Wrapf(err, "failed to get address by alias")
		}
		key := accountScriptKey{address.ID()}
		script, err := s.stor.scriptsStorage.newestScriptBytesByKey(key.bytes(), true)
		if err != nil {
			return nil, errors.Wrapf(err, "failed to get script by address")
		}
		return script, nil
	}
	return nil, errors.Errorf("address and alias from recipient are nil")
}

func (s *stateManager) NewestScriptByAsset(asset crypto.Digest) (proto.Script, error) {
	// This function is used only from SmartState interface, so for now we set filter to true.
	// TODO: Pass actual filter value after support in RIDE environment
<<<<<<< HEAD
	return s.stor.scriptsStorage.newestScriptBytesByAsset(proto.AssetIDFromDigest(asset.ID), true)
=======
	assetID := proto.AssetIDFromDigest(asset)
	return s.stor.scriptsStorage.newestScriptBytesByAsset(assetID, true)
>>>>>>> f98ad4dc
}

func (s *stateManager) Mutex() *lock.RwMutex {
	return lock.NewRwMutex(s.mu)
}

func (s *stateManager) setGenesisBlock(genesisBlock proto.Block) error {
	s.genesis = genesisBlock
	return nil
}

func (s *stateManager) TxValidation(func(TxValidation) error) error {
	panic("call TxValidation method on non thread safe state")
}

func (s *stateManager) MapR(func(StateInfo) (interface{}, error)) (interface{}, error) {
	panic("call MapR on non thread safe state")
}

func (s *stateManager) Map(func(State) error) error {
	panic("call Map on non thread safe state")
}

func (s *stateManager) addGenesisBlock() error {
	ctx, cancel := context.WithCancel(context.Background())
	defer cancel()
	chans := newVerifierChans()
	go launchVerifier(ctx, chans, s.verificationGoroutinesNum, s.settings.AddressSchemeCharacter)
	if err := s.addNewBlock(&s.genesis, nil, true, chans, 0); err != nil {
		return err
	}
	if err := s.stor.hitSources.appendBlockHitSource(&s.genesis, 1, s.genesis.GenSignature); err != nil {
		return err
	}
	close(chans.tasksChan)
	if err := s.appender.applyAllDiffs(true); err != nil {
		return err
	}
	if err := s.stor.prepareHashes(); err != nil {
		return err
	}
	if _, err := s.stor.putStateHash(nil, 1, s.genesis.BlockID()); err != nil {
		return err
	}
	verifyError := <-chans.errChan
	if verifyError != nil {
		return wrapErr(ValidationError, verifyError)
	}
	if err := s.flush(true); err != nil {
		return wrapErr(ModificationError, err)
	}
	s.reset()
	return nil
}

func (s *stateManager) applyPreActivatedFeatures(features []int16, blockID proto.BlockID) error {
	for _, featureID := range features {
		approvalRequest := &approvedFeaturesRecord{1}
		if err := s.stor.features.approveFeature(featureID, approvalRequest, blockID); err != nil {
			return err
		}
		activationRequest := &activatedFeaturesRecord{1}
		if err := s.stor.features.activateFeature(featureID, activationRequest, blockID); err != nil {
			return err
		}
	}
	if err := s.flush(true); err != nil {
		return err
	}
	s.reset()
	return nil
}

func (s *stateManager) handleGenesisBlock(block proto.Block) error {
	height, err := s.Height()
	if err != nil {
		return err
	}

	if err := s.setGenesisBlock(block); err != nil {
		return err
	}
	// If the storage is new (data dir does not contain any data), genesis block must be applied.
	if height == 0 {
		// Assign unique block number for this block ID, add this number to the list of valid blocks.
		if err := s.stateDB.addBlock(block.BlockID()); err != nil {
			return err
		}
		if err := s.addGenesisBlock(); err != nil {
			return errors.Errorf("failed to apply/save genesis: %v", err)
		}
		// We apply pre-activated features after genesis block, so they aren't active in genesis itself.
		if err := s.applyPreActivatedFeatures(s.settings.PreactivatedFeatures, block.BlockID()); err != nil {
			return errors.Errorf("failed to apply pre-activated features: %v\n", err)
		}
	}
	return nil
}

func (s *stateManager) checkProtobufActivation(height uint64) {
	activated := s.stor.features.newestIsActivatedAtHeight(int16(settings.BlockV5), height)
	if activated {
		s.rw.setProtobufActivated()
	}
}

func (s *stateManager) loadLastBlock() error {
	height, err := s.Height()
	if err != nil {
		return errors.Errorf("failed to retrieve height: %v", err)
	}
	lastBlock, err := s.BlockByHeight(height)
	if err != nil {
		return errors.Errorf("failed to get block by height: %v", err)
	}
	atomic.StorePointer(&s.lastBlock, unsafe.Pointer(lastBlock))
	return nil
}

func (s *stateManager) TopBlock() *proto.Block {
	return (*proto.Block)(atomic.LoadPointer(&s.lastBlock))
}

func (s *stateManager) BlockVRF(blockHeader *proto.BlockHeader, height proto.Height) ([]byte, error) {
	if blockHeader.Version < proto.ProtobufBlockVersion {
		return nil, nil
	}
	pos := &consensus.FairPosCalculatorV2{}
	p := pos.HeightForHit(height)
	refHitSource, err := s.NewestHitSourceAtHeight(p)
	if err != nil {
		return nil, err
	}
	gsp := &consensus.VRFGenerationSignatureProvider{}
	ok, vrf, err := gsp.VerifyGenerationSignature(blockHeader.GenPublicKey, refHitSource, blockHeader.GenSignature)
	if err != nil {
		return nil, err
	}
	if !ok {
		return nil, errors.New("invalid VRF")
	}
	return vrf, nil
}

func (s *stateManager) Header(blockID proto.BlockID) (*proto.BlockHeader, error) {
	header, err := s.rw.readBlockHeader(blockID)
	if err != nil {
		return nil, wrapErr(RetrievalError, err)
	}
	return header, nil
}

func (s *stateManager) NewestHeaderByHeight(height uint64) (*proto.BlockHeader, error) {
	blockID, err := s.rw.newestBlockIDByHeight(height)
	if err != nil {
		return nil, wrapErr(RetrievalError, err)
	}
	header, err := s.rw.readNewestBlockHeader(blockID)
	if err != nil {
		return nil, wrapErr(RetrievalError, err)
	}
	return header, nil
}

func (s *stateManager) HeaderByHeight(height uint64) (*proto.BlockHeader, error) {
	blockID, err := s.HeightToBlockID(height)
	if err != nil {
		return nil, wrapErr(RetrievalError, err)
	}
	return s.Header(blockID)
}

func (s *stateManager) Block(blockID proto.BlockID) (*proto.Block, error) {
	block, err := s.rw.readBlock(blockID)
	if err != nil {
		return nil, wrapErr(RetrievalError, err)
	}
	return block, nil
}

func (s *stateManager) BlockByHeight(height uint64) (*proto.Block, error) {
	blockID, err := s.HeightToBlockID(height)
	if err != nil {
		return nil, wrapErr(RetrievalError, err)
	}
	return s.Block(blockID)
}

func (s *stateManager) NewestLeasingInfo(id crypto.Digest) (*proto.LeaseInfo, error) {
	// This function is used only from RIDE for now do not pass filter as an optimization
	// TODO: Pass real filter value then supported in environment
	leaseFromStore, err := s.stor.leases.newestLeasingInfo(id, true)
	if err != nil {
		return nil, err
	}
	leaseInfo := proto.LeaseInfo{
		Sender:      leaseFromStore.Sender,
		Recipient:   leaseFromStore.Recipient,
		IsActive:    leaseFromStore.isActive(),
		LeaseAmount: leaseFromStore.Amount,
	}
	return &leaseInfo, nil
}

func (s *stateManager) NewestScriptPKByAddr(addr proto.WavesAddress) (crypto.PublicKey, error) {
	// This function is used only from SmartState interface, so for now we set filter to true.
	// TODO: Pass actual filter value after support in RIDE environment
	return s.stor.scriptsStorage.newestScriptPKByAddr(addr, true)
}

func (s *stateManager) AddingBlockHeight() (uint64, error) {
	return s.rw.addingBlockHeight(), nil
}

func (s *stateManager) NewestHeight() (uint64, error) {
	return s.rw.recentHeight(), nil
}

func (s *stateManager) Height() (uint64, error) {
	height, err := s.stateDB.getHeight()
	if err != nil {
		return 0, wrapErr(RetrievalError, err)
	}
	return height, nil
}

func (s *stateManager) BlockIDToHeight(blockID proto.BlockID) (uint64, error) {
	height, err := s.rw.heightByBlockID(blockID)
	if err != nil {
		return 0, wrapErr(RetrievalError, err)
	}
	return height, nil
}

func (s *stateManager) HeightToBlockID(height uint64) (proto.BlockID, error) {
	maxHeight, err := s.Height()
	if err != nil {
		return proto.BlockID{}, wrapErr(RetrievalError, err)
	}
	if height < 1 || height > maxHeight {
		return proto.BlockID{}, wrapErr(InvalidInputError, errors.Errorf("HeightToBlockID: height %d out of valid range [1, %d]", height, maxHeight))
	}
	blockID, err := s.rw.blockIDByHeight(height)
	if err != nil {
		return proto.BlockID{}, wrapErr(RetrievalError, err)
	}
	return blockID, nil
}

<<<<<<< HEAD
func (s *stateManager) newestAssetBalance(addr proto.WavesAddress, asset []byte) (uint64, error) {
=======
func (s *stateManager) newestAssetBalance(addr proto.AddressID, asset proto.AssetID) (uint64, error) {
>>>>>>> f98ad4dc
	// Retrieve old balance from historyStorage.
	balance, err := s.stor.balances.newestAssetBalance(addr, asset, true)
	if err != nil {
		return 0, err
	}
	// Retrieve the latest balance diff as for the moment of this function call.
	key := assetBalanceKey{address: addr, asset: asset}
	diff, err := s.appender.diffStorInvoke.latestDiffByKey(string(key.bytes()))
	if err == errNotFound {
		// If there is no diff, old balance is the newest.
		return balance, nil
	} else if err != nil {
		// Something weird happened.
		return 0, err
	}
	balance, err = diff.applyToAssetBalance(balance)
	if err != nil {
		return 0, errors.Errorf("given account has negative balance at this point: %v", err)
	}
	return balance, nil
}

<<<<<<< HEAD
func (s *stateManager) newestWavesBalanceProfile(addr proto.WavesAddress) (*balanceProfile, error) {
=======
func (s *stateManager) newestWavesBalanceProfile(addr proto.AddressID) (*balanceProfile, error) {
>>>>>>> f98ad4dc
	// Retrieve the latest balance from historyStorage.
	profile, err := s.stor.balances.newestWavesBalance(addr, true)
	if err != nil {
		return nil, err
	}
	// Retrieve the latest balance diff as for the moment of this function call.
	key := wavesBalanceKey{address: addr}
	diff, err := s.appender.diffStorInvoke.latestDiffByKey(string(key.bytes()))
	if err == errNotFound {
		// If there is no diff, old balance is the newest.
		return profile, nil
	} else if err != nil {
		// Something weird happened.
		return nil, err
	}
	newProfile, err := diff.applyTo(profile)
	if err != nil {
		return nil, errors.Errorf("given account has negative balance at this point: %v", err)
	}
	return newProfile, nil
}

func (s *stateManager) GeneratingBalance(account proto.Recipient) (uint64, error) {
	height, err := s.Height()
	if err != nil {
		return 0, errs.Extend(err, "failed to get height")
	}
	start, end := s.cv.RangeForGeneratingBalanceByHeight(height)
	return s.EffectiveBalance(account, start, end)
}

func (s *stateManager) NewestGeneratingBalance(account proto.Recipient) (uint64, error) {
	height, err := s.NewestHeight()
	if err != nil {
		return 0, wrapErr(RetrievalError, err)
	}
	start, end := s.cv.RangeForGeneratingBalanceByHeight(height)
	return s.NewestEffectiveBalance(account, start, end)
}

func (s *stateManager) FullWavesBalance(account proto.Recipient) (*proto.FullWavesBalance, error) {
	addr, err := s.recipientToAddress(account)
	if err != nil {
		return nil, errs.Extend(err, "failed convert recipient to address")
	}
	profile, err := s.stor.balances.wavesBalance(addr.ID(), true)
	if err != nil {
		return nil, errs.Extend(err, "failed to get waves balance")
	}
	effective, err := profile.effectiveBalance()
	if err != nil {
		return nil, errs.Extend(err, "failed to get effective balance")
	}
	generating, err := s.GeneratingBalance(account)
	if err != nil {
		return nil, errs.Extend(err, "failed to get generating balance")
	}
	return &proto.FullWavesBalance{
		Regular:    profile.balance,
		Generating: generating,
		Available:  profile.spendableBalance(),
		Effective:  effective,
		LeaseIn:    uint64(profile.leaseIn),
		LeaseOut:   uint64(profile.leaseOut),
	}, nil
}

func (s *stateManager) NewestFullWavesBalance(account proto.Recipient) (*proto.FullWavesBalance, error) {
	addr, err := s.NewestRecipientToAddress(account)
	if err != nil {
		return nil, wrapErr(RetrievalError, err)
	}
	profile, err := s.newestWavesBalanceProfile(addr.ID())
	if err != nil {
		return nil, wrapErr(RetrievalError, err)
	}
	effective, err := profile.effectiveBalance()
	if err != nil {
		return nil, wrapErr(Other, err)
	}
	var generating uint64 = 0
	gb, err := s.NewestGeneratingBalance(account)
	if err == nil {
		generating = gb
		//return nil, wrapErr(RetrievalError, err)
	}
	return &proto.FullWavesBalance{
		Regular:    profile.balance,
		Generating: generating,
		Available:  profile.spendableBalance(),
		Effective:  effective,
		LeaseIn:    uint64(profile.leaseIn),
		LeaseOut:   uint64(profile.leaseOut),
	}, nil
}

func (s *stateManager) NewestWavesBalance(account proto.Recipient) (uint64, error) {
	addr, err := s.NewestRecipientToAddress(account)
	if err != nil {
		return 0, wrapErr(RetrievalError, err)
	}
	profile, err := s.newestWavesBalanceProfile(addr.ID())
	if err != nil {
		return 0, wrapErr(RetrievalError, err)
	}
	return profile.balance, nil
}

func (s *stateManager) NewestAssetBalance(account proto.Recipient, asset crypto.Digest) (uint64, error) {
	addr, err := s.NewestRecipientToAddress(account)
	if err != nil {
		return 0, wrapErr(RetrievalError, err)
	}
	balance, err := s.newestAssetBalance(addr.ID(), proto.AssetIDFromDigest(asset))
	if err != nil {
		return 0, wrapErr(RetrievalError, err)
	}
	return balance, nil
}

func (s *stateManager) WavesBalance(account proto.Recipient) (uint64, error) {
	addr, err := s.recipientToAddress(account)
	if err != nil {
		return 0, wrapErr(RetrievalError, err)
	}
	profile, err := s.stor.balances.wavesBalance(addr.ID(), true)
	if err != nil {
		return 0, wrapErr(RetrievalError, err)
	}
	return profile.balance, nil
}

func (s *stateManager) AssetBalance(account proto.Recipient, assetID proto.AssetID) (uint64, error) {
	addr, err := s.recipientToAddress(account)
	if err != nil {
		return 0, wrapErr(RetrievalError, err)
	}
	balance, err := s.stor.balances.assetBalance(addr.ID(), assetID, true)
	if err != nil {
		return 0, wrapErr(RetrievalError, err)
	}
	return balance, nil
}

func (s *stateManager) WavesAddressesNumber() (uint64, error) {
	res, err := s.stor.balances.wavesAddressesNumber()
	if err != nil {
		return 0, wrapErr(RetrievalError, err)
	}
	return res, nil
}

func (s *stateManager) topBlock() (*proto.Block, error) {
	height, err := s.Height()
	if err != nil {
		return nil, err
	}
	// Heights start from 1.
	return s.BlockByHeight(height)
}

func (s *stateManager) addFeaturesVotes(block *proto.Block) error {
	// For Block version 2 Features are always empty, so we don't add anything.
	for _, featureID := range block.Features {
		approved, err := s.stor.features.newestIsApproved(featureID)
		if err != nil {
			return err
		}
		if approved {
			continue
		}
		if err := s.stor.features.addVote(featureID, block.BlockID()); err != nil {
			return err
		}
	}
	return nil
}

func (s *stateManager) addRewardVote(block *proto.Block, height uint64) error {
	activation, err := s.stor.features.newestActivationHeight(int16(settings.BlockReward))
	if err != nil {
		return err
	}
	err = s.stor.monetaryPolicy.vote(block.RewardVote, height, activation, block.BlockID())
	if err != nil {
		return err
	}
	return nil
}

func (s *stateManager) addNewBlock(block, parent *proto.Block, initialisation bool, chans *verifierChans, height uint64) error {
	blockHeight := height + 1
	// Add score.
	if err := s.stor.scores.appendBlockScore(block, blockHeight, !initialisation); err != nil {
		return err
	}
	// Indicate new block for storage.
	if err := s.rw.startBlock(block.BlockID()); err != nil {
		return err
	}
	// Save block header to block storage.
	if err := s.rw.writeBlockHeader(&block.BlockHeader); err != nil {
		return err
	}
	transactions := block.Transactions
	if block.TransactionCount != transactions.Count() {
		return errors.Errorf("block.TransactionCount != transactions.Count(), %d != %d", block.TransactionCount, transactions.Count())
	}
	var parentHeader *proto.BlockHeader
	if parent != nil {
		parentHeader = &parent.BlockHeader
	}
	params := &appendBlockParams{
		transactions:   transactions,
		chans:          chans,
		block:          &block.BlockHeader,
		parent:         parentHeader,
		height:         height,
		initialisation: initialisation,
	}
	// Check and perform block's transactions, create balance diffs, write transactions to storage.
	if err := s.appender.appendBlock(params); err != nil {
		return err
	}
	// Let block storage know that the current block is over.
	if err := s.rw.finishBlock(block.BlockID()); err != nil {
		return err
	}
	// Count features votes.
	if err := s.addFeaturesVotes(block); err != nil {
		return err
	}
	blockRewardActivated := s.stor.features.newestIsActivatedAtHeight(int16(settings.BlockReward), height)
	// Count reward vote.
	if blockRewardActivated {
		err := s.addRewardVote(block, height)
		if err != nil {
			return err
		}
	}
	return nil
}

func (s *stateManager) reset() {
	s.rw.reset()
	s.stor.reset()
	s.stateDB.reset()
	s.appender.reset()
	s.atx.reset()
}

func (s *stateManager) flush(initialisation bool) error {
	if err := s.rw.flush(); err != nil {
		return err
	}
	if err := s.stor.flush(initialisation); err != nil {
		return err
	}
	if err := s.atx.flush(); err != nil {
		return err
	}
	if err := s.stateDB.flush(); err != nil {
		return err
	}
	return nil
}

func (s *stateManager) AddBlock(block []byte) (*proto.Block, error) {
	s.newBlocks.setNewBinary([][]byte{block})
	rs, err := s.addBlocks(false)
	if err != nil {
		if err := s.rw.syncWithDb(); err != nil {
			zap.S().Fatalf("Failed to add blocks and can not sync block storage with the database after failure: %v", err)
		}
		return nil, err
	}
	return rs, nil
}

func (s *stateManager) AddDeserializedBlock(block *proto.Block) (*proto.Block, error) {
	s.newBlocks.setNew([]*proto.Block{block})
	rs, err := s.addBlocks(false)
	if err != nil {
		if err := s.rw.syncWithDb(); err != nil {
			zap.S().Fatalf("Failed to add blocks and can not sync block storage with the database after failure: %v", err)
		}
		return nil, err
	}
	return rs, nil
}

func (s *stateManager) AddNewBlocks(blockBytes [][]byte) error {
	s.newBlocks.setNewBinary(blockBytes)
	if _, err := s.addBlocks(false); err != nil {
		if err := s.rw.syncWithDb(); err != nil {
			zap.S().Fatalf("Failed to add blocks and can not sync block storage with the database after failure: %v", err)
		}
		return err
	}
	return nil
}

func (s *stateManager) AddNewDeserializedBlocks(blocks []*proto.Block) (*proto.Block, error) {
	s.newBlocks.setNew(blocks)
	lastBlock, err := s.addBlocks(false)
	if err != nil {
		if err := s.rw.syncWithDb(); err != nil {
			zap.S().Fatalf("Failed to add blocks and can not sync block storage with the database after failure: %v", err)
		}
		return nil, err
	}
	return lastBlock, nil
}

func (s *stateManager) AddOldBlocks(blockBytes [][]byte) error {
	s.newBlocks.setNewBinary(blockBytes)
	if _, err := s.addBlocks(true); err != nil {
		if err := s.rw.syncWithDb(); err != nil {
			zap.S().Fatalf("Failed to add blocks and can not sync block storage with the database after failure: %v", err)
		}
		return err
	}
	return nil
}

func (s *stateManager) AddOldDeserializedBlocks(blocks []*proto.Block) error {
	s.newBlocks.setNew(blocks)
	if _, err := s.addBlocks(true); err != nil {
		if err := s.rw.syncWithDb(); err != nil {
			zap.S().Fatalf("Failed to add blocks and can not sync block storage with the database after failure: %v", err)
		}
		return err
	}
	return nil
}

func (s *stateManager) needToFinishVotingPeriod(blockchainHeight uint64) bool {
	nextBlockHeight := blockchainHeight + 1
	votingFinishHeight := (nextBlockHeight % s.settings.ActivationWindowSize(nextBlockHeight)) == 0
	return votingFinishHeight
}

func (s *stateManager) isBlockRewardTermOver(height uint64) (bool, error) {
	feature := int16(settings.BlockReward)
	activated := s.stor.features.newestIsActivatedAtHeight(feature, height)
	if activated {
		activation, err := s.stor.features.newestActivationHeight(int16(settings.BlockReward))
		if err != nil {
			return false, err
		}
		_, end := blockRewardTermBoundaries(height, activation, s.settings.FunctionalitySettings)
		return end == height, nil
	}
	return false, nil
}

func (s *stateManager) needToResetStolenAliases(height uint64) (bool, error) {
	if s.settings.Type == settings.Custom {
		// No need to reset stolen aliases in custom blockchains.
		return false, nil
	}
	dataTxActivated := s.stor.features.newestIsActivatedAtHeight(int16(settings.DataTransaction), height)
	if dataTxActivated {
		dataTxHeight, err := s.stor.features.newestActivationHeight(int16(settings.DataTransaction))
		if err != nil {
			return false, err
		}
		return height == dataTxHeight, nil
	}
	return false, nil
}

func (s *stateManager) needToCancelLeases(blockchainHeight uint64) (bool, error) {
	if s.settings.Type == settings.Custom {
		// No need to cancel leases in custom blockchains.
		return false, nil
	}
	dataTxActivated := s.stor.features.newestIsActivatedAtHeight(int16(settings.DataTransaction), blockchainHeight)
	dataTxHeight := uint64(0)
	if dataTxActivated {
		approvalHeight, err := s.stor.features.newestApprovalHeight(int16(settings.DataTransaction))
		if err != nil {
			return false, err
		}
		dataTxHeight = approvalHeight + s.settings.ActivationWindowSize(blockchainHeight)
	}
	rideV5Activated := s.stor.features.newestIsActivatedAtHeight(int16(settings.RideV5), blockchainHeight)
	var rideV5Height uint64 = 0
	if rideV5Activated {
		approvalHeight, err := s.stor.features.newestApprovalHeight(int16(settings.RideV5))
		if err != nil {
			return false, err
		}
		rideV5Height = approvalHeight + s.settings.ActivationWindowSize(blockchainHeight)
	}
	switch blockchainHeight {
	case s.settings.ResetEffectiveBalanceAtHeight:
		return true, nil
	case s.settings.BlockVersion3AfterHeight:
		// Only needed for MainNet.
		return s.settings.Type == settings.MainNet, nil
	case dataTxHeight:
		// Only needed for MainNet.
		return s.settings.Type == settings.MainNet, nil
	case rideV5Height:
		// Cancellation of leasings to stolen aliases only required for MainNet
		return s.settings.Type == settings.MainNet, nil
	default:
		return false, nil
	}
}

type heightActionParams struct {
	blockchainHeight uint64
	lastBlock        proto.BlockID
	nextBlock        proto.BlockID
	initialisation   bool
}

func (s *stateManager) blockchainHeightAction(params *heightActionParams) error {
	cancelLeases, err := s.needToCancelLeases(params.blockchainHeight)
	if err != nil {
		return err
	}
	if cancelLeases {
		if err := s.cancelLeases(params.blockchainHeight, params.lastBlock, params.initialisation); err != nil {
			return err
		}
	}
	resetStolenAliases, err := s.needToResetStolenAliases(params.blockchainHeight)
	if err != nil {
		return err
	}
	if resetStolenAliases {
		if err := s.stor.aliases.disableStolenAliases(); err != nil {
			return err
		}
	}
	if s.needToFinishVotingPeriod(params.blockchainHeight) {
		if err := s.finishVoting(params.blockchainHeight, params.lastBlock, params.initialisation); err != nil {
			return err
		}
		if err := s.stor.features.resetVotes(params.nextBlock); err != nil {
			return err
		}
	}
	termIsOver, err := s.isBlockRewardTermOver(params.blockchainHeight)
	if err != nil {
		return err
	}
	if termIsOver {
		if err := s.updateBlockReward(params.blockchainHeight, params.lastBlock, params.initialisation); err != nil {
			return err
		}
	}
	return nil
}

func (s *stateManager) finishVoting(height uint64, blockID proto.BlockID, _ bool) error {
	nextBlockHeight := height + 1
	if err := s.stor.features.finishVoting(nextBlockHeight, blockID); err != nil {
		return err
	}
	return nil
}

func (s *stateManager) updateBlockReward(height uint64, blockID proto.BlockID, _ bool) error {
	if err := s.stor.monetaryPolicy.updateBlockReward(height, blockID); err != nil {
		return err
	}
	return nil
}

func (s *stateManager) cancelLeases(height uint64, blockID proto.BlockID, initialisation bool) error {
	// Move balance diffs from diffStorage to historyStorage.
	// It must be done before lease cancellation, because
	// lease cancellation iterates through historyStorage.
	if err := s.appender.moveChangesToHistoryStorage(initialisation); err != nil {
		return err
	}
	dataTxActivated := s.stor.features.newestIsActivatedAtHeight(int16(settings.DataTransaction), height)
	dataTxHeight := uint64(0)
	if dataTxActivated {
		approvalHeight, err := s.stor.features.newestApprovalHeight(int16(settings.DataTransaction))
		if err != nil {
			return err
		}
		dataTxHeight = approvalHeight + s.settings.ActivationWindowSize(height)
	}
	rideV5Activated := s.stor.features.newestIsActivatedAtHeight(int16(settings.RideV5), height)
	var rideV5Height uint64 = 0
	if rideV5Activated {
		approvalHeight, err := s.stor.features.newestApprovalHeight(int16(settings.RideV5))
		if err != nil {
			return err
		}
		rideV5Height = approvalHeight + s.settings.ActivationWindowSize(height)
	}
	if height == s.settings.ResetEffectiveBalanceAtHeight {
		if err := s.stor.leases.cancelLeases(nil, blockID); err != nil {
			return err
		}
		if err := s.stor.balances.cancelAllLeases(blockID); err != nil {
			return err
		}
	} else if height == s.settings.BlockVersion3AfterHeight {
		overflowAddresses, err := s.stor.balances.cancelLeaseOverflows(blockID)
		if err != nil {
			return err
		}
		if err := s.stor.leases.cancelLeases(overflowAddresses, blockID); err != nil {
			return err
		}
	} else if dataTxActivated && height == dataTxHeight {
		leaseIns, err := s.stor.leases.validLeaseIns()
		if err != nil {
			return err
		}
		if err := s.stor.balances.cancelInvalidLeaseIns(leaseIns, blockID); err != nil {
			return err
		}
	} else if rideV5Activated && height == rideV5Height {
		disabledAliases, err := s.stor.aliases.disabledAliases()
		if err != nil {
			return err
		}
		changes, err := s.stor.leases.cancelLeasesToAliases(disabledAliases, blockID)
		if err != nil {
			return err
		}
		if err := s.stor.balances.cancelLeases(changes, blockID); err != nil {
			return err
		}
	}
	return nil
}

func (s *stateManager) addBlocks(initialisation bool) (*proto.Block, error) {
	ctx, cancel := context.WithCancel(context.Background())
	defer cancel()
	defer func() {
		// Reset in-memory storages and load last block in defer.
		s.reset()
		if err := s.loadLastBlock(); err != nil {
			zap.S().Fatalf("Failed to load last block: %v", err)
		}
		s.newBlocks.reset()
	}()

	blocksNumber := s.newBlocks.len()
	if blocksNumber == 0 {
		return nil, wrapErr(InvalidInputError, errors.New("no blocks provided"))
	}

	// Read some useful values for later.
	lastAppliedBlock, err := s.topBlock()
	if err != nil {
		return nil, wrapErr(RetrievalError, err)
	}
	zap.S().Debugf("StateManager: parent (top) block ID: %s, ts: %d", lastAppliedBlock.BlockID().String(), lastAppliedBlock.Timestamp)
	height, err := s.Height()
	if err != nil {
		return nil, wrapErr(RetrievalError, err)
	}
	headers := make([]proto.BlockHeader, blocksNumber)

	// Launch verifier that checks signatures of blocks and transactions.
	chans := newVerifierChans()
	go launchVerifier(ctx, chans, s.verificationGoroutinesNum, s.settings.AddressSchemeCharacter)

	var ids []proto.BlockID
	pos := 0
	for s.newBlocks.next() {
		curHeight := height + uint64(pos)
		block, err := s.newBlocks.current()
		if err != nil {
			return nil, wrapErr(DeserializationError, err)
		}
		// Assign unique block number for this block ID, add this number to the list of valid blocks.
		if err := s.stateDB.addBlock(block.BlockID()); err != nil {
			return nil, wrapErr(ModificationError, err)
		}
		// At some blockchain heights specific logic is performed.
		// This includes voting for features, block rewards and so on.
		params := &heightActionParams{
			blockchainHeight: curHeight,
			lastBlock:        lastAppliedBlock.BlockID(),
			nextBlock:        block.BlockID(),
			initialisation:   initialisation,
		}
		if err := s.blockchainHeightAction(params); err != nil {
			return nil, wrapErr(ModificationError, err)
		}
		// Send block for signature verification, which works in separate goroutine.
		task := &verifyTask{
			taskType: verifyBlock,
			parentID: lastAppliedBlock.BlockID(),
			block:    block,
		}
		select {
		case verifyError := <-chans.errChan:
			return nil, verifyError
		case chans.tasksChan <- task:
		}
		hs, err := s.cv.GenerateHitSource(curHeight, block.BlockHeader)
		if err != nil {
			return nil, err
		}
		if err := s.stor.hitSources.appendBlockHitSource(block, curHeight+1, hs); err != nil {
			return nil, err
		}
		// Save block to storage, check its transactions, create and save balance diffs for its transactions.
		if err := s.addNewBlock(block, lastAppliedBlock, initialisation, chans, curHeight); err != nil {
			return nil, err
		}
		if s.needToFinishVotingPeriod(params.blockchainHeight + 1) {
			// If we need to finish voting period on the next block (h+1) then
			// we have to check that protobuf will be activated on next block
			s.checkProtobufActivation(params.blockchainHeight + 2)
		}
		headers[pos] = block.BlockHeader
		pos++
		ids = append(ids, block.BlockID())
		lastAppliedBlock = block
	}
	// Tasks chan can now be closed, since all the blocks and transactions have been already sent for verification.
	close(chans.tasksChan)
	// Apply all the balance diffs accumulated from this blocks batch.
	// This also validates diffs for negative balances.
	if err := s.appender.applyAllDiffs(initialisation); err != nil {
		return nil, err
	}
	// Retrieve and store state hashes for each of new blocks.
	if err := s.stor.handleStateHashes(height, ids, initialisation); err != nil {
		return nil, wrapErr(ModificationError, err)
	}
	// Validate consensus (i.e. that all of the new blocks were mined fairly).
	if err := s.cv.ValidateHeaders(headers[:pos], height); err != nil {
		return nil, wrapErr(ValidationError, err)
	}
	// Check the result of signatures verification.
	verifyError := <-chans.errChan
	if verifyError != nil {
		return nil, wrapErr(ValidationError, verifyError)
	}
	// After everything is validated, save all the changes to DB.
	if err := s.flush(initialisation); err != nil {
		return nil, wrapErr(ModificationError, err)
	}
	zap.S().Infof(
		"Height: %d; Block ID: %s, GenSig: %s, ts: %d",
		height+uint64(blocksNumber),
		lastAppliedBlock.BlockID().String(),
		base58.Encode(lastAppliedBlock.GenSignature),
		lastAppliedBlock.Timestamp,
	)
	return lastAppliedBlock, nil
}

func (s *stateManager) checkRollbackHeight(height uint64) error {
	maxHeight, err := s.Height()
	if err != nil {
		return err
	}
	minRollbackHeight, err := s.stateDB.getRollbackMinHeight()
	if err != nil {
		return err
	}
	if height < minRollbackHeight || height > maxHeight {
		return errors.Errorf("invalid height; valid range is: [%d, %d]", minRollbackHeight, maxHeight)
	}
	return nil
}

func (s *stateManager) checkRollbackInput(blockID proto.BlockID) error {
	height, err := s.BlockIDToHeight(blockID)
	if err != nil {
		return err
	}
	return s.checkRollbackHeight(height)
}

func (s *stateManager) RollbackToHeight(height uint64) error {
	if err := s.checkRollbackHeight(height); err != nil {
		return wrapErr(InvalidInputError, err)
	}
	blockID, err := s.HeightToBlockID(height)
	if err != nil {
		return wrapErr(RetrievalError, err)
	}
	return s.rollbackToImpl(blockID)
}

func (s *stateManager) rollbackToImpl(removalEdge proto.BlockID) error {
	// The database part of rollback.
	if err := s.stateDB.rollback(removalEdge); err != nil {
		return wrapErr(RollbackError, err)
	}
	// After this point Fatalf() is called instead of returning errors,
	// because exiting would lead to incorrect state.
	// Remove blocks from block storage by syncing block storage with the database.
	if err := s.rw.syncWithDb(); err != nil {
		zap.S().Fatalf("Failed to sync block storage with db: %v", err)
	}
	// Clear scripts cache.
	if err := s.stor.scriptsStorage.clear(); err != nil {
		zap.S().Fatalf("Failed to clear scripts cache after rollback: %v", err)
	}
	if err := s.loadLastBlock(); err != nil {
		zap.S().Fatalf("Failed to load last block after rollback: %v", err)
	}
	return nil
}

func (s *stateManager) RollbackTo(removalEdge proto.BlockID) error {
	if err := s.checkRollbackInput(removalEdge); err != nil {
		return wrapErr(InvalidInputError, err)
	}
	return s.rollbackToImpl(removalEdge)
}

func (s *stateManager) ScoreAtHeight(height uint64) (*big.Int, error) {
	maxHeight, err := s.Height()
	if err != nil {
		return nil, wrapErr(RetrievalError, err)
	}
	if height < 1 || height > maxHeight {
		return nil, wrapErr(InvalidInputError, errors.Errorf("ScoreAtHeight: %d height out of valid range [1, %d]", height, maxHeight))
	}
	score, err := s.stor.scores.score(height, true)
	if err != nil {
		return nil, wrapErr(RetrievalError, err)
	}
	return score, nil
}

func (s *stateManager) HitSourceAtHeight(height uint64) ([]byte, error) {
	maxHeight, err := s.Height()
	if err != nil {
		return nil, wrapErr(RetrievalError, err)
	}
	if height < 1 || height > maxHeight {
		return nil, wrapErr(InvalidInputError, errors.Errorf("HitSourceAtHeight: height %d out of valid range [1, %d]", height, maxHeight))
	}
	return s.stor.hitSources.hitSource(height, true)
}

func (s *stateManager) NewestHitSourceAtHeight(height uint64) ([]byte, error) {
	maxHeight, err := s.NewestHeight()
	if err != nil {
		return nil, wrapErr(RetrievalError, err)
	}
	if height < 1 || height > maxHeight {
		return nil, wrapErr(InvalidInputError, errors.Errorf("NewestHitSourceAtHeight: height %d out of valid range [1, %d]", height, maxHeight))
	}
	return s.stor.hitSources.newestHitSource(height, false)
}

func (s *stateManager) CurrentScore() (*big.Int, error) {
	height, err := s.Height()
	if err != nil {
		return nil, wrapErr(RetrievalError, err)
	}
	score, err := s.stor.scores.score(height, true)
	if err != nil {
		return nil, wrapErr(RetrievalError, err)
	}
	return score, nil
}

func (s *stateManager) NewestRecipientToAddress(recipient proto.Recipient) (*proto.WavesAddress, error) {
	// This function is used only from SmartState interface, so for now we set filter to true.
	// TODO: Pass actual filter value after support in RIDE environment
	if recipient.Address == nil {
		return s.stor.aliases.newestAddrByAlias(recipient.Alias.Alias, true)
	}
	return recipient.Address, nil
}

func (s *stateManager) recipientToAddress(recipient proto.Recipient) (*proto.WavesAddress, error) {
	if recipient.Address == nil {
		return s.stor.aliases.addrByAlias(recipient.Alias.Alias, true)
	}
	return recipient.Address, nil
}

func (s *stateManager) EffectiveBalance(account proto.Recipient, startHeight, endHeight uint64) (uint64, error) {
	addr, err := s.recipientToAddress(account)
	if err != nil {
		return 0, errs.Extend(err, "failed convert recipient to address ")
	}
	effectiveBalance, err := s.stor.balances.minEffectiveBalanceInRange(addr.ID(), startHeight, endHeight)
	if err != nil {
		return 0, errs.Extend(err, fmt.Sprintf("failed get min effective balance: startHeight: %d, endHeight: %d", startHeight, endHeight))
	}
	return effectiveBalance, nil
}

func (s *stateManager) NewestEffectiveBalance(account proto.Recipient, startHeight, endHeight uint64) (uint64, error) {
	addr, err := s.NewestRecipientToAddress(account)
	if err != nil {
		return 0, wrapErr(RetrievalError, err)
	}
	effectiveBalance, err := s.stor.balances.newestMinEffectiveBalanceInRange(addr.ID(), startHeight, endHeight)
	if err != nil {
		return 0, wrapErr(RetrievalError, err)
	}
	return effectiveBalance, nil
}

func (s *stateManager) BlockchainSettings() (*settings.BlockchainSettings, error) {
	cp := *s.settings
	return &cp, nil
}

func (s *stateManager) ResetValidationList() {
	s.reset()
	if err := s.stor.scriptsStorage.clear(); err != nil {
		zap.S().Fatalf("Failed to clear scripts cache after UTX validation: %v", err)
	}
}

// ValidateNextTx function must be used for UTX validation only.
func (s *stateManager) ValidateNextTx(tx proto.Transaction, currentTimestamp, parentTimestamp uint64, v proto.BlockVersion, acceptFailed bool) error {
	if err := s.appender.validateNextTx(tx, currentTimestamp, parentTimestamp, v, acceptFailed); err != nil {
		return err
	}
	return nil
}

func (s *stateManager) NewestAddrByAlias(alias proto.Alias) (proto.WavesAddress, error) {
	// This function is used only from SmartState interface, so for now we set filter to true.
	// TODO: Pass actual filter value after support in RIDE environment
	addr, err := s.stor.aliases.newestAddrByAlias(alias.Alias, true)
	if err != nil {
		return proto.WavesAddress{}, wrapErr(RetrievalError, err)
	}
	return *addr, nil
}

func (s *stateManager) AddrByAlias(alias proto.Alias) (proto.WavesAddress, error) {
	addr, err := s.stor.aliases.addrByAlias(alias.Alias, true)
	if err != nil {
		return proto.WavesAddress{}, wrapErr(RetrievalError, err)
	}
	return *addr, nil
}

func (s *stateManager) VotesNumAtHeight(featureID int16, height proto.Height) (uint64, error) {
	votesNum, err := s.stor.features.featureVotesAtHeight(featureID, height)
	if err != nil {
		return 0, wrapErr(RetrievalError, err)
	}
	return votesNum, nil
}

func (s *stateManager) VotesNum(featureID int16) (uint64, error) {
	votesNum, err := s.stor.features.featureVotes(featureID)
	if err != nil {
		return 0, wrapErr(RetrievalError, err)
	}
	return votesNum, nil
}

func (s *stateManager) IsActivated(featureID int16) (bool, error) {
	activated, err := s.stor.features.newestIsActivated(featureID)
	if err != nil {
		return false, wrapErr(RetrievalError, err)
	}
	return activated, nil
}

func (s *stateManager) NewestIsActiveAtHeight(featureID int16, height proto.Height) (bool, error) {
	return s.stor.features.newestIsActivatedAtHeight(featureID, height), nil
}

func (s *stateManager) IsActiveAtHeight(featureID int16, height proto.Height) (bool, error) {
	return s.stor.features.isActivatedAtHeight(featureID, height), nil
}

func (s *stateManager) ActivationHeight(featureID int16) (uint64, error) {
	height, err := s.stor.features.activationHeight(featureID)
	if err != nil {
		return 0, wrapErr(RetrievalError, err)
	}
	return height, nil
}

func (s *stateManager) IsApproved(featureID int16) (bool, error) {
	approved, err := s.stor.features.isApproved(featureID)
	if err != nil {
		return false, wrapErr(RetrievalError, err)
	}
	return approved, nil
}

func (s *stateManager) IsApprovedAtHeight(featureID int16, height uint64) (bool, error) {
	return s.stor.features.isApprovedAtHeight(featureID, height), nil
}

func (s *stateManager) ApprovalHeight(featureID int16) (uint64, error) {
	height, err := s.stor.features.approvalHeight(featureID)
	if err != nil {
		return 0, wrapErr(RetrievalError, err)
	}
	return height, nil
}

func (s *stateManager) AllFeatures() ([]int16, error) {
	features, err := s.stor.features.allFeatures()
	if err != nil {
		return nil, wrapErr(RetrievalError, err)
	}
	return features, nil
}

func (s *stateManager) EstimatorVersion() (int, error) {
	blockV5, err := s.IsActivated(int16(settings.BlockV5))
	if err != nil {
		return 0, err
	}
	if blockV5 {
		return 3, nil
	}
	blockReward, err := s.IsActivated(int16(settings.BlockReward))
	if err != nil {
		return 0, err
	}
	if blockReward {
		return 2, nil
	}
	smartAccounts, err := s.IsActivated(int16(settings.SmartAccounts))
	if err != nil {
		return 0, err
	}
	if smartAccounts {
		return 1, nil
	}
	return 0, errors.Errorf("inactive RIDE")
}

// Accounts data storage.

func (s *stateManager) RetrieveNewestEntry(account proto.Recipient, key string) (proto.DataEntry, error) {
	addr, err := s.NewestRecipientToAddress(account)
	if err != nil {
		return nil, wrapErr(RetrievalError, err)
	}
	entry, err := s.stor.accountsDataStor.retrieveNewestEntry(addr, key, true)
	if err != nil {
		return nil, wrapErr(RetrievalError, err)
	}
	return entry, nil
}

func (s *stateManager) RetrieveEntries(account proto.Recipient) ([]proto.DataEntry, error) {
	addr, err := s.recipientToAddress(account)
	if err != nil {
		return nil, wrapErr(RetrievalError, err)
	}
	entries, err := s.stor.accountsDataStor.retrieveEntries(addr, true)
	if err != nil {
		return nil, wrapErr(RetrievalError, err)
	}
	return entries, nil
}

func (s *stateManager) IsStateUntouched(account proto.Recipient) (bool, error) {
	// This function is used only from SmartState interface, so for now we set filter to true.
	// TODO: Pass actual filter value after support in RIDE environment
	addr, err := s.recipientToAddress(account)
	if err != nil {
		return false, wrapErr(RetrievalError, err)
	}
	entryExist, err := s.stor.accountsDataStor.entryExists(addr, true)
	if err != nil {
		return false, wrapErr(RetrievalError, err)
	}
	return !entryExist, nil
}

func (s *stateManager) RetrieveEntry(account proto.Recipient, key string) (proto.DataEntry, error) {
	addr, err := s.recipientToAddress(account)
	if err != nil {
		return nil, wrapErr(RetrievalError, err)
	}
	entry, err := s.stor.accountsDataStor.retrieveEntry(addr, key, true)
	if err != nil {
		return nil, wrapErr(RetrievalError, err)
	}
	return entry, nil
}

func (s *stateManager) RetrieveNewestIntegerEntry(account proto.Recipient, key string) (*proto.IntegerDataEntry, error) {
	addr, err := s.NewestRecipientToAddress(account)
	if err != nil {
		return nil, wrapErr(RetrievalError, err)
	}
	// This function is used only from SmartState interface, so for now we set filter to true.
	// TODO: Pass actual filter value after support in RIDE environment
	entry, err := s.stor.accountsDataStor.retrieveNewestIntegerEntry(addr, key, true)
	if err != nil {
		return nil, wrapErr(RetrievalError, err)
	}
	return entry, nil
}

func (s *stateManager) RetrieveIntegerEntry(account proto.Recipient, key string) (*proto.IntegerDataEntry, error) {
	addr, err := s.recipientToAddress(account)
	if err != nil {
		return nil, wrapErr(RetrievalError, err)
	}
	entry, err := s.stor.accountsDataStor.retrieveIntegerEntry(addr, key, true)
	if err != nil {
		return nil, wrapErr(RetrievalError, err)
	}
	return entry, nil
}

func (s *stateManager) RetrieveNewestBooleanEntry(account proto.Recipient, key string) (*proto.BooleanDataEntry, error) {
	addr, err := s.NewestRecipientToAddress(account)
	if err != nil {
		return nil, wrapErr(RetrievalError, err)
	}
	// This function is used only from SmartState interface, so for now we set filter to true.
	// TODO: Pass actual filter value after support in RIDE environment
	entry, err := s.stor.accountsDataStor.retrieveNewestBooleanEntry(addr, key, true)
	if err != nil {
		return nil, wrapErr(RetrievalError, err)
	}
	return entry, nil
}

func (s *stateManager) RetrieveBooleanEntry(account proto.Recipient, key string) (*proto.BooleanDataEntry, error) {
	addr, err := s.recipientToAddress(account)
	if err != nil {
		return nil, wrapErr(RetrievalError, err)
	}
	entry, err := s.stor.accountsDataStor.retrieveBooleanEntry(addr, key, true)
	if err != nil {
		return nil, wrapErr(RetrievalError, err)
	}
	return entry, nil
}

func (s *stateManager) RetrieveNewestStringEntry(account proto.Recipient, key string) (*proto.StringDataEntry, error) {
	addr, err := s.NewestRecipientToAddress(account)
	if err != nil {
		return nil, wrapErr(RetrievalError, err)
	}
	// This function is used only from SmartState interface, so for now we set filter to true.
	// TODO: Pass actual filter value after support in RIDE environment
	entry, err := s.stor.accountsDataStor.retrieveNewestStringEntry(addr, key, true)
	if err != nil {
		return nil, wrapErr(RetrievalError, err)
	}
	return entry, nil
}

func (s *stateManager) RetrieveStringEntry(account proto.Recipient, key string) (*proto.StringDataEntry, error) {
	addr, err := s.recipientToAddress(account)
	if err != nil {
		return nil, wrapErr(RetrievalError, err)
	}
	entry, err := s.stor.accountsDataStor.retrieveStringEntry(addr, key, true)
	if err != nil {
		return nil, wrapErr(RetrievalError, err)
	}
	return entry, nil
}

func (s *stateManager) RetrieveNewestBinaryEntry(account proto.Recipient, key string) (*proto.BinaryDataEntry, error) {
	addr, err := s.NewestRecipientToAddress(account)
	if err != nil {
		return nil, wrapErr(RetrievalError, err)
	}
	// This function is used only from SmartState interface, so for now we set filter to true.
	// TODO: Pass actual filter value after support in RIDE environment
	entry, err := s.stor.accountsDataStor.retrieveNewestBinaryEntry(addr, key, true)
	if err != nil {
		return nil, wrapErr(RetrievalError, err)
	}
	return entry, nil
}

func (s *stateManager) RetrieveBinaryEntry(account proto.Recipient, key string) (*proto.BinaryDataEntry, error) {
	addr, err := s.recipientToAddress(account)
	if err != nil {
		return nil, wrapErr(RetrievalError, err)
	}
	entry, err := s.stor.accountsDataStor.retrieveBinaryEntry(addr, key, true)
	if err != nil {
		return nil, wrapErr(RetrievalError, err)
	}
	return entry, nil
}

func (s *stateManager) NewestTransactionByID(id []byte) (proto.Transaction, error) {
	tx, _, err := s.rw.readNewestTransaction(id)
	if err != nil {
		return nil, wrapErr(RetrievalError, err)
	}
	return tx, nil
}

func (s *stateManager) TransactionByID(id []byte) (proto.Transaction, error) {
	tx, _, err := s.rw.readTransaction(id)
	if err != nil {
		return nil, wrapErr(RetrievalError, err)
	}
	return tx, nil
}

func (s *stateManager) TransactionByIDWithStatus(id []byte) (proto.Transaction, bool, error) {
	tx, status, err := s.rw.readTransaction(id)
	if err != nil {
		return nil, false, wrapErr(RetrievalError, err)
	}
	return tx, status, nil
}

func (s *stateManager) NewestTransactionHeightByID(id []byte) (uint64, error) {
	txHeight, err := s.rw.newestTransactionHeightByID(id)
	if err != nil {
		return 0, wrapErr(RetrievalError, err)
	}
	return txHeight, nil
}

func (s *stateManager) TransactionHeightByID(id []byte) (uint64, error) {
	txHeight, err := s.rw.transactionHeightByID(id)
	if err != nil {
		return 0, wrapErr(RetrievalError, err)
	}
	return txHeight, nil
}

func (s *stateManager) NewAddrTransactionsIterator(addr proto.Address) (TransactionIterator, error) {
	providesData, err := s.ProvidesExtendedApi()
	if err != nil {
		return nil, wrapErr(Other, err)
	}
	if !providesData {
		return nil, wrapErr(IncompatibilityError, errors.New("state does not have data for transactions by address API"))
	}
	iter, err := s.atx.newTransactionsByAddrIterator(addr)
	if err != nil {
		return nil, wrapErr(Other, err)
	}
	return iter, nil
}

func (s *stateManager) NewestAssetIsSponsored(asset crypto.Digest) (bool, error) {
	// This function is used only from SmartState interface, so for now we set filter to true.
	// TODO: Pass actual filter value after support in RIDE environment
	assetID := proto.AssetIDFromDigest(asset)
	sponsored, err := s.stor.sponsoredAssets.newestIsSponsored(assetID, true)
	if err != nil {
		return false, wrapErr(RetrievalError, err)
	}
	return sponsored, nil
}

func (s *stateManager) AssetIsSponsored(assetID proto.AssetID) (bool, error) {
	sponsored, err := s.stor.sponsoredAssets.isSponsored(assetID, true)
	if err != nil {
		return false, wrapErr(RetrievalError, err)
	}
	return sponsored, nil
}

<<<<<<< HEAD
func (s *stateManager) NewestAssetInfo(assetID crypto.Digest) (*proto.AssetInfo, error) {
	id := proto.AssetIDFromDigest(assetID)
	// This function is used only from SmartState interface, so for now we set filter to true.
	// TODO: Pass actual filter value after support in RIDE environment
	info, err := s.stor.assets.newestAssetInfo(id, true)
=======
func (s *stateManager) NewestAssetInfo(asset crypto.Digest) (*proto.AssetInfo, error) {
	// This function is used only from SmartState interface, so for now we set filter to true.
	// TODO: Pass actual filter value after support in RIDE environment
	assetID := proto.AssetIDFromDigest(asset)
	info, err := s.stor.assets.newestAssetInfo(assetID, true)
>>>>>>> f98ad4dc
	if err != nil {
		return nil, wrapErr(RetrievalError, err)
	}
	if !info.quantity.IsUint64() {
		return nil, wrapErr(Other, errors.New("asset quantity overflows uint64"))
	}
	issuer, err := proto.NewAddressFromPublicKey(s.settings.AddressSchemeCharacter, info.issuer)
	if err != nil {
		return nil, wrapErr(Other, err)
	}
	sponsored, err := s.stor.sponsoredAssets.newestIsSponsored(assetID, true)
	if err != nil {
		return nil, wrapErr(RetrievalError, err)
	}
<<<<<<< HEAD
	scripted := s.stor.scriptsStorage.newestIsSmartAsset(id, true)
=======
	scripted, err := s.stor.scriptsStorage.newestIsSmartAsset(assetID, true)
	if err != nil {
		return nil, wrapErr(Other, err)
	}
>>>>>>> f98ad4dc
	return &proto.AssetInfo{
		ID:              proto.ReconstructDigest(assetID, info.tail),
		Quantity:        info.quantity.Uint64(),
		Decimals:        byte(info.decimals),
		Issuer:          issuer,
		IssuerPublicKey: info.issuer,
		Reissuable:      info.reissuable,
		Scripted:        scripted,
		Sponsored:       sponsored,
	}, nil
}

// NewestFullAssetInfo is used to request full asset info from RIDE,
// because of that we don't try to get issue transaction info.
func (s *stateManager) NewestFullAssetInfo(asset crypto.Digest) (*proto.FullAssetInfo, error) {
	ai, err := s.NewestAssetInfo(asset)
	if err != nil {
		return nil, wrapErr(RetrievalError, err)
	}
<<<<<<< HEAD
	id := proto.AssetIDFromDigest(assetID)
=======
	assetID := proto.AssetIDFromDigest(asset)
>>>>>>> f98ad4dc
	// This function is used only from SmartState interface, so for now we set filter to true.
	// TODO: Pass actual filter value after support in RIDE environment
	info, err := s.stor.assets.newestAssetInfo(id, true)
	if err != nil {
		return nil, wrapErr(RetrievalError, err)
	}
	res := &proto.FullAssetInfo{
		AssetInfo:        *ai,
		Name:             info.name,
		Description:      info.description,
		IssueTransaction: nil, // Always return nil in this function because this field is not used later on
	}
	isSponsored, err := s.stor.sponsoredAssets.newestIsSponsored(assetID, true)
	if err != nil {
		return nil, wrapErr(RetrievalError, err)
	}
	if isSponsored {
		assetCost, err := s.stor.sponsoredAssets.newestAssetCost(assetID, true)
		if err != nil {
			return nil, wrapErr(RetrievalError, err)
		}
		sponsorBalance, err := s.NewestWavesBalance(proto.NewRecipientFromAddress(ai.Issuer))
		if err != nil {
			return nil, wrapErr(RetrievalError, err)
		}
		res.SponsorshipCost = assetCost
		res.SponsorBalance = sponsorBalance
	}
<<<<<<< HEAD
	isScripted := s.stor.scriptsStorage.newestIsSmartAsset(id, true)
=======
	isScripted, err := s.stor.scriptsStorage.newestIsSmartAsset(assetID, true)
	if err != nil {
		return nil, wrapErr(Other, err)
	}
>>>>>>> f98ad4dc
	if isScripted {
		scriptInfo, err := s.NewestScriptInfoByAsset(assetID)
		if err != nil {
			return nil, wrapErr(RetrievalError, err)
		}
		res.ScriptInfo = *scriptInfo
	}
	return res, nil
}

<<<<<<< HEAD
func (s *stateManager) AssetInfo(assetID crypto.Digest) (*proto.AssetInfo, error) {
	id := proto.AssetIDFromDigest(assetID)
	info, err := s.stor.assets.assetInfo(id, true)
=======
func (s *stateManager) AssetInfo(assetID proto.AssetID) (*proto.AssetInfo, error) {
	return s.AssetInfoByID(assetID, true)
}

// AssetInfoByID returns stable (stored in DB) information about an asset by given ID.
// If there is no asset for the given ID error of type `errs.UnknownAsset` is returned.
// Errors of types `state.RetrievalError` returned in case of broken DB.
func (s *stateManager) AssetInfoByID(assetID proto.AssetID, filter bool) (*proto.AssetInfo, error) {
	info, err := s.stor.assets.assetInfo(assetID, filter)
>>>>>>> f98ad4dc
	if err != nil {
		if errors.Is(err, errs.UnknownAsset{}) {
			return nil, err
		}
		return nil, wrapErr(RetrievalError, err)
	}
	if !info.quantity.IsUint64() {
		return nil, wrapErr(Other, errors.New("asset quantity overflows uint64"))
	}
	issuer, err := proto.NewAddressFromPublicKey(s.settings.AddressSchemeCharacter, info.issuer)
	if err != nil {
		return nil, wrapErr(Other, err)
	}
	sponsored, err := s.stor.sponsoredAssets.isSponsored(assetID, true)
	if err != nil {
		return nil, wrapErr(RetrievalError, err)
	}
	scripted, err := s.stor.scriptsStorage.isSmartAsset(id, true)
	if err != nil {
		return nil, wrapErr(RetrievalError, err)
	}
	return &proto.AssetInfo{
		ID:              assetID,
		Quantity:        info.quantity.Uint64(),
		Decimals:        byte(info.decimals),
		Issuer:          issuer,
		IssuerPublicKey: info.issuer,
		Reissuable:      info.reissuable,
		Scripted:        scripted,
		Sponsored:       sponsored,
	}, nil
}

func (s *stateManager) AssetInfoByID(id proto.AssetID, filter bool) (*proto.AssetInfo, error) {
	info, err := s.stor.assets.assetInfo(id, filter)
	if err != nil {
		return nil, wrapErr(RetrievalError, err)
	}
	if !info.quantity.IsUint64() {
		return nil, wrapErr(Other, errors.New("asset quantity overflows uint64"))
	}
	issuer, err := proto.NewAddressFromPublicKey(s.settings.AddressSchemeCharacter, info.issuer)
	if err != nil {
		return nil, wrapErr(Other, err)
	}
	assetID := proto.ReconstructDigest(id, info.tail)
	sponsored, err := s.stor.sponsoredAssets.isSponsored(assetID, true)
	if err != nil {
		return nil, wrapErr(RetrievalError, err)
	}
	scripted, err := s.stor.scriptsStorage.isSmartAsset(id, true)
	if err != nil {
		return nil, wrapErr(RetrievalError, err)
	}
	return &proto.AssetInfo{
		ID:              proto.ReconstructDigest(assetID, info.tail),
		Quantity:        info.quantity.Uint64(),
		Decimals:        byte(info.decimals),
		Issuer:          issuer,
		IssuerPublicKey: info.issuer,
		Reissuable:      info.reissuable,
		Scripted:        scripted,
		Sponsored:       sponsored,
	}, nil
}

func (s *stateManager) FullAssetInfo(assetID proto.AssetID) (*proto.FullAssetInfo, error) {
	ai, err := s.AssetInfo(assetID)
	if err != nil {
		return nil, wrapErr(RetrievalError, err)
	}
	id := proto.AssetIDFromDigest(assetID)
	info, err := s.stor.assets.assetInfo(id, true)
	if err != nil {
		return nil, wrapErr(RetrievalError, err)
	}
	tx, _ := s.TransactionByID(assetID.Bytes()) // Explicitly ignore error here, in case of error tx is nil as expected
	res := &proto.FullAssetInfo{
		AssetInfo:        *ai,
		Name:             info.name,
		Description:      info.description,
		IssueTransaction: tx,
	}
	isSponsored, err := s.stor.sponsoredAssets.isSponsored(assetID, true)
	if err != nil {
		return nil, wrapErr(RetrievalError, err)
	}
	if isSponsored {
		assetCost, err := s.stor.sponsoredAssets.assetCost(assetID, true)
		if err != nil {
			return nil, wrapErr(RetrievalError, err)
		}
		sponsorBalance, err := s.WavesBalance(proto.NewRecipientFromAddress(ai.Issuer))
		if err != nil {
			return nil, wrapErr(RetrievalError, err)
		}
		res.SponsorshipCost = assetCost
		res.SponsorBalance = sponsorBalance
	}
	isScripted, err := s.stor.scriptsStorage.isSmartAsset(id, true)
	if err != nil {
		return nil, wrapErr(RetrievalError, err)
	}
	if isScripted {
		scriptInfo, err := s.ScriptInfoByAsset(assetID)
		if err != nil {
			return nil, wrapErr(RetrievalError, err)
		}
		res.ScriptInfo = *scriptInfo
	}
	return res, nil
}

func (s *stateManager) NFTList(account proto.Recipient, limit uint64, afterAssetID *proto.AssetID) ([]*proto.FullAssetInfo, error) {
	addr, err := s.recipientToAddress(account)
	if err != nil {
		return nil, wrapErr(RetrievalError, err)
	}
	nfts, err := s.stor.balances.nftList(addr.ID(), limit, afterAssetID)
	if err != nil {
		return nil, wrapErr(RetrievalError, err)
	}
	infos := make([]*proto.FullAssetInfo, len(nfts))
	for i, nft := range nfts {
		info, err := s.FullAssetInfo(proto.AssetIDFromDigest(nft))
		if err != nil {
			return nil, wrapErr(RetrievalError, err)
		}
		infos[i] = info
	}
	return infos, nil
}

func (s *stateManager) ScriptInfoByAccount(account proto.Recipient) (*proto.ScriptInfo, error) {
	addr, err := s.recipientToAddress(account)
	if err != nil {
		return nil, wrapErr(RetrievalError, err)
	}
	scriptBytes, err := s.stor.scriptsStorage.scriptBytesByAddr(*addr, true)
	if err != nil {
		return nil, wrapErr(RetrievalError, err)
	}
	text := base64.StdEncoding.EncodeToString(scriptBytes)
	ev, err := s.EstimatorVersion()
	if err != nil {
		return nil, wrapErr(Other, err)
	}
	est, err := s.stor.scriptsComplexity.scriptComplexityByAddress(*addr, ev, true)
	if err != nil {
		return nil, wrapErr(RetrievalError, err)
	}
	version, err := proto.VersionFromScriptBytes(scriptBytes)
	if err != nil {
		return nil, wrapErr(Other, err)
	}
	return &proto.ScriptInfo{
		Version:    version,
		Bytes:      scriptBytes,
		Base64:     text,
		Complexity: uint64(est.Estimation),
	}, nil
}

<<<<<<< HEAD
func (s *stateManager) ScriptInfoByAsset(assetID crypto.Digest) (*proto.ScriptInfo, error) {
	scriptBytes, err := s.stor.scriptsStorage.scriptBytesByAsset(proto.AssetIDFromDigest(assetID), true)
=======
func (s *stateManager) ScriptInfoByAsset(assetID proto.AssetID) (*proto.ScriptInfo, error) {
	scriptBytes, err := s.stor.scriptsStorage.scriptBytesByAsset(assetID, true)
>>>>>>> f98ad4dc
	if err != nil {
		return nil, wrapErr(RetrievalError, err)
	}
	text := base64.StdEncoding.EncodeToString(scriptBytes)
	est, err := s.stor.scriptsComplexity.scriptComplexityByAsset(assetID, true)
	if err != nil {
		return nil, wrapErr(RetrievalError, err)
	}
	version, err := proto.VersionFromScriptBytes(scriptBytes)
	if err != nil {
		return nil, wrapErr(Other, err)
	}
	return &proto.ScriptInfo{
		Version:    version,
		Bytes:      scriptBytes,
		Base64:     text,
		Complexity: uint64(est.Estimation),
	}, nil
}

<<<<<<< HEAD
func (s *stateManager) NewestScriptInfoByAsset(assetID crypto.Digest) (*proto.ScriptInfo, error) {
	id := proto.AssetIDFromDigest(assetID)
	scriptBytes, err := s.stor.scriptsStorage.newestScriptBytesByAsset(id, true)
=======
func (s *stateManager) NewestScriptInfoByAsset(assetID proto.AssetID) (*proto.ScriptInfo, error) {
	scriptBytes, err := s.stor.scriptsStorage.newestScriptBytesByAsset(assetID, true)
>>>>>>> f98ad4dc
	if err != nil {
		return nil, wrapErr(RetrievalError, err)
	}
	text := base64.StdEncoding.EncodeToString(scriptBytes)
	est, err := s.stor.scriptsComplexity.newestScriptComplexityByAsset(assetID, true)
	if err != nil {
		return nil, wrapErr(RetrievalError, err)
	}
	version, err := proto.VersionFromScriptBytes(scriptBytes)
	if err != nil {
		return nil, wrapErr(Other, err)
	}
	return &proto.ScriptInfo{
		Version:    version,
		Bytes:      scriptBytes,
		Base64:     text,
		Complexity: uint64(est.Estimation),
	}, nil
}

func (s *stateManager) IsActiveLeasing(leaseID crypto.Digest) (bool, error) {
	isActive, err := s.stor.leases.isActive(leaseID, true)
	if err != nil {
		return false, wrapErr(RetrievalError, err)
	}
	return isActive, nil
}

func (s *stateManager) InvokeResultByID(invokeID crypto.Digest) (*proto.ScriptResult, error) {
	hasData, err := s.storesExtendedApiData()
	if err != nil {
		return nil, wrapErr(Other, err)
	}
	if !hasData {
		return nil, wrapErr(IncompatibilityError, errors.New("state does not have data for invoke results"))
	}
	res, err := s.stor.invokeResults.invokeResult(s.settings.AddressSchemeCharacter, invokeID, true)
	if err != nil {
		return nil, wrapErr(RetrievalError, err)
	}
	return res, nil
}

func (s *stateManager) storesExtendedApiData() (bool, error) {
	stores, err := s.stateDB.stateStoresApiData()
	if err != nil {
		return false, wrapErr(RetrievalError, err)
	}
	return stores, nil
}

func (s *stateManager) ProvidesExtendedApi() (bool, error) {
	hasData, err := s.storesExtendedApiData()
	if err != nil {
		return false, wrapErr(RetrievalError, err)
	}
	if !hasData {
		// State does not have extended API data.
		return false, nil
	}
	// State has data for extended API, but we need to make sure it is served.
	return s.atx.providesData(), nil
}

func (s *stateManager) ProvidesStateHashes() (bool, error) {
	provides, err := s.stateDB.stateStoresHashes()
	if err != nil {
		return false, wrapErr(RetrievalError, err)
	}
	return provides, nil
}

func (s *stateManager) StateHashAtHeight(height uint64) (*proto.StateHash, error) {
	hasData, err := s.ProvidesStateHashes()
	if err != nil {
		return nil, wrapErr(Other, err)
	}
	if !hasData {
		return nil, wrapErr(IncompatibilityError, errors.New("state does not have data for state hashes"))
	}
	sh, err := s.stor.stateHashes.stateHash(height, true)
	if err != nil {
		return nil, wrapErr(RetrievalError, err)
	}
	return sh, nil
}

func (s *stateManager) IsNotFound(err error) bool {
	return IsNotFound(err)
}

func (s *stateManager) StartProvidingExtendedApi() error {
	if err := s.atx.startProvidingData(); err != nil {
		return wrapErr(ModificationError, err)
	}
	return nil
}

func (s *stateManager) PersistAddressTransactions() error {
	return s.atx.persist(true)
}

func (s *stateManager) ShouldPersistAddressTransactions() (bool, error) {
	return s.atx.shouldPersist()
}

func (s *stateManager) Close() error {
	if err := s.atx.close(); err != nil {
		return wrapErr(ClosureError, err)
	}
	if err := s.rw.close(); err != nil {
		return wrapErr(ClosureError, err)
	}
	if err := s.stateDB.close(); err != nil {
		return wrapErr(ClosureError, err)
	}
	return nil
}<|MERGE_RESOLUTION|>--- conflicted
+++ resolved
@@ -494,12 +494,8 @@
 func (s *stateManager) NewestScriptByAsset(asset crypto.Digest) (proto.Script, error) {
 	// This function is used only from SmartState interface, so for now we set filter to true.
 	// TODO: Pass actual filter value after support in RIDE environment
-<<<<<<< HEAD
-	return s.stor.scriptsStorage.newestScriptBytesByAsset(proto.AssetIDFromDigest(asset.ID), true)
-=======
 	assetID := proto.AssetIDFromDigest(asset)
 	return s.stor.scriptsStorage.newestScriptBytesByAsset(assetID, true)
->>>>>>> f98ad4dc
 }
 
 func (s *stateManager) Mutex() *lock.RwMutex {
@@ -749,11 +745,7 @@
 	return blockID, nil
 }
 
-<<<<<<< HEAD
-func (s *stateManager) newestAssetBalance(addr proto.WavesAddress, asset []byte) (uint64, error) {
-=======
 func (s *stateManager) newestAssetBalance(addr proto.AddressID, asset proto.AssetID) (uint64, error) {
->>>>>>> f98ad4dc
 	// Retrieve old balance from historyStorage.
 	balance, err := s.stor.balances.newestAssetBalance(addr, asset, true)
 	if err != nil {
@@ -776,11 +768,7 @@
 	return balance, nil
 }
 
-<<<<<<< HEAD
-func (s *stateManager) newestWavesBalanceProfile(addr proto.WavesAddress) (*balanceProfile, error) {
-=======
 func (s *stateManager) newestWavesBalanceProfile(addr proto.AddressID) (*balanceProfile, error) {
->>>>>>> f98ad4dc
 	// Retrieve the latest balance from historyStorage.
 	profile, err := s.stor.balances.newestWavesBalance(addr, true)
 	if err != nil {
@@ -1952,19 +1940,11 @@
 	return sponsored, nil
 }
 
-<<<<<<< HEAD
-func (s *stateManager) NewestAssetInfo(assetID crypto.Digest) (*proto.AssetInfo, error) {
-	id := proto.AssetIDFromDigest(assetID)
-	// This function is used only from SmartState interface, so for now we set filter to true.
-	// TODO: Pass actual filter value after support in RIDE environment
-	info, err := s.stor.assets.newestAssetInfo(id, true)
-=======
 func (s *stateManager) NewestAssetInfo(asset crypto.Digest) (*proto.AssetInfo, error) {
 	// This function is used only from SmartState interface, so for now we set filter to true.
 	// TODO: Pass actual filter value after support in RIDE environment
 	assetID := proto.AssetIDFromDigest(asset)
 	info, err := s.stor.assets.newestAssetInfo(assetID, true)
->>>>>>> f98ad4dc
 	if err != nil {
 		return nil, wrapErr(RetrievalError, err)
 	}
@@ -1979,14 +1959,10 @@
 	if err != nil {
 		return nil, wrapErr(RetrievalError, err)
 	}
-<<<<<<< HEAD
-	scripted := s.stor.scriptsStorage.newestIsSmartAsset(id, true)
-=======
 	scripted, err := s.stor.scriptsStorage.newestIsSmartAsset(assetID, true)
 	if err != nil {
 		return nil, wrapErr(Other, err)
 	}
->>>>>>> f98ad4dc
 	return &proto.AssetInfo{
 		ID:              proto.ReconstructDigest(assetID, info.tail),
 		Quantity:        info.quantity.Uint64(),
@@ -2006,14 +1982,10 @@
 	if err != nil {
 		return nil, wrapErr(RetrievalError, err)
 	}
-<<<<<<< HEAD
-	id := proto.AssetIDFromDigest(assetID)
-=======
 	assetID := proto.AssetIDFromDigest(asset)
->>>>>>> f98ad4dc
 	// This function is used only from SmartState interface, so for now we set filter to true.
 	// TODO: Pass actual filter value after support in RIDE environment
-	info, err := s.stor.assets.newestAssetInfo(id, true)
+	info, err := s.stor.assets.newestAssetInfo(assetID, true)
 	if err != nil {
 		return nil, wrapErr(RetrievalError, err)
 	}
@@ -2039,14 +2011,10 @@
 		res.SponsorshipCost = assetCost
 		res.SponsorBalance = sponsorBalance
 	}
-<<<<<<< HEAD
-	isScripted := s.stor.scriptsStorage.newestIsSmartAsset(id, true)
-=======
 	isScripted, err := s.stor.scriptsStorage.newestIsSmartAsset(assetID, true)
 	if err != nil {
 		return nil, wrapErr(Other, err)
 	}
->>>>>>> f98ad4dc
 	if isScripted {
 		scriptInfo, err := s.NewestScriptInfoByAsset(assetID)
 		if err != nil {
@@ -2057,11 +2025,6 @@
 	return res, nil
 }
 
-<<<<<<< HEAD
-func (s *stateManager) AssetInfo(assetID crypto.Digest) (*proto.AssetInfo, error) {
-	id := proto.AssetIDFromDigest(assetID)
-	info, err := s.stor.assets.assetInfo(id, true)
-=======
 func (s *stateManager) AssetInfo(assetID proto.AssetID) (*proto.AssetInfo, error) {
 	return s.AssetInfoByID(assetID, true)
 }
@@ -2071,7 +2034,6 @@
 // Errors of types `state.RetrievalError` returned in case of broken DB.
 func (s *stateManager) AssetInfoByID(assetID proto.AssetID, filter bool) (*proto.AssetInfo, error) {
 	info, err := s.stor.assets.assetInfo(assetID, filter)
->>>>>>> f98ad4dc
 	if err != nil {
 		if errors.Is(err, errs.UnknownAsset{}) {
 			return nil, err
@@ -2089,40 +2051,7 @@
 	if err != nil {
 		return nil, wrapErr(RetrievalError, err)
 	}
-	scripted, err := s.stor.scriptsStorage.isSmartAsset(id, true)
-	if err != nil {
-		return nil, wrapErr(RetrievalError, err)
-	}
-	return &proto.AssetInfo{
-		ID:              assetID,
-		Quantity:        info.quantity.Uint64(),
-		Decimals:        byte(info.decimals),
-		Issuer:          issuer,
-		IssuerPublicKey: info.issuer,
-		Reissuable:      info.reissuable,
-		Scripted:        scripted,
-		Sponsored:       sponsored,
-	}, nil
-}
-
-func (s *stateManager) AssetInfoByID(id proto.AssetID, filter bool) (*proto.AssetInfo, error) {
-	info, err := s.stor.assets.assetInfo(id, filter)
-	if err != nil {
-		return nil, wrapErr(RetrievalError, err)
-	}
-	if !info.quantity.IsUint64() {
-		return nil, wrapErr(Other, errors.New("asset quantity overflows uint64"))
-	}
-	issuer, err := proto.NewAddressFromPublicKey(s.settings.AddressSchemeCharacter, info.issuer)
-	if err != nil {
-		return nil, wrapErr(Other, err)
-	}
-	assetID := proto.ReconstructDigest(id, info.tail)
-	sponsored, err := s.stor.sponsoredAssets.isSponsored(assetID, true)
-	if err != nil {
-		return nil, wrapErr(RetrievalError, err)
-	}
-	scripted, err := s.stor.scriptsStorage.isSmartAsset(id, true)
+	scripted, err := s.stor.scriptsStorage.isSmartAsset(assetID, true)
 	if err != nil {
 		return nil, wrapErr(RetrievalError, err)
 	}
@@ -2143,8 +2072,7 @@
 	if err != nil {
 		return nil, wrapErr(RetrievalError, err)
 	}
-	id := proto.AssetIDFromDigest(assetID)
-	info, err := s.stor.assets.assetInfo(id, true)
+	info, err := s.stor.assets.assetInfo(assetID, true)
 	if err != nil {
 		return nil, wrapErr(RetrievalError, err)
 	}
@@ -2171,7 +2099,7 @@
 		res.SponsorshipCost = assetCost
 		res.SponsorBalance = sponsorBalance
 	}
-	isScripted, err := s.stor.scriptsStorage.isSmartAsset(id, true)
+	isScripted, err := s.stor.scriptsStorage.isSmartAsset(assetID, true)
 	if err != nil {
 		return nil, wrapErr(RetrievalError, err)
 	}
@@ -2235,13 +2163,8 @@
 	}, nil
 }
 
-<<<<<<< HEAD
-func (s *stateManager) ScriptInfoByAsset(assetID crypto.Digest) (*proto.ScriptInfo, error) {
-	scriptBytes, err := s.stor.scriptsStorage.scriptBytesByAsset(proto.AssetIDFromDigest(assetID), true)
-=======
 func (s *stateManager) ScriptInfoByAsset(assetID proto.AssetID) (*proto.ScriptInfo, error) {
 	scriptBytes, err := s.stor.scriptsStorage.scriptBytesByAsset(assetID, true)
->>>>>>> f98ad4dc
 	if err != nil {
 		return nil, wrapErr(RetrievalError, err)
 	}
@@ -2262,14 +2185,8 @@
 	}, nil
 }
 
-<<<<<<< HEAD
-func (s *stateManager) NewestScriptInfoByAsset(assetID crypto.Digest) (*proto.ScriptInfo, error) {
-	id := proto.AssetIDFromDigest(assetID)
-	scriptBytes, err := s.stor.scriptsStorage.newestScriptBytesByAsset(id, true)
-=======
 func (s *stateManager) NewestScriptInfoByAsset(assetID proto.AssetID) (*proto.ScriptInfo, error) {
 	scriptBytes, err := s.stor.scriptsStorage.newestScriptBytesByAsset(assetID, true)
->>>>>>> f98ad4dc
 	if err != nil {
 		return nil, wrapErr(RetrievalError, err)
 	}
