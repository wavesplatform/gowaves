package state

import (
	"bytes"
	"context"
	stderrs "errors"
	"fmt"
	"io/fs"
	"math/big"
	"os"
	"path/filepath"
	"sync"

	"github.com/mr-tron/base58"
	"github.com/pkg/errors"
	"go.uber.org/atomic"
	"go.uber.org/zap"

	"github.com/wavesplatform/gowaves/pkg/consensus"
	"github.com/wavesplatform/gowaves/pkg/crypto"
	"github.com/wavesplatform/gowaves/pkg/errs"
	"github.com/wavesplatform/gowaves/pkg/keyvalue"
	"github.com/wavesplatform/gowaves/pkg/proto"
	"github.com/wavesplatform/gowaves/pkg/ride/ast"
	"github.com/wavesplatform/gowaves/pkg/settings"
	"github.com/wavesplatform/gowaves/pkg/state/stateerr"
	"github.com/wavesplatform/gowaves/pkg/types"
)

const (
	rollbackMaxBlocks     = 2000
	blocksStorDir         = "blocks_storage"
	keyvalueDir           = "key_value"
	maxScriptsRunsInBlock = 101
)

var empty struct{}

func wrapErr(stateErrorType stateerr.ErrorType, err error) error {
	var stateError stateerr.StateError
	switch {
	case errors.As(err, &stateError):
		return err
	default:
		return stateerr.NewStateError(stateErrorType, err)
	}
}

type blockchainEntitiesStorage struct {
	hs                *historyStorage
	aliases           *aliases
	assets            *assets
	leases            *leases
	scores            *scores
	blocksInfo        *blocksInfo
	balances          *balances
	features          featuresState
	monetaryPolicy    *monetaryPolicy
	ordersVolumes     *ordersVolumes
	accountsDataStor  *accountsDataStorage
	sponsoredAssets   *sponsoredAssets
	scriptsStorage    scriptStorageState
	scriptsComplexity *scriptsComplexity
	invokeResults     *invokeResults
	stateHashes       *stateHashes
	hitSources        *hitSources
	snapshots         *snapshotsAtHeight
	patches           *patchesStorage
	calculateHashes   bool
}

func newBlockchainEntitiesStorage(hs *historyStorage, sets *settings.BlockchainSettings, rw *blockReadWriter, calcHashes bool) (*blockchainEntitiesStorage, error) {
	assets := newAssets(hs.db, hs.dbBatch, hs)
	balances, err := newBalances(hs.db, hs, assets, sets, calcHashes)
	if err != nil {
		return nil, err
	}
	scriptsStorage, err := newScriptsStorage(hs, sets.AddressSchemeCharacter, calcHashes)
	if err != nil {
		return nil, err
	}
	features := newFeatures(rw, hs.db, hs, sets, settings.FeaturesInfo)
	return &blockchainEntitiesStorage{
		hs,
		newAliases(hs, sets.AddressSchemeCharacter, calcHashes),
		assets,
		newLeases(hs, calcHashes),
		newScores(hs),
		newBlocksInfo(hs),
		balances,
		features,
		newMonetaryPolicy(hs, sets),
		newOrdersVolumes(hs),
		newAccountsDataStorage(hs.db, hs.dbBatch, hs, calcHashes),
		newSponsoredAssets(rw, features, hs, sets, calcHashes),
		scriptsStorage,
		newScriptsComplexity(hs),
		newInvokeResults(hs),
		newStateHashes(hs),
		newHitSources(hs),
		newSnapshotsAtHeight(hs, sets.AddressSchemeCharacter),
		newPatchesStorage(hs, sets.AddressSchemeCharacter),
		calcHashes,
	}, nil
}

func (s *blockchainEntitiesStorage) putStateHash(prevHash []byte, height uint64, blockID proto.BlockID) (*proto.StateHash, error) {
	sh := &proto.StateHash{
		BlockID: blockID,
		FieldsHashes: proto.FieldsHashes{
			WavesBalanceHash:  s.balances.wavesHashAt(blockID),
			AssetBalanceHash:  s.balances.assetsHashAt(blockID),
			DataEntryHash:     s.accountsDataStor.hasher.stateHashAt(blockID),
			AccountScriptHash: s.scriptsStorage.getAccountScriptsHasher().stateHashAt(blockID),
			AssetScriptHash:   s.scriptsStorage.getAssetScriptsHasher().stateHashAt(blockID),
			LeaseBalanceHash:  s.balances.leaseHashAt(blockID),
			LeaseStatusHash:   s.leases.hasher.stateHashAt(blockID),
			SponsorshipHash:   s.sponsoredAssets.hasher.stateHashAt(blockID),
			AliasesHash:       s.aliases.hasher.stateHashAt(blockID),
		},
	}
	if err := sh.GenerateSumHash(prevHash); err != nil {
		return nil, err
	}
	if err := s.stateHashes.saveLegacyStateHash(sh, height); err != nil {
		return nil, err
	}
	return sh, nil
}

func (s *blockchainEntitiesStorage) prepareHashes() error {
	if err := s.accountsDataStor.prepareHashes(); err != nil {
		return err
	}
	if err := s.balances.prepareHashes(); err != nil {
		return err
	}
	if err := s.scriptsStorage.prepareHashes(); err != nil {
		return err
	}
	if err := s.leases.prepareHashes(); err != nil {
		return err
	}
	if err := s.sponsoredAssets.prepareHashes(); err != nil {
		return err
	}
	if err := s.aliases.prepareHashes(); err != nil {
		return err
	}
	return nil
}

func (s *blockchainEntitiesStorage) handleLegacyStateHashes(blockchainHeight uint64, blockIds []proto.BlockID) error {
	if !s.calculateHashes {
		return nil
	}
	if blockchainHeight < 1 {
		return errors.New("bad blockchain height, should be greater than 0")
	}
	// Calculate any remaining hashes.
	if err := s.prepareHashes(); err != nil {
		return err
	}
	prevHash, err := s.stateHashes.legacyStateHash(blockchainHeight)
	if err != nil {
		return err
	}
	startHeight := blockchainHeight + 1
	for i, id := range blockIds {
		height := startHeight + uint64(i)
		newPrevHash, err := s.putStateHash(prevHash.SumHash[:], height, id)
		if err != nil {
			return err
		}
		prevHash = newPrevHash
	}
	return nil
}

func (s *blockchainEntitiesStorage) commitUncertain(blockID proto.BlockID) error {
	if err := s.assets.commitUncertain(blockID); err != nil {
		return err
	}
	if err := s.accountsDataStor.commitUncertain(blockID); err != nil {
		return err
	}
	if err := s.scriptsStorage.commitUncertain(blockID); err != nil {
		return err
	}
	if err := s.leases.commitUncertain(blockID); err != nil {
		return err
	}
	if err := s.sponsoredAssets.commitUncertain(blockID); err != nil {
		return err
	}
	return nil
}

func (s *blockchainEntitiesStorage) dropUncertain() {
	s.assets.dropUncertain()
	s.accountsDataStor.dropUncertain()
	s.scriptsStorage.dropUncertain()
	s.leases.dropUncertain()
	s.sponsoredAssets.dropUncertain()
}

func (s *blockchainEntitiesStorage) reset() {
	s.hs.reset()
	s.assets.reset()
	s.accountsDataStor.reset()
	s.balances.reset()
	s.scriptsStorage.reset()
	s.leases.reset()
	s.sponsoredAssets.reset()
	s.aliases.reset()
}

func (s *blockchainEntitiesStorage) flush() error {
	s.aliases.flush()
	if err := s.hs.flush(); err != nil {
		return err
	}
	if err := s.accountsDataStor.flush(); err != nil {
		return err
	}
	return nil
}

var ErrIncompatibleStateParams = stderrs.New("incompatible state params")

func checkCompatibility(stateDB *stateDB, params StateParams) error {
	version, err := stateDB.stateVersion()
	if err != nil {
		return errors.Wrap(err, "stateVersion")
	}
	if version != StateVersion {
		return errors.Wrapf(ErrIncompatibleStateParams, "incompatible storage version: state has value (%d), want (%d)",
			version, StateVersion,
		)
	}
	hasDataForExtendedApi, err := stateDB.stateStoresApiData()
	if err != nil {
		return errors.Wrap(err, "stateStoresApiData")
	}
	if params.StoreExtendedApiData != hasDataForExtendedApi {
		return errors.Wrapf(ErrIncompatibleStateParams, "extended API incompatibility: state has value (%v), want (%v)",
			hasDataForExtendedApi, params.StoreExtendedApiData,
		)
	}
	hasDataForHashes, err := stateDB.stateStoresHashes()
	if err != nil {
		return errors.Wrap(err, "stateStoresHashes")
	}
	if params.BuildStateHashes != hasDataForHashes {
		return errors.Wrapf(ErrIncompatibleStateParams, "state hashes incompatibility: state has value (%v), want (%v)",
			hasDataForHashes, params.BuildStateHashes,
		)
	}
	return nil
}

func handleAmendFlag(stateDB *stateDB, amend bool) (bool, error) {
	storedAmend, err := stateDB.amendFlag()
	if err != nil {
		return false, errors.Wrap(err, "failed to get stored amend flag")
	}
	if !storedAmend && amend { // update if storedAmend == false and amend == true
		if err := stateDB.updateAmendFlag(amend); err != nil {
			return false, errors.Wrap(err, "failed to update amend flag")
		}
		storedAmend = amend
	}
	return storedAmend, nil
}

type newBlocks struct {
	binary    bool
	binBlocks [][]byte
	blocks    []*proto.Block
	snapshots []*proto.BlockSnapshot
	curPos    int

	rw       *blockReadWriter
	settings *settings.BlockchainSettings
}

func newNewBlocks(rw *blockReadWriter, settings *settings.BlockchainSettings) *newBlocks {
	return &newBlocks{
		rw:       rw,
		settings: settings,
	}
}

func (n *newBlocks) len() int {
	if n.binary {
		if n.curPos > len(n.binBlocks) {
			return 0
		}
		return len(n.binBlocks) - n.curPos
	}
	if n.curPos > len(n.blocks) {
		return 0
	}
	return len(n.blocks) - n.curPos
}

func (n *newBlocks) setNewBinary(blocks [][]byte) {
	n.reset()
	n.binBlocks = blocks
	n.binary = true
}

func (n *newBlocks) setNew(blocks []*proto.Block) {
	n.reset()
	n.blocks = blocks
	n.binary = false
}

func (n *newBlocks) setNewWithSnapshots(blocks []*proto.Block, snapshots []*proto.BlockSnapshot) error {
	if len(blocks) != len(snapshots) {
		return errors.New("the numbers of snapshots doesn't match the number of blocks")
	}
	n.reset()
	n.blocks = blocks
	n.snapshots = snapshots
	n.binary = false
	return nil
}

func (n *newBlocks) setNewBinaryWithSnapshots(blocks [][]byte, snapshots []*proto.BlockSnapshot) error {
	if len(blocks) != len(snapshots) {
		return errors.New("the numbers of snapshots doesn't match the number of blocks")
	}
	n.reset()
	n.binBlocks = blocks
	n.snapshots = snapshots
	n.binary = true
	return nil
}

func (n *newBlocks) next() bool {
	n.curPos++
	if n.binary {
		return n.curPos <= len(n.binBlocks)
	} else {
		return n.curPos <= len(n.blocks)
	}
}

func (n *newBlocks) unmarshalBlock(block *proto.Block, blockBytes []byte) error {
	if n.rw.protobufActivated {
		if err := block.UnmarshalFromProtobuf(blockBytes); err != nil {
			return err
		}
	} else {
		if err := block.UnmarshalBinary(blockBytes, n.settings.AddressSchemeCharacter); err != nil {
			return err
		}
	}
	return nil
}

func getBlockDataWithOptionalSnapshot[T interface{ []byte | *proto.Block }](
	curPos int,
	blocks []T,
	snapshots []*proto.BlockSnapshot,
) (T, *proto.BlockSnapshot, error) {
	if curPos > len(blocks) || curPos < 1 {
		var zero T
		return zero, nil, errors.New("bad current position")
	}
	var (
		pos              = curPos - 1
		block            = blocks[pos]
		optionalSnapshot *proto.BlockSnapshot
	)
	if sl := len(snapshots); sl != 0 { // snapshots aren't empty
		if bl := len(blocks); sl != bl { // if snapshots are present, they must have the same length as blocks
			var zero T
			return zero, nil, errors.Errorf("snapshots and blocks slices have different lengths %d and %d", sl, bl)
		}
		optionalSnapshot = snapshots[pos] // blocks and snapshots have the same length
	}
	return block, optionalSnapshot, nil
}

func (n *newBlocks) current() (*proto.Block, *proto.BlockSnapshot, error) {
	if !n.binary {
		block, optionalSnapshot, err := getBlockDataWithOptionalSnapshot(n.curPos, n.blocks, n.snapshots)
		if err != nil {
			return nil, nil, errors.Wrap(err, "failed to get current deserialized block")
		}
		return block, optionalSnapshot, nil
	}
	blockBytes, optionalSnapshot, err := getBlockDataWithOptionalSnapshot(n.curPos, n.binBlocks, n.snapshots)
	if err != nil {
		return nil, nil, errors.Wrap(err, "failed to get current binary block")
	}
	block := &proto.Block{}
	if unmErr := n.unmarshalBlock(block, blockBytes); unmErr != nil {
		return nil, nil, unmErr
	}
	return block, optionalSnapshot, nil
}

func (n *newBlocks) reset() {
	n.binBlocks = nil
	n.blocks = nil
	n.snapshots = nil
	n.curPos = 0
}

type stateManager struct {
	mu *sync.RWMutex

	// Last added block.
	lastBlock atomic.Value

	genesis *proto.Block
	stateDB *stateDB

	stor *blockchainEntitiesStorage
	rw   *blockReadWriter

	// BlockchainSettings: general info about the blockchain type, constants etc.
	settings *settings.BlockchainSettings
	// Validator: validator for block headers.
	cv *consensus.Validator
	// Appender implements validation/diff management functionality.
	appender *txAppender
	atx      *addressTransactions

	// Specifies how many goroutines will be run for verification of transactions and blocks signatures.
	verificationGoroutinesNum int

	newBlocks *newBlocks

	enableLightNode bool
}

func initDatabase(
	dataDir, blockStorageDir string,
	amend bool,
	params StateParams,
) (_ *keyvalue.KeyVal, _ keyvalue.Batch, _ *stateDB, _ bool, retErr error) {
	dbDir := filepath.Join(dataDir, keyvalueDir)
	zap.S().Info("Initializing state database, will take up to few minutes...")
	params.DbParams.BloomFilterStore.WithPath(filepath.Join(blockStorageDir, "bloom"))
	db, err := keyvalue.NewKeyVal(dbDir, params.DbParams)
	if err != nil {
		return nil, nil, nil, false, wrapErr(stateerr.Other, errors.Wrap(err, "failed to create db"))
	}
	zap.S().Info("Finished initializing database")
	dbBatch, err := db.NewBatch()
	if err != nil {
		if dbCloseErr := db.Close(); dbCloseErr != nil {
			err = stderrs.Join(retErr, errors.Wrap(dbCloseErr, "failed to close db"))
		}
		return nil, nil, nil, false, wrapErr(stateerr.Other, errors.Wrap(err, "failed to create db batch"))
	}
	sdb, err := newStateDB(db, dbBatch, params)
	if err != nil {
		if dbCloseErr := db.Close(); dbCloseErr != nil {
			retErr = stderrs.Join(retErr, errors.Wrap(dbCloseErr, "failed to close db"))
		}
		return nil, nil, nil, false, wrapErr(stateerr.Other, errors.Wrap(err, "failed to create stateDB"))
	}
	defer func() {
		if retErr != nil {
			if sdbCloseErr := sdb.close(); sdbCloseErr != nil {
				retErr = stderrs.Join(retErr, errors.Wrap(sdbCloseErr, "failed to close state db"))
			}
		}
	}()
	if cErr := checkCompatibility(sdb, params); cErr != nil {
		return nil, nil, nil, false, wrapErr(stateerr.IncompatibilityError, cErr)
	}
	handledAmend, err := handleAmendFlag(sdb, amend)
	if err != nil {
		return nil, nil, nil, false, wrapErr(stateerr.Other, errors.Wrap(err, "failed to handle amend flag"))
	}
	return db, dbBatch, sdb, handledAmend, nil
}

func initGenesis(state *stateManager, height uint64, settings *settings.BlockchainSettings) error {
	state.setGenesisBlock(&settings.Genesis)
	// 0 state height means that no blocks are found in state, so blockchain history is empty and we have to add genesis
	if height == 0 {
		// Assign unique block number for this block ID, add this number to the list of valid blocks
		if err := state.stateDB.addBlock(settings.Genesis.BlockID()); err != nil {
			return err
		}
		if err := state.addGenesisBlock(); err != nil {
			return errors.Wrap(err, "failed to apply/save genesis")
		}
		// We apply pre-activated features after genesis block, so they aren't active in genesis itself
		if err := state.applyPreActivatedFeatures(settings.PreactivatedFeatures, settings.Genesis.BlockID()); err != nil {
			return errors.Wrap(err, "failed to apply pre-activated features")
		}
	}

	// check the correct blockchain is being loaded
	genesis, err := state.BlockByHeight(1)
	if err != nil {
		return errors.Wrap(err, "failed to get genesis block from state")
	}

	if genErr := settings.Genesis.GenerateBlockID(settings.AddressSchemeCharacter); genErr != nil {
		return errors.Wrap(genErr, "failed to generate genesis block id from config")
	}
	if !bytes.Equal(genesis.ID.Bytes(), settings.Genesis.ID.Bytes()) {
		return errors.New("genesis blocks from state and config mismatch")
	}
	return nil
}

func newStateManager(
	dataDir string,
	amend bool,
	params StateParams,
	settings *settings.BlockchainSettings,
	enableLightNode bool,
	bUpdatesPluginInfo *proto.BlockchainUpdatesPluginInfo,
) (_ *stateManager, retErr error) {
	if err := validateSettings(settings); err != nil {
		return nil, err
	}
	if _, err := os.Stat(dataDir); errors.Is(err, fs.ErrNotExist) {
		if dirErr := os.Mkdir(dataDir, 0750); dirErr != nil {
			wErr := errors.Wrap(dirErr, "failed to create state directory")
			return nil, wrapErr(stateerr.Other, wErr)
		}
	}
	blockStorageDir := filepath.Join(dataDir, blocksStorDir)
	if _, err := os.Stat(blockStorageDir); errors.Is(err, fs.ErrNotExist) {
		if dirErr := os.Mkdir(blockStorageDir, 0750); dirErr != nil {
			return nil, wrapErr(stateerr.Other, errors.Wrap(dirErr, "failed to create blocks directory"))
		}
	}
	// Initialize database.
	db, dbBatch, sdb, handledAmend, err := initDatabase(dataDir, blockStorageDir, amend, params)
	if err != nil {
		return nil, err
	}
	defer func() {
		if retErr != nil {
			if dbCloseErr := db.Close(); dbCloseErr != nil {
				retErr = stderrs.Join(retErr, errors.Wrap(dbCloseErr, "failed to close stateDB"))
			}
		}
	}()
	// rw is storage for blocks.
	rw, err := newBlockReadWriter(
		blockStorageDir,
		params.OffsetLen,
		params.HeaderOffsetLen,
		sdb,
		settings.AddressSchemeCharacter,
	)
	if err != nil {
		return nil, wrapErr(stateerr.Other, errors.Errorf("failed to create block storage: %v", err))
	}
	defer func() {
		if retErr != nil {
			if rwCloseErr := rw.close(); rwCloseErr != nil {
				retErr = stderrs.Join(retErr, errors.Wrap(rwCloseErr, "failed to close block read writer"))
			}
		}
	}()
	sdb.setRw(rw)
	hs := newHistoryStorage(db, dbBatch, sdb, handledAmend)
	stor, err := newBlockchainEntitiesStorage(hs, settings, rw, params.BuildStateHashes)
	if err != nil {
		return nil, wrapErr(stateerr.Other, errors.Errorf("failed to create blockchain entities storage: %v", err))
	}
	atxParams := &addressTransactionsParams{
		dir:                 blockStorageDir,
		batchedStorMemLimit: AddressTransactionsMemLimit,
		batchedStorMaxKeys:  AddressTransactionsMaxKeys,
		maxFileSize:         MaxAddressTransactionsFileSize,
		providesData:        params.ProvideExtendedApi,
	}
	atx, err := newAddressTransactions(db, sdb, rw, atxParams, handledAmend)
	if err != nil {
		return nil, wrapErr(stateerr.Other, errors.Errorf("failed to create address transactions storage: %v", err))
	}
	defer func() {
		if retErr != nil {
			if atxCloseErr := atx.close(); atxCloseErr != nil {
				retErr = stderrs.Join(retErr, errors.Wrap(atxCloseErr, "failed to close address transactions"))
			}
		}
	}()
	state := &stateManager{
		mu:                        &sync.RWMutex{},
		stateDB:                   sdb,
		stor:                      stor,
		rw:                        rw,
		settings:                  settings,
		atx:                       atx,
		verificationGoroutinesNum: params.VerificationGoroutinesNum,
		newBlocks:                 newNewBlocks(rw, settings),
		enableLightNode:           enableLightNode,
	}
	// Set fields which depend on state.
	// Consensus validator is needed to check block headers.
	snapshotApplier := newBlockSnapshotsApplier(nil, newSnapshotApplierStorages(stor, rw))
	appender, err := newTxAppender(state, rw, stor, settings, sdb, atx, &snapshotApplier, bUpdatesPluginInfo)
	if err != nil {
		return nil, wrapErr(stateerr.Other, err)
	}
	state.appender = appender
	state.cv = consensus.NewValidator(state, settings, params.Time)

	height, err := state.Height()
	if err != nil {
		return nil, err
	}

	if gErr := initGenesis(state, height, settings); gErr != nil {
		return nil, gErr
	}
	if err := state.loadLastBlock(); err != nil {
		return nil, wrapErr(stateerr.RetrievalError, err)
	}
	h, err := state.Height()
	if err != nil {
		return nil, wrapErr(stateerr.Other, err)
	}
	state.checkProtobufActivation(h + 1)
	return state, nil
}

func (s *stateManager) NewestScriptByAccount(account proto.Recipient) (*ast.Tree, error) {
	addr, err := s.NewestRecipientToAddress(account)
	if err != nil {
		return nil, errors.Wrapf(err, "failed to get script by account '%s'", account.String())
	}
	tree, err := s.stor.scriptsStorage.newestScriptByAddr(addr)
	if err != nil {
		return nil, errors.Wrapf(err, "failed to get script by account '%s'", account.String())
	}
	return tree, nil
}

func (s *stateManager) NewestScriptBytesByAccount(account proto.Recipient) (proto.Script, error) {
	addr, err := s.NewestRecipientToAddress(account)
	if err != nil {
		return nil, errors.Wrapf(err, "failed to get script bytes by account '%s'", account.String())
	}
	script, err := s.stor.scriptsStorage.newestScriptBytesByAddr(addr)
	if err != nil {
		return nil, errors.Wrapf(err, "failed to get script bytes by account '%s'", account.String())
	}
	return script, nil
}

func (s *stateManager) NewestScriptByAsset(asset crypto.Digest) (*ast.Tree, error) {
	assetID := proto.AssetIDFromDigest(asset)
	return s.stor.scriptsStorage.newestScriptByAsset(assetID)
}

// NewestBlockInfoByHeight returns block info by height.
func (s *stateManager) NewestBlockInfoByHeight(height proto.Height) (*proto.BlockInfo, error) {
	header, err := s.NewestHeaderByHeight(height)
	if err != nil {
		return nil, err
	}
	generator, err := proto.NewAddressFromPublicKey(s.settings.AddressSchemeCharacter, header.GeneratorPublicKey)
	if err != nil {
		return nil, err
	}

	vrf, err := s.newestBlockVRF(header, height)
	if err != nil {
		return nil, err
	}
	rewards, err := s.newestBlockRewards(generator, height)
	if err != nil {
		return nil, err
	}

	return proto.BlockInfoFromHeader(header, generator, height, vrf, rewards)
}

func (s *stateManager) setGenesisBlock(genesisBlock *proto.Block) {
	s.genesis = genesisBlock
}

func (s *stateManager) TxValidation(func(TxValidation) error) error {
	panic("call TxValidation method on non thread safe state")
}

func (s *stateManager) MapR(func(StateInfo) (interface{}, error)) (interface{}, error) {
	panic("call MapR on non thread safe state")
}

func (s *stateManager) Map(func(State) error) error {
	panic("call Map on non thread safe state")
}

func (s *stateManager) addGenesisBlock() error {
	ctx, cancel := context.WithCancel(context.Background())
	defer cancel()

	initSH, shErr := crypto.FastHash(nil) // zero/initial snapshot state hash according to the specification
	if shErr != nil {
		return shErr
	}

	chans := launchVerifier(ctx, s.verificationGoroutinesNum, s.settings.AddressSchemeCharacter)

	if err := s.addNewBlock(s.genesis, nil, chans, 0, nil, nil, initSH); err != nil {
		return err
	}
	if err := s.stor.hitSources.appendBlockHitSource(s.genesis, 1, s.genesis.GenSignature); err != nil {
		return err
	}

	err := s.appender.diffApplier.validateBalancesChanges(s.appender.diffStor.allChanges())
	if err != nil {
		return err
	}

	if err := s.stor.prepareHashes(); err != nil {
		return err
	}
	if _, err := s.stor.putStateHash(nil, 1, s.genesis.BlockID()); err != nil {
		return err
	}
	if verifyError := chans.closeAndWait(); verifyError != nil {
		return wrapErr(stateerr.ValidationError, verifyError)
	}

	if err := s.flush(); err != nil {
		return wrapErr(stateerr.ModificationError, err)
	}
	s.reset()
	return nil
}

func (s *stateManager) applyPreActivatedFeatures(features []int16, blockID proto.BlockID) error {
	for _, featureID := range features {
		approvalRequest := &approvedFeaturesRecord{1}
		if err := s.stor.features.approveFeature(featureID, approvalRequest, blockID); err != nil {
			return err
		}
		activationRequest := &activatedFeaturesRecord{1}
		if err := s.stor.features.activateFeature(featureID, activationRequest, blockID); err != nil {
			return err
		}
	}
	if err := s.flush(); err != nil {
		return err
	}
	s.reset()
	return nil
}

func (s *stateManager) checkProtobufActivation(height uint64) {
	activated := s.stor.features.newestIsActivatedAtHeight(int16(settings.BlockV5), height)
	if activated {
		s.rw.setProtobufActivated()
	}
}

func (s *stateManager) loadLastBlock() error {
	height, err := s.Height()
	if err != nil {
		return errors.Errorf("failed to retrieve height: %v", err)
	}
	lastBlock, err := s.BlockByHeight(height)
	if err != nil {
		return errors.Errorf("failed to get block by height: %v", err)
	}
	s.lastBlock.Store(lastBlock)
	return nil
}

func (s *stateManager) TopBlock() *proto.Block {
	return s.lastBlock.Load().(*proto.Block)
}

func blockVRFCommon(
	settings *settings.BlockchainSettings,
	blockHeader *proto.BlockHeader,
	blockHeight proto.Height,
	hitSourceProvider func(proto.Height) ([]byte, error),
) ([]byte, error) {
	if blockHeader.Version < proto.ProtobufBlockVersion {
		return nil, nil
	}
	pos := consensus.NewFairPosCalculator(settings.DelayDelta, settings.MinBlockTime)
	// use previous height for VRF calculation because given block height should not be included in VRF calculation
	prevHeight := blockHeight - 1
	p := pos.HeightForHit(prevHeight)
	refHitSource, err := hitSourceProvider(p)
	if err != nil {
		return nil, err
	}
	gsp := consensus.VRFGenerationSignatureProvider
	ok, vrf, err := gsp.VerifyGenerationSignature(blockHeader.GeneratorPublicKey, refHitSource, blockHeader.GenSignature)
	if err != nil {
		return nil, err
	}
	if !ok {
		return nil, errors.New("invalid VRF")
	}
	return vrf, nil
}

// newestBlockVRF calculates VRF value for the block at given height.
// If block version is less than protobuf block version, returns nil.
func (s *stateManager) newestBlockVRF(blockHeader *proto.BlockHeader, blockHeight proto.Height) ([]byte, error) {
	return blockVRFCommon(s.settings, blockHeader, blockHeight, s.NewestHitSourceAtHeight)
}

// BlockVRF calculates VRF value for the block at given height.
// If block version is less than protobuf block version, returns nil.
func (s *stateManager) BlockVRF(blockHeader *proto.BlockHeader, blockHeight proto.Height) ([]byte, error) {
	return blockVRFCommon(s.settings, blockHeader, blockHeight, s.HitSourceAtHeight)
}

func blockRewardsCommon(
	generatorAddress proto.WavesAddress,
	height proto.Height,
	settings *settings.BlockchainSettings,
	stor *blockchainEntitiesStorage,
	blockRewardActivationHeight proto.Height,
) (proto.Rewards, error) {
	reward, err := stor.monetaryPolicy.rewardAtHeight(height, blockRewardActivationHeight)
	if err != nil {
		return nil, err
	}
	c := newRewardsCalculator(settings, stor.features)
	return c.calculateRewards(generatorAddress, height, reward)
}

// newestBlockRewards calculates block rewards for the block at given height with given generator address.
// If block reward feature is not activated at given height, returns empty proto.Rewards.
func (s *stateManager) newestBlockRewards(generator proto.WavesAddress, height proto.Height) (proto.Rewards, error) {
	blockRewardActivated := s.stor.features.newestIsActivatedAtHeight(int16(settings.BlockReward), height)
	if !blockRewardActivated {
		return proto.Rewards{}, nil
	}
	blockRewardActivationHeight, err := s.stor.features.newestActivationHeight(int16(settings.BlockReward))
	if err != nil {
		return nil, err
	}
	return blockRewardsCommon(generator, height, s.settings, s.stor, blockRewardActivationHeight)
}

// BlockRewards calculates block rewards for the block at given height with given generator address.
// If block reward feature is not activated at given height, returns empty proto.Rewards.
func (s *stateManager) BlockRewards(generator proto.WavesAddress, height proto.Height) (proto.Rewards, error) {
	blockRewardActivated := s.stor.features.isActivatedAtHeight(int16(settings.BlockReward), height)
	if !blockRewardActivated {
		return proto.Rewards{}, nil
	}
	blockRewardActivationHeight, err := s.stor.features.activationHeight(int16(settings.BlockReward))
	if err != nil {
		return nil, err
	}
	return blockRewardsCommon(generator, height, s.settings, s.stor, blockRewardActivationHeight)
}

func (s *stateManager) Header(blockID proto.BlockID) (*proto.BlockHeader, error) {
	header, err := s.rw.readBlockHeader(blockID)
	if err != nil {
		return nil, wrapErr(stateerr.RetrievalError, err)
	}
	return header, nil
}

func (s *stateManager) NewestHeaderByHeight(height uint64) (*proto.BlockHeader, error) {
	header, err := s.rw.readNewestBlockHeaderByHeight(height)
	if err != nil {
		return nil, wrapErr(stateerr.RetrievalError, err)
	}
	return header, nil
}

func (s *stateManager) HeaderByHeight(height uint64) (*proto.BlockHeader, error) {
	blockID, err := s.HeightToBlockID(height)
	if err != nil {
		return nil, wrapErr(stateerr.RetrievalError, err)
	}
	return s.Header(blockID)
}

func (s *stateManager) Block(blockID proto.BlockID) (*proto.Block, error) {
	block, err := s.rw.readBlock(blockID)
	if err != nil {
		return nil, wrapErr(stateerr.RetrievalError, err)
	}
	return block, nil
}

func (s *stateManager) BlockByHeight(height uint64) (*proto.Block, error) {
	blockID, err := s.HeightToBlockID(height)
	if err != nil {
		return nil, wrapErr(stateerr.RetrievalError, err)
	}
	return s.Block(blockID)
}

func (s *stateManager) NewestLeasingInfo(id crypto.Digest) (*proto.LeaseInfo, error) {
	leaseFromStore, err := s.stor.leases.newestLeasingInfo(id)
	if err != nil {
		return nil, err
	}
	sender, err := proto.NewAddressFromPublicKey(s.settings.AddressSchemeCharacter, leaseFromStore.SenderPK)
	if err != nil {
		return nil, err
	}
	leaseInfo := proto.LeaseInfo{
		Sender:      sender,
		Recipient:   leaseFromStore.RecipientAddr,
		IsActive:    leaseFromStore.isActive(),
		LeaseAmount: leaseFromStore.Amount,
	}
	return &leaseInfo, nil
}

func (s *stateManager) NewestScriptPKByAddr(addr proto.WavesAddress) (crypto.PublicKey, error) {
	info, err := s.stor.scriptsStorage.newestScriptBasicInfoByAddressID(addr.ID())
	if err != nil {
		return crypto.PublicKey{}, errors.Wrap(err, "failed to get script public key")
	}
	return info.PK, nil
}

func (s *stateManager) NewestAccountHasScript(addr proto.WavesAddress) (bool, error) {
	return s.stor.scriptsStorage.newestAccountHasScript(addr)
}

func (s *stateManager) AddingBlockHeight() (uint64, error) {
	return s.rw.addingBlockHeight(), nil
}

func (s *stateManager) NewestHeight() (uint64, error) {
	return s.rw.recentHeight(), nil
}

func (s *stateManager) Height() (uint64, error) {
	height, err := s.stateDB.getHeight()
	if err != nil {
		return 0, wrapErr(stateerr.RetrievalError, err)
	}
	return height, nil
}

func (s *stateManager) BlockIDToHeight(blockID proto.BlockID) (uint64, error) {
	height, err := s.rw.heightByBlockID(blockID)
	if err != nil {
		return 0, wrapErr(stateerr.RetrievalError, err)
	}
	return height, nil
}

func (s *stateManager) HeightToBlockID(height uint64) (proto.BlockID, error) {
	maxHeight, err := s.Height()
	if err != nil {
		return proto.BlockID{}, wrapErr(stateerr.RetrievalError, err)
	}
	if height < 1 || height > maxHeight {
		return proto.BlockID{}, wrapErr(stateerr.InvalidInputError,
			errors.Errorf("HeightToBlockID: height %d out of valid range [1, %d]", height, maxHeight),
		)
	}
	blockID, err := s.rw.blockIDByHeight(height)
	if err != nil {
		return proto.BlockID{}, wrapErr(stateerr.RetrievalError, err)
	}
	return blockID, nil
}

func (s *stateManager) newestAssetBalance(addr proto.AddressID, asset proto.AssetID) (uint64, error) {
	// Retrieve old balance from historyStorage.
	balance, err := s.stor.balances.newestAssetBalance(addr, asset)
	if err != nil {
		return 0, err
	}
	// Retrieve the latest balance diff as for the moment of this function call.
	key := assetBalanceKey{address: addr, asset: asset}
	diff, err := s.appender.diffStorInvoke.latestDiffByKey(string(key.bytes()))
	if errors.Is(err, errNotFound) {
		// If there is no diff, old balance is the newest.
		return balance, nil
	} else if err != nil {
		// Something weird happened.
		return 0, err
	}
	balance, aErr := diff.applyToAssetBalance(balance)
	if aErr != nil {
		return 0, errors.Errorf("given account has negative balance at this point: %v", aErr)
	}
	return balance, nil
}

func (s *stateManager) newestWavesBalanceProfile(addr proto.AddressID) (balanceProfile, error) {
	// Retrieve the latest balance from historyStorage.
	profile, err := s.stor.balances.newestWavesBalance(addr)
	if err != nil {
		return balanceProfile{}, err
	}
	// Retrieve the latest balance diff as for the moment of this function call.
	key := wavesBalanceKey{address: addr}
	diff, err := s.appender.diffStorInvoke.latestDiffByKey(string(key.bytes()))
	if errors.Is(err, errNotFound) {
		// If there is no diff, old balance is the newest.
		return profile, nil
	} else if err != nil {
		// Something weird happened.
		return balanceProfile{}, err
	}
	newProfile, err := diff.applyTo(profile)
	if err != nil {
		return balanceProfile{}, errors.Errorf("given account has negative balance at this point: %v", err)
	}
	return newProfile, nil
}

func (s *stateManager) GeneratingBalance(account proto.Recipient, height proto.Height) (uint64, error) {
	addr, err := s.recipientToAddress(account)
	if err != nil {
		return 0, errs.Extend(err, "failed convert recipient to address")
	}
	return s.stor.balances.generatingBalance(addr.ID(), height)
}

// NewestMinerGeneratingBalance returns the generating balance of the miner at the given height.
// This method includes the challenger bonus if the block has a challenged header.
func (s *stateManager) NewestMinerGeneratingBalance(header *proto.BlockHeader, height proto.Height) (uint64, error) {
	minerAddr, err := proto.NewAddressFromPublicKey(s.settings.AddressSchemeCharacter, header.GeneratorPublicKey)
	if err != nil {
		return 0, wrapErr(stateerr.RetrievalError, errors.Wrapf(err, "failed create get miner address from PK %s",
			header.GeneratorPublicKey,
		))
	}
	minerGB, err := s.stor.balances.newestGeneratingBalance(minerAddr.ID(), height)
	if err != nil {
		return 0, wrapErr(stateerr.RetrievalError, errors.Wrapf(err, "failed to get generating balance for addr %s",
			minerAddr.String(),
		))
	}
	if ch, ok := header.GetChallengedHeader(); ok { // if the block has challenged header
		chMinerAddr, chErr := proto.NewAddressFromPublicKey(s.settings.AddressSchemeCharacter, ch.GeneratorPublicKey)
		if chErr != nil {
			return 0, wrapErr(stateerr.RetrievalError, errors.Wrapf(chErr,
				"failed to create challenged miner address from PK %s", ch.GeneratorPublicKey,
			))
		}
		challengerBonus, chErr := s.stor.balances.newestGeneratingBalance(chMinerAddr.ID(), height)
		if chErr != nil {
			return 0, wrapErr(stateerr.RetrievalError, errors.Wrapf(chErr, "failed to get generating balance for addr %s",
				chMinerAddr.String(),
			))
		}
		minerGB += challengerBonus // add challenger bonus to challenger miner's generating balance
	}
	return minerGB, nil
}

func (s *stateManager) FullWavesBalance(account proto.Recipient) (*proto.FullWavesBalance, error) {
	addr, err := s.recipientToAddress(account)
	if err != nil {
		return nil, errs.Extend(err, "failed convert recipient to address")
	}
	profile, err := s.stor.balances.wavesBalance(addr.ID())
	if err != nil {
		return nil, errs.Extend(err, "failed to get waves balance")
	}
	effective, err := profile.effectiveBalanceUnchecked()
	if err != nil {
		return nil, errs.Extend(err, "failed to get effective balance")
	}
	height, err := s.Height()
	if err != nil {
		return nil, errs.Extend(err, "failed to get height")
	}
	generating, err := s.GeneratingBalance(account, height)
	if err != nil {
		return nil, errs.Extend(err, "failed to get generating balance")
	}
	if generating == 0 { // we need to check for challenged addresses only if generating balance is 0
		chEffective, effErr := profile.effectiveBalance(s.stor.balances.isChallengedAddress, addr.ID(), height)
		if effErr != nil {
			return nil, errs.Extend(effErr, "failed to get checked effective balance")
		}
		effective = chEffective
	}
	return &proto.FullWavesBalance{
		Regular:    profile.balance,
		Generating: generating,
		Available:  profile.spendableBalance(),
		Effective:  effective,
		LeaseIn:    uint64(profile.leaseIn),
		LeaseOut:   uint64(profile.leaseOut),
	}, nil
}

// NewestFullWavesBalance returns a full Waves balance of account.
// The method must be used ONLY in the Ride environment.
// The boundaries of the generating balance are calculated for the current height of applying block,
// instead of the last block height.
//
// For example, for the block validation we are use min effective balance of the account from height 1 to 1000.
// This function uses heights from 2 to 1001, where 1001 is the height of the applying block.
// All changes of effective balance during the applying block are affecting the generating balance.
func (s *stateManager) NewestFullWavesBalance(account proto.Recipient) (*proto.FullWavesBalance, error) {
	addr, err := s.NewestRecipientToAddress(account)
	if err != nil {
		return nil, wrapErr(stateerr.RetrievalError, err)
	}
	bp, err := s.WavesBalanceProfile(addr.ID())
	if err != nil {
		return nil, wrapErr(stateerr.RetrievalError, err)
	}
	return bp.ToFullWavesBalance()
}

// WavesBalanceProfile returns WavesBalanceProfile structure retrieved by proto.AddressID of an account.
// This function always returns the newest available state of Waves balance of account.
// Thought, it can't be used during transaction processing, because the state does no hold changes between txs.
// The method must be used ONLY in the Ride environment for retrieving data from state.
// The boundaries of the generating balance are calculated for the current height of applying block,
// instead of the last block height.
//
// For example, for the block validation we are use min effective balance of the account from height 1 to 1000.
// This function uses heights from 2 to 1001, where 1001 is the height of the applying block.
// All changes of effective balance during the applying block are affecting the generating balance.
func (s *stateManager) WavesBalanceProfile(id proto.AddressID) (*types.WavesBalanceProfile, error) {
	profile, err := s.newestWavesBalanceProfile(id)
	if err != nil {
		return nil, wrapErr(stateerr.RetrievalError, err)
	}
	// get the height of the applying block if it is in progress, or the last block height
	height, err := s.AddingBlockHeight()
	if err != nil {
		return nil, wrapErr(stateerr.RetrievalError, err)
	}
	var generating uint64
	if gb, gbErr := s.stor.balances.newestGeneratingBalance(id, height); gbErr == nil {
		generating = gb
	}
	var challenged bool
	if generating == 0 { // fast path: we need to check for challenged addresses only if generating balance is 0
		ch, chErr := s.stor.balances.newestIsChallengedAddress(id, height)
		if chErr != nil {
			return nil, wrapErr(stateerr.RetrievalError, chErr)
		}
		challenged = ch
	}
	return &types.WavesBalanceProfile{
		Balance:    profile.balance,
		LeaseIn:    profile.leaseIn,
		LeaseOut:   profile.leaseOut,
		Generating: generating,
		Challenged: challenged,
	}, nil
}

func (s *stateManager) NewestWavesBalance(account proto.Recipient) (uint64, error) {
	addr, err := s.NewestRecipientToAddress(account)
	if err != nil {
		return 0, wrapErr(stateerr.RetrievalError, err)
	}
	profile, err := s.newestWavesBalanceProfile(addr.ID())
	if err != nil {
		return 0, wrapErr(stateerr.RetrievalError, err)
	}
	return profile.balance, nil
}

func (s *stateManager) NewestAssetBalance(account proto.Recipient, asset crypto.Digest) (uint64, error) {
	addr, err := s.NewestRecipientToAddress(account)
	if err != nil {
		return 0, wrapErr(stateerr.RetrievalError, err)
	}
	balance, err := s.newestAssetBalance(addr.ID(), proto.AssetIDFromDigest(asset))
	if err != nil {
		return 0, wrapErr(stateerr.RetrievalError, err)
	}
	return balance, nil
}

func (s *stateManager) NewestAssetBalanceByAddressID(id proto.AddressID, asset crypto.Digest) (uint64, error) {
	balance, err := s.newestAssetBalance(id, proto.AssetIDFromDigest(asset))
	if err != nil {
		return 0, wrapErr(stateerr.RetrievalError, err)
	}
	return balance, nil
}

func (s *stateManager) WavesBalance(account proto.Recipient) (uint64, error) {
	addr, err := s.recipientToAddress(account)
	if err != nil {
		return 0, wrapErr(stateerr.RetrievalError, err)
	}
	profile, err := s.stor.balances.wavesBalance(addr.ID())
	if err != nil {
		return 0, wrapErr(stateerr.RetrievalError, err)
	}
	return profile.balance, nil
}

func (s *stateManager) AssetBalance(account proto.Recipient, assetID proto.AssetID) (uint64, error) {
	addr, err := s.recipientToAddress(account)
	if err != nil {
		return 0, wrapErr(stateerr.RetrievalError, err)
	}
	balance, err := s.stor.balances.assetBalance(addr.ID(), assetID)
	if err != nil {
		return 0, wrapErr(stateerr.RetrievalError, err)
	}
	return balance, nil
}

func (s *stateManager) WavesAddressesNumber() (uint64, error) {
	res, err := s.stor.balances.wavesAddressesNumber()
	if err != nil {
		return 0, wrapErr(stateerr.RetrievalError, err)
	}
	return res, nil
}

func (s *stateManager) topBlock() (*proto.Block, error) {
	height, err := s.Height()
	if err != nil {
		return nil, err
	}
	// Heights start from 1.
	return s.BlockByHeight(height)
}

func (s *stateManager) addFeaturesVotes(block *proto.Block) error {
	// For Block version 2 Features are always empty, so we don't add anything.
	for _, featureID := range block.Features {
		approved, err := s.stor.features.newestIsApproved(featureID)
		if err != nil {
			return err
		}
		if approved {
			continue
		}
		if err := s.stor.features.addVote(featureID, block.BlockID()); err != nil {
			return err
		}
	}
	return nil
}

func (s *stateManager) addRewardVote(block *proto.Block, height uint64) error {
	activation, err := s.stor.features.newestActivationHeight(int16(settings.BlockReward))
	if err != nil {
		return err
	}
	isCappedRewardsActivated, err := s.stor.features.newestIsActivated(int16(settings.CappedRewards))
	if err != nil {
		return err
	}
	return s.stor.monetaryPolicy.vote(block.RewardVote, height, activation, isCappedRewardsActivated, block.BlockID())
}

func (s *stateManager) addNewBlock(
	block, parent *proto.Block,
	chans *verifierChans,
	blockchainHeight uint64,
	optionalSnapshot *proto.BlockSnapshot,
	fixSnapshotsToInitialHash []proto.AtomicSnapshot,
	lastSnapshotStateHash crypto.Digest,
) error {
	blockHeight := blockchainHeight + 1
	if err := s.beforeAppendBlock(block, blockHeight); err != nil {
		return err
	}
	transactions := block.Transactions
	if block.TransactionCount != transactions.Count() {
		return errors.Errorf("block.TransactionCount != transactions.Count(), %d != %d", block.TransactionCount, transactions.Count())
	}
	var parentHeader *proto.BlockHeader
	if parent != nil {
		parentHeader = &parent.BlockHeader
	}
	params := &appendBlockParams{
		transactions:              transactions,
		chans:                     chans,
		block:                     &block.BlockHeader,
		parent:                    parentHeader,
		blockchainHeight:          blockchainHeight,
		fixSnapshotsToInitialHash: fixSnapshotsToInitialHash,
		lastSnapshotStateHash:     lastSnapshotStateHash,
		optionalSnapshot:          optionalSnapshot,
	}
	// Check and perform block's transactions, create balance diffs, write transactions to storage.
	if err := s.appender.appendBlock(params); err != nil {
		return err
	}
	return s.afterAppendBlock(block, blockHeight)
}

func (s *stateManager) beforeAppendBlock(block *proto.Block, blockHeight proto.Height) error {
	// Add score.
	if err := s.stor.scores.appendBlockScore(block, blockHeight); err != nil {
		return err
	}
	// Handle challenged header if it exists.
	// Light node fields check performed in ValidateHeaderBeforeBlockApplying.
	if chErr := s.handleChallengedHeaderIfExists(block, blockHeight); chErr != nil {
		return chErr
	}
	// Indicate new block for storage.
	if err := s.rw.startBlock(block.BlockID()); err != nil {
		return err
	}
	// Save block header to block storage.
	return s.rw.writeBlockHeader(&block.BlockHeader)
}

func (s *stateManager) handleChallengedHeaderIfExists(block *proto.Block, blockHeight proto.Height) error {
	if blockHeight < 2 { // no challenges for genesis block
		return nil
	}
	challengedHeader, ok := block.GetChallengedHeader()
	if !ok { // nothing to do, no challenge to handle
		return nil
	}
	var (
		scheme  = s.settings.AddressSchemeCharacter
		blockID = block.BlockID()
	)
	challenger, err := proto.NewAddressFromPublicKey(scheme, block.GeneratorPublicKey)
	if err != nil {
		return errors.Wrapf(err, "failed to create challenger address from public key '%s'",
			challengedHeader.GeneratorPublicKey.String(),
		)
	}
	challenged, err := proto.NewAddressFromPublicKey(scheme, challengedHeader.GeneratorPublicKey)
	if err != nil {
		return errors.Wrapf(err, "failed to create challenged address from public key '%s'",
			challengedHeader.GeneratorPublicKey.String(),
		)
	}
	if chErr := s.stor.balances.storeChallenge(challenger.ID(), challenged.ID(), blockHeight, blockID); chErr != nil {
		return errors.Wrapf(chErr,
			"failed to store challenge at adding block height %d for block '%s'with challenger '%s' and challenged '%s'",
			blockHeight, blockID.String(), challenger.String(), challenged.String(),
		)
	}
	return nil
}

func (s *stateManager) afterAppendBlock(block *proto.Block, blockHeight proto.Height) error {
	// Let block storage know that the current block is over.
	if err := s.rw.finishBlock(block.BlockID()); err != nil {
		return err
	}
	// when block is finished blockchain height is incremented, so we should use 'blockHeight' as height value in actions below

	// Count features votes.
	if err := s.addFeaturesVotes(block); err != nil {
		return err
	}
	blockRewardActivated := s.stor.features.newestIsActivatedAtHeight(int16(settings.BlockReward), blockHeight)
	// Count reward vote.
	if blockRewardActivated {
		err := s.addRewardVote(block, blockHeight)
		if err != nil {
			return err
		}
	}
	return nil
}

func (s *stateManager) reset() {
	s.rw.reset()
	s.stor.reset()
	s.stateDB.reset()
	s.appender.reset()
	s.atx.reset()
}

func (s *stateManager) flush() error {
	if err := s.rw.flush(); err != nil {
		return err
	}
	if err := s.stor.flush(); err != nil {
		return err
	}
	if err := s.atx.flush(); err != nil {
		return err
	}
	if err := s.stateDB.flush(); err != nil {
		return err
	}
	return nil
}

func (s *stateManager) AddBlock(block []byte) (*proto.Block, error) {
	s.newBlocks.setNewBinary([][]byte{block})
	rs, err := s.addBlocks()
	if err != nil {
		if syncErr := s.rw.syncWithDb(); syncErr != nil {
			zap.S().Fatalf("Failed to add blocks and can not sync block storage with the database after failure: %v",
				stderrs.Join(err, syncErr),
			)
		}
		return nil, err
	}
	return rs, nil
}

func (s *stateManager) AddDeserializedBlock(block *proto.Block) (*proto.Block, error) {
	s.newBlocks.setNew([]*proto.Block{block})
	rs, err := s.addBlocks()
	if err != nil {
		if syncErr := s.rw.syncWithDb(); syncErr != nil {
			zap.S().Fatalf("Failed to add blocks and can not sync block storage with the database after failure: %v",
				stderrs.Join(err, syncErr),
			)
		}
		return nil, err
	}
	return rs, nil
}

func (s *stateManager) AddBlocks(blockBytes [][]byte) error {
	s.newBlocks.setNewBinary(blockBytes)
	if _, err := s.addBlocks(); err != nil {
		if syncErr := s.rw.syncWithDb(); syncErr != nil {
			zap.S().Fatalf("Failed to add blocks and can not sync block storage with the database after failure: %v",
				stderrs.Join(err, syncErr),
			)
		}
		return err
	}
	return nil
}

func (s *stateManager) AddBlocksWithSnapshots(blockBytes [][]byte, snapshots []*proto.BlockSnapshot) error {
	if err := s.newBlocks.setNewBinaryWithSnapshots(blockBytes, snapshots); err != nil {
		return errors.Wrap(err, "failed to set new blocks with snapshots")
	}
	if _, err := s.addBlocks(); err != nil {
		if syncErr := s.rw.syncWithDb(); syncErr != nil {
			zap.S().Fatalf("Failed to add blocks and can not sync block storage with the database after failure: %v",
				stderrs.Join(err, syncErr),
			)
		}
		return err
	}
	return nil
}

func (s *stateManager) AddDeserializedBlocks(
	blocks []*proto.Block,
) (*proto.Block, error) {
	s.newBlocks.setNew(blocks)
	lastBlock, err := s.addBlocks()
	if err != nil {
		if syncErr := s.rw.syncWithDb(); syncErr != nil {
			zap.S().Fatalf("Failed to add blocks and can not sync block storage with the database after failure: %v",
				stderrs.Join(err, syncErr),
			)
		}
		return nil, err
	}
	return lastBlock, nil
}

func (s *stateManager) AddDeserializedBlocksWithSnapshots(
	blocks []*proto.Block,
	snapshots []*proto.BlockSnapshot,
) (*proto.Block, error) {
	if err := s.newBlocks.setNewWithSnapshots(blocks, snapshots); err != nil {
		return nil, errors.Wrap(err, "failed to set new blocks with snapshots")
	}
	lastBlock, err := s.addBlocks()
	if err != nil {
		if syncErr := s.rw.syncWithDb(); syncErr != nil {
			zap.S().Fatalf("Failed to add blocks and can not sync block storage with the database after failure: %v",
				stderrs.Join(err, syncErr),
			)
		}
		return nil, err
	}
	return lastBlock, nil
}

func (s *stateManager) needToFinishVotingPeriod(blockchainHeight proto.Height) bool {
	nextBlockHeight := blockchainHeight + 1
	votingFinishHeight := (nextBlockHeight % s.settings.ActivationWindowSize(nextBlockHeight)) == 0
	return votingFinishHeight
}

func (s *stateManager) needToRecalculateVotesAfterCappedRewardActivationInVotingPeriod(height proto.Height) (bool, error) {
	cappedRewardsActivated := s.stor.features.newestIsActivatedAtHeight(int16(settings.CappedRewards), height)
	if !cappedRewardsActivated { // nothing to do
		return false, nil
	}
	cappedRewardsHeight, err := s.stor.features.newestActivationHeight(int16(settings.CappedRewards))
	if err != nil {
		return false, err
	}
	if height != cappedRewardsHeight { // nothing to do, height is not capped
		return false, nil
	}
	// we're on cappedRewardsHeight, check whether current height is included in voting period or not
	start, end, err := s.blockRewardVotingPeriod(height)
	if err != nil {
		return false, err
	}
	return isBlockRewardVotingPeriod(start, end, height), nil
}

func (s *stateManager) isBlockRewardTermOver(height proto.Height) (bool, error) {
	activated := s.stor.features.newestIsActivatedAtHeight(int16(settings.BlockReward), height)
	if activated {
		_, end, err := s.blockRewardVotingPeriod(height)
		if err != nil {
			return false, err
		}
		return end == height, nil
	}
	return false, nil
}

func (s *stateManager) blockRewardVotingPeriod(height proto.Height) (start, end proto.Height, err error) {
	activationHeight, err := s.stor.features.newestActivationHeight(int16(settings.BlockReward))
	if err != nil {
		return 0, 0, err
	}
	isCappedRewardsActivated, err := s.stor.features.newestIsActivated(int16(settings.CappedRewards))
	if err != nil {
		return 0, 0, err
	}
	start, end = s.stor.monetaryPolicy.blockRewardVotingPeriod(height, activationHeight, isCappedRewardsActivated)
	return start, end, nil
}

func (s *stateManager) needToResetStolenAliases(height uint64) (bool, error) {
	if s.settings.Type == settings.Custom {
		// No need to reset stolen aliases in custom blockchains.
		return false, nil
	}
	dataTxActivated := s.stor.features.newestIsActivatedAtHeight(int16(settings.DataTransaction), height)
	if dataTxActivated {
		dataTxHeight, err := s.stor.features.newestActivationHeight(int16(settings.DataTransaction))
		if err != nil {
			return false, err
		}
		return height == dataTxHeight, nil
	}
	return false, nil
}

// featureActivationHeightForHeight returns the height at which the feature is activated.
// If the feature is not activated at the given height, it returns 0.
func (s *stateManager) featureActivationHeightForHeight(f settings.Feature, h proto.Height) (proto.Height, error) {
	featureIsActivatedAtHeight := s.stor.features.newestIsActivatedAtHeight(int16(f), h)
	if !featureIsActivatedAtHeight { // feature is not activated at the given height, return 0
		return 0, nil
	}
	approvalHeight, err := s.stor.features.newestApprovalHeight(int16(f))
	if err != nil {
		return 0, err
	}
	featureHeight := approvalHeight + s.settings.ActivationWindowSize(h) // calculate feature activation height
	return featureHeight, nil
}

func (s *stateManager) needToCancelLeases(blockHeight uint64) (bool, error) {
	if s.settings.Type == settings.Custom {
		// No need to cancel leases in custom blockchains.
		return false, nil
	}
	dataTxHeight, err := s.featureActivationHeightForHeight(settings.DataTransaction, blockHeight)
	if err != nil {
		return false, err
	}
	rideV5Height, err := s.featureActivationHeightForHeight(settings.RideV5, blockHeight)
	if err != nil {
		return false, err
	}
	switch blockHeight {
	case s.settings.ResetEffectiveBalanceAtHeight:
		return true, nil
	case s.settings.BlockVersion3AfterHeight:
		// Only needed for MainNet.
		return s.settings.Type == settings.MainNet, nil
	case dataTxHeight:
		// Only needed for MainNet.
		return s.settings.Type == settings.MainNet, nil
	case rideV5Height:
		// Cancellation of leases to stolen aliases only required for MainNet
		return s.settings.Type == settings.MainNet, nil
	default:
		return false, nil
	}
}

// generateBlockchainFix generates snapshots for blockchain fixes at specific heights.
// For other block heights it returns nil slices.
//
// The changes should be applied in the end of the block processing in the context of the last applied block.
// Though the atomic snapshots must be hashed with initial snapshot of the applying block.
func (s *stateManager) generateBlockchainFix(
	applyingBlockHeight proto.Height,
	applyingBlockID proto.BlockID,
	readOnly bool, // if true, then no changes will be applied and any in memory changes synced to DB
) ([]proto.AtomicSnapshot, error) {
	cancelLeases, err := s.needToCancelLeases(applyingBlockHeight)
	if err != nil {
		return nil, errors.Wrapf(err, "failed to check if leases should be cancelled for block %s",
			applyingBlockID.String(),
		)
	}
	if !cancelLeases { // no need to generate snapshots
		return nil, nil
	}
	zap.S().Infof("Generating fix snapshots for the block %s and its height %d",
		applyingBlockID.String(), applyingBlockHeight,
	)
	fixSnapshots, err := s.generateCancelLeasesSnapshots(applyingBlockHeight, readOnly)
	if err != nil {
		return nil, errors.Wrapf(err, "failed to generate fix snapshots for block %s", applyingBlockID.String())
	}
	zap.S().Infof("Generated fix snapshots count is %d for the block %s and its height %d",
		len(fixSnapshots), applyingBlockID.String(), applyingBlockHeight,
	)
	return fixSnapshots, nil
}

// applyBlockchainFix applies blockchain fixes if fix snapshots are not empty.
// The changes MUST be applied in the end of the block processing in the context of the just applied block.
func (s *stateManager) applyBlockchainFix(justAppliedBlockID proto.BlockID, fixSnapshots []proto.AtomicSnapshot) error {
	if len(fixSnapshots) == 0 { // fast path: nothing to apply
		return nil
	}
	if fixErr := s.appender.appendFixSnapshots(fixSnapshots, justAppliedBlockID); fixErr != nil {
		return errors.Wrapf(fixErr, "failed to append fix snapshots in appender for block %s",
			justAppliedBlockID.String(),
		)
	}
	return nil
}

// saveBlockchainFix saves blockchain fixes if fix snapshots are not empty.
func (s *stateManager) saveBlockchainFix(applyingBlockID proto.BlockID, fixSnapshots []proto.AtomicSnapshot) error {
	if len(fixSnapshots) == 0 { // fast path: nothing to save
		return nil
	}
	if sErr := s.stor.patches.savePatch(applyingBlockID, fixSnapshots); sErr != nil {
		return errors.Wrapf(sErr, "failed to save blockchain patch to the patches storage for the block %s",
			applyingBlockID.String(),
		)
	}
	return nil
}

func (s *stateManager) blockchainHeightAction(blockchainHeight uint64, lastBlock, nextBlock proto.BlockID) error {
	resetStolenAliases, err := s.needToResetStolenAliases(blockchainHeight)
	if err != nil {
		return err
	}
	if resetStolenAliases {
		// we're using nextBlock because it's a current block which we're going to apply
		if dsaErr := s.stor.aliases.disableStolenAliases(nextBlock); dsaErr != nil {
			return dsaErr
		}
	}
	if s.needToFinishVotingPeriod(blockchainHeight) {
		if err := s.finishVoting(blockchainHeight, lastBlock); err != nil {
			return err
		}
		if err := s.stor.features.resetVotes(nextBlock); err != nil {
			return err
		}
	}

	needToRecalculate, err := s.needToRecalculateVotesAfterCappedRewardActivationInVotingPeriod(blockchainHeight)
	if err != nil {
		return err
	}
	if needToRecalculate { // one time action
		if err := s.recalculateVotesAfterCappedRewardActivationInVotingPeriod(blockchainHeight, lastBlock); err != nil {
			return errors.Wrap(err, "failed to recalculate monetary policy votes")
		}
	}

	termIsOver, err := s.isBlockRewardTermOver(blockchainHeight)
	if err != nil {
		return err
	}
	if termIsOver {
		if ubrErr := s.updateBlockReward(lastBlock, blockchainHeight); ubrErr != nil {
			return ubrErr
		}
	}
	return nil
}

func (s *stateManager) finishVoting(height uint64, blockID proto.BlockID) error {
	nextBlockHeight := height + 1
	if err := s.stor.features.finishVoting(nextBlockHeight, blockID); err != nil {
		return err
	}
	return nil
}

func (s *stateManager) updateBlockReward(lastBlockID proto.BlockID, height proto.Height) error {
	blockRewardActivationHeight, err := s.stor.features.newestActivationHeight(int16(settings.BlockReward))
	if err != nil {
		return err
	}
	isCappedRewardsActivated, err := s.stor.features.newestIsActivated(int16(settings.CappedRewards))
	if err != nil {
		return err
	}
	return s.stor.monetaryPolicy.updateBlockReward(
		lastBlockID,
		height,
		blockRewardActivationHeight,
		isCappedRewardsActivated,
	)
}

// generateCancelLeasesSnapshots generates snapshots for lease cancellation blockchain fixes.
// If readOnly is true, then no changes will be applied and any in memory changes synced to DB.
func (s *stateManager) generateCancelLeasesSnapshots(
	blockHeight uint64,
	readOnly bool,
) ([]proto.AtomicSnapshot, error) {
	if !readOnly {
		// Move balance diffs from diffStorage to historyStorage.
		// It must be done before lease cancellation, because
		// lease cancellation iterates through historyStorage.
		if err := s.appender.moveChangesToHistoryStorage(); err != nil {
			return nil, err
		}
	}
	// prepare info about features activation
	dataTxHeight, err := s.featureActivationHeightForHeight(settings.DataTransaction, blockHeight)
	if err != nil {
		return nil, err
	}
	rideV5Height, err := s.featureActivationHeightForHeight(settings.RideV5, blockHeight)
	if err != nil {
		return nil, err
	}
	return s.generateLeasesCancellationWithNewBalancesSnapshots(blockHeight, dataTxHeight, rideV5Height)
}

func (s *stateManager) generateLeasesCancellationWithNewBalancesSnapshots(
	blockchainHeight uint64,
	dataTxHeight uint64, // the height when DataTransaction feature is activated, equals 0 if the feature is not activated
	rideV5Height uint64, // the height when RideV5 feature is activated, equals 0 if the feature is not activated
) ([]proto.AtomicSnapshot, error) {
	switch blockchainHeight {
	case s.settings.ResetEffectiveBalanceAtHeight:
		scheme := s.settings.AddressSchemeCharacter
		cancelledLeasesSnapshots, err := s.stor.leases.generateCancelledLeaseSnapshots(scheme, nil)
		if err != nil {
			return nil, err
		}
		zeroLeaseBalancesSnapshots, err := s.stor.balances.generateZeroLeaseBalanceSnapshotsForAllLeases()
		if err != nil {
			return nil, err
		}
		return joinCancelledLeasesAndLeaseBalances(cancelledLeasesSnapshots, zeroLeaseBalancesSnapshots), nil
	case s.settings.BlockVersion3AfterHeight:
		leaseBalanceSnapshots, overflowAddresses, err := s.stor.balances.generateLeaseBalanceSnapshotsForLeaseOverflows()
		if err != nil {
			return nil, err
		}
		scheme := s.settings.AddressSchemeCharacter
		cancelledLeasesSnapshots, err := s.stor.leases.generateCancelledLeaseSnapshots(scheme, overflowAddresses)
		if err != nil {
			return nil, err
		}
		return joinCancelledLeasesAndLeaseBalances(cancelledLeasesSnapshots, leaseBalanceSnapshots), nil
	case dataTxHeight:
		leaseIns, err := s.stor.leases.validLeaseIns()
		if err != nil {
			return nil, err
		}
		validLeaseBalances, err := s.stor.balances.generateCorrectingLeaseBalanceSnapshotsForInvalidLeaseIns(leaseIns)
		if err != nil {
			return nil, err
		}
		return joinCancelledLeasesAndLeaseBalances(nil, validLeaseBalances), nil
	case rideV5Height:
		scheme := s.settings.AddressSchemeCharacter
		cancelledLeasesSnapshots, changes, err := s.stor.leases.cancelLeasesToDisabledAliases(scheme)
		if err != nil {
			return nil, err
		}
		leaseBalanceSnapshots, err := s.stor.balances.generateLeaseBalanceSnapshotsWithProvidedChanges(changes)
		if err != nil {
			return nil, err
		}
		return joinCancelledLeasesAndLeaseBalances(cancelledLeasesSnapshots, leaseBalanceSnapshots), nil
	default:
		return nil, nil
	}
}

func joinCancelledLeasesAndLeaseBalances(
	cancelledLeases []proto.CancelledLeaseSnapshot,
	leaseBalancesSnapshots []proto.LeaseBalanceSnapshot,
) []proto.AtomicSnapshot {
	l := len(cancelledLeases) + len(leaseBalancesSnapshots)
	if l == 0 {
		return nil
	}
	res := make([]proto.AtomicSnapshot, 0, l)
	for i := range cancelledLeases {
		cl := &cancelledLeases[i]
		res = append(res, cl)
	}
	for i := range leaseBalancesSnapshots {
		lbs := &leaseBalancesSnapshots[i]
		res = append(res, lbs)
	}
	return res
}

func (s *stateManager) recalculateVotesAfterCappedRewardActivationInVotingPeriod(height proto.Height, lastBlockID proto.BlockID) error {
	start, end, err := s.blockRewardVotingPeriod(height)
	if err != nil {
		return err
	}
	if !isBlockRewardVotingPeriod(start, end, height) { // sanity check
		return errors.Errorf("height %d is not in voting period %d:%d", height, start, end)
	}
	blockRewardActivationHeight, err := s.stor.features.newestActivationHeight(int16(settings.BlockReward))
	if err != nil {
		return err
	}
	isCappedRewardsActivated, err := s.stor.features.newestIsActivated(int16(settings.CappedRewards))
	if err != nil {
		return err
	}
	for h := start; h <= height; h++ {
		header, err := s.NewestHeaderByHeight(h)
		if err != nil {
			return errors.Wrapf(err, "failed to get newest header by height %d", h)
		}
		// rewrite rewardVotes on h == start and count votes for the rest heights
		if err := s.stor.monetaryPolicy.vote(header.RewardVote, h, blockRewardActivationHeight, isCappedRewardsActivated, lastBlockID); err != nil {
			return errors.Wrapf(err, "failed to add vote for monetary policy at height %d for block %q", height, lastBlockID.String())
		}
	}
	return nil
}

func (s *stateManager) addBlocks() (_ *proto.Block, retErr error) { //nolint:nonamedreturns // needs in defer
	ctx, cancel := context.WithCancel(context.Background())
	defer cancel()
	defer func() {
		// Reset in-memory storages and load last block in defer.
		s.reset()
		if lbErr := s.loadLastBlock(); lbErr != nil {
			zap.S().Fatalf("Failed to load last block: %v", stderrs.Join(retErr, lbErr))
		}
		s.newBlocks.reset()
	}()

	blocksNumber := s.newBlocks.len()
	if blocksNumber == 0 {
		return nil, wrapErr(stateerr.InvalidInputError, errors.New("no blocks provided"))
	}

	// Read some useful values for later.
	lastAppliedBlock, tbErr := s.topBlock()
	if tbErr != nil {
		return nil, wrapErr(stateerr.RetrievalError, tbErr)
	}
	zap.S().Debugf("StateManager: parent (top) block ID: %s, ts: %d", lastAppliedBlock.BlockID().String(), lastAppliedBlock.Timestamp)
	height, hErr := s.Height()
	if hErr != nil {
		return nil, wrapErr(stateerr.RetrievalError, hErr)
	}
	headers := make([]proto.BlockHeader, blocksNumber)

	// Launch verifier that checks signatures of blocks and transactions.
	chans := launchVerifier(ctx, s.verificationGoroutinesNum, s.settings.AddressSchemeCharacter)

	var (
		ids []proto.BlockID
	)
	pos := 0
	for s.newBlocks.next() {
		blockchainCurHeight := height + uint64(pos)
		block, optionalSnapshot, errCurBlock := s.newBlocks.current()
		if errCurBlock != nil {
			return nil, wrapErr(stateerr.DeserializationError, errCurBlock)
		}

		pErr := s.processBlockInPack(block, optionalSnapshot, lastAppliedBlock, blockchainCurHeight, chans)
		if pErr != nil {
			return nil, pErr
		}

		// Prepare for the next iteration.
		headers[pos] = block.BlockHeader
		pos++
		ids = append(ids, block.BlockID())
		lastAppliedBlock = block
	}
	// Tasks chan can now be closed, since all the blocks and transactions have been already sent for verification.
	// wait for all verifier goroutines
	if verifyError := chans.closeAndWait(); verifyError != nil {
		return nil, wrapErr(stateerr.ValidationError, verifyError)
	}

	// Retrieve and store legacy state hashes for each of new blocks.
	if shErr := s.stor.handleLegacyStateHashes(height, ids); shErr != nil {
		return nil, wrapErr(stateerr.ModificationError, shErr)
	}
	// Validate consensus (i.e. that all the new blocks were mined fairly).
	if vErr := s.cv.ValidateHeadersBatch(headers[:pos], height); vErr != nil {
		return nil, wrapErr(stateerr.ValidationError, vErr)
	}
	// After everything is validated, save all the changes to DB.
	if fErr := s.flush(); fErr != nil {
		return nil, wrapErr(stateerr.ModificationError, fErr)
	}
	zap.S().Infof(
		"Height: %d; Block ID: %s, GenSig: %s, ts: %d",
		height+uint64(blocksNumber),
		lastAppliedBlock.BlockID().String(),
		base58.Encode(lastAppliedBlock.GenSignature),
		lastAppliedBlock.Timestamp,
	)
	return lastAppliedBlock, nil
}

func (s *stateManager) processBlockInPack(
	block *proto.Block,
	optionalSnapshot *proto.BlockSnapshot,
	lastAppliedBlock *proto.Block,
	blockchainCurHeight uint64,
	chans *verifierChans,
) error {
	if badErr := s.beforeAddingBlock(block, lastAppliedBlock, blockchainCurHeight, chans); badErr != nil {
		return badErr
	}
	sh, errSh := s.stor.stateHashes.newestSnapshotStateHash(blockchainCurHeight)
	if errSh != nil {
		return errors.Wrapf(errSh, "failed to get newest snapshot state hash for height %d",
			blockchainCurHeight,
		)
	}

	// Generate blockchain fix snapshots for the applying block.
	fixSnapshots, gbfErr := s.generateBlockchainFix(blockchainCurHeight+1, block.BlockID(), false)
	if gbfErr != nil {
		return errors.Wrapf(gbfErr, "failed to generate blockchain fix snapshots at block %s",
			block.BlockID().String(),
		)
	}
	if sbfErr := s.saveBlockchainFix(block.BlockID(), fixSnapshots); sbfErr != nil {
		return wrapErr(stateerr.ModificationError, errors.Wrapf(sbfErr, "failed to save blockchain fix for block %s",
			block.BlockID().String()),
		)
	}

	fixSnapshotsToInitialHash := fixSnapshots // at the block applying stage fix snapshots are only used for hashing
	// Save block to storage, check its transactions, create and save balance diffs for its transactions.
	addErr := s.addNewBlock(
		block, lastAppliedBlock, chans, blockchainCurHeight, optionalSnapshot, fixSnapshotsToInitialHash, sh)
	if addErr != nil {
		return addErr
	}
	if fixErr := s.applyBlockchainFix(block.BlockID(), fixSnapshots); fixErr != nil {
		return errors.Wrapf(fixErr, "failed to apply fix snapshots after block %s applying",
			block.BlockID().String(),
		)
	}
	blockchainCurHeight++ // we've just added a new block and applied blockchain fix, so we have a new height

	if s.needToFinishVotingPeriod(blockchainCurHeight) {
		// If we need to finish voting period on the next block (h+1) then
		// we have to check that protobuf will be activated on next block
		s.checkProtobufActivation(blockchainCurHeight + 1)
	}
	return nil
}

func (s *stateManager) beforeAddingBlock(
	block, lastAppliedBlock *proto.Block,
	blockchainCurHeight proto.Height,
	chans *verifierChans,
) error {
	// Assign unique block number for this block ID, add this number to the list of valid blocks.
	if blErr := s.stateDB.addBlock(block.BlockID()); blErr != nil {
		return wrapErr(stateerr.ModificationError, blErr)
	}
	// At some blockchain heights specific logic is performed.
	// This includes voting for features, block rewards and so on.
	if err := s.blockchainHeightAction(blockchainCurHeight, lastAppliedBlock.BlockID(), block.BlockID()); err != nil {
		return wrapErr(stateerr.ModificationError, err)
	}
	if vhErr := s.cv.ValidateHeaderBeforeBlockApplying(&block.BlockHeader, blockchainCurHeight); vhErr != nil {
		return vhErr
	}
	// Send block for signature verification, which works in separate goroutine.
	task := &verifyTask{
		taskType: verifyBlock,
		parentID: lastAppliedBlock.BlockID(),
		block:    block,
	}
	if err := chans.trySend(task); err != nil {
		return err
	}
	hs, err := s.cv.GenerateHitSource(blockchainCurHeight, block.BlockHeader)
	if err != nil {
		return err
	}

	return s.stor.hitSources.appendBlockHitSource(block, blockchainCurHeight+1, hs)
}

func (s *stateManager) checkRollbackHeight(height uint64) error {
	maxHeight, err := s.Height()
	if err != nil {
		return err
	}
	minRollbackHeight, err := s.stateDB.getRollbackMinHeight()
	if err != nil {
		return err
	}
	if height < minRollbackHeight || height > maxHeight {
		return errors.Errorf("invalid height; valid range is: [%d, %d]", minRollbackHeight, maxHeight)
	}
	return nil
}

func (s *stateManager) checkRollbackInput(blockID proto.BlockID) error {
	height, err := s.BlockIDToHeight(blockID)
	if err != nil {
		return err
	}
	return s.checkRollbackHeight(height)
}

func (s *stateManager) RollbackToHeight(height uint64) error {
	if err := s.checkRollbackHeight(height); err != nil {
		return wrapErr(stateerr.InvalidInputError, err)
	}
	blockID, err := s.HeightToBlockID(height)
	if err != nil {
		return wrapErr(stateerr.RetrievalError, err)
	}
	return s.rollbackToImpl(blockID)
}

func (s *stateManager) rollbackToImpl(removalEdge proto.BlockID) error {
	// The database part of rollback.
	if err := s.stateDB.rollback(removalEdge); err != nil {
		return wrapErr(stateerr.RollbackError, err)
	}
	// After this point Fatalf() is called instead of returning errors,
	// because exiting would lead to incorrect state.
	// Remove blocks from block storage by syncing block storage with the database.
	if err := s.rw.syncWithDb(); err != nil {
		zap.S().Fatalf("Failed to sync block storage with db: %v", err)
	}
	// Clear scripts cache after rollback.
	if err := s.stor.scriptsStorage.clearCache(); err != nil {
		zap.S().Fatalf("Failed to clear scripts cache after rollback: %v", err)
	}
	// Clear features cache
	s.stor.features.clearCache()

	if err := s.stor.flush(); err != nil {
		zap.S().Fatalf("Failed to flush history storage cache after rollback: %v", err)
	}

	if err := s.loadLastBlock(); err != nil {
		zap.S().Fatalf("Failed to load last block after rollback: %v", err)
	}
	zap.S().Infof("Rollback to block with ID '%s' completed", removalEdge.String())
	return nil
}

func (s *stateManager) RollbackTo(removalEdge proto.BlockID) error {
	if err := s.checkRollbackInput(removalEdge); err != nil {
		return wrapErr(stateerr.InvalidInputError, err)
	}
	return s.rollbackToImpl(removalEdge)
}

func (s *stateManager) ScoreAtHeight(height uint64) (*big.Int, error) {
	maxHeight, err := s.Height()
	if err != nil {
		return nil, wrapErr(stateerr.RetrievalError, err)
	}
	if height < 1 || height > maxHeight {
		return nil, wrapErr(stateerr.InvalidInputError, errors.Errorf(
			"ScoreAtHeight: %d height out of valid range [1, %d]", height, maxHeight,
		))
	}
	score, err := s.stor.scores.score(height)
	if err != nil {
		return nil, wrapErr(stateerr.RetrievalError, err)
	}
	return score, nil
}

func (s *stateManager) HitSourceAtHeight(height uint64) ([]byte, error) {
	maxHeight, err := s.Height()
	if err != nil {
		return nil, wrapErr(stateerr.RetrievalError, err)
	}
	if height < 1 || height > maxHeight {
		return nil, wrapErr(stateerr.InvalidInputError, errors.Errorf(
			"HitSourceAtHeight: height %d out of valid range [1, %d]", height, maxHeight,
		))
	}
	return s.stor.hitSources.hitSource(height)
}

func (s *stateManager) NewestHitSourceAtHeight(height uint64) ([]byte, error) {
	maxHeight, err := s.NewestHeight()
	if err != nil {
		return nil, wrapErr(stateerr.RetrievalError, err)
	}
	if height < 1 || height > maxHeight {
		return nil, wrapErr(stateerr.InvalidInputError, errors.Errorf(
			"NewestHitSourceAtHeight: height %d out of valid range [1, %d]", height, maxHeight,
		))
	}
	return s.stor.hitSources.newestHitSource(height)
}

func (s *stateManager) CurrentScore() (*big.Int, error) {
	height, err := s.Height()
	if err != nil {
		return nil, wrapErr(stateerr.RetrievalError, err)
	}
	score, err := s.stor.scores.score(height)
	if err != nil {
		return nil, wrapErr(stateerr.RetrievalError, err)
	}
	return score, nil
}

func (s *stateManager) NewestRecipientToAddress(recipient proto.Recipient) (proto.WavesAddress, error) {
	if addr := recipient.Address(); addr != nil {
		return *addr, nil
	}
	return s.stor.aliases.newestAddrByAlias(recipient.Alias().Alias)
}

func (s *stateManager) recipientToAddress(recipient proto.Recipient) (proto.WavesAddress, error) {
	if addr := recipient.Address(); addr != nil {
		return *addr, nil
	}
	return s.stor.aliases.addrByAlias(recipient.Alias().Alias)
}

func (s *stateManager) BlockchainSettings() (*settings.BlockchainSettings, error) {
	cp := *s.settings
	return &cp, nil
}

func (s *stateManager) ResetValidationList() {
	s.reset()
	if err := s.stor.scriptsStorage.clearCache(); err != nil {
		zap.S().Fatalf("Failed to clearCache scripts cache after UTX validation: %v", err)
	}
}

// ValidateNextTx function must be used for UTX validation only.
func (s *stateManager) ValidateNextTx(
	tx proto.Transaction,
	currentTimestamp,
	parentTimestamp uint64,
	v proto.BlockVersion,
	acceptFailed bool,
) ([]proto.AtomicSnapshot, error) {
	return s.appender.validateNextTx(tx, currentTimestamp, parentTimestamp, v, acceptFailed)
}

func (s *stateManager) CreateNextSnapshotHash(block *proto.Block) (crypto.Digest, error) {
	blockchainHeight, err := s.Height()
	if err != nil {
		return crypto.Digest{}, err
	}
	lastSnapshotStateHash, err := s.stor.stateHashes.snapshotStateHash(blockchainHeight)
	if err != nil {
		return crypto.Digest{}, err
	}
	blockHeight := blockchainHeight + 1
	// Generate blockchain fix snapshots for the given block in read only mode because all
	// changes has been already applied in the context of the last applied block.
	fixSnapshots, gbfErr := s.generateBlockchainFix(blockHeight, block.BlockID(), true)
	if gbfErr != nil {
		return crypto.Digest{}, errors.Wrapf(gbfErr, "failed to generate blockchain fix snapshots at block %s",
			block.BlockID().String(),
		)
	}
	if len(fixSnapshots) != 0 {
		zap.S().Infof(
			"Last fix snapshots has been generated for the snapshot hash calculation of the block %s with height %d",
			block.BlockID().String(),
			blockHeight,
		)
	}
	return s.appender.createNextSnapshotHash(block, blockHeight, lastSnapshotStateHash, fixSnapshots)
}

func (s *stateManager) IsActiveLightNodeNewBlocksFields(blockHeight proto.Height) (bool, error) {
	return s.cv.ShouldIncludeNewBlockFieldsOfLightNodeFeature(blockHeight)
}

func (s *stateManager) NewestAddrByAlias(alias proto.Alias) (proto.WavesAddress, error) {
	addr, err := s.stor.aliases.newestAddrByAlias(alias.Alias)
	if err != nil {
		return proto.WavesAddress{}, wrapErr(stateerr.RetrievalError, err)
	}
	return addr, nil
}

func (s *stateManager) AddrByAlias(alias proto.Alias) (proto.WavesAddress, error) {
	addr, err := s.stor.aliases.addrByAlias(alias.Alias)
	if err != nil {
		return proto.WavesAddress{}, wrapErr(stateerr.RetrievalError, err)
	}
	return addr, nil
}

func (s *stateManager) AliasesByAddr(addr proto.WavesAddress) ([]string, error) {
	aliases, err := s.stor.aliases.aliasesByAddr(addr)
	if err != nil {
		return nil, wrapErr(stateerr.RetrievalError, err)
	}
	return aliases, nil
}

func (s *stateManager) VotesNumAtHeight(featureID int16, height proto.Height) (uint64, error) {
	votesNum, err := s.stor.features.featureVotesAtHeight(featureID, height)
	if err != nil {
		return 0, wrapErr(stateerr.RetrievalError, err)
	}
	return votesNum, nil
}

func (s *stateManager) VotesNum(featureID int16) (uint64, error) {
	votesNum, err := s.stor.features.featureVotes(featureID)
	if err != nil {
		return 0, wrapErr(stateerr.RetrievalError, err)
	}
	return votesNum, nil
}

func (s *stateManager) IsActivated(featureID int16) (bool, error) {
	activated, err := s.stor.features.newestIsActivated(featureID)
	if err != nil {
		return false, wrapErr(stateerr.RetrievalError, err)
	}
	return activated, nil
}

func (s *stateManager) NewestIsActiveAtHeight(featureID int16, height proto.Height) (bool, error) {
	return s.stor.features.newestIsActivatedAtHeight(featureID, height), nil
}

func (s *stateManager) IsActiveAtHeight(featureID int16, height proto.Height) (bool, error) {
	return s.stor.features.isActivatedAtHeight(featureID, height), nil
}

func (s *stateManager) NewestActivationHeight(featureID int16) (uint64, error) {
	height, err := s.stor.features.newestActivationHeight(featureID)
	if err != nil {
		return 0, wrapErr(stateerr.RetrievalError, err)
	}
	return height, nil
}

func (s *stateManager) ActivationHeight(featureID int16) (uint64, error) {
	height, err := s.stor.features.activationHeight(featureID)
	if err != nil {
		return 0, wrapErr(stateerr.RetrievalError, err)
	}
	return height, nil
}

func (s *stateManager) IsApproved(featureID int16) (bool, error) {
	approved, err := s.stor.features.isApproved(featureID)
	if err != nil {
		return false, wrapErr(stateerr.RetrievalError, err)
	}
	return approved, nil
}

func (s *stateManager) IsApprovedAtHeight(featureID int16, height uint64) (bool, error) {
	return s.stor.features.isApprovedAtHeight(featureID, height), nil
}

func (s *stateManager) ApprovalHeight(featureID int16) (uint64, error) {
	height, err := s.stor.features.approvalHeight(featureID)
	if err != nil {
		return 0, wrapErr(stateerr.RetrievalError, err)
	}
	return height, nil
}

func (s *stateManager) AllFeatures() ([]int16, error) {
	features, err := s.stor.features.allFeatures()
	if err != nil {
		return nil, wrapErr(stateerr.RetrievalError, err)
	}
	return features, nil
}

func (s *stateManager) EstimatorVersion() (int, error) {
	rideV6, err := s.IsActivated(int16(settings.RideV6))
	if err != nil {
		return 0, err
	}
	if rideV6 {
		return 4, nil
	}

	blockV5, err := s.IsActivated(int16(settings.BlockV5))
	if err != nil {
		return 0, err
	}
	if blockV5 {
		return 3, nil
	}

	blockReward, err := s.IsActivated(int16(settings.BlockReward))
	if err != nil {
		return 0, err
	}
	if blockReward {
		return 2, nil
	}

	smartAccounts, err := s.IsActivated(int16(settings.SmartAccounts))
	if err != nil {
		return 0, err
	}
	if smartAccounts {
		return 1, nil
	}
	return 0, errors.New("inactive RIDE")
}

// Accounts data storage.

func (s *stateManager) RetrieveNewestEntry(account proto.Recipient, key string) (proto.DataEntry, error) {
	addr, err := s.NewestRecipientToAddress(account)
	if err != nil {
		return nil, wrapErr(stateerr.RetrievalError, err)
	}
	entry, err := s.stor.accountsDataStor.retrieveNewestEntry(addr, key)
	if err != nil {
		return nil, wrapErr(stateerr.RetrievalError, err)
	}
	return entry, nil
}

func (s *stateManager) RetrieveEntries(account proto.Recipient) ([]proto.DataEntry, error) {
	addr, err := s.recipientToAddress(account)
	if err != nil {
		return nil, wrapErr(stateerr.RetrievalError, err)
	}
	entries, err := s.stor.accountsDataStor.retrieveEntries(addr)
	if err != nil {
<<<<<<< HEAD
		if IsNotFound(err) {
			return nil, err
		}
		return nil, wrapErr(RetrievalError, err)
=======
		return nil, wrapErr(stateerr.RetrievalError, err)
>>>>>>> bf9af884
	}
	return entries, nil
}

// IsStateUntouched returns true if the account has no data entries.
// ATTENTION: Despite the name, this function operates on the newest state. The name is kept for compatibility.
func (s *stateManager) IsStateUntouched(account proto.Recipient) (bool, error) {
	addr, err := s.NewestRecipientToAddress(account)
	if err != nil {
		return false, wrapErr(stateerr.RetrievalError, err)
	}
	entryExist, err := s.stor.accountsDataStor.newestEntryExists(addr)
	if err != nil {
		return false, wrapErr(stateerr.RetrievalError, err)
	}
	return !entryExist, nil
}

func (s *stateManager) RetrieveEntry(account proto.Recipient, key string) (proto.DataEntry, error) {
	addr, err := s.recipientToAddress(account)
	if err != nil {
		return nil, wrapErr(stateerr.RetrievalError, err)
	}
	entry, err := s.stor.accountsDataStor.retrieveEntry(addr, key)
	if err != nil {
		return nil, wrapErr(stateerr.RetrievalError, err)
	}
	return entry, nil
}

func (s *stateManager) RetrieveNewestIntegerEntry(account proto.Recipient, key string) (*proto.IntegerDataEntry, error) {
	addr, err := s.NewestRecipientToAddress(account)
	if err != nil {
		return nil, wrapErr(stateerr.RetrievalError, err)
	}
	entry, err := s.stor.accountsDataStor.retrieveNewestIntegerEntry(addr, key)
	if err != nil {
		return nil, wrapErr(stateerr.RetrievalError, err)
	}
	return entry, nil
}

func (s *stateManager) RetrieveIntegerEntry(account proto.Recipient, key string) (*proto.IntegerDataEntry, error) {
	addr, err := s.recipientToAddress(account)
	if err != nil {
		return nil, wrapErr(stateerr.RetrievalError, err)
	}
	entry, err := s.stor.accountsDataStor.retrieveIntegerEntry(addr, key)
	if err != nil {
		return nil, wrapErr(stateerr.RetrievalError, err)
	}
	return entry, nil
}

func (s *stateManager) RetrieveNewestBooleanEntry(account proto.Recipient, key string) (*proto.BooleanDataEntry, error) {
	addr, err := s.NewestRecipientToAddress(account)
	if err != nil {
		return nil, wrapErr(stateerr.RetrievalError, err)
	}
	entry, err := s.stor.accountsDataStor.retrieveNewestBooleanEntry(addr, key)
	if err != nil {
		return nil, wrapErr(stateerr.RetrievalError, err)
	}
	return entry, nil
}

func (s *stateManager) RetrieveBooleanEntry(account proto.Recipient, key string) (*proto.BooleanDataEntry, error) {
	addr, err := s.recipientToAddress(account)
	if err != nil {
		return nil, wrapErr(stateerr.RetrievalError, err)
	}
	entry, err := s.stor.accountsDataStor.retrieveBooleanEntry(addr, key)
	if err != nil {
		return nil, wrapErr(stateerr.RetrievalError, err)
	}
	return entry, nil
}

func (s *stateManager) RetrieveNewestStringEntry(account proto.Recipient, key string) (*proto.StringDataEntry, error) {
	addr, err := s.NewestRecipientToAddress(account)
	if err != nil {
		return nil, wrapErr(stateerr.RetrievalError, err)
	}
	entry, err := s.stor.accountsDataStor.retrieveNewestStringEntry(addr, key)
	if err != nil {
		return nil, wrapErr(stateerr.RetrievalError, err)
	}
	return entry, nil
}

func (s *stateManager) RetrieveStringEntry(account proto.Recipient, key string) (*proto.StringDataEntry, error) {
	addr, err := s.recipientToAddress(account)
	if err != nil {
		return nil, wrapErr(stateerr.RetrievalError, err)
	}
	entry, err := s.stor.accountsDataStor.retrieveStringEntry(addr, key)
	if err != nil {
		return nil, wrapErr(stateerr.RetrievalError, err)
	}
	return entry, nil
}

func (s *stateManager) RetrieveNewestBinaryEntry(account proto.Recipient, key string) (*proto.BinaryDataEntry, error) {
	addr, err := s.NewestRecipientToAddress(account)
	if err != nil {
		return nil, wrapErr(stateerr.RetrievalError, err)
	}
	entry, err := s.stor.accountsDataStor.retrieveNewestBinaryEntry(addr, key)
	if err != nil {
		return nil, wrapErr(stateerr.RetrievalError, err)
	}
	return entry, nil
}

func (s *stateManager) RetrieveBinaryEntry(account proto.Recipient, key string) (*proto.BinaryDataEntry, error) {
	addr, err := s.recipientToAddress(account)
	if err != nil {
		return nil, wrapErr(stateerr.RetrievalError, err)
	}
	entry, err := s.stor.accountsDataStor.retrieveBinaryEntry(addr, key)
	if err != nil {
		return nil, wrapErr(stateerr.RetrievalError, err)
	}
	return entry, nil
}

// NewestTransactionByID returns transaction by given ID. This function must be used only in Ride evaluator.
// WARNING! Function returns error if a transaction exists but failed or elided.
func (s *stateManager) NewestTransactionByID(id []byte) (proto.Transaction, error) {
	tx, status, err := s.rw.readNewestTransaction(id)
	if err != nil {
		return nil, wrapErr(stateerr.RetrievalError, err)
	}
	if status.IsNotSucceeded() {
		return nil, wrapErr(stateerr.RetrievalError, errors.Errorf("transaction is not succeeded, status=%d", status))
	}
	return tx, nil
}

func (s *stateManager) TransactionByID(id []byte) (proto.Transaction, error) {
	tx, _, err := s.rw.readTransaction(id)
	if err != nil {
		return nil, wrapErr(stateerr.RetrievalError, err)
	}
	return tx, nil
}

func (s *stateManager) TransactionByIDWithStatus(id []byte) (proto.Transaction, proto.TransactionStatus, error) {
	tx, status, err := s.rw.readTransaction(id)
	if err != nil {
		return nil, 0, wrapErr(stateerr.RetrievalError, err)
	}
	return tx, status, nil
}

// NewestTransactionHeightByID returns transaction's height by given ID. This function must be used only in Ride evaluator.
// WARNING! Function returns error if a transaction exists but failed.
func (s *stateManager) NewestTransactionHeightByID(id []byte) (uint64, error) {
	txHeight, status, err := s.rw.newestTransactionHeightByID(id)
	if err != nil {
		return 0, wrapErr(stateerr.RetrievalError, err)
	}
	if status.IsNotSucceeded() {
		return 0, wrapErr(stateerr.RetrievalError, errors.Errorf("transaction is not succeeded, status=%d", status))
	}
	return txHeight, nil
}

func (s *stateManager) TransactionHeightByID(id []byte) (uint64, error) {
	txHeight, _, err := s.rw.transactionHeightByID(id)
	if err != nil {
		return 0, wrapErr(stateerr.RetrievalError, err)
	}
	return txHeight, nil
}

func (s *stateManager) NewAddrTransactionsIterator(addr proto.Address) (TransactionIterator, error) {
	providesData, err := s.ProvidesExtendedApi()
	if err != nil {
		return nil, wrapErr(stateerr.Other, err)
	}
	if !providesData {
		return nil, wrapErr(stateerr.IncompatibilityError, errors.New(
			"state does not have data for transactions by address API",
		))
	}
	iter, err := s.atx.newTransactionsByAddrIterator(addr)
	if err != nil {
		return nil, wrapErr(stateerr.Other, err)
	}
	return iter, nil
}

func (s *stateManager) NewestAssetIsSponsored(asset crypto.Digest) (bool, error) {
	assetID := proto.AssetIDFromDigest(asset)
	sponsored, err := s.stor.sponsoredAssets.newestIsSponsored(assetID)
	if err != nil {
		return false, wrapErr(stateerr.RetrievalError, err)
	}
	return sponsored, nil
}

func (s *stateManager) AssetIsSponsored(assetID proto.AssetID) (bool, error) {
	sponsored, err := s.stor.sponsoredAssets.isSponsored(assetID)
	if err != nil {
		return false, wrapErr(stateerr.RetrievalError, err)
	}
	return sponsored, nil
}

func (s *stateManager) NewestAssetConstInfo(assetID proto.AssetID) (*proto.AssetConstInfo, error) {
	info, err := s.stor.assets.newestConstInfo(assetID)
	if err != nil {
		return nil, wrapErr(stateerr.RetrievalError, err)
	}
	issuer, err := proto.NewAddressFromPublicKey(s.settings.AddressSchemeCharacter, info.Issuer)
	if err != nil {
		return nil, wrapErr(stateerr.Other, err)
	}
	return &proto.AssetConstInfo{
		ID:          proto.ReconstructDigest(assetID, info.Tail),
		IssueHeight: info.IssueHeight,
		Issuer:      issuer,
		Decimals:    info.Decimals,
	}, nil
}

func (s *stateManager) NewestAssetInfo(asset crypto.Digest) (*proto.AssetInfo, error) {
	assetID := proto.AssetIDFromDigest(asset)
	info, err := s.stor.assets.newestAssetInfo(assetID)
	if err != nil {
		return nil, wrapErr(stateerr.RetrievalError, err)
	}
	if !info.quantity.IsUint64() {
		return nil, wrapErr(stateerr.Other, errors.New("asset quantity overflows uint64"))
	}
	issuer, err := proto.NewAddressFromPublicKey(s.settings.AddressSchemeCharacter, info.Issuer)
	if err != nil {
		return nil, wrapErr(stateerr.Other, err)
	}
	sponsored, err := s.stor.sponsoredAssets.newestIsSponsored(assetID)
	if err != nil {
		return nil, wrapErr(stateerr.RetrievalError, err)
	}
	scripted, err := s.stor.scriptsStorage.newestIsSmartAsset(assetID)
	if err != nil {
		return nil, wrapErr(stateerr.Other, err)
	}
	return &proto.AssetInfo{
		AssetConstInfo: proto.AssetConstInfo{
			ID:          proto.ReconstructDigest(assetID, info.Tail),
			IssueHeight: info.IssueHeight,
			Issuer:      issuer,
			Decimals:    info.Decimals,
		},
		Quantity:        info.quantity.Uint64(),
		IssuerPublicKey: info.Issuer,

		Reissuable: info.reissuable,
		Scripted:   scripted,
		Sponsored:  sponsored,
	}, nil
}

// NewestFullAssetInfo is used to request full asset info from RIDE,
// because of that we don't try to get issue transaction info.
func (s *stateManager) NewestFullAssetInfo(asset crypto.Digest) (*proto.FullAssetInfo, error) {
	ai, err := s.NewestAssetInfo(asset)
	if err != nil {
		return nil, wrapErr(stateerr.RetrievalError, err)
	}
	assetID := proto.AssetIDFromDigest(asset)
	info, err := s.stor.assets.newestAssetInfo(assetID)
	if err != nil {
		return nil, wrapErr(stateerr.RetrievalError, err)
	}
	res := &proto.FullAssetInfo{
		AssetInfo:        *ai,
		Name:             info.name,
		Description:      info.description,
		IssueTransaction: nil, // Always return nil in this function because this field is not used later on
	}
	isSponsored, err := s.stor.sponsoredAssets.newestIsSponsored(assetID)
	if err != nil {
		return nil, wrapErr(stateerr.RetrievalError, err)
	}
	if isSponsored {
		assetCost, err := s.stor.sponsoredAssets.newestAssetCost(assetID)
		if err != nil {
			return nil, wrapErr(stateerr.RetrievalError, err)
		}
		sponsorBalance, err := s.NewestWavesBalance(proto.NewRecipientFromAddress(ai.Issuer))
		if err != nil {
			return nil, wrapErr(stateerr.RetrievalError, err)
		}
		res.SponsorshipCost = assetCost
		res.SponsorBalance = sponsorBalance
	}
	isScripted, err := s.stor.scriptsStorage.newestIsSmartAsset(assetID)
	if err != nil {
		return nil, wrapErr(stateerr.Other, err)
	}
	if isScripted {
		scriptInfo, err := s.NewestScriptInfoByAsset(assetID)
		if err != nil {
			return nil, wrapErr(stateerr.RetrievalError, err)
		}
		res.ScriptInfo = *scriptInfo
	}
	return res, nil
}

func (s *stateManager) IsAssetExist(assetID proto.AssetID) (bool, error) {
	// this is the fastest way to understand whether asset exist or not
	switch _, err := s.stor.assets.constInfo(assetID); {
	case err == nil:
		return true, nil
	case errors.Is(err, errs.UnknownAsset{}):
		return false, nil
	default:
		return false, wrapErr(stateerr.RetrievalError, err)
	}
}

// AssetInfo returns stable (stored in DB) information about an asset by given ID.
// If there is no asset for the given ID error of type `errs.UnknownAsset` is returned.
// Errors of types `state.RetrievalError` returned in case of broken DB.
func (s *stateManager) AssetInfo(assetID proto.AssetID) (*proto.AssetInfo, error) {
	info, err := s.stor.assets.assetInfo(assetID)
	if err != nil {
		if errors.Is(err, errs.UnknownAsset{}) {
			return nil, err
		}
		return nil, wrapErr(stateerr.RetrievalError, err)
	}
	if !info.quantity.IsUint64() {
		return nil, wrapErr(stateerr.Other, errors.New("asset quantity overflows uint64"))
	}
	issuer, err := proto.NewAddressFromPublicKey(s.settings.AddressSchemeCharacter, info.Issuer)
	if err != nil {
		return nil, wrapErr(stateerr.Other, err)
	}
	sponsored, err := s.stor.sponsoredAssets.isSponsored(assetID)
	if err != nil {
		return nil, wrapErr(stateerr.RetrievalError, err)
	}
	scripted, err := s.stor.scriptsStorage.isSmartAsset(assetID)
	if err != nil {
		return nil, wrapErr(stateerr.RetrievalError, err)
	}
	return &proto.AssetInfo{
		AssetConstInfo: proto.AssetConstInfo{
			ID:          proto.ReconstructDigest(assetID, info.Tail),
			IssueHeight: info.IssueHeight,
			Issuer:      issuer,
			Decimals:    info.Decimals,
		},
		Quantity:        info.quantity.Uint64(),
		IssuerPublicKey: info.Issuer,

		Reissuable: info.reissuable,
		Scripted:   scripted,
		Sponsored:  sponsored,
	}, nil
}

func (s *stateManager) FullAssetInfo(assetID proto.AssetID) (*proto.FullAssetInfo, error) {
	ai, err := s.AssetInfo(assetID)
	if err != nil {
		return nil, wrapErr(stateerr.RetrievalError, err)
	}
	info, err := s.stor.assets.assetInfo(assetID)
	if err != nil {
		return nil, wrapErr(stateerr.RetrievalError, err)
	}
	txID := crypto.Digest(ai.ID)             // explicitly show that full asset ID is a crypto.Digest and equals txID
	tx, _ := s.TransactionByID(txID.Bytes()) // Explicitly ignore error here, in case of error tx is nil as expected
	res := &proto.FullAssetInfo{
		AssetInfo:        *ai,
		Name:             info.name,
		Description:      info.description,
		IssueTransaction: tx,
	}

	isSponsored, err := s.stor.sponsoredAssets.isSponsored(assetID)
	if err != nil {
		return nil, wrapErr(stateerr.RetrievalError, err)
	}
	if isSponsored {
		assetCost, err := s.stor.sponsoredAssets.assetCost(assetID)
		if err != nil {
			return nil, wrapErr(stateerr.RetrievalError, err)
		}
		sponsorBalance, err := s.WavesBalance(proto.NewRecipientFromAddress(ai.Issuer))
		if err != nil {
			return nil, wrapErr(stateerr.RetrievalError, err)
		}
		res.SponsorshipCost = assetCost
		res.SponsorBalance = sponsorBalance
	}
	isScripted, err := s.stor.scriptsStorage.isSmartAsset(assetID)
	if err != nil {
		return nil, wrapErr(stateerr.RetrievalError, err)
	}
	if isScripted {
		scriptInfo, err := s.ScriptInfoByAsset(assetID)
		if err != nil {
			return nil, wrapErr(stateerr.RetrievalError, err)
		}
		res.ScriptInfo = *scriptInfo
	}
	return res, nil
}

func (s *stateManager) EnrichedFullAssetInfo(assetID proto.AssetID) (*proto.EnrichedFullAssetInfo, error) {
	fa, err := s.FullAssetInfo(assetID)
	if err != nil {
		return nil, err
	}
	constInfo, err := s.stor.assets.constInfo(assetID)
	if err != nil {
		if errors.Is(err, errs.UnknownAsset{}) {
			return nil, err
		}
		return nil, wrapErr(stateerr.RetrievalError, err)
	}
	res := &proto.EnrichedFullAssetInfo{
		FullAssetInfo:   *fa,
		SequenceInBlock: constInfo.IssueSequenceInBlock,
	}
	return res, nil
}

func (s *stateManager) NFTList(account proto.Recipient, limit uint64, afterAssetID *proto.AssetID) ([]*proto.FullAssetInfo, error) {
	addr, err := s.recipientToAddress(account)
	if err != nil {
		return nil, wrapErr(stateerr.RetrievalError, err)
	}
	height, err := s.Height()
	if err != nil {
		return nil, wrapErr(stateerr.RetrievalError, err)
	}
	nfts, err := s.stor.balances.nftList(addr.ID(), limit, afterAssetID, height, s.stor.features)
	if err != nil {
		return nil, wrapErr(stateerr.RetrievalError, err)
	}
	infos := make([]*proto.FullAssetInfo, len(nfts))
	for i, nft := range nfts {
		info, err := s.FullAssetInfo(proto.AssetIDFromDigest(nft))
		if err != nil {
			return nil, wrapErr(stateerr.RetrievalError, err)
		}
		infos[i] = info
	}
	return infos, nil
}

func (s *stateManager) ScriptBasicInfoByAccount(account proto.Recipient) (*proto.ScriptBasicInfo, error) {
	addr, err := s.recipientToAddress(account)
	if err != nil {
		return nil, wrapErr(stateerr.RetrievalError, err)
	}
	hasScript, err := s.stor.scriptsStorage.accountHasScript(addr)
	if err != nil {
		return nil, wrapErr(stateerr.Other, err)
	}
	if !hasScript {
		return nil, proto.ErrNotFound
	}
	info, err := s.stor.scriptsStorage.scriptBasicInfoByAddressID(addr.ID())
	if err != nil {
		return nil, wrapErr(stateerr.Other, err)
	}
	return &proto.ScriptBasicInfo{
		PK:             info.PK,
		ScriptLen:      info.ScriptLen,
		LibraryVersion: info.LibraryVersion,
		HasVerifier:    info.HasVerifier,
		IsDApp:         info.IsDApp,
	}, nil
}

func (s *stateManager) ScriptInfoByAccount(account proto.Recipient) (*proto.ScriptInfo, error) {
	addr, err := s.recipientToAddress(account)
	if err != nil {
		return nil, wrapErr(stateerr.RetrievalError, err)
	}
	scriptBytes, err := s.stor.scriptsStorage.scriptBytesByAddr(addr)
	if err != nil {
		return nil, wrapErr(stateerr.RetrievalError, err)
	}
	est, err := s.stor.scriptsComplexity.scriptComplexityByAddress(addr)
	if err != nil {
		return nil, wrapErr(stateerr.RetrievalError, err)
	}
	version, err := proto.VersionFromScriptBytes(scriptBytes)
	if err != nil {
		return nil, wrapErr(stateerr.Other, err)
	}
	return &proto.ScriptInfo{
		Version:    version,
		Bytes:      scriptBytes,
		Complexity: uint64(est.Estimation),
	}, nil
}

func (s *stateManager) ScriptInfoByAsset(assetID proto.AssetID) (*proto.ScriptInfo, error) {
	scriptBytes, err := s.stor.scriptsStorage.scriptBytesByAsset(assetID)
	if err != nil {
		return nil, wrapErr(stateerr.RetrievalError, err)
	}
	est, err := s.stor.scriptsComplexity.scriptComplexityByAsset(assetID)
	if err != nil {
		return nil, wrapErr(stateerr.RetrievalError, err)
	}
	version, err := proto.VersionFromScriptBytes(scriptBytes)
	if err != nil {
		return nil, wrapErr(stateerr.Other, err)
	}
	return &proto.ScriptInfo{
		Version:    version,
		Bytes:      scriptBytes,
		Complexity: uint64(est.Estimation),
	}, nil
}

func (s *stateManager) NewestScriptInfoByAsset(assetID proto.AssetID) (*proto.ScriptInfo, error) {
	scriptBytes, err := s.stor.scriptsStorage.newestScriptBytesByAsset(assetID)
	if err != nil {
		return nil, wrapErr(stateerr.RetrievalError, err)
	}
	est, err := s.stor.scriptsComplexity.newestScriptComplexityByAsset(assetID)
	if err != nil {
		return nil, wrapErr(stateerr.RetrievalError, err)
	}
	version, err := proto.VersionFromScriptBytes(scriptBytes)
	if err != nil {
		return nil, wrapErr(stateerr.Other, err)
	}
	return &proto.ScriptInfo{
		Version:    version,
		Bytes:      scriptBytes,
		Complexity: uint64(est.Estimation),
	}, nil
}

func (s *stateManager) IsActiveLeasing(leaseID crypto.Digest) (bool, error) {
	isActive, err := s.stor.leases.isActive(leaseID)
	if err != nil {
		return false, wrapErr(stateerr.RetrievalError, err)
	}
	return isActive, nil
}

func (s *stateManager) InvokeResultByID(invokeID crypto.Digest) (*proto.ScriptResult, error) {
	hasData, err := s.storesExtendedApiData()
	if err != nil {
		return nil, wrapErr(stateerr.Other, err)
	}
	if !hasData {
		return nil, wrapErr(stateerr.IncompatibilityError, errors.New("state does not have data for invoke results"))
	}
	res, err := s.stor.invokeResults.invokeResult(s.settings.AddressSchemeCharacter, invokeID)
	if err != nil {
		return nil, wrapErr(stateerr.RetrievalError, err)
	}
	return res, nil
}

func (s *stateManager) storesExtendedApiData() (bool, error) {
	stores, err := s.stateDB.stateStoresApiData()
	if err != nil {
		return false, wrapErr(stateerr.RetrievalError, err)
	}
	return stores, nil
}

func (s *stateManager) ProvidesExtendedApi() (bool, error) {
	hasData, err := s.storesExtendedApiData()
	if err != nil {
		return false, wrapErr(stateerr.RetrievalError, err)
	}
	if !hasData {
		// State does not have extended API data.
		return false, nil
	}
	// State has data for extended API, but we need to make sure it is served.
	return s.atx.providesData(), nil
}

func (s *stateManager) ProvidesStateHashes() (bool, error) {
	provides, err := s.stateDB.stateStoresHashes()
	if err != nil {
		return false, wrapErr(stateerr.RetrievalError, err)
	}
	return provides, nil
}

func (s *stateManager) LegacyStateHashAtHeight(height proto.Height) (*proto.StateHash, error) {
	hasData, err := s.ProvidesStateHashes()
	if err != nil {
		return nil, wrapErr(stateerr.Other, err)
	}
	if !hasData {
		return nil, wrapErr(stateerr.IncompatibilityError, errors.New("state does not have data for state hashes"))
	}
	sh, err := s.stor.stateHashes.legacyStateHash(height)
	if err != nil {
		return nil, wrapErr(stateerr.RetrievalError, err)
	}
	return sh, nil
}

func (s *stateManager) SnapshotStateHashAtHeight(height proto.Height) (crypto.Digest, error) {
	sh, err := s.stor.stateHashes.snapshotStateHash(height)
	if err != nil {
		return crypto.Digest{}, wrapErr(stateerr.RetrievalError, err)
	}
	return sh, nil
}

func (s *stateManager) IsNotFound(err error) bool {
	return stateerr.IsNotFound(err)
}

func (s *stateManager) StartProvidingExtendedApi() error {
	if err := s.atx.startProvidingData(); err != nil {
		return wrapErr(stateerr.ModificationError, err)
	}
	return nil
}

func (s *stateManager) PersistAddressTransactions() error {
	return s.atx.persist()
}

func (s *stateManager) ShouldPersistAddressTransactions() (bool, error) {
	return s.atx.shouldPersist()
}

// RewardAtHeight return reward for the block at the given height.
// It takes into account the reward multiplier introduced with the feature #23 (Boost Block Reward).
func (s *stateManager) RewardAtHeight(height proto.Height) (uint64, error) {
	blockRewardActivated := s.stor.features.isActivatedAtHeight(int16(settings.BlockReward), height)
	if !blockRewardActivated {
		return 0, nil
	}
	blockRewardActivationHeight, err := s.stor.features.activationHeight(int16(settings.BlockReward))
	if err != nil {
		return 0, err
	}
	reward, err := s.stor.monetaryPolicy.rewardAtHeight(height, blockRewardActivationHeight)
	if err != nil {
		return 0, wrapErr(stateerr.RetrievalError, err)
	}
	multiplier, err := rewardMultiplier(s.settings, s.stor.features, height)
	if err != nil {
		return 0, wrapErr(stateerr.RetrievalError, err)
	}
	return multiplier * reward, nil
}

func (s *stateManager) RewardVotes(height proto.Height) (proto.RewardVotes, error) {
	activation, err := s.stor.features.activationHeight(int16(settings.BlockReward))
	if err != nil {
		return proto.RewardVotes{}, err
	}
	isCappedRewardsActivated, err := s.stor.features.isActivated(int16(settings.CappedRewards))
	if err != nil {
		return proto.RewardVotes{}, err
	}
	v, err := s.stor.monetaryPolicy.votes(height, activation, isCappedRewardsActivated)
	if err != nil {
		return proto.RewardVotes{}, err
	}
	return proto.RewardVotes{Increase: v.increase, Decrease: v.decrease}, nil
}

func (s *stateManager) getInitialTotalWavesAmount() uint64 {
	totalAmount := uint64(0)
	for _, tx := range s.genesis.Transactions {
		txG, ok := tx.(*proto.Genesis)
		if !ok {
			panic(fmt.Sprintf("tx type (%T) must be genesis tx type", tx))
		}
		totalAmount += txG.Amount
	}
	return totalAmount
}

// TotalWavesAmount returns total amount of Waves in the system at the given height.
// It returns the initial Waves amount of 100 000 000 before activation of feature #14 "BlockReward".
// It takes into account the reward multiplier introduced with the feature #23 "BoostBlockReward".
func (s *stateManager) TotalWavesAmount(height proto.Height) (uint64, error) {
	initialTotalAmount := s.getInitialTotalWavesAmount()
	blockRewardActivated := s.stor.features.isActivatedAtHeight(int16(settings.BlockReward), height)
	if !blockRewardActivated {
		return initialTotalAmount, nil
	}
	blockRewardActivationHeight, err := s.stor.features.activationHeight(int16(settings.BlockReward))
	if err != nil {
		return 0, err
	}

	rewardBoostActivationHeight, rewardBoostLastHeight, err := rewardBoostFeatureInfo(height, s.stor.features, s.settings)
	if err != nil {
		return 0, err
	}

	amount, err := s.stor.monetaryPolicy.totalAmountAtHeight(height, initialTotalAmount, blockRewardActivationHeight,
		rewardBoostActivationHeight, rewardBoostLastHeight)
	if err != nil {
		return 0, wrapErr(stateerr.RetrievalError, err)
	}
	return amount, nil
}

func rewardBoostFeatureInfo(
	h proto.Height,
	feat featuresState,
	bs *settings.BlockchainSettings,
) (proto.Height, proto.Height, error) {
	rewardBoostActivated := feat.isActivatedAtHeight(int16(settings.BoostBlockReward), h)
	if !rewardBoostActivated {
		return 0, 0, nil
	}
	rewardBoostActivationHeight, err := feat.activationHeight(int16(settings.BoostBlockReward))
	if err != nil {
		return 0, 0, err
	}
	rewardBoostLastHeight := rewardBoostActivationHeight + bs.BlockRewardBoostPeriod - 1
	return rewardBoostActivationHeight, rewardBoostLastHeight, nil
}

func (s *stateManager) SnapshotsAtHeight(height proto.Height) (proto.BlockSnapshot, error) {
	return s.stor.snapshots.getSnapshots(height)
}

func (s *stateManager) Close() error {
	if err := s.atx.close(); err != nil {
		return wrapErr(stateerr.ClosureError, err)
	}
	if err := s.rw.close(); err != nil {
		return wrapErr(stateerr.ClosureError, err)
	}
	if err := s.stateDB.close(); err != nil {
		return wrapErr(stateerr.ClosureError, err)
	}
	return nil
}<|MERGE_RESOLUTION|>--- conflicted
+++ resolved
@@ -2373,14 +2373,7 @@
 	}
 	entries, err := s.stor.accountsDataStor.retrieveEntries(addr)
 	if err != nil {
-<<<<<<< HEAD
-		if IsNotFound(err) {
-			return nil, err
-		}
-		return nil, wrapErr(RetrievalError, err)
-=======
-		return nil, wrapErr(stateerr.RetrievalError, err)
->>>>>>> bf9af884
+		return nil, wrapErr(stateerr.RetrievalError, err)
 	}
 	return entries, nil
 }
