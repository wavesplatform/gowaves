--- conflicted
+++ resolved
@@ -73,10 +73,7 @@
 	snapshots         *snapshotsAtHeight
 	patches           *patchesStorage
 	commitments       *commitments
-<<<<<<< HEAD
 	finalizations     *finalizations
-=======
->>>>>>> 93203822
 	calculateHashes   bool
 }
 
@@ -112,10 +109,7 @@
 		newSnapshotsAtHeight(hs, sets.AddressSchemeCharacter),
 		newPatchesStorage(hs, sets.AddressSchemeCharacter),
 		newCommitments(hs, calcHashes),
-<<<<<<< HEAD
 		newFinalizations(hs),
-=======
->>>>>>> 93203822
 		calcHashes,
 	}, nil
 }
@@ -1872,11 +1866,7 @@
 	if err != nil {
 		return fmt.Errorf("failed to reset deposits: %w", err)
 	}
-<<<<<<< HEAD
 	start, err := CurrentGenerationPeriodStart(activationHeight, lastBlockHeight, s.settings.GenerationPeriod)
-=======
-	start, err := currentGenerationPeriodStart(activationHeight, lastBlockHeight, s.settings.GenerationPeriod)
->>>>>>> 93203822
 	if err != nil {
 		return fmt.Errorf("failed to reset deposits: %w", err)
 	}
@@ -3366,7 +3356,6 @@
 	return nil
 }
 
-<<<<<<< HEAD
 func (s *stateManager) CalculateVotingFinalization(endorsers []proto.WavesAddress, height proto.Height,
 	allGenerators []proto.WavesAddress) (bool, error) {
 	var totalGeneratingBalance uint64
@@ -3451,10 +3440,10 @@
 		return nil, err
 	}
 	return header, nil
-=======
+}
+
 // MinimalGeneratingBalanceAtHeight returns minimal generating balance at given height and timestamp.
 // It checks feature activation using newestIsActivatedAtHeight function.
 func (s *stateManager) NewestMinimalGeneratingBalanceAtHeight(height proto.Height, ts uint64) uint64 {
 	return s.stor.features.minimalGeneratingBalanceAtHeight(height, ts)
->>>>>>> 93203822
 }