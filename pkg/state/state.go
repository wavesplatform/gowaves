--- conflicted
+++ resolved
@@ -679,28 +679,8 @@
 	if err != nil {
 		return nil, err
 	}
-<<<<<<< HEAD
 	c := newRewardsCalculator(s.settings, s.stor.features)
-	return c.calculateRewards(blockHeader, height, reward)
-=======
-	generatorReward := reward
-	active, err := s.stor.features.newestIsActivated(int16(settings.BlockReward))
-	if err != nil {
-		return nil, err
-	}
-	if !active {
-		return proto.Rewards{proto.NewReward(generatorAddress, generatorReward)}, nil
-	}
-	numberOfAddresses := uint64(len(s.settings.RewardAddresses) + 1)
-	r := make(proto.Rewards, 0, numberOfAddresses)
-	for _, a := range s.settings.RewardAddresses {
-		addressReward := reward / numberOfAddresses
-		r = append(r, proto.NewReward(a, addressReward))
-		generatorReward -= addressReward
-	}
-	r = append(r, proto.NewReward(generatorAddress, generatorReward))
-	return r, nil
->>>>>>> 942da125
+	return c.calculateRewards(generatorAddress, height, reward)
 }
 
 func (s *stateManager) Header(blockID proto.BlockID) (*proto.BlockHeader, error) {
