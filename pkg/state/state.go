--- conflicted
+++ resolved
@@ -9,6 +9,7 @@
 	"os"
 	"path/filepath"
 	"runtime"
+	"sync"
 
 	"github.com/pkg/errors"
 	"github.com/wavesplatform/gowaves/pkg/consensus"
@@ -52,6 +53,8 @@
 }
 
 type stateManager struct {
+	mutex *sync.RWMutex
+
 	genesis proto.Block
 	stateDB *stateDB
 
@@ -131,6 +134,7 @@
 		return nil, StateError{errorType: Other, originalError: errors.Errorf("failed to create leases storage: %v\n", err)}
 	}
 	state := &stateManager{
+		mutex:    &sync.RWMutex{},
 		stateDB:  stateDB,
 		assets:   assets,
 		leases:   leases,
@@ -167,8 +171,10 @@
 	return s.peers.peers()
 }
 
-<<<<<<< HEAD
-=======
+func (s *stateManager) Mutex() *sync.RWMutex {
+	return s.mutex
+}
+
 func (s *stateManager) setValidators() error {
 	var err error
 	s.standaloneTv, err = newTransactionValidator(s.genesis.BlockSignature, s.balances, s.assets, s.leases, s.settings)
@@ -182,7 +188,6 @@
 	return nil
 }
 
->>>>>>> ffad88e9
 func (s *stateManager) setGenesisBlock(genesisCfgPath string) error {
 	genesisFile, err := os.Open(genesisCfgPath)
 	if err != nil {
@@ -200,7 +205,7 @@
 
 func (s *stateManager) addGenesisBlock() error {
 	// Add score of genesis block.
-	genesisScore, err := calculateScore(s.genesis.BaseTarget)
+	genesisScore, err := CalculateScore(s.genesis.BaseTarget)
 	if err != nil {
 		return err
 	}
@@ -214,11 +219,7 @@
 	if err := s.addNewBlock(tv, &s.genesis, nil, true); err != nil {
 		return err
 	}
-<<<<<<< HEAD
-	if err := tv.performTransactions(true); err != nil {
-=======
 	if err := tv.validateTransactions(true, true); err != nil {
->>>>>>> ffad88e9
 		return err
 	}
 	if err := s.flush(true); err != nil {
@@ -473,20 +474,20 @@
 	return nil
 }
 
-func (s *stateManager) AddBlock(block []byte) error {
-	blocks := make([][]byte, 1)
-	blocks[0] = block
-	if err := s.addBlocks(blocks, false); err != nil {
+func (s *stateManager) AddBlock(blockBytes []byte) (*proto.Block, error) {
+	block, err := s.addBlocks([][]byte{blockBytes}, false)
+	if err != nil {
 		if err := s.undoBlockAddition(); err != nil {
 			panic("Failed to add blocks and can not rollback to previous state after failure.")
 		}
-		return err
-	}
-	return nil
+		return nil, err
+	}
+	return block, nil
 }
 
 func (s *stateManager) AddNewBlocks(blocks [][]byte) error {
-	if err := s.addBlocks(blocks, false); err != nil {
+	_, err := s.addBlocks(blocks, false)
+	if err != nil {
 		if err := s.undoBlockAddition(); err != nil {
 			panic("Failed to add blocks and can not rollback to previous state after failure.")
 		}
@@ -496,7 +497,7 @@
 }
 
 func (s *stateManager) AddOldBlocks(blocks [][]byte) error {
-	if err := s.addBlocks(blocks, true); err != nil {
+	if _, err := s.addBlocks(blocks, true); err != nil {
 		if err := s.undoBlockAddition(); err != nil {
 			panic("Failed to add blocks and can not rollback to previous state after failure.")
 		}
@@ -560,26 +561,27 @@
 	return nil
 }
 
-func (s *stateManager) addBlocks(blocks [][]byte, initialisation bool) error {
+func (s *stateManager) addBlocks(blocks [][]byte, initialisation bool) (*proto.Block, error) {
 	blocksNumber := len(blocks)
 	parent, err := s.topBlock()
 	if err != nil {
-		return StateError{errorType: RetrievalError, originalError: err}
+		return nil, StateError{errorType: RetrievalError, originalError: err}
 	}
 	tv, err := newTransactionValidator(s.genesis.BlockSignature, s.balances, s.assets, s.leases, s.settings)
 	if err != nil {
-		return StateError{errorType: Other, originalError: err}
+		return nil, StateError{errorType: Other, originalError: err}
 	}
 	height, err := s.Height()
 	if err != nil {
-		return StateError{errorType: RetrievalError, originalError: err}
+		return nil, StateError{errorType: RetrievalError, originalError: err}
 	}
 	prevScore, err := s.scores.score(height)
 	if err != nil {
-		return StateError{errorType: RetrievalError, originalError: err}
+		return nil, StateError{errorType: RetrievalError, originalError: err}
 	}
 	var blocksToFinish [][]byte
 	headers := make([]proto.BlockHeader, blocksNumber)
+	var lastBlock *proto.Block
 	for i, blockBytes := range blocks {
 		curHeight := height + uint64(i)
 		if s.needToCancelLeases(curHeight) {
@@ -589,48 +591,46 @@
 		}
 		block, err := s.unmarshalAndCheck(blockBytes, parent.BlockSignature, initialisation)
 		if err != nil {
-			return StateError{errorType: DeserializationError, originalError: err}
-		}
+			return nil, StateError{errorType: DeserializationError, originalError: err}
+		}
+		lastBlock = block
+
 		// Add score.
-		score, err := calculateScore(block.BaseTarget)
+		score, err := CalculateScore(block.BaseTarget)
 		if err != nil {
-			return StateError{errorType: Other, originalError: err}
+			return nil, StateError{errorType: Other, originalError: err}
 		}
 		if err := s.scores.addScore(prevScore, score, s.rw.recentHeight()); err != nil {
-			return StateError{errorType: ModificationError, originalError: err}
+			return nil, StateError{errorType: ModificationError, originalError: err}
 		}
 		prevScore = score
 		if err := s.addNewBlock(tv, block, parent, initialisation); err != nil {
-			return StateError{errorType: TxValidationError, originalError: err}
+			return nil, StateError{errorType: TxValidationError, originalError: err}
 		}
 		headers[i] = block.BlockHeader
 		parent = block
 	}
-<<<<<<< HEAD
-	if err := tv.performTransactions(initialisation); err != nil {
-=======
 	if err := tv.validateTransactions(initialisation, true); err != nil {
->>>>>>> ffad88e9
-		return StateError{errorType: TxValidationError, originalError: err}
+		return nil, StateError{errorType: TxValidationError, originalError: err}
 	}
 	if err := s.cv.ValidateHeaders(headers[:len(headers)-len(blocksToFinish)], height); err != nil {
-		return StateError{errorType: BlockValidationError, originalError: err}
+		return nil, StateError{errorType: BlockValidationError, originalError: err}
 	}
 	if err := s.flush(initialisation); err != nil {
-		return StateError{errorType: ModificationError, originalError: err}
+		return nil, StateError{errorType: ModificationError, originalError: err}
 	}
 	if err := s.reset(); err != nil {
-		return StateError{errorType: ModificationError, originalError: err}
+		return nil, StateError{errorType: ModificationError, originalError: err}
 	}
 	if blocksToFinish != nil {
 		// Need to cancel leases due to bugs in historical blockchain.
 		if err := s.cancelLeases(); err != nil {
-			return StateError{errorType: ModificationError, originalError: err}
+			return nil, StateError{errorType: ModificationError, originalError: err}
 		}
 		return s.addBlocks(blocksToFinish, initialisation)
 	}
 	log.Printf("State: blocks to height %d added.\n", height+uint64(blocksNumber))
-	return nil
+	return lastBlock, nil
 }
 
 func (s *stateManager) checkRollbackInput(blockID crypto.Signature) error {
@@ -759,8 +759,6 @@
 
 func (s *stateManager) SavePeers(peers []proto.TCPAddr) error {
 	return s.peers.savePeers(peers)
-<<<<<<< HEAD
-=======
 
 }
 
@@ -782,7 +780,6 @@
 func (s *stateManager) ResetValidationList() {
 	s.multiTxTv.reset()
 }
->>>>>>> ffad88e9
 
 func (s *stateManager) ValidateNextTx(tx proto.Transaction, currentTimestamp, parentTimestamp uint64) error {
 	info := &txValidationInfo{
