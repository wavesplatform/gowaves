--- conflicted
+++ resolved
@@ -1234,11 +1234,7 @@
 	if err != nil {
 		return nil, wrapErr(RetrievalError, err)
 	}
-<<<<<<< HEAD
-	zap.S().Debugf("StateManager: parent (top) block ID: %s", lastAppliedBlock.BlockID().String())
-=======
-	zap.S().Debugf("StateManager: parent (top) block ID: %s, ts: %d", parent.BlockID().String(), parent.Timestamp)
->>>>>>> fb0f5063
+	zap.S().Debugf("StateManager: parent (top) block ID: %s, ts: %d", lastAppliedBlock.BlockID().String(), lastAppliedBlock.Timestamp)
 	height, err := s.Height()
 	if err != nil {
 		return nil, wrapErr(RetrievalError, err)
@@ -1316,27 +1312,14 @@
 	if err := s.flush(initialisation); err != nil {
 		return nil, wrapErr(ModificationError, err)
 	}
-<<<<<<< HEAD
-	zap.S().Infof("Height: %d; Block ID: %s", height+uint64(blocksNumber), lastAppliedBlock.BlockID().String())
+	zap.S().Infof(
+		"Height: %d; Block ID: %s, sig: %s, ts: %d",
+		height+uint64(blocksNumber),
+		lastAppliedBlock.BlockID().String(),
+		base58.Encode(lastAppliedBlock.GenSignature),
+		lastAppliedBlock.Timestamp,
+	)
 	return lastAppliedBlock, nil
-=======
-	// Reset in-memory storages.
-	if err := s.reset(initialisation); err != nil {
-		return nil, wrapErr(ModificationError, err)
-	}
-	if err := s.loadLastBlock(); err != nil {
-		return nil, wrapErr(RetrievalError, err)
-	}
-	// Check if we need to perform some event and call addBlocks() again.
-	if s.newBlocks.len() != 0 {
-		return s.handleBreak(initialisation, breakerInfo)
-	}
-	if lastBlock != nil {
-		zap.S().Infof("Height: %d; Block ID: %s, sig: %s, ts: %d", height+uint64(blocksNumber), lastBlock.BlockID().String(), base58.Encode(lastBlock.GenSignature), lastBlock.Timestamp)
-	}
-	s.newBlocks.reset()
-	return lastBlock, nil
->>>>>>> fb0f5063
 }
 
 func (s *stateManager) checkRollbackHeight(height uint64) error {
@@ -1407,7 +1390,7 @@
 		return nil, wrapErr(RetrievalError, err)
 	}
 	if height < 1 || height > maxHeight {
-		return nil, wrapErr(InvalidInputError, errors.Errorf("ScoreAtHeight: %d height out of valid range [1, %d", height, maxHeight))
+		return nil, wrapErr(InvalidInputError, errors.Errorf("ScoreAtHeight: %d height out of valid range [1, %d]", height, maxHeight))
 	}
 	score, err := s.stor.scores.score(height, true)
 	if err != nil {
