package state

import (
	"bytes"
	"context"
	"encoding/binary"
	"log"
	"math/big"
	"os"
	"path/filepath"
	"sync"

	"github.com/pkg/errors"
	"github.com/wavesplatform/gowaves/pkg/consensus"
	"github.com/wavesplatform/gowaves/pkg/crypto"
	"github.com/wavesplatform/gowaves/pkg/keyvalue"
	"github.com/wavesplatform/gowaves/pkg/proto"
	"github.com/wavesplatform/gowaves/pkg/settings"
)

const (
	rollbackMaxBlocks      = 2000
	blocksStorDir          = "blocks_storage"
	keyvalueDir            = "key_value"
	bloomBitsPerKeyDefault = 10
)

func wrapErr(err error, stateErrorType ErrorType) error {
	switch err.(type) {
	case StateError:
		return err
	default:
		return NewStateError(stateErrorType, err)
	}
}

type blockchainEntitiesStorage struct {
	hs         *historyStorage
	aliases    *aliases
	assets     *assets
	leases     *leases
	scores     *scores
	blocksInfo *blocksInfo
	balances   *balances
	features   *features
}

func newBlockchainEntitiesStorage(hs *historyStorage, sets *settings.BlockchainSettings) (*blockchainEntitiesStorage, error) {
	aliases, err := newAliases(hs)
	if err != nil {
		return nil, err
	}
	assets, err := newAssets(hs.db, hs.dbBatch, hs)
	if err != nil {
		return nil, err
	}
	leases, err := newLeases(hs.db, hs)
	if err != nil {
		return nil, err
	}
	scores, err := newScores(hs.db, hs.dbBatch)
	if err != nil {
		return nil, err
	}
	blocksInfo, err := newBlocksInfo(hs.db, hs.dbBatch)
	if err != nil {
		return nil, err
	}
	balances, err := newBalances(hs.db, hs)
	if err != nil {
		return nil, err
	}
	features, err := newFeatures(hs.db, hs.dbBatch, hs, sets, settings.FeaturesInfo)
	if err != nil {
		return nil, err
	}
	return &blockchainEntitiesStorage{hs, aliases, assets, leases, scores, blocksInfo, balances, features}, nil
}

func (s *blockchainEntitiesStorage) reset() {
	s.hs.reset()
}

func (s *blockchainEntitiesStorage) flush(initialisation bool) error {
	return s.hs.flush(!initialisation)
}

type stateManager struct {
	mu *sync.RWMutex

	genesis proto.Block
	stateDB *stateDB

	stor  *blockchainEntitiesStorage
	rw    *blockReadWriter
	peers *peerStorage

	rb *recentBlocks

	settings *settings.BlockchainSettings
	cv       *consensus.ConsensusValidator

	// Transaction validator that performs checking against state for single transactions without block.
	standaloneTv *transactionValidator
	// Transaction validator that performs checking against state for multiple transactions without block.
	multiTxTv *transactionValidator

	// Specifies how many goroutines will be run for verification of transactions and blocks signatures.
	verificationGoroutinesNum int

	// Indicates whether lease cancellations were performed.
	leasesCl0, leasesCl1, leasesCl2 bool

	// The height when last features voting took place.
	lastVotingHeight uint64
}

func (s *stateManager) Mutex() *sync.RWMutex {
	return s.mu
}

func (s *stateManager) Peers() ([]proto.TCPAddr, error) {
	return s.peers.peers()
}

func newStateManager(dataDir string, params StateParams, settings *settings.BlockchainSettings) (*stateManager, error) {
	blockStorageDir := filepath.Join(dataDir, blocksStorDir)
	if _, err := os.Stat(blockStorageDir); os.IsNotExist(err) {
		if err := os.Mkdir(blockStorageDir, 0755); err != nil {
			return nil, StateError{errorType: Other, originalError: errors.Errorf("failed to create blocks directory: %v\n", err)}
		}
	}
	// Initialize database.
	dbDir := filepath.Join(dataDir, keyvalueDir)
	db, err := keyvalue.NewKeyVal(dbDir, params.BloomParams)
	if err != nil {
		return nil, StateError{errorType: Other, originalError: errors.Errorf("failed to create db: %v\n", err)}
	}
	dbBatch, err := db.NewBatch()
	if err != nil {
		return nil, StateError{errorType: Other, originalError: errors.Errorf("failed to create db batch: %v\n", err)}
	}
	stateDB, err := newStateDB(db, dbBatch)
	if err != nil {
		return nil, StateError{errorType: Other, originalError: errors.Errorf("failed to create stateDB: %v\n", err)}
	}
	// rw is storage for blocks.
	rw, err := newBlockReadWriter(blockStorageDir, params.OffsetLen, params.HeaderOffsetLen, db, dbBatch)
	if err != nil {
		return nil, StateError{errorType: Other, originalError: errors.Errorf("failed to create block storage: %v\n", err)}
	}
	if err := stateDB.syncRw(rw); err != nil {
		return nil, StateError{errorType: Other, originalError: errors.Errorf("failed to sync block storage and DB: %v\n", err)}
	}
	// rb is in-memory storage for IDs of recent blocks.
	rb, err := newRecentBlocks(rollbackMaxBlocks, rw)
	if err != nil {
		return nil, StateError{errorType: Other, originalError: errors.Errorf("failed to create recent blocks stor: %v\n", err)}
	}
	hs, err := newHistoryStorage(db, dbBatch, stateDB, rb)
	if err != nil {
		return nil, StateError{errorType: Other, originalError: errors.Errorf("failed to create history storage: %v\n", err)}
	}
	stor, err := newBlockchainEntitiesStorage(hs, settings)
	if err != nil {
		return nil, StateError{errorType: Other, originalError: errors.Errorf("failed to create blockchain entities storage: %v\n", err)}
	}
	state := &stateManager{
		stateDB:                   stateDB,
		stor:                      stor,
		rw:                        rw,
		rb:                        rb,
		settings:                  settings,
		peers:                     newPeerStorage(db),
		verificationGoroutinesNum: params.VerificationGoroutinesNum,
		mu:                        &sync.RWMutex{},
	}
	// Set fields which depend on state.
	// Consensus validator is needed to check block headers.
	cv, err := consensus.NewConsensusValidator(state)
	if err != nil {
		return nil, StateError{errorType: Other, originalError: err}
	}
	state.cv = cv
	// Handle genesis block.
	if err := state.handleGenesisBlock(settings.GenesisGetter); err != nil {
		return nil, StateError{errorType: Other, originalError: err}
	}
	// Set transaction validators for transactions without blocks (used by miner, UTX pool).
	if err := state.setValidators(); err != nil {
		return nil, StateError{errorType: Other, originalError: err}
	}
	return state, nil
}

func (s *stateManager) setGenesisBlock(genesisBlock *proto.Block) error {
	s.genesis = *genesisBlock
	return nil
}

func (s *stateManager) setValidators() error {
	var err error
	s.standaloneTv, err = newTransactionValidator(s.genesis.BlockSignature, s.stor, s.settings)
	if err != nil {
		return err
	}
	s.multiTxTv, err = newTransactionValidator(s.genesis.BlockSignature, s.stor, s.settings)
	if err != nil {
		return err
	}
	return nil
}

func (s *stateManager) addGenesisBlock() error {
	// Add score of genesis block.
	ctx, cancel := context.WithCancel(context.Background())
	defer cancel()
	genesisScore, err := CalculateScore(s.genesis.BaseTarget)
	if err != nil {
		return err
	}
	if err := s.stor.scores.addScore(&big.Int{}, genesisScore, 1); err != nil {
		return err
	}
	tv, err := newTransactionValidator(s.genesis.BlockSignature, s.stor, s.settings)
	if err != nil {
		return err
	}
	chans := newVerifierChans()
	go launchVerifier(ctx, chans, s.verificationGoroutinesNum)
	if err := s.addNewBlock(tv, &s.genesis, nil, true, chans); err != nil {
		return err
	}
	close(chans.tasksChan)
	if err := tv.validateBalanceChanges(true, true); err != nil {
		return err
	}
	verifyError := <-chans.errChan
	if verifyError != nil {
		return StateError{errorType: ValidationError, originalError: verifyError}
	}
	if err := s.flush(true); err != nil {
		return StateError{errorType: ModificationError, originalError: err}
	}
	if err := s.reset(); err != nil {
		return StateError{errorType: ModificationError, originalError: err}
	}
	return nil
}

func (s *stateManager) applyPreactivatedFeatures(features []int16) error {
	genesisID := s.genesis.BlockSignature
	for _, featureID := range features {
		approvalRequest := &approvedFeaturesRecord{1, genesisID}
		if err := s.stor.features.approveFeature(featureID, approvalRequest); err != nil {
			return err
		}
		activationRequest := &activatedFeaturesRecord{1, genesisID}
		if err := s.stor.features.activateFeature(featureID, activationRequest); err != nil {
			return err
		}
	}
	if err := s.flush(true); err != nil {
		return err
	}
	if err := s.reset(); err != nil {
		return err
	}
	return nil
}

func (s *stateManager) handleGenesisBlock(g settings.GenesisGetter) error {
	height, err := s.Height()
	if err != nil {
		return err
	}

	block, err := g.Get()
	if err != nil {
		return err
	}

	if err := s.setGenesisBlock(block); err != nil {
		return err
	}
	// If the storage is new (data dir does not contain any data), genesis block must be applied.
	if height == 0 {
		if err := s.applyPreactivatedFeatures(s.settings.PreactivatedFeatures); err != nil {
			return errors.Errorf("failed to apply preactivated features: %v\n", err)
		}
		if err := s.addGenesisBlock(); err != nil {
			return errors.Errorf("failed to apply/save genesis: %v\n", err)
		}
	}
	return nil
}

func (s *stateManager) Header(blockID crypto.Signature) (*proto.BlockHeader, error) {
	headerBytes, err := s.rw.readBlockHeader(blockID)
	if err != nil {
		if err == keyvalue.ErrNotFound {
			return nil, StateError{errorType: NotFoundError, originalError: err}
		}
		return nil, StateError{errorType: RetrievalError, originalError: err}
	}
	var header proto.BlockHeader
	if err := header.UnmarshalHeaderFromBinary(headerBytes); err != nil {
		return nil, StateError{errorType: DeserializationError, originalError: err}
	}
	return &header, nil
}

func (s *stateManager) HeaderBytes(blockID crypto.Signature) ([]byte, error) {
	headerBytes, err := s.rw.readBlockHeader(blockID)
	if err != nil {
		return nil, StateError{errorType: RetrievalError, originalError: err}
	}
	return headerBytes, nil
}

func (s *stateManager) HeaderByHeight(height uint64) (*proto.BlockHeader, error) {
	blockID, err := s.HeightToBlockID(height)
	if err != nil {
		return nil, StateError{errorType: RetrievalError, originalError: err}
	}
	return s.Header(blockID)
}

func (s *stateManager) HeaderBytesByHeight(height uint64) ([]byte, error) {
	blockID, err := s.HeightToBlockID(height)
	if err != nil {
		return nil, StateError{errorType: RetrievalError, originalError: err}
	}
	return s.HeaderBytes(blockID)
}

func (s *stateManager) Block(blockID crypto.Signature) (*proto.Block, error) {
	header, err := s.Header(blockID)
	if err != nil {
		return nil, wrapErr(err, RetrievalError)
	}
	transactions, err := s.rw.readTransactionsBlock(blockID)
	if err != nil {
		return nil, StateError{errorType: RetrievalError, originalError: err}
	}
	block := proto.Block{BlockHeader: *header}
	block.Transactions = make([]byte, len(transactions))
	copy(block.Transactions, transactions)
	return &block, nil
}

func (s *stateManager) BlockBytes(blockID crypto.Signature) ([]byte, error) {
	headerBytes, err := s.rw.readBlockHeader(blockID)
	if err != nil {
		return nil, StateError{errorType: RetrievalError, originalError: err}
	}
	transactions, err := s.rw.readTransactionsBlock(blockID)
	if err != nil {
		return nil, StateError{errorType: RetrievalError, originalError: err}
	}
	blockBytes, err := proto.AppendHeaderBytesToTransactions(headerBytes, transactions)
	if err != nil {
		return nil, StateError{errorType: Other, originalError: err}
	}
	return blockBytes, nil
}

func (s *stateManager) BlockByHeight(height uint64) (*proto.Block, error) {
	blockID, err := s.HeightToBlockID(height)
	if err != nil {
		return nil, StateError{errorType: RetrievalError, originalError: err}
	}
	return s.Block(blockID)
}

func (s *stateManager) BlockBytesByHeight(height uint64) ([]byte, error) {
	blockID, err := s.HeightToBlockID(height)
	if err != nil {
		return nil, StateError{errorType: RetrievalError, originalError: err}
	}
	return s.BlockBytes(blockID)
}

func (s *stateManager) Height() (uint64, error) {
	height, err := s.rw.currentHeight()
	if err != nil {
		return 0, StateError{errorType: RetrievalError, originalError: err}
	}
	return height, nil
}

func (s *stateManager) BlockIDToHeight(blockID crypto.Signature) (uint64, error) {
	height, err := s.rw.heightByBlockID(blockID)
	if err != nil {
		return 0, StateError{errorType: RetrievalError, originalError: err}
	}
	return height, nil
}

func (s *stateManager) HeightToBlockID(height uint64) (crypto.Signature, error) {
	maxHeight, err := s.Height()
	if err != nil {
		return crypto.Signature{}, StateError{errorType: RetrievalError, originalError: err}
	}
	if height < 1 || height > maxHeight {
		return crypto.Signature{}, StateError{errorType: InvalidInputError, originalError: errors.New("height out of valid range")}
	}
	blockID, err := s.rw.blockIDByHeight(height)
	if err != nil {
		return crypto.Signature{}, StateError{errorType: RetrievalError, originalError: err}
	}
	return blockID, nil
}

func (s *stateManager) AccountBalance(addr proto.Address, asset []byte) (uint64, error) {
	if asset == nil {
		profile, err := s.stor.balances.wavesBalance(addr, true)
		if err != nil {
			return 0, StateError{errorType: RetrievalError, originalError: err}
		}
		return profile.balance, nil
	}
	balance, err := s.stor.balances.assetBalance(addr, asset, true)
	if err != nil {
		return 0, StateError{errorType: RetrievalError, originalError: err}
	}
	return balance, nil
}

func (s *stateManager) WavesAddressesNumber() (uint64, error) {
	res, err := s.stor.balances.wavesAddressesNumber()
	if err != nil {
		return 0, StateError{errorType: RetrievalError, originalError: err}
	}
	return res, nil
}

func (s *stateManager) topBlock() (*proto.Block, error) {
	height, err := s.Height()
	if err != nil {
		return nil, err
	}
	// Heights start from 1.
	return s.BlockByHeight(height)
}

func (s *stateManager) addFeaturesVotes(block *proto.Block) error {
	// For Block version 2 Features are always empty, so we don't add anything.
	for _, featureID := range block.Features {
		approved, err := s.stor.features.isApproved(featureID)
		if err != nil {
			return err
		}
		if approved {
			log.Printf("Block has vote for featureID %v, but it is already approved.", featureID)
			continue
		}
		if err := s.stor.features.addVote(featureID, block.BlockSignature); err != nil {
			return err
		}
	}
	return nil
}

func (s *stateManager) addNewBlock(tv *transactionValidator, block, parent *proto.Block, initialisation bool, chans *verifierChans) error {
	// Add ID of new block to in-memory IDs storage.
	if err := s.rb.addNewBlockID(block.BlockSignature); err != nil {
		return err
	}
	// Add ID of new block to the list of valid IDs.
	if err := s.stateDB.addBlock(block.BlockSignature); err != nil {
		return err
	}
	// Indicate new block for storage.
	if err := s.rw.startBlock(block.BlockSignature); err != nil {
		return err
	}
	headerBytes, err := block.MarshalHeaderToBinary()
	if err != nil {
		return err
	}
	// Save block header to storage.
	if err := s.rw.writeBlockHeader(block.BlockSignature, headerBytes); err != nil {
		return err
	}
	transactionsBytes := block.Transactions
	var transactions []proto.Transaction
	for i := 0; i < block.TransactionCount; i++ {
		n := int(binary.BigEndian.Uint32(transactionsBytes[0:4]))
		if n+4 > len(transactionsBytes) {
			return errors.New("invalid tx size: exceeds bytes slice bounds")
		}
		txBytes := transactionsBytes[4 : n+4]
		tx, err := proto.BytesToTransaction(txBytes)
		if err != nil {
			return err
		}
		transactions = append(transactions, tx)
		// Send transaction for signature/data verification.
		task := &verifyTask{
			taskType: verifyTx,
			tx:       tx,
		}
		select {
		case verifyError := <-chans.errChan:
			return verifyError
		case chans.tasksChan <- task:
		}
		// Save transaction to storage.
		if err := s.rw.writeTransaction(tx.GetID(), transactionsBytes[:n+4]); err != nil {
			return err
		}
		transactionsBytes = transactionsBytes[4+n:]
	}
	// Handle transactions validation against state.
	parentTimestamp := uint64(0)
	parentSig := crypto.Signature{}
	if parent != nil {
		parentTimestamp = parent.Timestamp
		parentSig = parent.BlockSignature
	}
	info := &txValidationInfo{
		perform:          true,
		initialisation:   initialisation,
		currentTimestamp: block.Timestamp,
		parentTimestamp:  parentTimestamp,
		minerPK:          block.GenPublicKey,
		blockID:          block.BlockSignature,
		prevBlockID:      parentSig,
	}
	blockDiff, err := tv.createBlockDiff(transactions, info)
	if err != nil {
		return err
	}
	if err = tv.saveBlockDiff(blockDiff, false); err != nil {
		return err
	}
	if err := s.rw.finishBlock(block.BlockSignature); err != nil {
		return err
	}
	// Count features votes.
	if err := s.addFeaturesVotes(block); err != nil {
		return err
	}
	return nil
}

func (s *stateManager) reset() error {
	s.rw.reset()
	s.stor.reset()
	s.stateDB.reset()
	return nil
}

func (s *stateManager) flush(initialisation bool) error {
	if err := s.rw.flush(); err != nil {
		return err
	}
	if err := s.stor.flush(initialisation); err != nil {
		return err
	}
	if err := s.stateDB.flush(); err != nil {
		return err
	}
	s.rb.flush()
	return nil
}

func (s *stateManager) undoBlockAddition() error {
	if err := s.reset(); err != nil {
		return err
	}
	if err := s.stateDB.syncRw(s.rw); err != nil {
		return err
	}
	s.rb.reset()
	return nil
}

func (s *stateManager) AddBlock(block []byte) (*proto.Block, error) {
	rs, err := s.addBlocks([][]byte{block}, false)
	if err != nil {
		if err := s.undoBlockAddition(); err != nil {
			panic("Failed to add blocks and can not rollback to previous state after failure.")
		}
		return nil, err
	}
	return rs, nil
}

func (s *stateManager) AddDeserializedBlock(block *proto.Block) (*proto.Block, error) {
	blockBytes, err := block.MarshalBinary()
	if err != nil {
		return nil, StateError{errorType: SerializationError, originalError: err}
	}
	return s.AddBlock(blockBytes)
}

func (s *stateManager) AddNewBlocks(blocks [][]byte) error {
	if _, err := s.addBlocks(blocks, false); err != nil {
		if err := s.undoBlockAddition(); err != nil {
			panic("Failed to add blocks and can not rollback to previous state after failure.")
		}
		return err
	}
	return nil
}

func (s *stateManager) blocksToBinary(blocks []*proto.Block) ([][]byte, error) {
	var blocksBytes [][]byte
	for _, block := range blocks {
		blockBytes, err := block.MarshalBinary()
		if err != nil {
			return nil, err
		}
		blocksBytes = append(blocksBytes, blockBytes)
	}
	return blocksBytes, nil
}

func (s *stateManager) AddNewDeserializedBlocks(blocks []*proto.Block) error {
	blocksBytes, err := s.blocksToBinary(blocks)
	if err != nil {
		return StateError{errorType: SerializationError, originalError: err}
	}
	return s.AddNewBlocks(blocksBytes)
}

func (s *stateManager) AddOldBlocks(blocks [][]byte) error {
	if _, err := s.addBlocks(blocks, true); err != nil {
		if err := s.undoBlockAddition(); err != nil {
			panic("Failed to add blocks and can not rollback to previous state after failure.")
		}
		return err
	}
	return nil
}

func (s *stateManager) AddOldDeserializedBlocks(blocks []*proto.Block) error {
	blocksBytes, err := s.blocksToBinary(blocks)
	if err != nil {
		return StateError{errorType: SerializationError, originalError: err}
	}
	return s.AddOldBlocks(blocksBytes)
}

func (s *stateManager) needToFinishVotingPeriod(height uint64) bool {
	votingFinishHeight := (height % s.settings.ActivationWindowSize(height)) == 0
	if votingFinishHeight {
		return s.lastVotingHeight != height
	}
	return false
}

func (s *stateManager) needToCancelLeases(height uint64) bool {
	switch height {
	case s.settings.ResetEffectiveBalanceAtHeight:
		return !s.leasesCl0
	case s.settings.BlockVersion3AfterHeight:
		return !s.leasesCl1
	default:
		return false
	}
}

type breakerTask struct {
	// Indicates that the task to perform before calling addBlocks() is to cancel leases.
	cancelLeases bool
	// Indicates that the task to perform before calling addBlocks() is to finish features voting period.
	finishVotingPeriod bool
}

func (s *stateManager) needToBreakAddingBlocks(curHeight uint64, task *breakerTask) bool {
	if s.needToCancelLeases(curHeight) {
		task.cancelLeases = true
	}
	if s.needToFinishVotingPeriod(curHeight) {
		task.finishVotingPeriod = true
	}
	return task.cancelLeases || task.finishVotingPeriod
}

func (s *stateManager) finishVoting() error {
	height, err := s.Height()
	if err != nil {
		return err
	}
	last, err := s.topBlock()
	if err != nil {
		return err
	}
	if err := s.stor.features.finishVoting(height, last.BlockSignature); err != nil {
		return err
	}
	s.lastVotingHeight = height
	if err := s.flush(true); err != nil {
		return err
	}
	if err := s.reset(); err != nil {
		return err
	}
	return nil
}

func (s *stateManager) cancelLeases() error {
	height, err := s.Height()
	if err != nil {
		return err
	}
	dataTxActivated, err := s.IsActivated(int16(settings.DataTransaction))
	if err != nil {
		return err
	}
	dataTxHeight := uint64(0)
	if dataTxActivated {
		dataTxHeight, err = s.ActivationHeight(int16(settings.DataTransaction))
		if err != nil {
			return err
		}
	}
	if height == s.settings.ResetEffectiveBalanceAtHeight {
		if err := s.stor.leases.cancelLeases(nil); err != nil {
			return err
		}
		if err := s.stor.balances.cancelAllLeases(); err != nil {
			return err
		}
		s.leasesCl0 = true
	} else if height == s.settings.BlockVersion3AfterHeight {
		overflowAddrs, err := s.stor.balances.cancelLeaseOverflows()
		if err != nil {
			return err
		}
		if err := s.stor.leases.cancelLeases(overflowAddrs); err != nil {
			return err
		}
		s.leasesCl1 = true
	} else if dataTxActivated && height == dataTxHeight {
		leaseIns, err := s.stor.leases.validLeaseIns()
		if err != nil {
			return err
		}
		if err := s.stor.balances.cancelInvalidLeaseIns(leaseIns); err != nil {
			return err
		}
		s.leasesCl2 = true
	}
	if err := s.flush(true); err != nil {
		return err
	}
	if err := s.reset(); err != nil {
		return err
	}
	return nil
}

func (s *stateManager) handleBreak(blocksToFinish [][]byte, initialisation bool, task *breakerTask) (*proto.Block, error) {
	if task == nil {
		return nil, StateError{errorType: Other, originalError: errors.New("handleBreak received empty task")}
	}
	if task.finishVotingPeriod {
		if err := s.finishVoting(); err != nil {
			return nil, StateError{errorType: ModificationError, originalError: err}
		}
	}
	if task.cancelLeases {
		// Need to cancel leases due to bugs in historical blockchain.
		if err := s.cancelLeases(); err != nil {
			return nil, StateError{errorType: ModificationError, originalError: err}
		}
	}
	return s.addBlocks(blocksToFinish, initialisation)
}

func (s *stateManager) addBlocks(blocks [][]byte, initialisation bool) (*proto.Block, error) {
	ctx, cancel := context.WithCancel(context.Background())
	defer cancel()
	blocksNumber := len(blocks)
	if blocksNumber == 0 {
		return nil, StateError{errorType: Other, originalError: errors.New("no blocks provided")}
	}
	parent, err := s.topBlock()
	if err != nil {
		return nil, StateError{errorType: RetrievalError, originalError: err}
	}
	tv, err := newTransactionValidator(s.genesis.BlockSignature, s.stor, s.settings)
	if err != nil {
		return nil, StateError{errorType: Other, originalError: err}
	}
	height, err := s.Height()
	if err != nil {
		return nil, StateError{errorType: RetrievalError, originalError: err}
	}
	prevScore, err := s.stor.scores.score(height)
	if err != nil {
		return nil, StateError{errorType: RetrievalError, originalError: err}
	}
	headers := make([]proto.BlockHeader, blocksNumber)
	var blocksToFinish [][]byte
	breakerInfo := &breakerTask{}
	chans := newVerifierChans()
	go launchVerifier(ctx, chans, s.verificationGoroutinesNum)
	var lastBlock *proto.Block
	for i, blockBytes := range blocks {
		curHeight := height + uint64(i)
		if s.needToBreakAddingBlocks(curHeight, breakerInfo) {
			// Need to break at this height, so we split block batch in order to cancel and finish with the rest blocks after.
			blocksToFinish = blocks[i:]
			break
		}
		var block proto.Block
		if err := block.UnmarshalBinary(blockBytes); err != nil {
			return nil, StateError{errorType: DeserializationError, originalError: err}
		}
		task := &verifyTask{
			taskType:   verifyBlock,
			parentSig:  parent.BlockSignature,
			block:      &block,
			blockBytes: blockBytes[:len(blockBytes)-crypto.SignatureSize],
		}
		select {
		case verifyError := <-chans.errChan:
			return nil, StateError{errorType: ValidationError, originalError: verifyError}
		case chans.tasksChan <- task:
		}
		// Add score.
		score, err := CalculateScore(block.BaseTarget)
		if err != nil {
			return nil, StateError{errorType: Other, originalError: err}
		}
		if err := s.stor.scores.addScore(prevScore, score, s.rw.recentHeight()); err != nil {
			return nil, StateError{errorType: ModificationError, originalError: err}
		}
		prevScore = score
		if err := s.addNewBlock(tv, &block, parent, initialisation, chans); err != nil {
			return nil, StateError{errorType: TxValidationError, originalError: err}
		}
		headers[i] = block.BlockHeader
		parent = &block
	}
	close(chans.tasksChan)
<<<<<<< HEAD
	if err := tv.validateBalanceChanges(initialisation, true); err != nil {
		return StateError{errorType: TxValidationError, originalError: err}
=======
	if err := tv.validateTransactions(initialisation, true); err != nil {
		return nil, StateError{errorType: TxValidationError, originalError: err}
>>>>>>> 7c5ab1cb
	}
	if err := s.cv.ValidateHeaders(headers[:len(headers)-len(blocksToFinish)], height); err != nil {
		return nil, StateError{errorType: ValidationError, originalError: err}
	}
	verifyError := <-chans.errChan
	if verifyError != nil {
<<<<<<< HEAD
		return StateError{errorType: ValidationError, originalError: verifyError}
=======
		return nil, StateError{errorType: ValidationError, originalError: verifyError}
>>>>>>> 7c5ab1cb
	}
	if err := s.flush(initialisation); err != nil {
		return nil, StateError{errorType: ModificationError, originalError: err}
	}
	if err := s.reset(); err != nil {
		return nil, StateError{errorType: ModificationError, originalError: err}
	}
	if blocksToFinish != nil {
		return s.handleBreak(blocksToFinish, initialisation, breakerInfo)
	}
	log.Printf("State: blocks to height %d added.\n", height+uint64(blocksNumber))
	return lastBlock, nil
}

func (s *stateManager) checkRollbackInput(blockID crypto.Signature) error {
	height, err := s.BlockIDToHeight(blockID)
	if err != nil {
		return err
	}
	maxHeight, err := s.Height()
	if err != nil {
		return err
	}
	minRollbackHeight, err := s.stateDB.getRollbackMinHeight()
	if err != nil {
		return err
	}
	if height < minRollbackHeight || height > maxHeight {
		return errors.Errorf("invalid height; valid range is: [%d, %d]", minRollbackHeight, maxHeight)
	}
	return nil
}

func (s *stateManager) RollbackToHeight(height uint64) error {
	blockID, err := s.HeightToBlockID(height)
	if err != nil {
		return StateError{errorType: RetrievalError, originalError: err}
	}
	if err := s.checkRollbackInput(blockID); err != nil {
		return StateError{errorType: InvalidInputError, originalError: err}
	}
	if err := s.RollbackTo(blockID); err != nil {
		return StateError{errorType: RollbackError, originalError: err}
	}
	return nil
}

func (s *stateManager) rollbackToImpl(removalEdge crypto.Signature) error {
	if err := s.checkRollbackInput(removalEdge); err != nil {
		return StateError{errorType: InvalidInputError, originalError: err}
	}
	curHeight, err := s.rw.currentHeight()
	if err != nil {
		return StateError{errorType: RetrievalError, originalError: err}
	}
	for height := curHeight; height > 0; height-- {
		blockID, err := s.rw.blockIDByHeight(height)
		if err != nil {
			return StateError{errorType: RetrievalError, originalError: err}
		}
		if bytes.Equal(blockID[:], removalEdge[:]) {
			break
		}
		if err := s.stateDB.rollbackBlock(blockID); err != nil {
			return StateError{errorType: RollbackError, originalError: err}
		}
		if err := s.stor.blocksInfo.rollback(blockID); err != nil {
			return StateError{errorType: RollbackError, originalError: err}
		}
	}
	// Remove blocks from block storage.
	if err := s.rw.rollback(removalEdge, true); err != nil {
		return StateError{errorType: RollbackError, originalError: err}
	}
	// Remove scores of deleted blocks.
	newHeight, err := s.Height()
	if err != nil {
		return StateError{errorType: RetrievalError, originalError: err}
	}
	oldHeight := curHeight + 1
	if err := s.stor.scores.rollback(newHeight, oldHeight); err != nil {
		return StateError{errorType: RollbackError, originalError: err}
	}
	// Reset recent block IDs storage.
	s.rb.reset()
	return nil
}

func (s *stateManager) RollbackTo(removalEdge crypto.Signature) error {
	if err := s.rollbackToImpl(removalEdge); err != nil {
		if err1 := s.stateDB.syncRw(s.rw); err1 != nil {
			panic("Failed to rollback and can not sync state components after failure.")
		}
		s.rb.reset()
		return err
	}
	return nil
}

func (s *stateManager) ScoreAtHeight(height uint64) (*big.Int, error) {
	maxHeight, err := s.Height()
	if err != nil {
		return nil, StateError{errorType: RetrievalError, originalError: err}
	}
	if height < 1 || height > maxHeight {
		return nil, StateError{errorType: InvalidInputError, originalError: errors.New("height out of valid range")}
	}
	score, err := s.stor.scores.score(height)
	if err != nil {
		return nil, StateError{errorType: RetrievalError, originalError: err}
	}
	return score, nil
}

func (s *stateManager) CurrentScore() (*big.Int, error) {
	height, err := s.Height()
	if err != nil {
		return nil, StateError{errorType: RetrievalError, originalError: err}
	}
	return s.ScoreAtHeight(height)
}

func (s *stateManager) EffectiveBalance(addr proto.Address, startHeight, endHeight uint64) (uint64, error) {
	effectiveBalance, err := s.stor.balances.minEffectiveBalanceInRange(addr, startHeight, endHeight)
	if err != nil {
		return 0, StateError{errorType: RetrievalError, originalError: err}
	}
	return effectiveBalance, nil
}

func (s *stateManager) BlockchainSettings() (*settings.BlockchainSettings, error) {
	return s.settings, nil
}

func (s *stateManager) SavePeers(peers []proto.TCPAddr) error {
	return s.peers.savePeers(peers)

}

func (s *stateManager) ValidateSingleTx(tx proto.Transaction, currentTimestamp, parentTimestamp uint64) error {
	if err := checkTx(tx); err != nil {
		return StateError{errorType: TxValidationError, originalError: err}
	}
	info := &txValidationInfo{
		perform:          false,
		initialisation:   false,
		currentTimestamp: currentTimestamp,
		parentTimestamp:  parentTimestamp,
	}
	diffs, err := s.standaloneTv.createTransactionsDiffs([]proto.Transaction{tx}, info)
	if err != nil {
		return err
	}
	if err = s.standaloneTv.saveTransactionsDiffs(diffs, true); err != nil {
		return err
	}
	s.standaloneTv.reset()
	return nil
}

func (s *stateManager) ResetValidationList() {
	s.multiTxTv.reset()
}

func (s *stateManager) ValidateNextTx(tx proto.Transaction, currentTimestamp, parentTimestamp uint64) error {
	if err := checkTx(tx); err != nil {
		return StateError{errorType: TxValidationError, originalError: err}
	}
	info := &txValidationInfo{
		perform:          false,
		initialisation:   false,
		currentTimestamp: currentTimestamp,
		parentTimestamp:  parentTimestamp,
	}
	diffs, err := s.multiTxTv.createTransactionsDiffs([]proto.Transaction{tx}, info)
	if err != nil {
		return err
	}
	if err = s.multiTxTv.saveTransactionsDiffs(diffs, true); err != nil {
		return err
	}
	return nil
}

func (s *stateManager) IsActivated(featureID int16) (bool, error) {
	activated, err := s.stor.features.isActivated(featureID)
	if err != nil {
		return false, StateError{errorType: RetrievalError, originalError: err}
	}
	return activated, nil
}

func (s *stateManager) ActivationHeight(featureID int16) (uint64, error) {
	height, err := s.stor.features.activationHeight(featureID)
	if err != nil {
		return 0, StateError{errorType: RetrievalError, originalError: err}
	}
	return height, nil
}

func (s *stateManager) IsApproved(featureID int16) (bool, error) {
	approved, err := s.stor.features.isApproved(featureID)
	if err != nil {
		return false, StateError{errorType: RetrievalError, originalError: err}
	}
	return approved, nil
}

func (s *stateManager) ApprovalHeight(featureID int16) (uint64, error) {
	height, err := s.stor.features.approvalHeight(featureID)
	if err != nil {
		return 0, StateError{errorType: RetrievalError, originalError: err}
	}
	return height, nil
}

func (s *stateManager) Close() error {
	if err := s.rw.close(); err != nil {
		return StateError{errorType: ClosureError, originalError: err}
	}
	if err := s.stateDB.close(); err != nil {
		return StateError{errorType: ClosureError, originalError: err}
	}
	return nil
}<|MERGE_RESOLUTION|>--- conflicted
+++ resolved
@@ -823,6 +823,7 @@
 			return nil, StateError{errorType: ValidationError, originalError: verifyError}
 		case chans.tasksChan <- task:
 		}
+		lastBlock = &block
 		// Add score.
 		score, err := CalculateScore(block.BaseTarget)
 		if err != nil {
@@ -839,24 +840,15 @@
 		parent = &block
 	}
 	close(chans.tasksChan)
-<<<<<<< HEAD
 	if err := tv.validateBalanceChanges(initialisation, true); err != nil {
-		return StateError{errorType: TxValidationError, originalError: err}
-=======
-	if err := tv.validateTransactions(initialisation, true); err != nil {
 		return nil, StateError{errorType: TxValidationError, originalError: err}
->>>>>>> 7c5ab1cb
 	}
 	if err := s.cv.ValidateHeaders(headers[:len(headers)-len(blocksToFinish)], height); err != nil {
 		return nil, StateError{errorType: ValidationError, originalError: err}
 	}
 	verifyError := <-chans.errChan
 	if verifyError != nil {
-<<<<<<< HEAD
-		return StateError{errorType: ValidationError, originalError: verifyError}
-=======
 		return nil, StateError{errorType: ValidationError, originalError: verifyError}
->>>>>>> 7c5ab1cb
 	}
 	if err := s.flush(initialisation); err != nil {
 		return nil, StateError{errorType: ModificationError, originalError: err}
