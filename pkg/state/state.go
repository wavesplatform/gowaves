package state

import (
	"bytes"
	"context"
	stderrs "errors"
	"fmt"
	"io/fs"
	"math/big"
	"os"
	"path/filepath"
	"sync"

	"github.com/mr-tron/base58"
	"github.com/pkg/errors"
	"go.uber.org/atomic"
	"go.uber.org/zap"

	"github.com/wavesplatform/gowaves/pkg/consensus"
	"github.com/wavesplatform/gowaves/pkg/crypto"
	"github.com/wavesplatform/gowaves/pkg/errs"
	"github.com/wavesplatform/gowaves/pkg/keyvalue"
	"github.com/wavesplatform/gowaves/pkg/proto"
	"github.com/wavesplatform/gowaves/pkg/ride/ast"
	"github.com/wavesplatform/gowaves/pkg/settings"
	"github.com/wavesplatform/gowaves/pkg/state/stateerr"
	"github.com/wavesplatform/gowaves/pkg/types"
)

const (
	rollbackMaxBlocks     = 2000
	blocksStorDir         = "blocks_storage"
	keyvalueDir           = "key_value"
	maxScriptsRunsInBlock = 101
)

var empty struct{}

func wrapErr(stateErrorType stateerr.ErrorType, err error) error {
	var stateError stateerr.StateError
	switch {
	case errors.As(err, &stateError):
		return err
	default:
		return stateerr.NewStateError(stateErrorType, err)
	}
}

type blockchainEntitiesStorage struct {
	hs                *historyStorage
	aliases           *aliases
	assets            *assets
	leases            *leases
	scores            *scores
	blocksInfo        *blocksInfo
	balances          *balances
	features          featuresState
	monetaryPolicy    *monetaryPolicy
	ordersVolumes     *ordersVolumes
	accountsDataStor  *accountsDataStorage
	sponsoredAssets   *sponsoredAssets
	scriptsStorage    scriptStorageState
	scriptsComplexity *scriptsComplexity
	invokeResults     *invokeResults
	stateHashes       *stateHashes
	hitSources        *hitSources
	snapshots         *snapshotsAtHeight
	patches           *patchesStorage
	calculateHashes   bool
}

func newBlockchainEntitiesStorage(hs *historyStorage, sets *settings.BlockchainSettings, rw *blockReadWriter, calcHashes bool) (*blockchainEntitiesStorage, error) {
	assets := newAssets(hs.db, hs.dbBatch, hs)
	balances, err := newBalances(hs.db, hs, assets, sets, calcHashes)
	if err != nil {
		return nil, err
	}
	scriptsStorage, err := newScriptsStorage(hs, sets.AddressSchemeCharacter, calcHashes)
	if err != nil {
		return nil, err
	}
	features := newFeatures(rw, hs.db, hs, sets, settings.FeaturesInfo)
	return &blockchainEntitiesStorage{
		hs,
		newAliases(hs, sets.AddressSchemeCharacter, calcHashes),
		assets,
		newLeases(hs, calcHashes),
		newScores(hs),
		newBlocksInfo(hs),
		balances,
		features,
		newMonetaryPolicy(hs, sets),
		newOrdersVolumes(hs),
		newAccountsDataStorage(hs.db, hs.dbBatch, hs, calcHashes),
		newSponsoredAssets(rw, features, hs, sets, calcHashes),
		scriptsStorage,
		newScriptsComplexity(hs),
		newInvokeResults(hs),
		newStateHashes(hs),
		newHitSources(hs),
		newSnapshotsAtHeight(hs, sets.AddressSchemeCharacter),
		newPatchesStorage(hs, sets.AddressSchemeCharacter),
		calcHashes,
	}, nil
}

func (s *blockchainEntitiesStorage) putStateHash(prevHash []byte, height uint64, blockID proto.BlockID) (*proto.StateHash, error) {
	sh := &proto.StateHash{
		BlockID: blockID,
		FieldsHashes: proto.FieldsHashes{
			WavesBalanceHash:  s.balances.wavesHashAt(blockID),
			AssetBalanceHash:  s.balances.assetsHashAt(blockID),
			DataEntryHash:     s.accountsDataStor.hasher.stateHashAt(blockID),
			AccountScriptHash: s.scriptsStorage.getAccountScriptsHasher().stateHashAt(blockID),
			AssetScriptHash:   s.scriptsStorage.getAssetScriptsHasher().stateHashAt(blockID),
			LeaseBalanceHash:  s.balances.leaseHashAt(blockID),
			LeaseStatusHash:   s.leases.hasher.stateHashAt(blockID),
			SponsorshipHash:   s.sponsoredAssets.hasher.stateHashAt(blockID),
			AliasesHash:       s.aliases.hasher.stateHashAt(blockID),
		},
	}
	if err := sh.GenerateSumHash(prevHash); err != nil {
		return nil, err
	}
	if err := s.stateHashes.saveLegacyStateHash(sh, height); err != nil {
		return nil, err
	}
	return sh, nil
}

func (s *blockchainEntitiesStorage) prepareHashes() error {
	if err := s.accountsDataStor.prepareHashes(); err != nil {
		return err
	}
	if err := s.balances.prepareHashes(); err != nil {
		return err
	}
	if err := s.scriptsStorage.prepareHashes(); err != nil {
		return err
	}
	if err := s.leases.prepareHashes(); err != nil {
		return err
	}
	if err := s.sponsoredAssets.prepareHashes(); err != nil {
		return err
	}
	if err := s.aliases.prepareHashes(); err != nil {
		return err
	}
	return nil
}

func (s *blockchainEntitiesStorage) handleLegacyStateHashes(blockchainHeight uint64, blockIds []proto.BlockID) error {
	if !s.calculateHashes {
		return nil
	}
	if blockchainHeight < 1 {
		return errors.New("bad blockchain height, should be greater than 0")
	}
	// Calculate any remaining hashes.
	if err := s.prepareHashes(); err != nil {
		return err
	}
	prevHash, err := s.stateHashes.legacyStateHash(blockchainHeight)
	if err != nil {
		return err
	}
	startHeight := blockchainHeight + 1
	for i, id := range blockIds {
		height := startHeight + uint64(i)
		newPrevHash, err := s.putStateHash(prevHash.SumHash[:], height, id)
		if err != nil {
			return err
		}
		prevHash = newPrevHash
	}
	return nil
}

func (s *blockchainEntitiesStorage) commitUncertain(blockID proto.BlockID) error {
	if err := s.assets.commitUncertain(blockID); err != nil {
		return err
	}
	if err := s.accountsDataStor.commitUncertain(blockID); err != nil {
		return err
	}
	if err := s.scriptsStorage.commitUncertain(blockID); err != nil {
		return err
	}
	if err := s.leases.commitUncertain(blockID); err != nil {
		return err
	}
	if err := s.sponsoredAssets.commitUncertain(blockID); err != nil {
		return err
	}
	return nil
}

func (s *blockchainEntitiesStorage) dropUncertain() {
	s.assets.dropUncertain()
	s.accountsDataStor.dropUncertain()
	s.scriptsStorage.dropUncertain()
	s.leases.dropUncertain()
	s.sponsoredAssets.dropUncertain()
}

func (s *blockchainEntitiesStorage) reset() {
	s.hs.reset()
	s.assets.reset()
	s.accountsDataStor.reset()
	s.balances.reset()
	s.scriptsStorage.reset()
	s.leases.reset()
	s.sponsoredAssets.reset()
	s.aliases.reset()
}

func (s *blockchainEntitiesStorage) flush() error {
	s.aliases.flush()
	if err := s.hs.flush(); err != nil {
		return err
	}
	if err := s.accountsDataStor.flush(); err != nil {
		return err
	}
	return nil
}

var ErrIncompatibleStateParams = stderrs.New("incompatible state params")

func checkCompatibility(stateDB *stateDB, params StateParams) error {
	version, err := stateDB.stateVersion()
	if err != nil {
		return errors.Wrap(err, "stateVersion")
	}
	if version != StateVersion {
		return errors.Wrapf(ErrIncompatibleStateParams, "incompatible storage version: state has value (%d), want (%d)",
			version, StateVersion,
		)
	}
	hasDataForExtendedApi, err := stateDB.stateStoresApiData()
	if err != nil {
		return errors.Wrap(err, "stateStoresApiData")
	}
	if params.StoreExtendedApiData != hasDataForExtendedApi {
		return errors.Wrapf(ErrIncompatibleStateParams, "extended API incompatibility: state has value (%v), want (%v)",
			hasDataForExtendedApi, params.StoreExtendedApiData,
		)
	}
	hasDataForHashes, err := stateDB.stateStoresHashes()
	if err != nil {
		return errors.Wrap(err, "stateStoresHashes")
	}
	if params.BuildStateHashes != hasDataForHashes {
		return errors.Wrapf(ErrIncompatibleStateParams, "state hashes incompatibility: state has value (%v), want (%v)",
			hasDataForHashes, params.BuildStateHashes,
		)
	}
	return nil
}

func handleAmendFlag(stateDB *stateDB, amend bool) (bool, error) {
	storedAmend, err := stateDB.amendFlag()
	if err != nil {
		return false, errors.Wrap(err, "failed to get stored amend flag")
	}
	if !storedAmend && amend { // update if storedAmend == false and amend == true
		if err := stateDB.updateAmendFlag(amend); err != nil {
			return false, errors.Wrap(err, "failed to update amend flag")
		}
		storedAmend = amend
	}
	return storedAmend, nil
}

type newBlocks struct {
	binary    bool
	binBlocks [][]byte
	blocks    []*proto.Block
	snapshots []*proto.BlockSnapshot
	curPos    int

	rw       *blockReadWriter
	settings *settings.BlockchainSettings
}

func newNewBlocks(rw *blockReadWriter, settings *settings.BlockchainSettings) *newBlocks {
	return &newBlocks{
		rw:       rw,
		settings: settings,
	}
}

func (n *newBlocks) len() int {
	if n.binary {
		if n.curPos > len(n.binBlocks) {
			return 0
		}
		return len(n.binBlocks) - n.curPos
	}
	if n.curPos > len(n.blocks) {
		return 0
	}
	return len(n.blocks) - n.curPos
}

func (n *newBlocks) setNewBinary(blocks [][]byte) {
	n.reset()
	n.binBlocks = blocks
	n.binary = true
}

func (n *newBlocks) setNew(blocks []*proto.Block) {
	n.reset()
	n.blocks = blocks
	n.binary = false
}

func (n *newBlocks) setNewWithSnapshots(blocks []*proto.Block, snapshots []*proto.BlockSnapshot) error {
	if len(blocks) != len(snapshots) {
		return errors.New("the numbers of snapshots doesn't match the number of blocks")
	}
	n.reset()
	n.blocks = blocks
	n.snapshots = snapshots
	n.binary = false
	return nil
}

func (n *newBlocks) setNewBinaryWithSnapshots(blocks [][]byte, snapshots []*proto.BlockSnapshot) error {
	if len(blocks) != len(snapshots) {
		return errors.New("the numbers of snapshots doesn't match the number of blocks")
	}
	n.reset()
	n.binBlocks = blocks
	n.snapshots = snapshots
	n.binary = true
	return nil
}

func (n *newBlocks) next() bool {
	n.curPos++
	if n.binary {
		return n.curPos <= len(n.binBlocks)
	} else {
		return n.curPos <= len(n.blocks)
	}
}

func (n *newBlocks) unmarshalBlock(block *proto.Block, blockBytes []byte) error {
	if n.rw.protobufActivated {
		if err := block.UnmarshalFromProtobuf(blockBytes); err != nil {
			return err
		}
	} else {
		if err := block.UnmarshalBinary(blockBytes, n.settings.AddressSchemeCharacter); err != nil {
			return err
		}
	}
	return nil
}

func getBlockDataWithOptionalSnapshot[T interface{ []byte | *proto.Block }](
	curPos int,
	blocks []T,
	snapshots []*proto.BlockSnapshot,
) (T, *proto.BlockSnapshot, error) {
	if curPos > len(blocks) || curPos < 1 {
		var zero T
		return zero, nil, errors.New("bad current position")
	}
	var (
		pos              = curPos - 1
		block            = blocks[pos]
		optionalSnapshot *proto.BlockSnapshot
	)
	if sl := len(snapshots); sl != 0 { // snapshots aren't empty
		if bl := len(blocks); sl != bl { // if snapshots are present, they must have the same length as blocks
			var zero T
			return zero, nil, errors.Errorf("snapshots and blocks slices have different lengths %d and %d", sl, bl)
		}
		optionalSnapshot = snapshots[pos] // blocks and snapshots have the same length
	}
	return block, optionalSnapshot, nil
}

func (n *newBlocks) current() (*proto.Block, *proto.BlockSnapshot, error) {
	if !n.binary {
		block, optionalSnapshot, err := getBlockDataWithOptionalSnapshot(n.curPos, n.blocks, n.snapshots)
		if err != nil {
			return nil, nil, errors.Wrap(err, "failed to get current deserialized block")
		}
		return block, optionalSnapshot, nil
	}
	blockBytes, optionalSnapshot, err := getBlockDataWithOptionalSnapshot(n.curPos, n.binBlocks, n.snapshots)
	if err != nil {
		return nil, nil, errors.Wrap(err, "failed to get current binary block")
	}
	block := &proto.Block{}
	if unmErr := n.unmarshalBlock(block, blockBytes); unmErr != nil {
		return nil, nil, unmErr
	}
	return block, optionalSnapshot, nil
}

func (n *newBlocks) reset() {
	n.binBlocks = nil
	n.blocks = nil
	n.snapshots = nil
	n.curPos = 0
}

type stateManager struct {
	mu *sync.RWMutex

	// Last added block.
	lastBlock atomic.Value

	genesis *proto.Block
	stateDB *stateDB

	stor *blockchainEntitiesStorage
	rw   *blockReadWriter

	// BlockchainSettings: general info about the blockchain type, constants etc.
	settings *settings.BlockchainSettings
	// Validator: validator for block headers.
	cv *consensus.Validator
	// Appender implements validation/diff management functionality.
	appender *txAppender
	atx      *addressTransactions

	// Specifies how many goroutines will be run for verification of transactions and blocks signatures.
	verificationGoroutinesNum int

	newBlocks *newBlocks

	enableLightNode bool
}

func initDatabase(
	dataDir, blockStorageDir string,
	amend bool,
	params StateParams,
) (_ *keyvalue.KeyVal, _ keyvalue.Batch, _ *stateDB, _ bool, retErr error) {
	dbDir := filepath.Join(dataDir, keyvalueDir)
	zap.S().Info("Initializing state database, will take up to few minutes...")
	params.DbParams.BloomFilterStore.WithPath(filepath.Join(blockStorageDir, "bloom"))
	db, err := keyvalue.NewKeyVal(dbDir, params.DbParams)
	if err != nil {
		return nil, nil, nil, false, wrapErr(stateerr.Other, errors.Wrap(err, "failed to create db"))
	}
	zap.S().Info("Finished initializing database")
	dbBatch, err := db.NewBatch()
	if err != nil {
		if dbCloseErr := db.Close(); dbCloseErr != nil {
			err = stderrs.Join(retErr, errors.Wrap(dbCloseErr, "failed to close db"))
		}
		return nil, nil, nil, false, wrapErr(stateerr.Other, errors.Wrap(err, "failed to create db batch"))
	}
	sdb, err := newStateDB(db, dbBatch, params)
	if err != nil {
		if dbCloseErr := db.Close(); dbCloseErr != nil {
			retErr = stderrs.Join(retErr, errors.Wrap(dbCloseErr, "failed to close db"))
		}
		return nil, nil, nil, false, wrapErr(stateerr.Other, errors.Wrap(err, "failed to create stateDB"))
	}
	defer func() {
		if retErr != nil {
			if sdbCloseErr := sdb.close(); sdbCloseErr != nil {
				retErr = stderrs.Join(retErr, errors.Wrap(sdbCloseErr, "failed to close state db"))
			}
		}
	}()
	if cErr := checkCompatibility(sdb, params); cErr != nil {
		return nil, nil, nil, false, wrapErr(stateerr.IncompatibilityError, cErr)
	}
	handledAmend, err := handleAmendFlag(sdb, amend)
	if err != nil {
		return nil, nil, nil, false, wrapErr(stateerr.Other, errors.Wrap(err, "failed to handle amend flag"))
	}
	return db, dbBatch, sdb, handledAmend, nil
}

func initGenesis(state *stateManager, height uint64, settings *settings.BlockchainSettings) error {
	state.setGenesisBlock(&settings.Genesis)
	// 0 state height means that no blocks are found in state, so blockchain history is empty and we have to add genesis
	if height == 0 {
		// Assign unique block number for this block ID, add this number to the list of valid blocks
		if err := state.stateDB.addBlock(settings.Genesis.BlockID()); err != nil {
			return err
		}
		if err := state.addGenesisBlock(); err != nil {
			return errors.Wrap(err, "failed to apply/save genesis")
		}
		// We apply pre-activated features after genesis block, so they aren't active in genesis itself
		if err := state.applyPreActivatedFeatures(settings.PreactivatedFeatures, settings.Genesis.BlockID()); err != nil {
			return errors.Wrap(err, "failed to apply pre-activated features")
		}
	}

	// check the correct blockchain is being loaded
	genesis, err := state.BlockByHeight(1)
	if err != nil {
		return errors.Wrap(err, "failed to get genesis block from state")
	}

	if genErr := settings.Genesis.GenerateBlockID(settings.AddressSchemeCharacter); genErr != nil {
		return errors.Wrap(genErr, "failed to generate genesis block id from config")
	}
	if !bytes.Equal(genesis.ID.Bytes(), settings.Genesis.ID.Bytes()) {
		return errors.New("genesis blocks from state and config mismatch")
	}
	return nil
}

func newStateManager(
	dataDir string,
	amend bool,
	params StateParams,
	settings *settings.BlockchainSettings,
	enableLightNode bool,
) (_ *stateManager, retErr error) {
	if err := validateSettings(settings); err != nil {
		return nil, err
	}
	if _, err := os.Stat(dataDir); errors.Is(err, fs.ErrNotExist) {
		if dirErr := os.Mkdir(dataDir, 0750); dirErr != nil {
			wErr := errors.Wrap(dirErr, "failed to create state directory")
			return nil, wrapErr(stateerr.Other, wErr)
		}
	}
	blockStorageDir := filepath.Join(dataDir, blocksStorDir)
	if _, err := os.Stat(blockStorageDir); errors.Is(err, fs.ErrNotExist) {
		if dirErr := os.Mkdir(blockStorageDir, 0750); dirErr != nil {
			return nil, wrapErr(stateerr.Other, errors.Wrap(dirErr, "failed to create blocks directory"))
		}
	}
	// Initialize database.
	db, dbBatch, sdb, handledAmend, err := initDatabase(dataDir, blockStorageDir, amend, params)
	if err != nil {
		return nil, err
	}
	defer func() {
		if retErr != nil {
			if dbCloseErr := db.Close(); dbCloseErr != nil {
				retErr = stderrs.Join(retErr, errors.Wrap(dbCloseErr, "failed to close stateDB"))
			}
		}
	}()
	// rw is storage for blocks.
	rw, err := newBlockReadWriter(
		blockStorageDir,
		params.OffsetLen,
		params.HeaderOffsetLen,
		sdb,
		settings.AddressSchemeCharacter,
	)
	if err != nil {
		return nil, wrapErr(stateerr.Other, errors.Errorf("failed to create block storage: %v", err))
	}
	defer func() {
		if retErr != nil {
			if rwCloseErr := rw.close(); rwCloseErr != nil {
				retErr = stderrs.Join(retErr, errors.Wrap(rwCloseErr, "failed to close block read writer"))
			}
		}
	}()
	sdb.setRw(rw)
	hs := newHistoryStorage(db, dbBatch, sdb, handledAmend)
	stor, err := newBlockchainEntitiesStorage(hs, settings, rw, params.BuildStateHashes)
	if err != nil {
		return nil, wrapErr(stateerr.Other, errors.Errorf("failed to create blockchain entities storage: %v", err))
	}
	atxParams := &addressTransactionsParams{
		dir:                 blockStorageDir,
		batchedStorMemLimit: AddressTransactionsMemLimit,
		batchedStorMaxKeys:  AddressTransactionsMaxKeys,
		maxFileSize:         MaxAddressTransactionsFileSize,
		providesData:        params.ProvideExtendedApi,
	}
	atx, err := newAddressTransactions(db, sdb, rw, atxParams, handledAmend)
	if err != nil {
		return nil, wrapErr(stateerr.Other, errors.Errorf("failed to create address transactions storage: %v", err))
	}
	defer func() {
		if retErr != nil {
			if atxCloseErr := atx.close(); atxCloseErr != nil {
				retErr = stderrs.Join(retErr, errors.Wrap(atxCloseErr, "failed to close address transactions"))
			}
		}
	}()
	state := &stateManager{
		mu:                        &sync.RWMutex{},
		stateDB:                   sdb,
		stor:                      stor,
		rw:                        rw,
		settings:                  settings,
		atx:                       atx,
		verificationGoroutinesNum: params.VerificationGoroutinesNum,
		newBlocks:                 newNewBlocks(rw, settings),
		enableLightNode:           enableLightNode,
	}
	// Set fields which depend on state.
	// Consensus validator is needed to check block headers.
	snapshotApplier := newBlockSnapshotsApplier(nil, newSnapshotApplierStorages(stor, rw))
	appender, err := newTxAppender(state, rw, stor, settings, sdb, atx, &snapshotApplier)
	if err != nil {
		return nil, wrapErr(stateerr.Other, err)
	}
	state.appender = appender
	state.cv = consensus.NewValidator(state, settings, params.Time)

	height, err := state.Height()
	if err != nil {
		return nil, err
	}

	if gErr := initGenesis(state, height, settings); gErr != nil {
		return nil, gErr
	}
	if err := state.loadLastBlock(); err != nil {
		return nil, wrapErr(stateerr.RetrievalError, err)
	}
	h, err := state.Height()
	if err != nil {
		return nil, wrapErr(stateerr.Other, err)
	}
	state.checkProtobufActivation(h + 1)
	return state, nil
}

func (s *stateManager) NewestScriptByAccount(account proto.Recipient) (*ast.Tree, error) {
	addr, err := s.NewestRecipientToAddress(account)
	if err != nil {
		return nil, errors.Wrapf(err, "failed to get script by account '%s'", account.String())
	}
	tree, err := s.stor.scriptsStorage.newestScriptByAddr(addr)
	if err != nil {
		return nil, errors.Wrapf(err, "failed to get script by account '%s'", account.String())
	}
	return tree, nil
}

func (s *stateManager) NewestScriptBytesByAccount(account proto.Recipient) (proto.Script, error) {
	addr, err := s.NewestRecipientToAddress(account)
	if err != nil {
		return nil, errors.Wrapf(err, "failed to get script bytes by account '%s'", account.String())
	}
	script, err := s.stor.scriptsStorage.newestScriptBytesByAddr(addr)
	if err != nil {
		return nil, errors.Wrapf(err, "failed to get script bytes by account '%s'", account.String())
	}
	return script, nil
}

func (s *stateManager) NewestScriptByAsset(asset crypto.Digest) (*ast.Tree, error) {
	assetID := proto.AssetIDFromDigest(asset)
	return s.stor.scriptsStorage.newestScriptByAsset(assetID)
}

// NewestBlockInfoByHeight returns block info by height.
func (s *stateManager) NewestBlockInfoByHeight(height proto.Height) (*proto.BlockInfo, error) {
	header, err := s.NewestHeaderByHeight(height)
	if err != nil {
		return nil, err
	}
	generator, err := proto.NewAddressFromPublicKey(s.settings.AddressSchemeCharacter, header.GeneratorPublicKey)
	if err != nil {
		return nil, err
	}

	vrf, err := s.newestBlockVRF(header, height)
	if err != nil {
		return nil, err
	}
	rewards, err := s.newestBlockRewards(generator, height)
	if err != nil {
		return nil, err
	}

	return proto.BlockInfoFromHeader(header, generator, height, vrf, rewards)
}

func (s *stateManager) setGenesisBlock(genesisBlock *proto.Block) {
	s.genesis = genesisBlock
}

func (s *stateManager) TxValidation(func(TxValidation) error) error {
	panic("call TxValidation method on non thread safe state")
}

<<<<<<< HEAD
func (s *stateManager) ResetList() {
	panic("call ResetList method on non thread safe state")
}

func (s *stateManager) ResetListUnsafe(func(TxValidation) error) error {
	panic("call ResetList method on non thread safe state")
}

func (s *stateManager) MapR(func(StateInfo) (interface{}, error)) (interface{}, error) {
=======
func (s *stateManager) MapR(func(StateInfo) (any, error)) (any, error) {
>>>>>>> 0d2bf9ba
	panic("call MapR on non thread safe state")
}

func (s *stateManager) Map(func(State) error) error {
	panic("call Map on non thread safe state")
}

func (s *stateManager) MapUnsafe(func(State) error) error {
	panic("call Map on non thread safe state")
}

func (s *stateManager) addGenesisBlock() error {
	ctx, cancel := context.WithCancel(context.Background())
	defer cancel()

	initSH, shErr := crypto.FastHash(nil) // zero/initial snapshot state hash according to the specification
	if shErr != nil {
		return shErr
	}

	chans := launchVerifier(ctx, s.verificationGoroutinesNum, s.settings.AddressSchemeCharacter)

	if err := s.addNewBlock(s.genesis, nil, chans, 0, nil, nil, initSH); err != nil {
		return err
	}
	if err := s.stor.hitSources.appendBlockHitSource(s.genesis, 1, s.genesis.GenSignature); err != nil {
		return err
	}

	err := s.appender.diffApplier.validateBalancesChanges(s.appender.diffStor.allChanges())
	if err != nil {
		return err
	}

	if err := s.stor.prepareHashes(); err != nil {
		return err
	}
	if _, err := s.stor.putStateHash(nil, 1, s.genesis.BlockID()); err != nil {
		return err
	}
	if verifyError := chans.closeAndWait(); verifyError != nil {
		return wrapErr(stateerr.ValidationError, verifyError)
	}

	if err := s.flush(); err != nil {
		return wrapErr(stateerr.ModificationError, err)
	}
	s.reset()
	return nil
}

func (s *stateManager) applyPreActivatedFeatures(features []int16, blockID proto.BlockID) error {
	for _, featureID := range features {
		approvalRequest := &approvedFeaturesRecord{1}
		if err := s.stor.features.approveFeature(featureID, approvalRequest, blockID); err != nil {
			return err
		}
		activationRequest := &activatedFeaturesRecord{1}
		if err := s.stor.features.activateFeature(featureID, activationRequest, blockID); err != nil {
			return err
		}
	}
	if err := s.flush(); err != nil {
		return err
	}
	s.reset()
	return nil
}

func (s *stateManager) checkProtobufActivation(height uint64) {
	activated := s.stor.features.newestIsActivatedAtHeight(int16(settings.BlockV5), height)
	if activated {
		s.rw.setProtobufActivated()
	}
}

func (s *stateManager) loadLastBlock() error {
	height, err := s.Height()
	if err != nil {
		return errors.Errorf("failed to retrieve height: %v", err)
	}
	lastBlock, err := s.BlockByHeight(height)
	if err != nil {
		return errors.Errorf("failed to get block by height: %v", err)
	}
	s.lastBlock.Store(lastBlock)
	return nil
}

func (s *stateManager) TopBlock() *proto.Block {
	return s.lastBlock.Load().(*proto.Block)
}

func blockVRFCommon(
	settings *settings.BlockchainSettings,
	blockHeader *proto.BlockHeader,
	blockHeight proto.Height,
	hitSourceProvider func(proto.Height) ([]byte, error),
) ([]byte, error) {
	if blockHeader.Version < proto.ProtobufBlockVersion {
		return nil, nil
	}
	pos := consensus.NewFairPosCalculator(settings.DelayDelta, settings.MinBlockTime)
	// use previous height for VRF calculation because given block height should not be included in VRF calculation
	prevHeight := blockHeight - 1
	p := pos.HeightForHit(prevHeight)
	refHitSource, err := hitSourceProvider(p)
	if err != nil {
		return nil, err
	}
	gsp := consensus.VRFGenerationSignatureProvider
	ok, vrf, err := gsp.VerifyGenerationSignature(blockHeader.GeneratorPublicKey, refHitSource, blockHeader.GenSignature)
	if err != nil {
		return nil, err
	}
	if !ok {
		return nil, errors.New("invalid VRF")
	}
	return vrf, nil
}

// newestBlockVRF calculates VRF value for the block at given height.
// If block version is less than protobuf block version, returns nil.
func (s *stateManager) newestBlockVRF(blockHeader *proto.BlockHeader, blockHeight proto.Height) ([]byte, error) {
	return blockVRFCommon(s.settings, blockHeader, blockHeight, s.NewestHitSourceAtHeight)
}

// BlockVRF calculates VRF value for the block at given height.
// If block version is less than protobuf block version, returns nil.
func (s *stateManager) BlockVRF(blockHeader *proto.BlockHeader, blockHeight proto.Height) ([]byte, error) {
	return blockVRFCommon(s.settings, blockHeader, blockHeight, s.HitSourceAtHeight)
}

func blockRewardsCommon(
	generatorAddress proto.WavesAddress,
	height proto.Height,
	settings *settings.BlockchainSettings,
	stor *blockchainEntitiesStorage,
	blockRewardActivationHeight proto.Height,
) (proto.Rewards, error) {
	reward, err := stor.monetaryPolicy.rewardAtHeight(height, blockRewardActivationHeight)
	if err != nil {
		return nil, err
	}
	c := newRewardsCalculator(settings, stor.features)
	return c.calculateRewards(generatorAddress, height, reward)
}

// newestBlockRewards calculates block rewards for the block at given height with given generator address.
// If block reward feature is not activated at given height, returns empty proto.Rewards.
func (s *stateManager) newestBlockRewards(generator proto.WavesAddress, height proto.Height) (proto.Rewards, error) {
	blockRewardActivated := s.stor.features.newestIsActivatedAtHeight(int16(settings.BlockReward), height)
	if !blockRewardActivated {
		return proto.Rewards{}, nil
	}
	blockRewardActivationHeight, err := s.stor.features.newestActivationHeight(int16(settings.BlockReward))
	if err != nil {
		return nil, err
	}
	return blockRewardsCommon(generator, height, s.settings, s.stor, blockRewardActivationHeight)
}

// BlockRewards calculates block rewards for the block at given height with given generator address.
// If block reward feature is not activated at given height, returns empty proto.Rewards.
func (s *stateManager) BlockRewards(generator proto.WavesAddress, height proto.Height) (proto.Rewards, error) {
	blockRewardActivated := s.stor.features.isActivatedAtHeight(int16(settings.BlockReward), height)
	if !blockRewardActivated {
		return proto.Rewards{}, nil
	}
	blockRewardActivationHeight, err := s.stor.features.activationHeight(int16(settings.BlockReward))
	if err != nil {
		return nil, err
	}
	return blockRewardsCommon(generator, height, s.settings, s.stor, blockRewardActivationHeight)
}

func (s *stateManager) Header(blockID proto.BlockID) (*proto.BlockHeader, error) {
	header, err := s.rw.readBlockHeader(blockID)
	if err != nil {
		return nil, wrapErr(stateerr.RetrievalError, err)
	}
	return header, nil
}

func (s *stateManager) NewestHeaderByHeight(height uint64) (*proto.BlockHeader, error) {
	header, err := s.rw.readNewestBlockHeaderByHeight(height)
	if err != nil {
		return nil, wrapErr(stateerr.RetrievalError, err)
	}
	return header, nil
}

func (s *stateManager) HeaderByHeight(height uint64) (*proto.BlockHeader, error) {
	blockID, err := s.HeightToBlockID(height)
	if err != nil {
		return nil, wrapErr(stateerr.RetrievalError, err)
	}
	return s.Header(blockID)
}

func (s *stateManager) Block(blockID proto.BlockID) (*proto.Block, error) {
	block, err := s.rw.readBlock(blockID)
	if err != nil {
		return nil, wrapErr(stateerr.RetrievalError, err)
	}
	return block, nil
}

func (s *stateManager) BlockByHeight(height uint64) (*proto.Block, error) {
	blockID, err := s.HeightToBlockID(height)
	if err != nil {
		return nil, wrapErr(stateerr.RetrievalError, err)
	}
	return s.Block(blockID)
}

func (s *stateManager) NewestLeasingInfo(id crypto.Digest) (*proto.LeaseInfo, error) {
	leaseFromStore, err := s.stor.leases.newestLeasingInfo(id)
	if err != nil {
		return nil, err
	}
	sender, err := proto.NewAddressFromPublicKey(s.settings.AddressSchemeCharacter, leaseFromStore.SenderPK)
	if err != nil {
		return nil, err
	}
	leaseInfo := proto.LeaseInfo{
		Sender:      sender,
		Recipient:   leaseFromStore.RecipientAddr,
		IsActive:    leaseFromStore.isActive(),
		LeaseAmount: leaseFromStore.Amount,
	}
	return &leaseInfo, nil
}

func (s *stateManager) NewestScriptPKByAddr(addr proto.WavesAddress) (crypto.PublicKey, error) {
	info, err := s.stor.scriptsStorage.newestScriptBasicInfoByAddressID(addr.ID())
	if err != nil {
		return crypto.PublicKey{}, errors.Wrap(err, "failed to get script public key")
	}
	return info.PK, nil
}

func (s *stateManager) NewestAccountHasScript(addr proto.WavesAddress) (bool, error) {
	return s.stor.scriptsStorage.newestAccountHasScript(addr)
}

func (s *stateManager) AddingBlockHeight() (uint64, error) {
	return s.rw.addingBlockHeight(), nil
}

func (s *stateManager) NewestHeight() (uint64, error) {
	return s.rw.recentHeight(), nil
}

func (s *stateManager) Height() (uint64, error) {
	height, err := s.stateDB.getHeight()
	if err != nil {
		return 0, wrapErr(stateerr.RetrievalError, err)
	}
	return height, nil
}

func (s *stateManager) BlockIDToHeight(blockID proto.BlockID) (uint64, error) {
	height, err := s.rw.heightByBlockID(blockID)
	if err != nil {
		return 0, wrapErr(stateerr.RetrievalError, err)
	}
	return height, nil
}

func (s *stateManager) HeightToBlockID(height uint64) (proto.BlockID, error) {
	maxHeight, err := s.Height()
	if err != nil {
		return proto.BlockID{}, wrapErr(stateerr.RetrievalError, err)
	}
	if height < 1 || height > maxHeight {
		return proto.BlockID{}, wrapErr(stateerr.InvalidInputError,
			errors.Errorf("HeightToBlockID: height %d out of valid range [1, %d]", height, maxHeight),
		)
	}
	blockID, err := s.rw.blockIDByHeight(height)
	if err != nil {
		return proto.BlockID{}, wrapErr(stateerr.RetrievalError, err)
	}
	return blockID, nil
}

func (s *stateManager) newestAssetBalance(addr proto.AddressID, asset proto.AssetID) (uint64, error) {
	// Retrieve old balance from historyStorage.
	balance, err := s.stor.balances.newestAssetBalance(addr, asset)
	if err != nil {
		return 0, err
	}
	// Retrieve the latest balance diff as for the moment of this function call.
	key := assetBalanceKey{address: addr, asset: asset}
	diff, err := s.appender.diffStorInvoke.latestDiffByKey(string(key.bytes()))
	if errors.Is(err, errNotFound) {
		// If there is no diff, old balance is the newest.
		return balance, nil
	} else if err != nil {
		// Something weird happened.
		return 0, err
	}
	balance, aErr := diff.applyToAssetBalance(balance)
	if aErr != nil {
		return 0, errors.Errorf("given account has negative balance at this point: %v", aErr)
	}
	return balance, nil
}

func (s *stateManager) newestWavesBalanceProfile(addr proto.AddressID) (balanceProfile, error) {
	// Retrieve the latest balance from historyStorage.
	profile, err := s.stor.balances.newestWavesBalance(addr)
	if err != nil {
		return balanceProfile{}, err
	}
	// Retrieve the latest balance diff as for the moment of this function call.
	key := wavesBalanceKey{address: addr}
	diff, err := s.appender.diffStorInvoke.latestDiffByKey(string(key.bytes()))
	if errors.Is(err, errNotFound) {
		// If there is no diff, old balance is the newest.
		return profile, nil
	} else if err != nil {
		// Something weird happened.
		return balanceProfile{}, err
	}
	newProfile, err := diff.applyTo(profile)
	if err != nil {
		return balanceProfile{}, errors.Errorf("given account has negative balance at this point: %v", err)
	}
	return newProfile, nil
}

func (s *stateManager) GeneratingBalance(account proto.Recipient, height proto.Height) (uint64, error) {
	addr, err := s.recipientToAddress(account)
	if err != nil {
		return 0, errs.Extend(err, "failed convert recipient to address")
	}
	return s.stor.balances.generatingBalance(addr.ID(), height)
}

// NewestMinerGeneratingBalance returns the generating balance of the miner at the given height.
// This method includes the challenger bonus if the block has a challenged header.
func (s *stateManager) NewestMinerGeneratingBalance(header *proto.BlockHeader, height proto.Height) (uint64, error) {
	minerAddr, err := proto.NewAddressFromPublicKey(s.settings.AddressSchemeCharacter, header.GeneratorPublicKey)
	if err != nil {
		return 0, wrapErr(stateerr.RetrievalError, errors.Wrapf(err, "failed create get miner address from PK %s",
			header.GeneratorPublicKey,
		))
	}
	minerGB, err := s.stor.balances.newestGeneratingBalance(minerAddr.ID(), height)
	if err != nil {
		return 0, wrapErr(stateerr.RetrievalError, errors.Wrapf(err, "failed to get generating balance for addr %s",
			minerAddr.String(),
		))
	}
	if ch, ok := header.GetChallengedHeader(); ok { // if the block has challenged header
		chMinerAddr, chErr := proto.NewAddressFromPublicKey(s.settings.AddressSchemeCharacter, ch.GeneratorPublicKey)
		if chErr != nil {
			return 0, wrapErr(stateerr.RetrievalError, errors.Wrapf(chErr,
				"failed to create challenged miner address from PK %s", ch.GeneratorPublicKey,
			))
		}
		challengerBonus, chErr := s.stor.balances.newestGeneratingBalance(chMinerAddr.ID(), height)
		if chErr != nil {
			return 0, wrapErr(stateerr.RetrievalError, errors.Wrapf(chErr, "failed to get generating balance for addr %s",
				chMinerAddr.String(),
			))
		}
		minerGB += challengerBonus // add challenger bonus to challenger miner's generating balance
	}
	return minerGB, nil
}

func (s *stateManager) FullWavesBalance(account proto.Recipient) (*proto.FullWavesBalance, error) {
	addr, err := s.recipientToAddress(account)
	if err != nil {
		return nil, errs.Extend(err, "failed convert recipient to address")
	}
	profile, err := s.stor.balances.wavesBalance(addr.ID())
	if err != nil {
		return nil, errs.Extend(err, "failed to get waves balance")
	}
	effective, err := profile.effectiveBalanceUnchecked()
	if err != nil {
		return nil, errs.Extend(err, "failed to get effective balance")
	}
	height, err := s.Height()
	if err != nil {
		return nil, errs.Extend(err, "failed to get height")
	}
	generating, err := s.GeneratingBalance(account, height)
	if err != nil {
		return nil, errs.Extend(err, "failed to get generating balance")
	}
	if generating == 0 { // we need to check for challenged addresses only if generating balance is 0
		chEffective, effErr := profile.effectiveBalance(s.stor.balances.isChallengedAddress, addr.ID(), height)
		if effErr != nil {
			return nil, errs.Extend(effErr, "failed to get checked effective balance")
		}
		effective = chEffective
	}
	return &proto.FullWavesBalance{
		Regular:    profile.balance,
		Generating: generating,
		Available:  profile.spendableBalance(),
		Effective:  effective,
		LeaseIn:    uint64(profile.leaseIn),
		LeaseOut:   uint64(profile.leaseOut),
	}, nil
}

// NewestFullWavesBalance returns a full Waves balance of account.
// The method must be used ONLY in the Ride environment.
// The boundaries of the generating balance are calculated for the current height of applying block,
// instead of the last block height.
//
// For example, for the block validation we are use min effective balance of the account from height 1 to 1000.
// This function uses heights from 2 to 1001, where 1001 is the height of the applying block.
// All changes of effective balance during the applying block are affecting the generating balance.
func (s *stateManager) NewestFullWavesBalance(account proto.Recipient) (*proto.FullWavesBalance, error) {
	addr, err := s.NewestRecipientToAddress(account)
	if err != nil {
		return nil, wrapErr(stateerr.RetrievalError, err)
	}
	bp, err := s.WavesBalanceProfile(addr.ID())
	if err != nil {
		return nil, wrapErr(stateerr.RetrievalError, err)
	}
	return bp.ToFullWavesBalance()
}

// WavesBalanceProfile returns WavesBalanceProfile structure retrieved by proto.AddressID of an account.
// This function always returns the newest available state of Waves balance of account.
// Thought, it can't be used during transaction processing, because the state does no hold changes between txs.
// The method must be used ONLY in the Ride environment for retrieving data from state.
// The boundaries of the generating balance are calculated for the current height of applying block,
// instead of the last block height.
//
// For example, for the block validation we are use min effective balance of the account from height 1 to 1000.
// This function uses heights from 2 to 1001, where 1001 is the height of the applying block.
// All changes of effective balance during the applying block are affecting the generating balance.
func (s *stateManager) WavesBalanceProfile(id proto.AddressID) (*types.WavesBalanceProfile, error) {
	profile, err := s.newestWavesBalanceProfile(id)
	if err != nil {
		return nil, wrapErr(stateerr.RetrievalError, err)
	}
	// get the height of the applying block if it is in progress, or the last block height
	height, err := s.AddingBlockHeight()
	if err != nil {
		return nil, wrapErr(stateerr.RetrievalError, err)
	}
	var generating uint64
	if gb, gbErr := s.stor.balances.newestGeneratingBalance(id, height); gbErr == nil {
		generating = gb
	}
	var challenged bool
	if generating == 0 { // fast path: we need to check for challenged addresses only if generating balance is 0
		ch, chErr := s.stor.balances.newestIsChallengedAddress(id, height)
		if chErr != nil {
			return nil, wrapErr(stateerr.RetrievalError, chErr)
		}
		challenged = ch
	}
	return &types.WavesBalanceProfile{
		Balance:    profile.balance,
		LeaseIn:    profile.leaseIn,
		LeaseOut:   profile.leaseOut,
		Generating: generating,
		Challenged: challenged,
	}, nil
}

func (s *stateManager) NewestWavesBalance(account proto.Recipient) (uint64, error) {
	addr, err := s.NewestRecipientToAddress(account)
	if err != nil {
		return 0, wrapErr(stateerr.RetrievalError, err)
	}
	profile, err := s.newestWavesBalanceProfile(addr.ID())
	if err != nil {
		return 0, wrapErr(stateerr.RetrievalError, err)
	}
	return profile.balance, nil
}

func (s *stateManager) NewestAssetBalance(account proto.Recipient, asset crypto.Digest) (uint64, error) {
	addr, err := s.NewestRecipientToAddress(account)
	if err != nil {
		return 0, wrapErr(stateerr.RetrievalError, err)
	}
	balance, err := s.newestAssetBalance(addr.ID(), proto.AssetIDFromDigest(asset))
	if err != nil {
		return 0, wrapErr(stateerr.RetrievalError, err)
	}
	return balance, nil
}

func (s *stateManager) NewestAssetBalanceByAddressID(id proto.AddressID, asset crypto.Digest) (uint64, error) {
	balance, err := s.newestAssetBalance(id, proto.AssetIDFromDigest(asset))
	if err != nil {
		return 0, wrapErr(stateerr.RetrievalError, err)
	}
	return balance, nil
}

func (s *stateManager) WavesBalance(account proto.Recipient) (uint64, error) {
	addr, err := s.recipientToAddress(account)
	if err != nil {
		return 0, wrapErr(stateerr.RetrievalError, err)
	}
	profile, err := s.stor.balances.wavesBalance(addr.ID())
	if err != nil {
		return 0, wrapErr(stateerr.RetrievalError, err)
	}
	return profile.balance, nil
}

func (s *stateManager) AssetBalance(account proto.Recipient, assetID proto.AssetID) (uint64, error) {
	addr, err := s.recipientToAddress(account)
	if err != nil {
		return 0, wrapErr(stateerr.RetrievalError, err)
	}
	balance, err := s.stor.balances.assetBalance(addr.ID(), assetID)
	if err != nil {
		return 0, wrapErr(stateerr.RetrievalError, err)
	}
	return balance, nil
}

func (s *stateManager) WavesAddressesNumber() (uint64, error) {
	res, err := s.stor.balances.wavesAddressesNumber()
	if err != nil {
		return 0, wrapErr(stateerr.RetrievalError, err)
	}
	return res, nil
}

func (s *stateManager) topBlock() (*proto.Block, error) {
	height, err := s.Height()
	if err != nil {
		return nil, err
	}
	// Heights start from 1.
	return s.BlockByHeight(height)
}

func (s *stateManager) addFeaturesVotes(block *proto.Block) error {
	// For Block version 2 Features are always empty, so we don't add anything.
	for _, featureID := range block.Features {
		approved, err := s.stor.features.newestIsApproved(featureID)
		if err != nil {
			return err
		}
		if approved {
			continue
		}
		if err := s.stor.features.addVote(featureID, block.BlockID()); err != nil {
			return err
		}
	}
	return nil
}

func (s *stateManager) addRewardVote(block *proto.Block, height uint64) error {
	activation, err := s.stor.features.newestActivationHeight(int16(settings.BlockReward))
	if err != nil {
		return err
	}
	isCappedRewardsActivated, err := s.stor.features.newestIsActivated(int16(settings.CappedRewards))
	if err != nil {
		return err
	}
	return s.stor.monetaryPolicy.vote(block.RewardVote, height, activation, isCappedRewardsActivated, block.BlockID())
}

func (s *stateManager) addNewBlock(
	block, parent *proto.Block,
	chans *verifierChans,
	blockchainHeight uint64,
	optionalSnapshot *proto.BlockSnapshot,
	fixSnapshotsToInitialHash []proto.AtomicSnapshot,
	lastSnapshotStateHash crypto.Digest,
) error {
	blockHeight := blockchainHeight + 1
	if err := s.beforeAppendBlock(block, blockHeight); err != nil {
		return err
	}
	transactions := block.Transactions
	if block.TransactionCount != transactions.Count() {
		return errors.Errorf("block.TransactionCount != transactions.Count(), %d != %d", block.TransactionCount, transactions.Count())
	}
	var parentHeader *proto.BlockHeader
	if parent != nil {
		parentHeader = &parent.BlockHeader
	}
	params := &appendBlockParams{
		transactions:              transactions,
		chans:                     chans,
		block:                     &block.BlockHeader,
		parent:                    parentHeader,
		blockchainHeight:          blockchainHeight,
		fixSnapshotsToInitialHash: fixSnapshotsToInitialHash,
		lastSnapshotStateHash:     lastSnapshotStateHash,
		optionalSnapshot:          optionalSnapshot,
	}
	// Check and perform block's transactions, create balance diffs, write transactions to storage.
	if err := s.appender.appendBlock(params); err != nil {
		return err
	}
	return s.afterAppendBlock(block, blockHeight)
}

func (s *stateManager) beforeAppendBlock(block *proto.Block, blockHeight proto.Height) error {
	// Add score.
	if err := s.stor.scores.appendBlockScore(block, blockHeight); err != nil {
		return err
	}
	// Handle challenged header if it exists.
	// Light node fields check performed in ValidateHeaderBeforeBlockApplying.
	if chErr := s.handleChallengedHeaderIfExists(block, blockHeight); chErr != nil {
		return chErr
	}
	// Indicate new block for storage.
	if err := s.rw.startBlock(block.BlockID()); err != nil {
		return err
	}
	// Save block header to block storage.
	return s.rw.writeBlockHeader(&block.BlockHeader)
}

func (s *stateManager) handleChallengedHeaderIfExists(block *proto.Block, blockHeight proto.Height) error {
	if blockHeight < 2 { // no challenges for genesis block
		return nil
	}
	challengedHeader, ok := block.GetChallengedHeader()
	if !ok { // nothing to do, no challenge to handle
		return nil
	}
	var (
		scheme  = s.settings.AddressSchemeCharacter
		blockID = block.BlockID()
	)
	challenger, err := proto.NewAddressFromPublicKey(scheme, block.GeneratorPublicKey)
	if err != nil {
		return errors.Wrapf(err, "failed to create challenger address from public key '%s'",
			challengedHeader.GeneratorPublicKey.String(),
		)
	}
	challenged, err := proto.NewAddressFromPublicKey(scheme, challengedHeader.GeneratorPublicKey)
	if err != nil {
		return errors.Wrapf(err, "failed to create challenged address from public key '%s'",
			challengedHeader.GeneratorPublicKey.String(),
		)
	}
	if chErr := s.stor.balances.storeChallenge(challenger.ID(), challenged.ID(), blockHeight, blockID); chErr != nil {
		return errors.Wrapf(chErr,
			"failed to store challenge at adding block height %d for block '%s'with challenger '%s' and challenged '%s'",
			blockHeight, blockID.String(), challenger.String(), challenged.String(),
		)
	}
	return nil
}

func (s *stateManager) afterAppendBlock(block *proto.Block, blockHeight proto.Height) error {
	// Let block storage know that the current block is over.
	if err := s.rw.finishBlock(block.BlockID()); err != nil {
		return err
	}
	// when block is finished blockchain height is incremented, so we should use 'blockHeight' as height value in actions below

	// Count features votes.
	if err := s.addFeaturesVotes(block); err != nil {
		return err
	}
	blockRewardActivated := s.stor.features.newestIsActivatedAtHeight(int16(settings.BlockReward), blockHeight)
	// Count reward vote.
	if blockRewardActivated {
		err := s.addRewardVote(block, blockHeight)
		if err != nil {
			return err
		}
	}
	return nil
}

func (s *stateManager) reset() {
	s.rw.reset()
	s.stor.reset()
	s.stateDB.reset()
	s.appender.reset()
	s.atx.reset()
}

func (s *stateManager) flush() error {
	if err := s.rw.flush(); err != nil {
		return err
	}
	if err := s.stor.flush(); err != nil {
		return err
	}
	if err := s.atx.flush(); err != nil {
		return err
	}
	if err := s.stateDB.flush(); err != nil {
		return err
	}
	return nil
}

func (s *stateManager) AddBlock(block []byte) (*proto.Block, error) {
	s.newBlocks.setNewBinary([][]byte{block})
	rs, err := s.addBlocks()
	if err != nil {
		if syncErr := s.rw.syncWithDb(); syncErr != nil {
			zap.S().Fatalf("Failed to add blocks and can not sync block storage with the database after failure: %v",
				stderrs.Join(err, syncErr),
			)
		}
		return nil, err
	}
	return rs, nil
}

func (s *stateManager) AddDeserializedBlock(block *proto.Block) (*proto.Block, error) {
	s.newBlocks.setNew([]*proto.Block{block})
	rs, err := s.addBlocks()
	if err != nil {
		if syncErr := s.rw.syncWithDb(); syncErr != nil {
			zap.S().Fatalf("Failed to add blocks and can not sync block storage with the database after failure: %v",
				stderrs.Join(err, syncErr),
			)
		}
		return nil, err
	}
	return rs, nil
}

func (s *stateManager) AddBlocks(blockBytes [][]byte) error {
	s.newBlocks.setNewBinary(blockBytes)
	if _, err := s.addBlocks(); err != nil {
		if syncErr := s.rw.syncWithDb(); syncErr != nil {
			zap.S().Fatalf("Failed to add blocks and can not sync block storage with the database after failure: %v",
				stderrs.Join(err, syncErr),
			)
		}
		return err
	}
	return nil
}

func (s *stateManager) AddBlocksWithSnapshots(blockBytes [][]byte, snapshots []*proto.BlockSnapshot) error {
	if err := s.newBlocks.setNewBinaryWithSnapshots(blockBytes, snapshots); err != nil {
		return errors.Wrap(err, "failed to set new blocks with snapshots")
	}
	if _, err := s.addBlocks(); err != nil {
		if syncErr := s.rw.syncWithDb(); syncErr != nil {
			zap.S().Fatalf("Failed to add blocks and can not sync block storage with the database after failure: %v",
				stderrs.Join(err, syncErr),
			)
		}
		return err
	}
	return nil
}

func (s *stateManager) AddDeserializedBlocks(
	blocks []*proto.Block,
) (*proto.Block, error) {
	s.newBlocks.setNew(blocks)
	lastBlock, err := s.addBlocks()
	if err != nil {
		if syncErr := s.rw.syncWithDb(); syncErr != nil {
			zap.S().Fatalf("Failed to add blocks and can not sync block storage with the database after failure: %v",
				stderrs.Join(err, syncErr),
			)
		}
		return nil, err
	}
	return lastBlock, nil
}

func (s *stateManager) AddDeserializedBlocksWithSnapshots(
	blocks []*proto.Block,
	snapshots []*proto.BlockSnapshot,
) (*proto.Block, error) {
	if err := s.newBlocks.setNewWithSnapshots(blocks, snapshots); err != nil {
		return nil, errors.Wrap(err, "failed to set new blocks with snapshots")
	}
	lastBlock, err := s.addBlocks()
	if err != nil {
		if syncErr := s.rw.syncWithDb(); syncErr != nil {
			zap.S().Fatalf("Failed to add blocks and can not sync block storage with the database after failure: %v",
				stderrs.Join(err, syncErr),
			)
		}
		return nil, err
	}
	return lastBlock, nil
}

func (s *stateManager) needToFinishVotingPeriod(blockchainHeight proto.Height) bool {
	nextBlockHeight := blockchainHeight + 1
	votingFinishHeight := (nextBlockHeight % s.settings.ActivationWindowSize(nextBlockHeight)) == 0
	return votingFinishHeight
}

func (s *stateManager) needToRecalculateVotesAfterCappedRewardActivationInVotingPeriod(height proto.Height) (bool, error) {
	cappedRewardsActivated := s.stor.features.newestIsActivatedAtHeight(int16(settings.CappedRewards), height)
	if !cappedRewardsActivated { // nothing to do
		return false, nil
	}
	cappedRewardsHeight, err := s.stor.features.newestActivationHeight(int16(settings.CappedRewards))
	if err != nil {
		return false, err
	}
	if height != cappedRewardsHeight { // nothing to do, height is not capped
		return false, nil
	}
	// we're on cappedRewardsHeight, check whether current height is included in voting period or not
	start, end, err := s.blockRewardVotingPeriod(height)
	if err != nil {
		return false, err
	}
	return isBlockRewardVotingPeriod(start, end, height), nil
}

func (s *stateManager) isBlockRewardTermOver(height proto.Height) (bool, error) {
	activated := s.stor.features.newestIsActivatedAtHeight(int16(settings.BlockReward), height)
	if activated {
		_, end, err := s.blockRewardVotingPeriod(height)
		if err != nil {
			return false, err
		}
		return end == height, nil
	}
	return false, nil
}

func (s *stateManager) blockRewardVotingPeriod(height proto.Height) (start, end proto.Height, err error) {
	activationHeight, err := s.stor.features.newestActivationHeight(int16(settings.BlockReward))
	if err != nil {
		return 0, 0, err
	}
	isCappedRewardsActivated, err := s.stor.features.newestIsActivated(int16(settings.CappedRewards))
	if err != nil {
		return 0, 0, err
	}
	start, end = s.stor.monetaryPolicy.blockRewardVotingPeriod(height, activationHeight, isCappedRewardsActivated)
	return start, end, nil
}

func (s *stateManager) needToResetStolenAliases(height uint64) (bool, error) {
	if s.settings.Type == settings.Custom {
		// No need to reset stolen aliases in custom blockchains.
		return false, nil
	}
	dataTxActivated := s.stor.features.newestIsActivatedAtHeight(int16(settings.DataTransaction), height)
	if dataTxActivated {
		dataTxHeight, err := s.stor.features.newestActivationHeight(int16(settings.DataTransaction))
		if err != nil {
			return false, err
		}
		return height == dataTxHeight, nil
	}
	return false, nil
}

// featureActivationHeightForHeight returns the height at which the feature is activated.
// If the feature is not activated at the given height, it returns 0.
func (s *stateManager) featureActivationHeightForHeight(f settings.Feature, h proto.Height) (proto.Height, error) {
	featureIsActivatedAtHeight := s.stor.features.newestIsActivatedAtHeight(int16(f), h)
	if !featureIsActivatedAtHeight { // feature is not activated at the given height, return 0
		return 0, nil
	}
	approvalHeight, err := s.stor.features.newestApprovalHeight(int16(f))
	if err != nil {
		return 0, err
	}
	featureHeight := approvalHeight + s.settings.ActivationWindowSize(h) // calculate feature activation height
	return featureHeight, nil
}

func (s *stateManager) needToCancelLeases(blockHeight uint64) (bool, error) {
	if s.settings.Type == settings.Custom {
		// No need to cancel leases in custom blockchains.
		return false, nil
	}
	dataTxHeight, err := s.featureActivationHeightForHeight(settings.DataTransaction, blockHeight)
	if err != nil {
		return false, err
	}
	rideV5Height, err := s.featureActivationHeightForHeight(settings.RideV5, blockHeight)
	if err != nil {
		return false, err
	}
	switch blockHeight {
	case s.settings.ResetEffectiveBalanceAtHeight:
		return true, nil
	case s.settings.BlockVersion3AfterHeight:
		// Only needed for MainNet.
		return s.settings.Type == settings.MainNet, nil
	case dataTxHeight:
		// Only needed for MainNet.
		return s.settings.Type == settings.MainNet, nil
	case rideV5Height:
		// Cancellation of leases to stolen aliases only required for MainNet
		return s.settings.Type == settings.MainNet, nil
	default:
		return false, nil
	}
}

// generateBlockchainFix generates snapshots for blockchain fixes at specific heights.
// For other block heights it returns nil slices.
//
// The changes should be applied in the end of the block processing in the context of the last applied block.
// Though the atomic snapshots must be hashed with initial snapshot of the applying block.
func (s *stateManager) generateBlockchainFix(
	applyingBlockHeight proto.Height,
	applyingBlockID proto.BlockID,
	readOnly bool, // if true, then no changes will be applied and any in memory changes synced to DB
) ([]proto.AtomicSnapshot, error) {
	cancelLeases, err := s.needToCancelLeases(applyingBlockHeight)
	if err != nil {
		return nil, errors.Wrapf(err, "failed to check if leases should be cancelled for block %s",
			applyingBlockID.String(),
		)
	}
	if !cancelLeases { // no need to generate snapshots
		return nil, nil
	}
	zap.S().Infof("Generating fix snapshots for the block %s and its height %d",
		applyingBlockID.String(), applyingBlockHeight,
	)
	fixSnapshots, err := s.generateCancelLeasesSnapshots(applyingBlockHeight, readOnly)
	if err != nil {
		return nil, errors.Wrapf(err, "failed to generate fix snapshots for block %s", applyingBlockID.String())
	}
	zap.S().Infof("Generated fix snapshots count is %d for the block %s and its height %d",
		len(fixSnapshots), applyingBlockID.String(), applyingBlockHeight,
	)
	return fixSnapshots, nil
}

// applyBlockchainFix applies blockchain fixes if fix snapshots are not empty.
// The changes MUST be applied in the end of the block processing in the context of the just applied block.
func (s *stateManager) applyBlockchainFix(justAppliedBlockID proto.BlockID, fixSnapshots []proto.AtomicSnapshot) error {
	if len(fixSnapshots) == 0 { // fast path: nothing to apply
		return nil
	}
	if fixErr := s.appender.appendFixSnapshots(fixSnapshots, justAppliedBlockID); fixErr != nil {
		return errors.Wrapf(fixErr, "failed to append fix snapshots in appender for block %s",
			justAppliedBlockID.String(),
		)
	}
	return nil
}

// saveBlockchainFix saves blockchain fixes if fix snapshots are not empty.
func (s *stateManager) saveBlockchainFix(applyingBlockID proto.BlockID, fixSnapshots []proto.AtomicSnapshot) error {
	if len(fixSnapshots) == 0 { // fast path: nothing to save
		return nil
	}
	if sErr := s.stor.patches.savePatch(applyingBlockID, fixSnapshots); sErr != nil {
		return errors.Wrapf(sErr, "failed to save blockchain patch to the patches storage for the block %s",
			applyingBlockID.String(),
		)
	}
	return nil
}

func (s *stateManager) blockchainHeightAction(blockchainHeight uint64, lastBlock, nextBlock proto.BlockID) error {
	resetStolenAliases, err := s.needToResetStolenAliases(blockchainHeight)
	if err != nil {
		return err
	}
	if resetStolenAliases {
		// we're using nextBlock because it's a current block which we're going to apply
		if dsaErr := s.stor.aliases.disableStolenAliases(nextBlock); dsaErr != nil {
			return dsaErr
		}
	}
	if s.needToFinishVotingPeriod(blockchainHeight) {
		if err := s.finishVoting(blockchainHeight, lastBlock); err != nil {
			return err
		}
		if err := s.stor.features.resetVotes(nextBlock); err != nil {
			return err
		}
	}

	needToRecalculate, err := s.needToRecalculateVotesAfterCappedRewardActivationInVotingPeriod(blockchainHeight)
	if err != nil {
		return err
	}
	if needToRecalculate { // one time action
		if err := s.recalculateVotesAfterCappedRewardActivationInVotingPeriod(blockchainHeight, lastBlock); err != nil {
			return errors.Wrap(err, "failed to recalculate monetary policy votes")
		}
	}

	termIsOver, err := s.isBlockRewardTermOver(blockchainHeight) // check that last block is the last in the term
	if err != nil {
		return err
	}
	if termIsOver { // if the term is over, we need to update block reward for the next (adding) block
		//nolint:lll
		// In the Scala node, the reward is calculated specifically for the next height:
		// https://github.com/wavesplatform/Waves/blob/8fa8c53a89c0d357d48667bcae99acce7308916f/node/src/main/scala/com/wavesplatform/state/BlockchainUpdaterImpl.scala#L159
		if ubrErr := s.updateBlockReward(nextBlock, blockchainHeight); ubrErr != nil {
			return ubrErr
		}
	}
	return nil
}

func (s *stateManager) finishVoting(height uint64, blockID proto.BlockID) error {
	nextBlockHeight := height + 1
	if err := s.stor.features.finishVoting(nextBlockHeight, blockID); err != nil {
		return err
	}
	return nil
}

func (s *stateManager) updateBlockReward(nextBlockID proto.BlockID, lastBlockHeight proto.Height) error {
	blockRewardActivationHeight, err := s.stor.features.newestActivationHeight(int16(settings.BlockReward))
	if err != nil {
		return err
	}
	isCappedRewardsActivated, err := s.stor.features.newestIsActivated(int16(settings.CappedRewards))
	if err != nil {
		return err
	}
	return s.stor.monetaryPolicy.updateBlockReward(
		nextBlockID,
		lastBlockHeight,
		blockRewardActivationHeight,
		isCappedRewardsActivated,
	)
}

// generateCancelLeasesSnapshots generates snapshots for lease cancellation blockchain fixes.
// If readOnly is true, then no changes will be applied and any in memory changes synced to DB.
func (s *stateManager) generateCancelLeasesSnapshots(
	blockHeight uint64,
	readOnly bool,
) ([]proto.AtomicSnapshot, error) {
	if !readOnly {
		// Move balance diffs from diffStorage to historyStorage.
		// It must be done before lease cancellation, because
		// lease cancellation iterates through historyStorage.
		if err := s.appender.moveChangesToHistoryStorage(); err != nil {
			return nil, err
		}
	}
	// prepare info about features activation
	dataTxHeight, err := s.featureActivationHeightForHeight(settings.DataTransaction, blockHeight)
	if err != nil {
		return nil, err
	}
	rideV5Height, err := s.featureActivationHeightForHeight(settings.RideV5, blockHeight)
	if err != nil {
		return nil, err
	}
	return s.generateLeasesCancellationWithNewBalancesSnapshots(blockHeight, dataTxHeight, rideV5Height)
}

func (s *stateManager) generateLeasesCancellationWithNewBalancesSnapshots(
	blockchainHeight uint64,
	dataTxHeight uint64, // the height when DataTransaction feature is activated, equals 0 if the feature is not activated
	rideV5Height uint64, // the height when RideV5 feature is activated, equals 0 if the feature is not activated
) ([]proto.AtomicSnapshot, error) {
	switch blockchainHeight {
	case s.settings.ResetEffectiveBalanceAtHeight:
		scheme := s.settings.AddressSchemeCharacter
		cancelledLeasesSnapshots, err := s.stor.leases.generateCancelledLeaseSnapshots(scheme, nil)
		if err != nil {
			return nil, err
		}
		zeroLeaseBalancesSnapshots, err := s.stor.balances.generateZeroLeaseBalanceSnapshotsForAllLeases()
		if err != nil {
			return nil, err
		}
		return joinCancelledLeasesAndLeaseBalances(cancelledLeasesSnapshots, zeroLeaseBalancesSnapshots), nil
	case s.settings.BlockVersion3AfterHeight:
		leaseBalanceSnapshots, overflowAddresses, err := s.stor.balances.generateLeaseBalanceSnapshotsForLeaseOverflows()
		if err != nil {
			return nil, err
		}
		scheme := s.settings.AddressSchemeCharacter
		cancelledLeasesSnapshots, err := s.stor.leases.generateCancelledLeaseSnapshots(scheme, overflowAddresses)
		if err != nil {
			return nil, err
		}
		return joinCancelledLeasesAndLeaseBalances(cancelledLeasesSnapshots, leaseBalanceSnapshots), nil
	case dataTxHeight:
		leaseIns, err := s.stor.leases.validLeaseIns()
		if err != nil {
			return nil, err
		}
		validLeaseBalances, err := s.stor.balances.generateCorrectingLeaseBalanceSnapshotsForInvalidLeaseIns(leaseIns)
		if err != nil {
			return nil, err
		}
		return joinCancelledLeasesAndLeaseBalances(nil, validLeaseBalances), nil
	case rideV5Height:
		scheme := s.settings.AddressSchemeCharacter
		cancelledLeasesSnapshots, changes, err := s.stor.leases.cancelLeasesToDisabledAliases(scheme)
		if err != nil {
			return nil, err
		}
		leaseBalanceSnapshots, err := s.stor.balances.generateLeaseBalanceSnapshotsWithProvidedChanges(changes)
		if err != nil {
			return nil, err
		}
		return joinCancelledLeasesAndLeaseBalances(cancelledLeasesSnapshots, leaseBalanceSnapshots), nil
	default:
		return nil, nil
	}
}

func joinCancelledLeasesAndLeaseBalances(
	cancelledLeases []proto.CancelledLeaseSnapshot,
	leaseBalancesSnapshots []proto.LeaseBalanceSnapshot,
) []proto.AtomicSnapshot {
	l := len(cancelledLeases) + len(leaseBalancesSnapshots)
	if l == 0 {
		return nil
	}
	res := make([]proto.AtomicSnapshot, 0, l)
	for i := range cancelledLeases {
		cl := &cancelledLeases[i]
		res = append(res, cl)
	}
	for i := range leaseBalancesSnapshots {
		lbs := &leaseBalancesSnapshots[i]
		res = append(res, lbs)
	}
	return res
}

func (s *stateManager) recalculateVotesAfterCappedRewardActivationInVotingPeriod(height proto.Height, lastBlockID proto.BlockID) error {
	start, end, err := s.blockRewardVotingPeriod(height)
	if err != nil {
		return err
	}
	if !isBlockRewardVotingPeriod(start, end, height) { // sanity check
		return errors.Errorf("height %d is not in voting period %d:%d", height, start, end)
	}
	blockRewardActivationHeight, err := s.stor.features.newestActivationHeight(int16(settings.BlockReward))
	if err != nil {
		return err
	}
	isCappedRewardsActivated, err := s.stor.features.newestIsActivated(int16(settings.CappedRewards))
	if err != nil {
		return err
	}
	for h := start; h <= height; h++ {
		header, err := s.NewestHeaderByHeight(h)
		if err != nil {
			return errors.Wrapf(err, "failed to get newest header by height %d", h)
		}
		// rewrite rewardVotes on h == start and count votes for the rest heights
		if err := s.stor.monetaryPolicy.vote(header.RewardVote, h, blockRewardActivationHeight, isCappedRewardsActivated, lastBlockID); err != nil {
			return errors.Wrapf(err, "failed to add vote for monetary policy at height %d for block %q", height, lastBlockID.String())
		}
	}
	return nil
}

func (s *stateManager) addBlocks() (_ *proto.Block, retErr error) { //nolint:nonamedreturns // needs in defer
	ctx, cancel := context.WithCancel(context.Background())
	defer cancel()
	defer func() {
		// Reset in-memory storages and load last block in defer.
		s.reset()
		if lbErr := s.loadLastBlock(); lbErr != nil {
			zap.S().Fatalf("Failed to load last block: %v", stderrs.Join(retErr, lbErr))
		}
		s.newBlocks.reset()
	}()

	blocksNumber := s.newBlocks.len()
	if blocksNumber == 0 {
		return nil, wrapErr(stateerr.InvalidInputError, errors.New("no blocks provided"))
	}

	// Read some useful values for later.
	lastAppliedBlock, tbErr := s.topBlock()
	if tbErr != nil {
		return nil, wrapErr(stateerr.RetrievalError, tbErr)
	}
	zap.S().Debugf("StateManager: parent (top) block ID: %s, ts: %d", lastAppliedBlock.BlockID().String(), lastAppliedBlock.Timestamp)
	height, hErr := s.Height()
	if hErr != nil {
		return nil, wrapErr(stateerr.RetrievalError, hErr)
	}
	headers := make([]proto.BlockHeader, blocksNumber)

	// Launch verifier that checks signatures of blocks and transactions.
	chans := launchVerifier(ctx, s.verificationGoroutinesNum, s.settings.AddressSchemeCharacter)

	var (
		ids []proto.BlockID
	)
	pos := 0
	for s.newBlocks.next() {
		blockchainCurHeight := height + uint64(pos)
		block, optionalSnapshot, errCurBlock := s.newBlocks.current()
		if errCurBlock != nil {
			return nil, wrapErr(stateerr.DeserializationError, errCurBlock)
		}

		pErr := s.processBlockInPack(block, optionalSnapshot, lastAppliedBlock, blockchainCurHeight, chans)
		if pErr != nil {
			return nil, pErr
		}

		// Prepare for the next iteration.
		headers[pos] = block.BlockHeader
		pos++
		ids = append(ids, block.BlockID())
		lastAppliedBlock = block
	}
	// Tasks chan can now be closed, since all the blocks and transactions have been already sent for verification.
	// wait for all verifier goroutines
	if verifyError := chans.closeAndWait(); verifyError != nil {
		return nil, wrapErr(stateerr.ValidationError, verifyError)
	}

	// Retrieve and store legacy state hashes for each of new blocks.
	if shErr := s.stor.handleLegacyStateHashes(height, ids); shErr != nil {
		return nil, wrapErr(stateerr.ModificationError, shErr)
	}
	// Validate consensus (i.e. that all the new blocks were mined fairly).
	if vErr := s.cv.ValidateHeadersBatch(headers[:pos], height); vErr != nil {
		return nil, wrapErr(stateerr.ValidationError, vErr)
	}
	// After everything is validated, save all the changes to DB.
	if fErr := s.flush(); fErr != nil {
		return nil, wrapErr(stateerr.ModificationError, fErr)
	}
	zap.S().Infof(
		"Height: %d; Block ID: %s, GenSig: %s, ts: %d",
		height+uint64(blocksNumber),
		lastAppliedBlock.BlockID().String(),
		base58.Encode(lastAppliedBlock.GenSignature),
		lastAppliedBlock.Timestamp,
	)
	return lastAppliedBlock, nil
}

func (s *stateManager) processBlockInPack(
	block *proto.Block,
	optionalSnapshot *proto.BlockSnapshot,
	lastAppliedBlock *proto.Block,
	blockchainCurHeight uint64,
	chans *verifierChans,
) error {
	if badErr := s.beforeAddingBlock(block, lastAppliedBlock, blockchainCurHeight, chans); badErr != nil {
		return badErr
	}
	sh, errSh := s.stor.stateHashes.newestSnapshotStateHash(blockchainCurHeight)
	if errSh != nil {
		return errors.Wrapf(errSh, "failed to get newest snapshot state hash for height %d",
			blockchainCurHeight,
		)
	}

	// Generate blockchain fix snapshots for the applying block.
	fixSnapshots, gbfErr := s.generateBlockchainFix(blockchainCurHeight+1, block.BlockID(), false)
	if gbfErr != nil {
		return errors.Wrapf(gbfErr, "failed to generate blockchain fix snapshots at block %s",
			block.BlockID().String(),
		)
	}
	if sbfErr := s.saveBlockchainFix(block.BlockID(), fixSnapshots); sbfErr != nil {
		return wrapErr(stateerr.ModificationError, errors.Wrapf(sbfErr, "failed to save blockchain fix for block %s",
			block.BlockID().String()),
		)
	}

	fixSnapshotsToInitialHash := fixSnapshots // at the block applying stage fix snapshots are only used for hashing
	// Save block to storage, check its transactions, create and save balance diffs for its transactions.
	addErr := s.addNewBlock(
		block, lastAppliedBlock, chans, blockchainCurHeight, optionalSnapshot, fixSnapshotsToInitialHash, sh)
	if addErr != nil {
		return addErr
	}
	if fixErr := s.applyBlockchainFix(block.BlockID(), fixSnapshots); fixErr != nil {
		return errors.Wrapf(fixErr, "failed to apply fix snapshots after block %s applying",
			block.BlockID().String(),
		)
	}
	blockchainCurHeight++ // we've just added a new block and applied blockchain fix, so we have a new height

	if s.needToFinishVotingPeriod(blockchainCurHeight) {
		// If we need to finish voting period on the next block (h+1) then
		// we have to check that protobuf will be activated on next block
		s.checkProtobufActivation(blockchainCurHeight + 1)
	}
	return nil
}

func (s *stateManager) beforeAddingBlock(
	block, lastAppliedBlock *proto.Block,
	blockchainCurHeight proto.Height,
	chans *verifierChans,
) error {
	if err := s.initBlockAdditionWithHeightActions(block, lastAppliedBlock, blockchainCurHeight); err != nil {
		return errors.Wrapf(err, "failed to init block addition with height actions for block %s",
			block.BlockID().String(),
		)
	}
	if err := s.generateAndSaveBlockHitSource(block, blockchainCurHeight); err != nil {
		return errors.Wrapf(err, "failed to generate and save block hit source for block %s",
			block.BlockID().String(),
		)
	}
	if err := s.blockVerifyTaskWithHeaderValidation(block, lastAppliedBlock, blockchainCurHeight, chans); err != nil {
		return wrapErr(stateerr.ValidationError, errors.Wrapf(err,
			"failed to validate block %s before adding it", block.BlockID().String(),
		))
	}
	return nil
}

func (s *stateManager) initBlockAdditionWithHeightActions(
	block, lastAppliedBlock *proto.Block,
	blockchainCurHeight proto.Height,
) error {
	// Assign unique block number for this block ID, add this number to the list of valid blocks.
	if blErr := s.stateDB.addBlock(block.BlockID()); blErr != nil {
		return wrapErr(stateerr.ModificationError, blErr)
	}
	// At some blockchain heights specific logic is performed.
	// This includes voting for features, block rewards and so on.
	if err := s.blockchainHeightAction(blockchainCurHeight, lastAppliedBlock.BlockID(), block.BlockID()); err != nil {
		return wrapErr(stateerr.ModificationError, err)
	}
	return nil
}

func (s *stateManager) generateAndSaveBlockHitSource(block *proto.Block, blockchainCurHeight proto.Height) error {
	hs, err := s.cv.GenerateHitSource(blockchainCurHeight, block.BlockHeader)
	if err != nil {
		return err
	}

	return s.stor.hitSources.appendBlockHitSource(block, blockchainCurHeight+1, hs)
}

func (s *stateManager) blockVerifyTaskWithHeaderValidation(
	block, lastAppliedBlock *proto.Block,
	blockchainCurHeight proto.Height,
	chans *verifierChans,
) error {
	if vhErr := s.cv.ValidateHeaderBeforeBlockApplying(&block.BlockHeader, blockchainCurHeight); vhErr != nil {
		return vhErr
	}
	// Send block for signature verification, which works in separate goroutine.
	task := &verifyTask{
		taskType: verifyBlock,
		parentID: lastAppliedBlock.BlockID(),
		block:    block,
	}
	return chans.trySend(task)
}

func (s *stateManager) checkRollbackHeight(height uint64) error {
	maxHeight, err := s.Height()
	if err != nil {
		return err
	}
	minRollbackHeight, err := s.stateDB.getRollbackMinHeight()
	if err != nil {
		return err
	}
	if height < minRollbackHeight || height > maxHeight {
		return errors.Errorf("invalid height; valid range is: [%d, %d]", minRollbackHeight, maxHeight)
	}
	return nil
}

func (s *stateManager) checkRollbackInput(blockID proto.BlockID) error {
	height, err := s.BlockIDToHeight(blockID)
	if err != nil {
		return err
	}
	return s.checkRollbackHeight(height)
}

func (s *stateManager) RollbackToHeight(height uint64) error {
	if err := s.checkRollbackHeight(height); err != nil {
		return wrapErr(stateerr.InvalidInputError, err)
	}
	blockID, err := s.HeightToBlockID(height)
	if err != nil {
		return wrapErr(stateerr.RetrievalError, err)
	}
	return s.rollbackToImpl(blockID)
}

func (s *stateManager) rollbackToImpl(removalEdge proto.BlockID) error {
	// The database part of rollback.
	if err := s.stateDB.rollback(removalEdge); err != nil {
		return wrapErr(stateerr.RollbackError, err)
	}
	// After this point Fatalf() is called instead of returning errors,
	// because exiting would lead to incorrect state.
	// Remove blocks from block storage by syncing block storage with the database.
	if err := s.rw.syncWithDb(); err != nil {
		zap.S().Fatalf("Failed to sync block storage with db: %v", err)
	}
	// Clear scripts cache after rollback.
	if err := s.stor.scriptsStorage.clearCache(); err != nil {
		zap.S().Fatalf("Failed to clear scripts cache after rollback: %v", err)
	}
	// Clear features cache
	s.stor.features.clearCache()

	if err := s.stor.flush(); err != nil {
		zap.S().Fatalf("Failed to flush history storage cache after rollback: %v", err)
	}

	if err := s.loadLastBlock(); err != nil {
		zap.S().Fatalf("Failed to load last block after rollback: %v", err)
	}
	zap.S().Infof("Rollback to block with ID '%s' completed", removalEdge.String())
	return nil
}

func (s *stateManager) RollbackTo(removalEdge proto.BlockID) error {
	if err := s.checkRollbackInput(removalEdge); err != nil {
		return wrapErr(stateerr.InvalidInputError, err)
	}
	return s.rollbackToImpl(removalEdge)
}

func (s *stateManager) ScoreAtHeight(height uint64) (*big.Int, error) {
	maxHeight, err := s.Height()
	if err != nil {
		return nil, wrapErr(stateerr.RetrievalError, err)
	}
	if height < 1 || height > maxHeight {
		return nil, wrapErr(stateerr.InvalidInputError, errors.Errorf(
			"ScoreAtHeight: %d height out of valid range [1, %d]", height, maxHeight,
		))
	}
	score, err := s.stor.scores.score(height)
	if err != nil {
		return nil, wrapErr(stateerr.RetrievalError, err)
	}
	return score, nil
}

func (s *stateManager) HitSourceAtHeight(height uint64) ([]byte, error) {
	maxHeight, err := s.Height()
	if err != nil {
		return nil, wrapErr(stateerr.RetrievalError, err)
	}
	if height < 1 || height > maxHeight {
		return nil, wrapErr(stateerr.InvalidInputError, errors.Errorf(
			"HitSourceAtHeight: height %d out of valid range [1, %d]", height, maxHeight,
		))
	}
	return s.stor.hitSources.hitSource(height)
}

func (s *stateManager) NewestHitSourceAtHeight(height uint64) ([]byte, error) {
	maxHeight, err := s.NewestHeight()
	if err != nil {
		return nil, wrapErr(stateerr.RetrievalError, err)
	}
	if height < 1 || height > maxHeight {
		return nil, wrapErr(stateerr.InvalidInputError, errors.Errorf(
			"NewestHitSourceAtHeight: height %d out of valid range [1, %d]", height, maxHeight,
		))
	}
	return s.stor.hitSources.newestHitSource(height)
}

func (s *stateManager) CurrentScore() (*big.Int, error) {
	height, err := s.Height()
	if err != nil {
		return nil, wrapErr(stateerr.RetrievalError, err)
	}
	score, err := s.stor.scores.score(height)
	if err != nil {
		return nil, wrapErr(stateerr.RetrievalError, err)
	}
	return score, nil
}

func (s *stateManager) NewestRecipientToAddress(recipient proto.Recipient) (proto.WavesAddress, error) {
	if addr := recipient.Address(); addr != nil {
		return *addr, nil
	}
	return s.stor.aliases.newestAddrByAlias(recipient.Alias().Alias)
}

func (s *stateManager) recipientToAddress(recipient proto.Recipient) (proto.WavesAddress, error) {
	if addr := recipient.Address(); addr != nil {
		return *addr, nil
	}
	return s.stor.aliases.addrByAlias(recipient.Alias().Alias)
}

func (s *stateManager) BlockchainSettings() (*settings.BlockchainSettings, error) {
	cp := *s.settings
	return &cp, nil
}

func (s *stateManager) ResetValidationList() {
	s.reset()
	if err := s.stor.scriptsStorage.clearCache(); err != nil {
		zap.S().Fatalf("Failed to clearCache scripts cache after UTX validation: %v", err)
	}
}

// ValidateNextTx function must be used for UTX validation only.
func (s *stateManager) ValidateNextTx(
	tx proto.Transaction,
	currentTimestamp,
	parentTimestamp uint64,
	v proto.BlockVersion,
	acceptFailed bool,
) ([]proto.AtomicSnapshot, error) {
	return s.appender.validateNextTx(tx, currentTimestamp, parentTimestamp, v, acceptFailed)
}

func (s *stateManager) CreateNextSnapshotHash(block *proto.Block) (crypto.Digest, error) {
	blockchainHeight, err := s.Height()
	if err != nil {
		return crypto.Digest{}, err
	}
	lastSnapshotStateHash, err := s.stor.stateHashes.snapshotStateHash(blockchainHeight)
	if err != nil {
		return crypto.Digest{}, err
	}
	lastAppliedBlock, err := s.topBlock()
	if err != nil {
		return crypto.Digest{}, errors.Wrapf(err, "failed to get top block at blockchain height %d",
			blockchainHeight,
		)
	}

	defer s.reset() // Reset in-memory storages and temporary changes after snapshot hash creation.
	if simErr := s.initBlockAdditionWithHeightActions(block, lastAppliedBlock, blockchainHeight); simErr != nil {
		return crypto.Digest{}, errors.Wrapf(simErr,
			"failed to simulate before adding block for block %s at blockchain height %d, top block is %s",
			block.BlockID().String(), blockchainHeight, lastAppliedBlock.BlockID().String(),
		)
	}

	blockHeight := blockchainHeight + 1
	// Generate blockchain fix snapshots for the given block in read only mode because all
	// changes has been already applied in the context of the last applied block.
	fixSnapshots, gbfErr := s.generateBlockchainFix(blockHeight, block.BlockID(), true)
	if gbfErr != nil {
		return crypto.Digest{}, errors.Wrapf(gbfErr, "failed to generate blockchain fix snapshots at block %s",
			block.BlockID().String(),
		)
	}
	if len(fixSnapshots) != 0 {
		zap.S().Infof(
			"Last fix snapshots has been generated for the snapshot hash calculation of the block %s with height %d",
			block.BlockID().String(),
			blockHeight,
		)
	}
	return s.appender.createNextSnapshotHash(block, blockHeight, lastSnapshotStateHash, fixSnapshots)
}

func (s *stateManager) IsActiveLightNodeNewBlocksFields(blockHeight proto.Height) (bool, error) {
	return s.cv.ShouldIncludeNewBlockFieldsOfLightNodeFeature(blockHeight)
}

func (s *stateManager) NewestAddrByAlias(alias proto.Alias) (proto.WavesAddress, error) {
	addr, err := s.stor.aliases.newestAddrByAlias(alias.Alias)
	if err != nil {
		return proto.WavesAddress{}, wrapErr(stateerr.RetrievalError, err)
	}
	return addr, nil
}

func (s *stateManager) AddrByAlias(alias proto.Alias) (proto.WavesAddress, error) {
	addr, err := s.stor.aliases.addrByAlias(alias.Alias)
	if err != nil {
		return proto.WavesAddress{}, wrapErr(stateerr.RetrievalError, err)
	}
	return addr, nil
}

func (s *stateManager) AliasesByAddr(addr proto.WavesAddress) ([]string, error) {
	aliases, err := s.stor.aliases.aliasesByAddr(addr)
	if err != nil {
		return nil, wrapErr(stateerr.RetrievalError, err)
	}
	return aliases, nil
}

func (s *stateManager) VotesNumAtHeight(featureID int16, height proto.Height) (uint64, error) {
	votesNum, err := s.stor.features.featureVotesAtHeight(featureID, height)
	if err != nil {
		return 0, wrapErr(stateerr.RetrievalError, err)
	}
	return votesNum, nil
}

func (s *stateManager) VotesNum(featureID int16) (uint64, error) {
	votesNum, err := s.stor.features.featureVotes(featureID)
	if err != nil {
		return 0, wrapErr(stateerr.RetrievalError, err)
	}
	return votesNum, nil
}

func (s *stateManager) IsActivated(featureID int16) (bool, error) {
	activated, err := s.stor.features.newestIsActivated(featureID)
	if err != nil {
		return false, wrapErr(stateerr.RetrievalError, err)
	}
	return activated, nil
}

func (s *stateManager) NewestIsActiveAtHeight(featureID int16, height proto.Height) (bool, error) {
	return s.stor.features.newestIsActivatedAtHeight(featureID, height), nil
}

func (s *stateManager) IsActiveAtHeight(featureID int16, height proto.Height) (bool, error) {
	return s.stor.features.isActivatedAtHeight(featureID, height), nil
}

func (s *stateManager) NewestActivationHeight(featureID int16) (uint64, error) {
	height, err := s.stor.features.newestActivationHeight(featureID)
	if err != nil {
		return 0, wrapErr(stateerr.RetrievalError, err)
	}
	return height, nil
}

func (s *stateManager) ActivationHeight(featureID int16) (uint64, error) {
	height, err := s.stor.features.activationHeight(featureID)
	if err != nil {
		return 0, wrapErr(stateerr.RetrievalError, err)
	}
	return height, nil
}

func (s *stateManager) IsApproved(featureID int16) (bool, error) {
	approved, err := s.stor.features.isApproved(featureID)
	if err != nil {
		return false, wrapErr(stateerr.RetrievalError, err)
	}
	return approved, nil
}

func (s *stateManager) IsApprovedAtHeight(featureID int16, height uint64) (bool, error) {
	return s.stor.features.isApprovedAtHeight(featureID, height), nil
}

func (s *stateManager) ApprovalHeight(featureID int16) (uint64, error) {
	height, err := s.stor.features.approvalHeight(featureID)
	if err != nil {
		return 0, wrapErr(stateerr.RetrievalError, err)
	}
	return height, nil
}

func (s *stateManager) AllFeatures() ([]int16, error) {
	features, err := s.stor.features.allFeatures()
	if err != nil {
		return nil, wrapErr(stateerr.RetrievalError, err)
	}
	return features, nil
}

func (s *stateManager) EstimatorVersion() (int, error) {
	rideV6, err := s.IsActivated(int16(settings.RideV6))
	if err != nil {
		return 0, err
	}
	if rideV6 {
		return 4, nil
	}

	blockV5, err := s.IsActivated(int16(settings.BlockV5))
	if err != nil {
		return 0, err
	}
	if blockV5 {
		return 3, nil
	}

	blockReward, err := s.IsActivated(int16(settings.BlockReward))
	if err != nil {
		return 0, err
	}
	if blockReward {
		return 2, nil
	}

	smartAccounts, err := s.IsActivated(int16(settings.SmartAccounts))
	if err != nil {
		return 0, err
	}
	if smartAccounts {
		return 1, nil
	}
	return 0, errors.New("inactive RIDE")
}

// Accounts data storage.

func (s *stateManager) RetrieveNewestEntry(account proto.Recipient, key string) (proto.DataEntry, error) {
	addr, err := s.NewestRecipientToAddress(account)
	if err != nil {
		return nil, wrapErr(stateerr.RetrievalError, err)
	}
	entry, err := s.stor.accountsDataStor.retrieveNewestEntry(addr, key)
	if err != nil {
		return nil, wrapErr(stateerr.RetrievalError, err)
	}
	return entry, nil
}

func (s *stateManager) RetrieveEntries(account proto.Recipient) ([]proto.DataEntry, error) {
	addr, err := s.recipientToAddress(account)
	if err != nil {
		return nil, wrapErr(stateerr.RetrievalError, err)
	}
	entries, err := s.stor.accountsDataStor.retrieveEntries(addr)
	if err != nil {
		return nil, wrapErr(stateerr.RetrievalError, err)
	}
	return entries, nil
}

// IsStateUntouched returns true if the account has no data entries.
// ATTENTION: Despite the name, this function operates on the newest state. The name is kept for compatibility.
func (s *stateManager) IsStateUntouched(account proto.Recipient) (bool, error) {
	addr, err := s.NewestRecipientToAddress(account)
	if err != nil {
		return false, wrapErr(stateerr.RetrievalError, err)
	}
	entryExist, err := s.stor.accountsDataStor.newestEntryExists(addr)
	if err != nil {
		return false, wrapErr(stateerr.RetrievalError, err)
	}
	return !entryExist, nil
}

func (s *stateManager) RetrieveEntry(account proto.Recipient, key string) (proto.DataEntry, error) {
	addr, err := s.recipientToAddress(account)
	if err != nil {
		return nil, wrapErr(stateerr.RetrievalError, err)
	}
	entry, err := s.stor.accountsDataStor.retrieveEntry(addr, key)
	if err != nil {
		return nil, wrapErr(stateerr.RetrievalError, err)
	}
	return entry, nil
}

func (s *stateManager) RetrieveNewestIntegerEntry(account proto.Recipient, key string) (*proto.IntegerDataEntry, error) {
	addr, err := s.NewestRecipientToAddress(account)
	if err != nil {
		return nil, wrapErr(stateerr.RetrievalError, err)
	}
	entry, err := s.stor.accountsDataStor.retrieveNewestIntegerEntry(addr, key)
	if err != nil {
		return nil, wrapErr(stateerr.RetrievalError, err)
	}
	return entry, nil
}

func (s *stateManager) RetrieveIntegerEntry(account proto.Recipient, key string) (*proto.IntegerDataEntry, error) {
	addr, err := s.recipientToAddress(account)
	if err != nil {
		return nil, wrapErr(stateerr.RetrievalError, err)
	}
	entry, err := s.stor.accountsDataStor.retrieveIntegerEntry(addr, key)
	if err != nil {
		return nil, wrapErr(stateerr.RetrievalError, err)
	}
	return entry, nil
}

func (s *stateManager) RetrieveNewestBooleanEntry(account proto.Recipient, key string) (*proto.BooleanDataEntry, error) {
	addr, err := s.NewestRecipientToAddress(account)
	if err != nil {
		return nil, wrapErr(stateerr.RetrievalError, err)
	}
	entry, err := s.stor.accountsDataStor.retrieveNewestBooleanEntry(addr, key)
	if err != nil {
		return nil, wrapErr(stateerr.RetrievalError, err)
	}
	return entry, nil
}

func (s *stateManager) RetrieveBooleanEntry(account proto.Recipient, key string) (*proto.BooleanDataEntry, error) {
	addr, err := s.recipientToAddress(account)
	if err != nil {
		return nil, wrapErr(stateerr.RetrievalError, err)
	}
	entry, err := s.stor.accountsDataStor.retrieveBooleanEntry(addr, key)
	if err != nil {
		return nil, wrapErr(stateerr.RetrievalError, err)
	}
	return entry, nil
}

func (s *stateManager) RetrieveNewestStringEntry(account proto.Recipient, key string) (*proto.StringDataEntry, error) {
	addr, err := s.NewestRecipientToAddress(account)
	if err != nil {
		return nil, wrapErr(stateerr.RetrievalError, err)
	}
	entry, err := s.stor.accountsDataStor.retrieveNewestStringEntry(addr, key)
	if err != nil {
		return nil, wrapErr(stateerr.RetrievalError, err)
	}
	return entry, nil
}

func (s *stateManager) RetrieveStringEntry(account proto.Recipient, key string) (*proto.StringDataEntry, error) {
	addr, err := s.recipientToAddress(account)
	if err != nil {
		return nil, wrapErr(stateerr.RetrievalError, err)
	}
	entry, err := s.stor.accountsDataStor.retrieveStringEntry(addr, key)
	if err != nil {
		return nil, wrapErr(stateerr.RetrievalError, err)
	}
	return entry, nil
}

func (s *stateManager) RetrieveNewestBinaryEntry(account proto.Recipient, key string) (*proto.BinaryDataEntry, error) {
	addr, err := s.NewestRecipientToAddress(account)
	if err != nil {
		return nil, wrapErr(stateerr.RetrievalError, err)
	}
	entry, err := s.stor.accountsDataStor.retrieveNewestBinaryEntry(addr, key)
	if err != nil {
		return nil, wrapErr(stateerr.RetrievalError, err)
	}
	return entry, nil
}

func (s *stateManager) RetrieveBinaryEntry(account proto.Recipient, key string) (*proto.BinaryDataEntry, error) {
	addr, err := s.recipientToAddress(account)
	if err != nil {
		return nil, wrapErr(stateerr.RetrievalError, err)
	}
	entry, err := s.stor.accountsDataStor.retrieveBinaryEntry(addr, key)
	if err != nil {
		return nil, wrapErr(stateerr.RetrievalError, err)
	}
	return entry, nil
}

// NewestTransactionByID returns transaction by given ID. This function must be used only in Ride evaluator.
// WARNING! Function returns error if a transaction exists but failed or elided.
func (s *stateManager) NewestTransactionByID(id []byte) (proto.Transaction, error) {
	tx, status, err := s.rw.readNewestTransaction(id)
	if err != nil {
		return nil, wrapErr(stateerr.RetrievalError, err)
	}
	if status.IsNotSucceeded() {
		return nil, wrapErr(stateerr.RetrievalError, errors.Errorf("transaction is not succeeded, status=%d", status))
	}
	return tx, nil
}

func (s *stateManager) TransactionByID(id []byte) (proto.Transaction, error) {
	tx, _, err := s.rw.readTransaction(id)
	if err != nil {
		return nil, wrapErr(stateerr.RetrievalError, err)
	}
	return tx, nil
}

func (s *stateManager) TransactionByIDWithStatus(id []byte) (proto.Transaction, proto.TransactionStatus, error) {
	tx, status, err := s.rw.readTransaction(id)
	if err != nil {
		return nil, 0, wrapErr(stateerr.RetrievalError, err)
	}
	return tx, status, nil
}

// NewestTransactionHeightByID returns transaction's height by given ID. This function must be used only in Ride evaluator.
// WARNING! Function returns error if a transaction exists but failed.
func (s *stateManager) NewestTransactionHeightByID(id []byte) (uint64, error) {
	txHeight, status, err := s.rw.newestTransactionHeightByID(id)
	if err != nil {
		return 0, wrapErr(stateerr.RetrievalError, err)
	}
	if status.IsNotSucceeded() {
		return 0, wrapErr(stateerr.RetrievalError, errors.Errorf("transaction is not succeeded, status=%d", status))
	}
	return txHeight, nil
}

func (s *stateManager) TransactionHeightByID(id []byte) (uint64, error) {
	txHeight, _, err := s.rw.transactionHeightByID(id)
	if err != nil {
		return 0, wrapErr(stateerr.RetrievalError, err)
	}
	return txHeight, nil
}

func (s *stateManager) NewAddrTransactionsIterator(addr proto.Address) (TransactionIterator, error) {
	providesData, err := s.ProvidesExtendedApi()
	if err != nil {
		return nil, wrapErr(stateerr.Other, err)
	}
	if !providesData {
		return nil, wrapErr(stateerr.IncompatibilityError, errors.New(
			"state does not have data for transactions by address API",
		))
	}
	iter, err := s.atx.newTransactionsByAddrIterator(addr)
	if err != nil {
		return nil, wrapErr(stateerr.Other, err)
	}
	return iter, nil
}

func (s *stateManager) NewestAssetIsSponsored(asset crypto.Digest) (bool, error) {
	assetID := proto.AssetIDFromDigest(asset)
	sponsored, err := s.stor.sponsoredAssets.newestIsSponsored(assetID)
	if err != nil {
		return false, wrapErr(stateerr.RetrievalError, err)
	}
	return sponsored, nil
}

func (s *stateManager) AssetIsSponsored(assetID proto.AssetID) (bool, error) {
	sponsored, err := s.stor.sponsoredAssets.isSponsored(assetID)
	if err != nil {
		return false, wrapErr(stateerr.RetrievalError, err)
	}
	return sponsored, nil
}

func (s *stateManager) NewestAssetConstInfo(assetID proto.AssetID) (*proto.AssetConstInfo, error) {
	info, err := s.stor.assets.newestConstInfo(assetID)
	if err != nil {
		return nil, wrapErr(stateerr.RetrievalError, err)
	}
	issuer, err := proto.NewAddressFromPublicKey(s.settings.AddressSchemeCharacter, info.Issuer)
	if err != nil {
		return nil, wrapErr(stateerr.Other, err)
	}
	return &proto.AssetConstInfo{
		ID:          proto.ReconstructDigest(assetID, info.Tail),
		IssueHeight: info.IssueHeight,
		Issuer:      issuer,
		Decimals:    info.Decimals,
	}, nil
}

func (s *stateManager) NewestAssetInfo(asset crypto.Digest) (*proto.AssetInfo, error) {
	assetID := proto.AssetIDFromDigest(asset)
	info, err := s.stor.assets.newestAssetInfo(assetID)
	if err != nil {
		return nil, wrapErr(stateerr.RetrievalError, err)
	}
	if !info.quantity.IsUint64() {
		return nil, wrapErr(stateerr.Other, errors.New("asset quantity overflows uint64"))
	}
	issuer, err := proto.NewAddressFromPublicKey(s.settings.AddressSchemeCharacter, info.Issuer)
	if err != nil {
		return nil, wrapErr(stateerr.Other, err)
	}
	sponsored, err := s.stor.sponsoredAssets.newestIsSponsored(assetID)
	if err != nil {
		return nil, wrapErr(stateerr.RetrievalError, err)
	}
	scripted, err := s.stor.scriptsStorage.newestIsSmartAsset(assetID)
	if err != nil {
		return nil, wrapErr(stateerr.Other, err)
	}
	return &proto.AssetInfo{
		AssetConstInfo: proto.AssetConstInfo{
			ID:          proto.ReconstructDigest(assetID, info.Tail),
			IssueHeight: info.IssueHeight,
			Issuer:      issuer,
			Decimals:    info.Decimals,
		},
		Quantity:        info.quantity.Uint64(),
		IssuerPublicKey: info.Issuer,

		Reissuable: info.reissuable,
		Scripted:   scripted,
		Sponsored:  sponsored,
	}, nil
}

// NewestFullAssetInfo is used to request full asset info from RIDE,
// because of that we don't try to get issue transaction info.
func (s *stateManager) NewestFullAssetInfo(asset crypto.Digest) (*proto.FullAssetInfo, error) {
	ai, err := s.NewestAssetInfo(asset)
	if err != nil {
		return nil, wrapErr(stateerr.RetrievalError, err)
	}
	assetID := proto.AssetIDFromDigest(asset)
	info, err := s.stor.assets.newestAssetInfo(assetID)
	if err != nil {
		return nil, wrapErr(stateerr.RetrievalError, err)
	}
	res := &proto.FullAssetInfo{
		AssetInfo:        *ai,
		Name:             info.name,
		Description:      info.description,
		IssueTransaction: nil, // Always return nil in this function because this field is not used later on
	}
	isSponsored, err := s.stor.sponsoredAssets.newestIsSponsored(assetID)
	if err != nil {
		return nil, wrapErr(stateerr.RetrievalError, err)
	}
	if isSponsored {
		assetCost, err := s.stor.sponsoredAssets.newestAssetCost(assetID)
		if err != nil {
			return nil, wrapErr(stateerr.RetrievalError, err)
		}
		sponsorBalance, err := s.NewestWavesBalance(proto.NewRecipientFromAddress(ai.Issuer))
		if err != nil {
			return nil, wrapErr(stateerr.RetrievalError, err)
		}
		res.SponsorshipCost = assetCost
		res.SponsorBalance = sponsorBalance
	}
	isScripted, err := s.stor.scriptsStorage.newestIsSmartAsset(assetID)
	if err != nil {
		return nil, wrapErr(stateerr.Other, err)
	}
	if isScripted {
		scriptInfo, err := s.NewestScriptInfoByAsset(assetID)
		if err != nil {
			return nil, wrapErr(stateerr.RetrievalError, err)
		}
		res.ScriptInfo = *scriptInfo
	}
	return res, nil
}

func (s *stateManager) IsAssetExist(assetID proto.AssetID) (bool, error) {
	// this is the fastest way to understand whether asset exist or not
	switch _, err := s.stor.assets.constInfo(assetID); {
	case err == nil:
		return true, nil
	case errors.Is(err, errs.UnknownAsset{}):
		return false, nil
	default:
		return false, wrapErr(stateerr.RetrievalError, err)
	}
}

// AssetInfo returns stable (stored in DB) information about an asset by given ID.
// If there is no asset for the given ID error of type `errs.UnknownAsset` is returned.
// Errors of types `state.RetrievalError` returned in case of broken DB.
func (s *stateManager) AssetInfo(assetID proto.AssetID) (*proto.AssetInfo, error) {
	info, err := s.stor.assets.assetInfo(assetID)
	if err != nil {
		if errors.Is(err, errs.UnknownAsset{}) {
			return nil, err
		}
		return nil, wrapErr(stateerr.RetrievalError, err)
	}
	if !info.quantity.IsUint64() {
		return nil, wrapErr(stateerr.Other, errors.New("asset quantity overflows uint64"))
	}
	issuer, err := proto.NewAddressFromPublicKey(s.settings.AddressSchemeCharacter, info.Issuer)
	if err != nil {
		return nil, wrapErr(stateerr.Other, err)
	}
	sponsored, err := s.stor.sponsoredAssets.isSponsored(assetID)
	if err != nil {
		return nil, wrapErr(stateerr.RetrievalError, err)
	}
	scripted, err := s.stor.scriptsStorage.isSmartAsset(assetID)
	if err != nil {
		return nil, wrapErr(stateerr.RetrievalError, err)
	}
	return &proto.AssetInfo{
		AssetConstInfo: proto.AssetConstInfo{
			ID:          proto.ReconstructDigest(assetID, info.Tail),
			IssueHeight: info.IssueHeight,
			Issuer:      issuer,
			Decimals:    info.Decimals,
		},
		Quantity:        info.quantity.Uint64(),
		IssuerPublicKey: info.Issuer,

		Reissuable: info.reissuable,
		Scripted:   scripted,
		Sponsored:  sponsored,
	}, nil
}

func (s *stateManager) FullAssetInfo(assetID proto.AssetID) (*proto.FullAssetInfo, error) {
	ai, err := s.AssetInfo(assetID)
	if err != nil {
		return nil, wrapErr(stateerr.RetrievalError, err)
	}
	info, err := s.stor.assets.assetInfo(assetID)
	if err != nil {
		return nil, wrapErr(stateerr.RetrievalError, err)
	}
	txID := crypto.Digest(ai.ID)             // explicitly show that full asset ID is a crypto.Digest and equals txID
	tx, _ := s.TransactionByID(txID.Bytes()) // Explicitly ignore error here, in case of error tx is nil as expected
	res := &proto.FullAssetInfo{
		AssetInfo:        *ai,
		Name:             info.name,
		Description:      info.description,
		IssueTransaction: tx,
	}

	isSponsored, err := s.stor.sponsoredAssets.isSponsored(assetID)
	if err != nil {
		return nil, wrapErr(stateerr.RetrievalError, err)
	}
	if isSponsored {
		assetCost, err := s.stor.sponsoredAssets.assetCost(assetID)
		if err != nil {
			return nil, wrapErr(stateerr.RetrievalError, err)
		}
		sponsorBalance, err := s.WavesBalance(proto.NewRecipientFromAddress(ai.Issuer))
		if err != nil {
			return nil, wrapErr(stateerr.RetrievalError, err)
		}
		res.SponsorshipCost = assetCost
		res.SponsorBalance = sponsorBalance
	}
	isScripted, err := s.stor.scriptsStorage.isSmartAsset(assetID)
	if err != nil {
		return nil, wrapErr(stateerr.RetrievalError, err)
	}
	if isScripted {
		scriptInfo, err := s.ScriptInfoByAsset(assetID)
		if err != nil {
			return nil, wrapErr(stateerr.RetrievalError, err)
		}
		res.ScriptInfo = *scriptInfo
	}
	return res, nil
}

func (s *stateManager) EnrichedFullAssetInfo(assetID proto.AssetID) (*proto.EnrichedFullAssetInfo, error) {
	fa, err := s.FullAssetInfo(assetID)
	if err != nil {
		return nil, err
	}
	constInfo, err := s.stor.assets.constInfo(assetID)
	if err != nil {
		if errors.Is(err, errs.UnknownAsset{}) {
			return nil, err
		}
		return nil, wrapErr(stateerr.RetrievalError, err)
	}
	res := &proto.EnrichedFullAssetInfo{
		FullAssetInfo:   *fa,
		SequenceInBlock: constInfo.IssueSequenceInBlock,
	}
	return res, nil
}

func (s *stateManager) NFTList(account proto.Recipient, limit uint64, afterAssetID *proto.AssetID) ([]*proto.FullAssetInfo, error) {
	addr, err := s.recipientToAddress(account)
	if err != nil {
		return nil, wrapErr(stateerr.RetrievalError, err)
	}
	height, err := s.Height()
	if err != nil {
		return nil, wrapErr(stateerr.RetrievalError, err)
	}
	nfts, err := s.stor.balances.nftList(addr.ID(), limit, afterAssetID, height, s.stor.features)
	if err != nil {
		return nil, wrapErr(stateerr.RetrievalError, err)
	}
	infos := make([]*proto.FullAssetInfo, len(nfts))
	for i, nft := range nfts {
		info, err := s.FullAssetInfo(proto.AssetIDFromDigest(nft))
		if err != nil {
			return nil, wrapErr(stateerr.RetrievalError, err)
		}
		infos[i] = info
	}
	return infos, nil
}

func (s *stateManager) ScriptBasicInfoByAccount(account proto.Recipient) (*proto.ScriptBasicInfo, error) {
	addr, err := s.recipientToAddress(account)
	if err != nil {
		return nil, wrapErr(stateerr.RetrievalError, err)
	}
	hasScript, err := s.stor.scriptsStorage.accountHasScript(addr)
	if err != nil {
		return nil, wrapErr(stateerr.Other, err)
	}
	if !hasScript {
		return nil, proto.ErrNotFound
	}
	info, err := s.stor.scriptsStorage.scriptBasicInfoByAddressID(addr.ID())
	if err != nil {
		return nil, wrapErr(stateerr.Other, err)
	}
	return &proto.ScriptBasicInfo{
		PK:             info.PK,
		ScriptLen:      info.ScriptLen,
		LibraryVersion: info.LibraryVersion,
		HasVerifier:    info.HasVerifier,
		IsDApp:         info.IsDApp,
	}, nil
}

func (s *stateManager) ScriptInfoByAccount(account proto.Recipient) (*proto.ScriptInfo, error) {
	addr, err := s.recipientToAddress(account)
	if err != nil {
		return nil, wrapErr(stateerr.RetrievalError, err)
	}
	scriptBytes, err := s.stor.scriptsStorage.scriptBytesByAddr(addr)
	if err != nil {
		return nil, wrapErr(stateerr.RetrievalError, err)
	}
	est, err := s.stor.scriptsComplexity.scriptComplexityByAddress(addr)
	if err != nil {
		return nil, wrapErr(stateerr.RetrievalError, err)
	}
	version, err := proto.VersionFromScriptBytes(scriptBytes)
	if err != nil {
		return nil, wrapErr(stateerr.Other, err)
	}
	return &proto.ScriptInfo{
		Version:    version,
		Bytes:      scriptBytes,
		Complexity: uint64(est.Estimation),
	}, nil
}

func (s *stateManager) ScriptInfoByAsset(assetID proto.AssetID) (*proto.ScriptInfo, error) {
	scriptBytes, err := s.stor.scriptsStorage.scriptBytesByAsset(assetID)
	if err != nil {
		return nil, wrapErr(stateerr.RetrievalError, err)
	}
	est, err := s.stor.scriptsComplexity.scriptComplexityByAsset(assetID)
	if err != nil {
		return nil, wrapErr(stateerr.RetrievalError, err)
	}
	version, err := proto.VersionFromScriptBytes(scriptBytes)
	if err != nil {
		return nil, wrapErr(stateerr.Other, err)
	}
	return &proto.ScriptInfo{
		Version:    version,
		Bytes:      scriptBytes,
		Complexity: uint64(est.Estimation),
	}, nil
}

func (s *stateManager) NewestScriptInfoByAsset(assetID proto.AssetID) (*proto.ScriptInfo, error) {
	scriptBytes, err := s.stor.scriptsStorage.newestScriptBytesByAsset(assetID)
	if err != nil {
		return nil, wrapErr(stateerr.RetrievalError, err)
	}
	est, err := s.stor.scriptsComplexity.newestScriptComplexityByAsset(assetID)
	if err != nil {
		return nil, wrapErr(stateerr.RetrievalError, err)
	}
	version, err := proto.VersionFromScriptBytes(scriptBytes)
	if err != nil {
		return nil, wrapErr(stateerr.Other, err)
	}
	return &proto.ScriptInfo{
		Version:    version,
		Bytes:      scriptBytes,
		Complexity: uint64(est.Estimation),
	}, nil
}

func (s *stateManager) IsActiveLeasing(leaseID crypto.Digest) (bool, error) {
	isActive, err := s.stor.leases.isActive(leaseID)
	if err != nil {
		return false, wrapErr(stateerr.RetrievalError, err)
	}
	return isActive, nil
}

func (s *stateManager) InvokeResultByID(invokeID crypto.Digest) (*proto.ScriptResult, error) {
	hasData, err := s.storesExtendedApiData()
	if err != nil {
		return nil, wrapErr(stateerr.Other, err)
	}
	if !hasData {
		return nil, wrapErr(stateerr.IncompatibilityError, errors.New("state does not have data for invoke results"))
	}
	res, err := s.stor.invokeResults.invokeResult(s.settings.AddressSchemeCharacter, invokeID)
	if err != nil {
		return nil, wrapErr(stateerr.RetrievalError, err)
	}
	return res, nil
}

func (s *stateManager) storesExtendedApiData() (bool, error) {
	stores, err := s.stateDB.stateStoresApiData()
	if err != nil {
		return false, wrapErr(stateerr.RetrievalError, err)
	}
	return stores, nil
}

func (s *stateManager) ProvidesExtendedApi() (bool, error) {
	hasData, err := s.storesExtendedApiData()
	if err != nil {
		return false, wrapErr(stateerr.RetrievalError, err)
	}
	if !hasData {
		// State does not have extended API data.
		return false, nil
	}
	// State has data for extended API, but we need to make sure it is served.
	return s.atx.providesData(), nil
}

func (s *stateManager) ProvidesStateHashes() (bool, error) {
	provides, err := s.stateDB.stateStoresHashes()
	if err != nil {
		return false, wrapErr(stateerr.RetrievalError, err)
	}
	return provides, nil
}

func (s *stateManager) LegacyStateHashAtHeight(height proto.Height) (*proto.StateHash, error) {
	hasData, err := s.ProvidesStateHashes()
	if err != nil {
		return nil, wrapErr(stateerr.Other, err)
	}
	if !hasData {
		return nil, wrapErr(stateerr.IncompatibilityError, errors.New("state does not have data for state hashes"))
	}
	sh, err := s.stor.stateHashes.legacyStateHash(height)
	if err != nil {
		return nil, wrapErr(stateerr.RetrievalError, err)
	}
	return sh, nil
}

func (s *stateManager) SnapshotStateHashAtHeight(height proto.Height) (crypto.Digest, error) {
	sh, err := s.stor.stateHashes.snapshotStateHash(height)
	if err != nil {
		return crypto.Digest{}, wrapErr(stateerr.RetrievalError, err)
	}
	return sh, nil
}

func (s *stateManager) IsNotFound(err error) bool {
	return stateerr.IsNotFound(err)
}

func (s *stateManager) StartProvidingExtendedApi() error {
	if err := s.atx.startProvidingData(); err != nil {
		return wrapErr(stateerr.ModificationError, err)
	}
	return nil
}

func (s *stateManager) PersistAddressTransactions() error {
	return s.atx.persist()
}

func (s *stateManager) ShouldPersistAddressTransactions() (bool, error) {
	return s.atx.shouldPersist()
}

// RewardAtHeight return reward for the block at the given height.
// It takes into account the reward multiplier introduced with the feature #23 (Boost Block Reward).
func (s *stateManager) RewardAtHeight(height proto.Height) (uint64, error) {
	blockRewardActivated := s.stor.features.isActivatedAtHeight(int16(settings.BlockReward), height)
	if !blockRewardActivated {
		return 0, nil
	}
	blockRewardActivationHeight, err := s.stor.features.activationHeight(int16(settings.BlockReward))
	if err != nil {
		return 0, err
	}
	reward, err := s.stor.monetaryPolicy.rewardAtHeight(height, blockRewardActivationHeight)
	if err != nil {
		return 0, wrapErr(stateerr.RetrievalError, err)
	}
	multiplier, err := rewardMultiplier(s.settings, s.stor.features, height)
	if err != nil {
		return 0, wrapErr(stateerr.RetrievalError, err)
	}
	return multiplier * reward, nil
}

func (s *stateManager) RewardVotes(height proto.Height) (proto.RewardVotes, error) {
	activation, err := s.stor.features.activationHeight(int16(settings.BlockReward))
	if err != nil {
		return proto.RewardVotes{}, err
	}
	isCappedRewardsActivated, err := s.stor.features.isActivated(int16(settings.CappedRewards))
	if err != nil {
		return proto.RewardVotes{}, err
	}
	v, err := s.stor.monetaryPolicy.votes(height, activation, isCappedRewardsActivated)
	if err != nil {
		return proto.RewardVotes{}, err
	}
	return proto.RewardVotes{Increase: v.increase, Decrease: v.decrease}, nil
}

func (s *stateManager) getInitialTotalWavesAmount() uint64 {
	totalAmount := uint64(0)
	for _, tx := range s.genesis.Transactions {
		txG, ok := tx.(*proto.Genesis)
		if !ok {
			panic(fmt.Sprintf("tx type (%T) must be genesis tx type", tx))
		}
		totalAmount += txG.Amount
	}
	return totalAmount
}

// TotalWavesAmount returns total amount of Waves in the system at the given height.
// It returns the initial Waves amount of 100 000 000 before activation of feature #14 "BlockReward".
// It takes into account the reward multiplier introduced with the feature #23 "BoostBlockReward".
func (s *stateManager) TotalWavesAmount(height proto.Height) (uint64, error) {
	initialTotalAmount := s.getInitialTotalWavesAmount()
	blockRewardActivated := s.stor.features.isActivatedAtHeight(int16(settings.BlockReward), height)
	if !blockRewardActivated {
		return initialTotalAmount, nil
	}
	blockRewardActivationHeight, err := s.stor.features.activationHeight(int16(settings.BlockReward))
	if err != nil {
		return 0, err
	}

	rewardBoostActivationHeight, rewardBoostLastHeight, err := rewardBoostFeatureInfo(height, s.stor.features, s.settings)
	if err != nil {
		return 0, err
	}

	amount, err := s.stor.monetaryPolicy.totalAmountAtHeight(height, initialTotalAmount, blockRewardActivationHeight,
		rewardBoostActivationHeight, rewardBoostLastHeight)
	if err != nil {
		return 0, wrapErr(stateerr.RetrievalError, err)
	}
	return amount, nil
}

func rewardBoostFeatureInfo(
	h proto.Height,
	feat featuresState,
	bs *settings.BlockchainSettings,
) (proto.Height, proto.Height, error) {
	rewardBoostActivated := feat.isActivatedAtHeight(int16(settings.BoostBlockReward), h)
	if !rewardBoostActivated {
		return 0, 0, nil
	}
	rewardBoostActivationHeight, err := feat.activationHeight(int16(settings.BoostBlockReward))
	if err != nil {
		return 0, 0, err
	}
	rewardBoostLastHeight := rewardBoostActivationHeight + bs.BlockRewardBoostPeriod - 1
	return rewardBoostActivationHeight, rewardBoostLastHeight, nil
}

func (s *stateManager) SnapshotsAtHeight(height proto.Height) (proto.BlockSnapshot, error) {
	return s.stor.snapshots.getSnapshots(height)
}

func (s *stateManager) Close() error {
	if err := s.atx.close(); err != nil {
		return wrapErr(stateerr.ClosureError, err)
	}
	if err := s.rw.close(); err != nil {
		return wrapErr(stateerr.ClosureError, err)
	}
	if err := s.stateDB.close(); err != nil {
		return wrapErr(stateerr.ClosureError, err)
	}
	return nil
}<|MERGE_RESOLUTION|>--- conflicted
+++ resolved
@@ -690,7 +690,6 @@
 	panic("call TxValidation method on non thread safe state")
 }
 
-<<<<<<< HEAD
 func (s *stateManager) ResetList() {
 	panic("call ResetList method on non thread safe state")
 }
@@ -699,10 +698,7 @@
 	panic("call ResetList method on non thread safe state")
 }
 
-func (s *stateManager) MapR(func(StateInfo) (interface{}, error)) (interface{}, error) {
-=======
 func (s *stateManager) MapR(func(StateInfo) (any, error)) (any, error) {
->>>>>>> 0d2bf9ba
 	panic("call MapR on non thread safe state")
 }
 
