--- conflicted
+++ resolved
@@ -1581,15 +1581,9 @@
 		if errCurBlock != nil {
 			return nil, wrapErr(DeserializationError, errCurBlock)
 		}
-<<<<<<< HEAD
 
 		if err = s.beforeAddingBlock(block, lastAppliedBlock, blockchainCurHeight, chans); err != nil {
 			return nil, err
-=======
-		// Assign unique block number for this block ID, add this number to the list of valid blocks.
-		if blErr := s.stateDB.addBlock(block.BlockID()); blErr != nil {
-			return nil, wrapErr(ModificationError, blErr)
->>>>>>> 2545af80
 		}
 
 		sh, errSh := s.stor.stateHashes.newestSnapshotStateHash(blockchainCurHeight)
@@ -1653,8 +1647,8 @@
 	chans *verifierChans,
 ) error {
 	// Assign unique block number for this block ID, add this number to the list of valid blocks.
-	if err := s.stateDB.addBlock(block.BlockID()); err != nil {
-		return wrapErr(ModificationError, err)
+	if blErr := s.stateDB.addBlock(block.BlockID()); blErr != nil {
+		return wrapErr(ModificationError, blErr)
 	}
 	// At some blockchain heights specific logic is performed.
 	// This includes voting for features, block rewards and so on.
