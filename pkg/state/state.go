--- conflicted
+++ resolved
@@ -1500,12 +1500,9 @@
 		if err != nil {
 			return nil, wrapErr(DeserializationError, err)
 		}
-<<<<<<< HEAD
 		if valErr := s.cv.ValidateHeaderBeforeBlockApplying(&block.BlockHeader, blockchainCurHeight); valErr != nil {
 			return nil, valErr
 		}
-=======
->>>>>>> fdcd044f
 		// Assign unique block number for this block ID, add this number to the list of valid blocks.
 		if blErr := s.stateDB.addBlock(block.BlockID()); blErr != nil {
 			return nil, wrapErr(ModificationError, blErr)
