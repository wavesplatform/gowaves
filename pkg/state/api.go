--- conflicted
+++ resolved
@@ -35,14 +35,12 @@
 	RetrieveNewestStringEntry(account proto.Recipient, key string) (*proto.StringDataEntry, error)
 	RetrieveNewestBinaryEntry(account proto.Recipient, key string) (*proto.BinaryDataEntry, error)
 
-<<<<<<< HEAD
 	// Transactions.
 	NewestTransactionByID(id []byte) (proto.Transaction, error)
 	NewestTransactionHeightByID(id []byte) (uint64, error)
-=======
+
 	// Asset fee sponsorship.
 	NewestAssetIsSponsored(assetID crypto.Digest) (bool, error)
->>>>>>> b448626b
 }
 
 // StateStable returns information that corresponds to latest fully applied block.
@@ -96,14 +94,12 @@
 	RetrieveStringEntry(account proto.Recipient, key string) (*proto.StringDataEntry, error)
 	RetrieveBinaryEntry(account proto.Recipient, key string) (*proto.BinaryDataEntry, error)
 
-<<<<<<< HEAD
 	// Transactions.
 	TransactionByID(id []byte) (proto.Transaction, error)
 	TransactionHeightByID(id []byte) (uint64, error)
-=======
+
 	// Asset fee sponsorship.
 	AssetIsSponsored(assetID crypto.Digest) (bool, error)
->>>>>>> b448626b
 }
 
 // StateModifier contains all the methods needed to modify node's state.
@@ -156,6 +152,8 @@
 	StateModifier
 	StateStable
 	StateNewest
+
+	IsNotFound(err error) bool
 }
 
 // NewState() creates State.
