package state

import (
	"github.com/wavesplatform/gowaves/pkg/keyvalue"
	"math/big"
	"runtime"
<<<<<<< HEAD
	"sync"
=======
>>>>>>> 1fd7c5ff

	"github.com/wavesplatform/gowaves/pkg/crypto"
	"github.com/wavesplatform/gowaves/pkg/keyvalue"
	"github.com/wavesplatform/gowaves/pkg/proto"
	"github.com/wavesplatform/gowaves/pkg/settings"
)

<<<<<<< HEAD
=======
type StateErrorType byte

const (
	// Unmarshal error of block or transaction.
	DeserializationError StateErrorType = iota + 1
	// Marshal error of block or transaction.
	SerializationError
	TxValidationError
	BlockValidationError
	// Either block or tx.
	ValidationError
	RollbackError
	// Errors occurring while getting data from database.
	RetrievalError
	// Errors occurring while updating/modifying state data.
	ModificationError
	InvalidInputError
	// DB or block storage Close() error.
	ClosureError
	// Minor technical errors which shouldn't ever happen.
	Other
)

type StateError struct {
	errorType     StateErrorType
	originalError error
}

func (err StateError) Error() string {
	return err.originalError.Error()
}

func ErrorType(err error) StateErrorType {
	switch e := err.(type) {
	case StateError:
		return e.errorType
	default:
		return 0
	}
}

>>>>>>> 1fd7c5ff
// State represents overall Node's state.
// Data retrievals (e.g. account balances), as well as modifiers (like adding or rolling back blocks)
// should all be made using this interface.
type State interface {
	// Global mutex of state
	Mutex() *sync.RWMutex
	// Block getters.
	Block(blockID crypto.Signature) (*proto.Block, error)
	BlockByHeight(height uint64) (*proto.Block, error)
	BlockBytes(blockID crypto.Signature) ([]byte, error)
	BlockBytesByHeight(height uint64) ([]byte, error)
	// Header getters.
	Header(blockID crypto.Signature) (*proto.BlockHeader, error)
	HeaderByHeight(height uint64) (*proto.BlockHeader, error)
	HeaderBytes(blockID crypto.Signature) ([]byte, error)
	HeaderBytesByHeight(height uint64) ([]byte, error)
	// Height returns current blockchain height.
	Height() (uint64, error)
	// Height <---> blockID converters.
	BlockIDToHeight(blockID crypto.Signature) (uint64, error)
	HeightToBlockID(height uint64) (crypto.Signature, error)
	// AccountBalance retrieves balance of address in specific currency, asset is asset's ID.
	// nil asset = Waves.
	AccountBalance(addr proto.Address, asset []byte) (uint64, error)
	// WavesAddressesNumber returns total number of Waves addresses in state.
	// It is extremely slow, so it is recommended to only use for testing purposes.
	WavesAddressesNumber() (uint64, error)
	// AddBlock adds single block to state.
	// It's not recommended to use this function when you are able to accumulate big blocks batch,
	// since it's much more efficient to add many blocks at once.
<<<<<<< HEAD
	AddBlock(block []byte) (*proto.Block, error)
	AddDeserializedBlock(block *proto.Block) (*proto.Block, error)
=======
	AddBlock(block []byte) error
	AddDeserializedBlock(block *proto.Block) error
>>>>>>> 1fd7c5ff
	// AddNewBlocks adds batch of new blocks to state.
	// Use it when blocks are logically new.
	AddNewBlocks(blocks [][]byte) error
	// AddNewDeserializedBlocks marshals blocks to binary and calls AddNewBlocks().
	AddNewDeserializedBlocks(blocks []*proto.Block) error
	// AddOldBlocks adds batch of old blocks to state.
	// Use it when importing historical blockchain.
	// It is faster than AddNewBlocks but it is only safe when importing from scratch when no rollbacks are possible at all.
	AddOldBlocks(blocks [][]byte) error
	// AddOldDeserializedBlocks marshals blocks to binary and calls AddOldBlocks().
	AddOldDeserializedBlocks(blocks []*proto.Block) error
	// Rollback functionality.
	RollbackToHeight(height uint64) error
	RollbackTo(removalEdge crypto.Signature) error
	// Get cumulative blocks score at given height.
	ScoreAtHeight(height uint64) (*big.Int, error)
	// Get current blockchain score (at top height).
	CurrentScore() (*big.Int, error)
	// Retrieve current blockchain settings.
	BlockchainSettings() (*settings.BlockchainSettings, error)
	// Effective balance by address in given height range.
	// WARNING: this function takes into account newest blocks (which are currently being added)
	// and works correctly for height ranges exceeding current Height() if there are such blocks.
	// It does not work for heights older than rollbackMax blocks before the current block.
	EffectiveBalance(addr proto.Address, startHeight, endHeight uint64) (uint64, error)

	// -------------------------
	// Validation functionality.
	// -------------------------
	// ValidateSingleTx() validates single transaction against current state.
	// It does not change state. When validating, it does not take into account previous transactions that were validated.
	// Returns TxValidationError or nil.
	ValidateSingleTx(tx proto.Transaction, currentTimestamp, parentTimestamp uint64) error
	// ValidateNextTx() validates transaction against state, taking into account all the previous changes from transactions
	// that were added using ValidateNextTx() until you call ResetValidationList().
	// Does not change state.
	// Returns TxValidationError or nil.
	ValidateNextTx(tx proto.Transaction, currentTimestamp, parentTimestamp uint64) error
	// ResetValidationList() resets the validation list, so you can ValidateNextTx() from scratch after calling it.
	ResetValidationList()

	// Create or replace Peers.
	SavePeers([]proto.TCPAddr) error
	Peers() ([]proto.TCPAddr, error)

	// Features.
	IsActivated(featureID int16) (bool, error)
	ActivationHeight(featureID int16) (uint64, error)
	IsApproved(featureID int16) (bool, error)
	ApprovalHeight(featureID int16) (uint64, error)

	Close() error
}

// NewState() creates State.
// dataDir is path to directory to store all data, it's also possible to provide folder with existing data,
// and state will try to sync and use it in this case.
// params are state parameters (see below).
// settings are blockchain settings (settings.MainNetSettings, settings.TestNetSettings or custom settings).
func NewState(dataDir string, params StateParams, settings *settings.BlockchainSettings) (State, error) {
	return newStateManager(dataDir, params, settings)
}

// StorageParams are storage parameters, they specify lengths of byte offsets for headers and transactions
// and Bloom Filter's parameters.
// Use state.DefaultStorageParams() to create default parameters.
type StorageParams struct {
	OffsetLen, HeaderOffsetLen int
	BloomParams                keyvalue.BloomFilterParams
}

func DefaultStorageParams() StorageParams {
	return StorageParams{OffsetLen: 8, HeaderOffsetLen: 8, BloomParams: keyvalue.BloomFilterParams{N: 2e8, FalsePositiveProbability: 0.01}}
}

// ValidationParams are validation parameters.
// VerificationGoroutinesNum specifies how many goroutines will be run for verification of transactions and blocks signatures.
type ValidationParams struct {
	VerificationGoroutinesNum int
}

type StateParams struct {
	StorageParams
	ValidationParams
}

func DefaultStateParams() StateParams {
	return StateParams{DefaultStorageParams(), ValidationParams{runtime.NumCPU() * 2}}
}<|MERGE_RESOLUTION|>--- conflicted
+++ resolved
@@ -1,13 +1,9 @@
 package state
 
 import (
-	"github.com/wavesplatform/gowaves/pkg/keyvalue"
 	"math/big"
 	"runtime"
-<<<<<<< HEAD
 	"sync"
-=======
->>>>>>> 1fd7c5ff
 
 	"github.com/wavesplatform/gowaves/pkg/crypto"
 	"github.com/wavesplatform/gowaves/pkg/keyvalue"
@@ -15,50 +11,6 @@
 	"github.com/wavesplatform/gowaves/pkg/settings"
 )
 
-<<<<<<< HEAD
-=======
-type StateErrorType byte
-
-const (
-	// Unmarshal error of block or transaction.
-	DeserializationError StateErrorType = iota + 1
-	// Marshal error of block or transaction.
-	SerializationError
-	TxValidationError
-	BlockValidationError
-	// Either block or tx.
-	ValidationError
-	RollbackError
-	// Errors occurring while getting data from database.
-	RetrievalError
-	// Errors occurring while updating/modifying state data.
-	ModificationError
-	InvalidInputError
-	// DB or block storage Close() error.
-	ClosureError
-	// Minor technical errors which shouldn't ever happen.
-	Other
-)
-
-type StateError struct {
-	errorType     StateErrorType
-	originalError error
-}
-
-func (err StateError) Error() string {
-	return err.originalError.Error()
-}
-
-func ErrorType(err error) StateErrorType {
-	switch e := err.(type) {
-	case StateError:
-		return e.errorType
-	default:
-		return 0
-	}
-}
-
->>>>>>> 1fd7c5ff
 // State represents overall Node's state.
 // Data retrievals (e.g. account balances), as well as modifiers (like adding or rolling back blocks)
 // should all be made using this interface.
@@ -89,13 +41,8 @@
 	// AddBlock adds single block to state.
 	// It's not recommended to use this function when you are able to accumulate big blocks batch,
 	// since it's much more efficient to add many blocks at once.
-<<<<<<< HEAD
 	AddBlock(block []byte) (*proto.Block, error)
 	AddDeserializedBlock(block *proto.Block) (*proto.Block, error)
-=======
-	AddBlock(block []byte) error
-	AddDeserializedBlock(block *proto.Block) error
->>>>>>> 1fd7c5ff
 	// AddNewBlocks adds batch of new blocks to state.
 	// Use it when blocks are logically new.
 	AddNewBlocks(blocks [][]byte) error
