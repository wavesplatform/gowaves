--- conflicted
+++ resolved
@@ -110,19 +110,17 @@
 	// True if state stores additional information in order to provide extended API.
 	ProvidesExtendedApi() (bool, error)
 
-<<<<<<< HEAD
 	// True if state stores and calculates state hashes for each block height.
 	ProvidesStateHashes() (bool, error)
 
 	// State hashes.
 	StateHashAtHeight(height uint64) (*proto.StateHash, error)
-=======
+
 	// HitSourceAtHeight reads hit source stored in state
 	HitSourceAtHeight(height proto.Height) ([]byte, error)
 
 	//BlockVRF calculates VRF for given block
 	BlockVRF(blockHeader *proto.BlockHeader, height proto.Height) ([]byte, error)
->>>>>>> ff7097f8
 }
 
 // StateModifier contains all the methods needed to modify node's state.
