package state

import (
	"math/big"
	"runtime"

	"github.com/wavesplatform/gowaves/pkg/crypto"
	"github.com/wavesplatform/gowaves/pkg/keyvalue"
	"github.com/wavesplatform/gowaves/pkg/libs/ntptime"
	"github.com/wavesplatform/gowaves/pkg/proto"
	"github.com/wavesplatform/gowaves/pkg/settings"
	"github.com/wavesplatform/gowaves/pkg/types"
)

// TransactionIterator can be used to iterate through transactions of given address.
// One instance is only valid for iterating once.
// Transaction() returns current transaction.
// Next() moves iterator to next position, it must be called first time at the beginning.
// Release() must be called after using iterator.
// Error() should return nil if iterating was successful.
type TransactionIterator interface {
	Transaction() (proto.Transaction, error)
	Next() bool
	Release()
	Error() error
}

// StateInfo returns information that corresponds to latest fully applied block.
// This should be used for APIs and other modules where stable, fully verified state is needed.
// Methods of this interface are thread-safe.
type StateInfo interface {
	// Block getters.
	TopBlock() *proto.Block
	Block(blockID proto.BlockID) (*proto.Block, error)
	BlockByHeight(height proto.Height) (*proto.Block, error)
	// Header getters.
	Header(blockID proto.BlockID) (*proto.BlockHeader, error)
	HeaderByHeight(height proto.Height) (*proto.BlockHeader, error)
	// Height returns current blockchain height.
	Height() (proto.Height, error)
	// Height <---> blockID converters.
	BlockIDToHeight(blockID proto.BlockID) (proto.Height, error)
	HeightToBlockID(height proto.Height) (proto.BlockID, error)
	// FullWavesBalance returns complete Waves balance record.
	FullWavesBalance(account proto.Recipient) (*proto.FullWavesBalance, error)
	EffectiveBalanceStable(account proto.Recipient, startHeight, endHeight proto.Height) (uint64, error)
	// AccountBalance retrieves balance of account in specific currency, asset is asset's ID.
	// nil asset = Waves.
	AccountBalance(account proto.Recipient, asset []byte) (uint64, error)
	// WavesAddressesNumber returns total number of Waves addresses in state.
	// It is extremely slow, so it is recommended to only use for testing purposes.
	WavesAddressesNumber() (uint64, error)

	// Get cumulative blocks score at given height.
	ScoreAtHeight(height proto.Height) (*big.Int, error)
	// Get current blockchain score (at top height).
	CurrentScore() (*big.Int, error)

	// Retrieve current blockchain settings.
	BlockchainSettings() (*settings.BlockchainSettings, error)

	Peers() ([]proto.TCPAddr, error)

	// Features.
	VotesNum(featureID int16) (uint64, error)
	VotesNumAtHeight(featureID int16, height proto.Height) (uint64, error)
	IsActivated(featureID int16) (bool, error)
	IsActiveAtHeight(featureID int16, height proto.Height) (bool, error)
	ActivationHeight(featureID int16) (proto.Height, error)
	IsApproved(featureID int16) (bool, error)
	IsApprovedAtHeight(featureID int16, height proto.Height) (bool, error)
	ApprovalHeight(featureID int16) (proto.Height, error)
	AllFeatures() ([]int16, error)

	// Aliases.
	AddrByAlias(alias proto.Alias) (proto.Address, error)

	// Accounts data storage.
	RetrieveEntries(account proto.Recipient) ([]proto.DataEntry, error)
	RetrieveEntry(account proto.Recipient, key string) (proto.DataEntry, error)
	RetrieveIntegerEntry(account proto.Recipient, key string) (*proto.IntegerDataEntry, error)
	RetrieveBooleanEntry(account proto.Recipient, key string) (*proto.BooleanDataEntry, error)
	RetrieveStringEntry(account proto.Recipient, key string) (*proto.StringDataEntry, error)
	RetrieveBinaryEntry(account proto.Recipient, key string) (*proto.BinaryDataEntry, error)

	// Transactions.
	TransactionByID(id []byte) (proto.Transaction, error)
	TransactionHeightByID(id []byte) (uint64, error)
	// NewAddrTransactionsIterator() returns iterator to iterate all transactions that affected
	// given address.
	// Iterator will move in range from most recent to oldest transactions.
	NewAddrTransactionsIterator(addr proto.Address) (TransactionIterator, error)

	// Asset fee sponsorship.
	AssetIsSponsored(assetID crypto.Digest) (bool, error)
	AssetInfo(assetID crypto.Digest) (*proto.AssetInfo, error)
	FullAssetInfo(assetID crypto.Digest) (*proto.FullAssetInfo, error)

	// Script information.
	ScriptInfoByAccount(account proto.Recipient) (*proto.ScriptInfo, error)
	ScriptInfoByAsset(assetID crypto.Digest) (*proto.ScriptInfo, error)

	// Leases.
	IsActiveLeasing(leaseID crypto.Digest) (bool, error)

	// Invoke results.
	InvokeResultByID(invokeID crypto.Digest) (*proto.ScriptResult, error)

	// True if state stores additional information in order to provide extended API.
	ProvidesExtendedApi() (bool, error)

<<<<<<< HEAD
	// True if state stores and calculates state hashes for each block height.
	ProvidesStateHashes() (bool, error)

	// State hashes.
	StateHashAtHeight(height uint64) (*proto.StateHash, error)
=======
	// Map on readable state. Way to apply multiple operations under same lock
	MapR(func(StateInfo) (interface{}, error)) (interface{}, error)
>>>>>>> be0fd709

	// HitSourceAtHeight reads hit source stored in state
	HitSourceAtHeight(height proto.Height) ([]byte, error)

	//BlockVRF calculates VRF for given block
	BlockVRF(blockHeader *proto.BlockHeader, height proto.Height) ([]byte, error)
}

// StateModifier contains all the methods needed to modify node's state.
// Methods of this interface are not thread-safe.
type StateModifier interface {
	// AddBlock adds single block to state.
	// It's not recommended to use this function when you are able to accumulate big blocks batch,
	// since it's much more efficient to add many blocks at once.
	AddBlock(block []byte) (*proto.Block, error)
	AddDeserializedBlock(block *proto.Block) (*proto.Block, error)
	// AddNewBlocks adds batch of new blocks to state.
	// Use it when blocks are logically new.
	AddNewBlocks(blocks [][]byte) error
	// AddNewDeserializedBlocks marshals blocks to binary and calls AddNewBlocks().
	AddNewDeserializedBlocks(blocks []*proto.Block) (*proto.Block, error)
	// AddOldBlocks adds batch of old blocks to state.
	// Use it when importing historical blockchain.
	// It is faster than AddNewBlocks but it is only safe when importing from scratch when no rollbacks are possible at all.
	AddOldBlocks(blocks [][]byte) error
	// AddOldDeserializedBlocks marshals blocks to binary and calls AddOldBlocks().
	AddOldDeserializedBlocks(blocks []*proto.Block) error
	// Rollback functionality.
	RollbackToHeight(height proto.Height) error
	RollbackTo(removalEdge proto.BlockID) error

	// -------------------------
	// Validation functionality (for UTX).
	// -------------------------
	// ValidateNextTx() validates transaction against state, taking into account all the previous changes from transactions
	// that were added using ValidateNextTx() until you call ResetValidationList().
	// Does not change state.
	// Returns TxValidationError or nil.
	ValidateNextTx(tx proto.Transaction, currentTimestamp, parentTimestamp uint64, blockVersion proto.BlockVersion, vrf []byte) error
	// ResetValidationList() resets the validation list, so you can ValidateNextTx() from scratch after calling it.
	ResetValidationList()

	// func internally calls ResetValidationList
	TxValidation(func(validation TxValidation) error) error

	// way to call multiple operation under same lock
	Map(func(state NonThreadSafeState) error) error

	// Create or replace Peers.
	SavePeers([]proto.TCPAddr) error

	// State will provide extended API data after returning.
	StartProvidingExtendedApi() error

	Close() error
}

type NonThreadSafeState = State

type TxValidation interface {
	ValidateNextTx(tx proto.Transaction, currentTimestamp, parentTimestamp uint64, blockVersion proto.BlockVersion, vrf []byte) error
}

type State interface {
	StateInfo
	StateModifier
}

// NewState() creates State.
// dataDir is path to directory to store all data, it's also possible to provide folder with existing data,
// and state will try to sync and use it in this case.
// params are state parameters (see below).
// settings are blockchain settings (settings.MainNetSettings, settings.TestNetSettings or custom settings).
func NewState(dataDir string, params StateParams, settings *settings.BlockchainSettings) (State, error) {
	s, err := newStateManager(dataDir, params, settings)
	if err != nil {
		return nil, err
	}
	return NewThreadSafeState(s), nil
}

type StorageParams struct {
	OffsetLen       int
	HeaderOffsetLen int
	DbParams        keyvalue.KeyValParams
}

func DefaultStorageParams() StorageParams {
	dbParams := keyvalue.KeyValParams{
		CacheParams: keyvalue.CacheParams{Size: DefaultCacheSize},
		BloomFilterParams: keyvalue.BloomFilterParams{
			N:                        DefaultBloomFilterSize,
			FalsePositiveProbability: DefaultBloomFilterFalsePositiveProbability,
			Store:                    keyvalue.NewStore(""),
		},
		WriteBuffer:         DefaultWriteBuffer,
		CompactionTableSize: DefaultCompactionTableSize,
		CompactionTotalSize: DefaultCompactionTotalSize,
	}
	return StorageParams{
		OffsetLen:       DefaultOffsetLen,
		HeaderOffsetLen: DefaultHeaderOffsetLen,
		DbParams:        dbParams,
	}
}

func DefaultTestingStorageParams() StorageParams {
	d := DefaultStorageParams()
	d.DbParams.N = 10
	return d
}

// ValidationParams are validation parameters.
// VerificationGoroutinesNum specifies how many goroutines will be run for verification of transactions and blocks signatures.
type ValidationParams struct {
	VerificationGoroutinesNum int
	Time                      types.Time
}

type StateParams struct {
	StorageParams
	ValidationParams
	// When StoreExtendedApiData is true, state builds additional data required for API.
	StoreExtendedApiData bool
	// ProvideExtendedApi specifies whether state must provide data for extended API.
	ProvideExtendedApi bool
	// BuildStateHashes enables building and storing state hashes by height.
	BuildStateHashes bool
}

func DefaultStateParams() StateParams {
	return StateParams{
		StorageParams: DefaultStorageParams(),
		ValidationParams: ValidationParams{
			VerificationGoroutinesNum: runtime.NumCPU() * 2,
			Time:                      ntptime.Stub{},
		},
	}
}

func DefaultTestingStateParams() StateParams {
	return StateParams{
		StorageParams: DefaultTestingStorageParams(),
		ValidationParams: ValidationParams{
			VerificationGoroutinesNum: runtime.NumCPU() * 2,
			Time:                      ntptime.Stub{},
		},
	}
}<|MERGE_RESOLUTION|>--- conflicted
+++ resolved
@@ -109,21 +109,19 @@
 	// True if state stores additional information in order to provide extended API.
 	ProvidesExtendedApi() (bool, error)
 
-<<<<<<< HEAD
 	// True if state stores and calculates state hashes for each block height.
 	ProvidesStateHashes() (bool, error)
 
 	// State hashes.
 	StateHashAtHeight(height uint64) (*proto.StateHash, error)
-=======
-	// Map on readable state. Way to apply multiple operations under same lock
+
+	// Map on readable state. Way to apply multiple operations under same lock.
 	MapR(func(StateInfo) (interface{}, error)) (interface{}, error)
->>>>>>> be0fd709
-
-	// HitSourceAtHeight reads hit source stored in state
+
+	// HitSourceAtHeight reads hit source stored in state.
 	HitSourceAtHeight(height proto.Height) ([]byte, error)
 
-	//BlockVRF calculates VRF for given block
+	// BlockVRF calculates VRF for given block.
 	BlockVRF(blockHeader *proto.BlockHeader, height proto.Height) ([]byte, error)
 }
 
@@ -161,10 +159,10 @@
 	// ResetValidationList() resets the validation list, so you can ValidateNextTx() from scratch after calling it.
 	ResetValidationList()
 
-	// func internally calls ResetValidationList
+	// Func internally calls ResetValidationList.
 	TxValidation(func(validation TxValidation) error) error
 
-	// way to call multiple operation under same lock
+	// Way to call multiple operations under same lock.
 	Map(func(state NonThreadSafeState) error) error
 
 	// Create or replace Peers.
