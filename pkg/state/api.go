--- conflicted
+++ resolved
@@ -47,14 +47,8 @@
 	// FullWavesBalance returns complete Waves balance record.
 	FullWavesBalance(account proto.Recipient) (*proto.FullWavesBalance, error)
 	EffectiveBalance(account proto.Recipient, startHeight, endHeight proto.Height) (uint64, error)
-<<<<<<< HEAD
-	// AccountBalance retrieves balance of account in specific currency, asset is asset's ID.
-	// nil asset = Waves.
-	AccountBalance(account proto.Recipient, assetID *proto.AssetID) (uint64, error)
-=======
 	// AssetBalance retrieves balance of account in specific currency, asset is asset's ID.
-	AssetBalance(account proto.Recipient, asset []byte) (uint64, error)
->>>>>>> 473c4d95
+	AssetBalance(account proto.Recipient, assetID proto.AssetID) (uint64, error)
 	// WavesAddressesNumber returns total number of Waves addresses in state.
 	// It is extremely slow, so it is recommended to only use for testing purposes.
 	WavesAddressesNumber() (uint64, error)
