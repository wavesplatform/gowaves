package state

import (
	"math/big"
	"runtime"

	"github.com/wavesplatform/gowaves/pkg/crypto"
	"github.com/wavesplatform/gowaves/pkg/keyvalue"
	"github.com/wavesplatform/gowaves/pkg/libs/ntptime"
	"github.com/wavesplatform/gowaves/pkg/proto"
	"github.com/wavesplatform/gowaves/pkg/settings"
	"github.com/wavesplatform/gowaves/pkg/types"
)

// TransactionIterator can be used to iterate through transactions of given address.
// One instance is only valid for iterating once.
// Transaction() returns current transaction.
// Next() moves iterator to next position, it must be called first time at the beginning.
// Release() must be called after using iterator.
// Error() should return nil if iterating was successful.
type TransactionIterator interface {
	Transaction() (proto.Transaction, error)
	Next() bool
	Release()
	Error() error
}

// StateInfo returns information that corresponds to latest fully applied block.
// This should be used for APIs and other modules where stable, fully verified state is needed.
// Methods of this interface are thread-safe.
type StateInfo interface {
	// Block getters.
	TopBlock() *proto.Block
	Block(blockID proto.BlockID) (*proto.Block, error)
	BlockByHeight(height proto.Height) (*proto.Block, error)
	// Header getters.
	Header(blockID proto.BlockID) (*proto.BlockHeader, error)
	HeaderByHeight(height proto.Height) (*proto.BlockHeader, error)
	// Height returns current blockchain height.
	Height() (proto.Height, error)
	// Height <---> blockID converters.
	BlockIDToHeight(blockID proto.BlockID) (proto.Height, error)
	HeightToBlockID(height proto.Height) (proto.BlockID, error)
	// FullWavesBalance returns complete Waves balance record.
	FullWavesBalance(account proto.Recipient) (*proto.FullWavesBalance, error)
	EffectiveBalanceStable(account proto.Recipient, startHeight, endHeight proto.Height) (uint64, error)
	// AccountBalance retrieves balance of account in specific currency, asset is asset's ID.
	// nil asset = Waves.
	AccountBalance(account proto.Recipient, asset []byte) (uint64, error)
	// WavesAddressesNumber returns total number of Waves addresses in state.
	// It is extremely slow, so it is recommended to only use for testing purposes.
	WavesAddressesNumber() (uint64, error)

	// Get cumulative blocks score at given height.
	ScoreAtHeight(height proto.Height) (*big.Int, error)
	// Get current blockchain score (at top height).
	CurrentScore() (*big.Int, error)

	// Retrieve current blockchain settings.
	BlockchainSettings() (*settings.BlockchainSettings, error)

	Peers() ([]proto.TCPAddr, error)

	// Features.
	VotesNum(featureID int16) (uint64, error)
	VotesNumAtHeight(featureID int16, height proto.Height) (uint64, error)
	IsActivated(featureID int16) (bool, error)
	IsActiveAtHeight(featureID int16, height proto.Height) (bool, error)
	ActivationHeight(featureID int16) (proto.Height, error)
	IsApproved(featureID int16) (bool, error)
	IsApprovedAtHeight(featureID int16, height proto.Height) (bool, error)
	ApprovalHeight(featureID int16) (proto.Height, error)
	AllFeatures() ([]int16, error)

	// Aliases.
	AddrByAlias(alias proto.Alias) (proto.Address, error)

	// Accounts data storage.
	RetrieveEntries(account proto.Recipient) ([]proto.DataEntry, error)
	RetrieveEntry(account proto.Recipient, key string) (proto.DataEntry, error)
	RetrieveIntegerEntry(account proto.Recipient, key string) (*proto.IntegerDataEntry, error)
	RetrieveBooleanEntry(account proto.Recipient, key string) (*proto.BooleanDataEntry, error)
	RetrieveStringEntry(account proto.Recipient, key string) (*proto.StringDataEntry, error)
	RetrieveBinaryEntry(account proto.Recipient, key string) (*proto.BinaryDataEntry, error)

	// Transactions.
	TransactionByID(id []byte) (proto.Transaction, error)
	TransactionHeightByID(id []byte) (uint64, error)
	// NewAddrTransactionsIterator() returns iterator to iterate all transactions that affected
	// given address.
	// Iterator will move in range from most recent to oldest transactions.
	NewAddrTransactionsIterator(addr proto.Address) (TransactionIterator, error)

	// Asset fee sponsorship.
	AssetIsSponsored(assetID crypto.Digest) (bool, error)
	AssetInfo(assetID crypto.Digest) (*proto.AssetInfo, error)
	FullAssetInfo(assetID crypto.Digest) (*proto.FullAssetInfo, error)

	// Script information.
	ScriptInfoByAccount(account proto.Recipient) (*proto.ScriptInfo, error)
	ScriptInfoByAsset(assetID crypto.Digest) (*proto.ScriptInfo, error)

	// Leases.
	IsActiveLeasing(leaseID crypto.Digest) (bool, error)

	// Invoke results.
	InvokeResultByID(invokeID crypto.Digest) (*proto.ScriptResult, error)

	// True if state stores additional information in order to provide extended API.
	ProvidesExtendedApi() (bool, error)

	// True if state stores and calculates state hashes for each block height.
	ProvidesStateHashes() (bool, error)

	// State hashes.
	StateHashAtHeight(height uint64) (*proto.StateHash, error)

	// Map on readable state. Way to apply multiple operations under same lock.
	MapR(func(StateInfo) (interface{}, error)) (interface{}, error)

	// HitSourceAtHeight reads hit source stored in state.
	HitSourceAtHeight(height proto.Height) ([]byte, error)

<<<<<<< HEAD
	// BlockVRF calculates VRF for given block.
=======
	// BlockVRF calculates VRF for given block
>>>>>>> ebaf8dab
	BlockVRF(blockHeader *proto.BlockHeader, height proto.Height) ([]byte, error)

	// ShouldPersisAddressTransactions check persist should be called
	ShouldPersisAddressTransactions() (bool, error)

	// PersisAddressTransactions sort and save transactions to storage
	PersisAddressTransactions() error
}

// StateModifier contains all the methods needed to modify node's state.
// Methods of this interface are not thread-safe.
type StateModifier interface {
	// AddBlock adds single block to state.
	// It's not recommended to use this function when you are able to accumulate big blocks batch,
	// since it's much more efficient to add many blocks at once.
	AddBlock(block []byte) (*proto.Block, error)
	AddDeserializedBlock(block *proto.Block) (*proto.Block, error)
	// AddNewBlocks adds batch of new blocks to state.
	// Use it when blocks are logically new.
	AddNewBlocks(blocks [][]byte) error
	// AddNewDeserializedBlocks marshals blocks to binary and calls AddNewBlocks().
	AddNewDeserializedBlocks(blocks []*proto.Block) (*proto.Block, error)
	// AddOldBlocks adds batch of old blocks to state.
	// Use it when importing historical blockchain.
	// It is faster than AddNewBlocks but it is only safe when importing from scratch when no rollbacks are possible at all.
	AddOldBlocks(blocks [][]byte) error
	// AddOldDeserializedBlocks marshals blocks to binary and calls AddOldBlocks().
	AddOldDeserializedBlocks(blocks []*proto.Block) error
	// Rollback functionality.
	RollbackToHeight(height proto.Height) error
	RollbackTo(removalEdge proto.BlockID) error

	// -------------------------
	// Validation functionality (for UTX).
	// -------------------------
	// ValidateNextTx() validates transaction against state, taking into account all the previous changes from transactions
	// that were added using ValidateNextTx() until you call ResetValidationList().
	// Does not change state.
	// Returns TxValidationError or nil.
	ValidateNextTx(tx proto.Transaction, currentTimestamp, parentTimestamp uint64, blockVersion proto.BlockVersion, vrf []byte) error
	// ResetValidationList() resets the validation list, so you can ValidateNextTx() from scratch after calling it.
	ResetValidationList()

	// Func internally calls ResetValidationList.
	TxValidation(func(validation TxValidation) error) error

	// Way to call multiple operations under same lock.
	Map(func(state NonThreadSafeState) error) error

	// Create or replace Peers.
	SavePeers([]proto.TCPAddr) error

	// State will provide extended API data after returning.
	StartProvidingExtendedApi() error

	Close() error
}

type NonThreadSafeState = State

type TxValidation interface {
	ValidateNextTx(tx proto.Transaction, currentTimestamp, parentTimestamp uint64, blockVersion proto.BlockVersion, vrf []byte) error
}

type State interface {
	StateInfo
	StateModifier
}

// NewState() creates State.
// dataDir is path to directory to store all data, it's also possible to provide folder with existing data,
// and state will try to sync and use it in this case.
// params are state parameters (see below).
// settings are blockchain settings (settings.MainNetSettings, settings.TestNetSettings or custom settings).
func NewState(dataDir string, params StateParams, settings *settings.BlockchainSettings) (State, error) {
	s, err := newStateManager(dataDir, params, settings)
	if err != nil {
		return nil, err
	}
	return NewThreadSafeState(s), nil
}

type StorageParams struct {
	OffsetLen       int
	HeaderOffsetLen int
	DbParams        keyvalue.KeyValParams
}

func DefaultStorageParams() StorageParams {
	dbParams := keyvalue.KeyValParams{
		CacheParams: keyvalue.CacheParams{Size: DefaultCacheSize},
		BloomFilterParams: keyvalue.BloomFilterParams{
			N:                        DefaultBloomFilterSize,
			FalsePositiveProbability: DefaultBloomFilterFalsePositiveProbability,
			Store:                    keyvalue.NewStore(""),
		},
		WriteBuffer:         DefaultWriteBuffer,
		CompactionTableSize: DefaultCompactionTableSize,
		CompactionTotalSize: DefaultCompactionTotalSize,
	}
	return StorageParams{
		OffsetLen:       DefaultOffsetLen,
		HeaderOffsetLen: DefaultHeaderOffsetLen,
		DbParams:        dbParams,
	}
}

func DefaultTestingStorageParams() StorageParams {
	d := DefaultStorageParams()
	d.DbParams.N = 10
	return d
}

// ValidationParams are validation parameters.
// VerificationGoroutinesNum specifies how many goroutines will be run for verification of transactions and blocks signatures.
type ValidationParams struct {
	VerificationGoroutinesNum int
	Time                      types.Time
}

type StateParams struct {
	StorageParams
	ValidationParams
	// When StoreExtendedApiData is true, state builds additional data required for API.
	StoreExtendedApiData bool
	// ProvideExtendedApi specifies whether state must provide data for extended API.
	ProvideExtendedApi bool
	// BuildStateHashes enables building and storing state hashes by height.
	BuildStateHashes bool
}

func DefaultStateParams() StateParams {
	return StateParams{
		StorageParams: DefaultStorageParams(),
		ValidationParams: ValidationParams{
			VerificationGoroutinesNum: runtime.NumCPU() * 2,
			Time:                      ntptime.Stub{},
		},
	}
}

func DefaultTestingStateParams() StateParams {
	return StateParams{
		StorageParams: DefaultTestingStorageParams(),
		ValidationParams: ValidationParams{
			VerificationGoroutinesNum: runtime.NumCPU() * 2,
			Time:                      ntptime.Stub{},
		},
	}
}<|MERGE_RESOLUTION|>--- conflicted
+++ resolved
@@ -121,17 +121,14 @@
 	// HitSourceAtHeight reads hit source stored in state.
 	HitSourceAtHeight(height proto.Height) ([]byte, error)
 
-<<<<<<< HEAD
 	// BlockVRF calculates VRF for given block.
-=======
-	// BlockVRF calculates VRF for given block
->>>>>>> ebaf8dab
 	BlockVRF(blockHeader *proto.BlockHeader, height proto.Height) ([]byte, error)
 
-	// ShouldPersisAddressTransactions check persist should be called
+	// ShouldPersisAddressTransactions checks if PersisAddressTransactions
+	// should be called.
 	ShouldPersisAddressTransactions() (bool, error)
 
-	// PersisAddressTransactions sort and save transactions to storage
+	// PersisAddressTransactions sorts and saves transactions to storage.
 	PersisAddressTransactions() error
 }
 
