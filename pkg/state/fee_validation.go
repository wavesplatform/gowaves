package state

import (
	"fmt"

	"github.com/pkg/errors"
	"github.com/wavesplatform/gowaves/pkg/crypto"
	"github.com/wavesplatform/gowaves/pkg/errs"
	"github.com/wavesplatform/gowaves/pkg/proto"
	"github.com/wavesplatform/gowaves/pkg/settings"
)

const (
	scriptExtraFee = 400000
	FeeUnit        = 100000
)

var feeConstants = map[proto.TransactionType]uint64{
	proto.GenesisTransaction:         0,
	proto.PaymentTransaction:         1,
	proto.TransferTransaction:        1,
	proto.IssueTransaction:           1000,
	proto.ReissueTransaction:         1000,
	proto.BurnTransaction:            1,
	proto.ExchangeTransaction:        3,
	proto.MassTransferTransaction:    1,
	proto.LeaseTransaction:           1,
	proto.LeaseCancelTransaction:     1,
	proto.CreateAliasTransaction:     1,
	proto.DataTransaction:            1,
	proto.SetScriptTransaction:       10,
	proto.SponsorshipTransaction:     1000,
	proto.SetAssetScriptTransaction:  1000 - 4,
	proto.InvokeScriptTransaction:    5,
	proto.UpdateAssetInfoTransaction: 1,
}

type feeValidationParams struct {
	stor           *blockchainEntitiesStorage
	settings       *settings.BlockchainSettings
	initialisation bool
	txAssets       *txAssets
}

type assetParams struct {
	quantity   int64
	decimals   int32
	reissuable bool
}

<<<<<<< HEAD
func isNFT(features FeaturesState, params assetParams) (bool, error) {
=======
func isNFT(features featuresState, params assetParams) (bool, error) {
>>>>>>> bf55fb40
	nftAsset := params.quantity == 1 && params.decimals == 0 && !params.reissuable
	if !nftAsset {
		return false, nil
	}
	nftActivated, err := features.newestIsActivated(int16(settings.ReduceNFTFee))
	if err != nil {
		return false, err
	}
	return nftActivated, nil
}

func minFeeInUnits(params *feeValidationParams, tx proto.Transaction) (uint64, error) {
	txType := tx.GetTypeInfo().Type
	baseFee, ok := feeConstants[txType]
	if !ok {
		return 0, errors.Errorf("bad tx type %v\n", txType)
	}
	fee := baseFee
	switch txType {
	case proto.IssueTransaction:
		var asset assetParams
		switch itx := tx.(type) {
		case *proto.IssueWithSig:
			asset = assetParams{int64(itx.Quantity), int32(itx.Decimals), itx.Reissuable}
		case *proto.IssueWithProofs:
			asset = assetParams{int64(itx.Quantity), int32(itx.Decimals), itx.Reissuable}
		default:
			return 0, errors.New("failed to convert interface to Issue transaction")
		}
		nft, err := isNFT(params.stor.features, asset)
		if err != nil {
			return 0, err
		}
		if nft {
			return fee / 1000, nil
		}
		return fee, nil
	case proto.MassTransferTransaction:
		mtx, ok := tx.(*proto.MassTransferWithProofs)
		if !ok {
			return 0, errors.New("failed to convert interface to MassTransfer transaction")
		}
		fee += uint64((len(mtx.Transfers) + 1) / 2)
	case proto.DataTransaction:
		dtx, ok := tx.(*proto.DataWithProofs)
		if !ok {
			return 0, errors.New("failed to convert interface to DataTransaction")
		}
		smartAccountsActive, err := params.stor.features.newestIsActivated(int16(settings.SmartAccounts))
		if err != nil {
			return 0, err
		}
		scheme := params.settings.AddressSchemeCharacter
		var dtxBytes []byte
		switch {
		case proto.IsProtobufTx(tx):
			dtxBytes, err = dtx.ProtoPayload(scheme)
			if err != nil {
				return 0, err
			}
		case smartAccountsActive:
			dtxBytes, err = proto.MarshalTxBody(scheme, dtx)
			if err != nil {
				return 0, err
			}
		default:
			dtxBytes, err = proto.MarshalTx(scheme, dtx)
			if err != nil {
				return 0, err
			}
		}
		fee += uint64((len(dtxBytes) - 1) / 1024)
	case proto.ReissueTransaction, proto.SponsorshipTransaction:
		blockV5Activated, err := params.stor.features.newestIsActivated(int16(settings.BlockV5))
		if err != nil {
			return 0, err
		}
		if blockV5Activated {
			return fee / 1000, nil
		}
	}
	return fee, nil
}

type txCosts struct {
	smartAssets      uint64
	smartAssetsFee   uint64
	smartAccounts    uint64
	smartAccountsFee uint64
	total            uint64
}

func newTxCosts(smartAssets, smartAccounts uint64, isRideV5Activated bool, complexity int, isAccountScripted bool) *txCosts {
	smartAssetsFee := smartAssets * scriptExtraFee
	smartAccountsFee := smartAccounts * scriptExtraFee

	if isRideV5Activated {
		smartAssetsFee = 0 // since RideV5 we have to erase extra fee for smart asset scripts
	}

	if isAccountScripted && isRideV5Activated && complexity <= FreeVerifierComplexity {
		smartAccountsFee = 0
	}
	return &txCosts{
		smartAssets:      smartAssets,
		smartAssetsFee:   smartAssetsFee,
		smartAccounts:    smartAccounts,
		smartAccountsFee: smartAccountsFee,
		total:            smartAssetsFee + smartAccountsFee,
	}
}

// toString is mostly added for integration tests compatibility with Scala.
func (tc *txCosts) toString() string {
	if tc.smartAccounts == 0 && tc.smartAssets == 0 {
		return ""
	}
	str := "State check failed. Reason: "
	if tc.smartAccounts > 0 {
		str += fmt.Sprintf("Transaction sent from smart account. Requires %d extra fee. ", tc.smartAccountsFee)
	}
	if tc.smartAssets > 0 {
		str += fmt.Sprintf("Transaction involves %d scripted assets. Requires %d extra fee.", tc.smartAssets, tc.smartAssetsFee)
	}
	return str
}

func scriptsCost(tx proto.Transaction, params *feeValidationParams, isRideV5Activated bool, estimatorVersion int) (*txCosts, error) {
	smartAssets := uint64(len(params.txAssets.smartAssets))
	senderAddr, err := tx.GetSender(params.settings.AddressSchemeCharacter)
	if err != nil {
		return nil, err
	}

	// senderWavesAddr needs only for newestAccountHasVerifier check
	senderWavesAddr, err := senderAddr.ToWavesAddress(params.settings.AddressSchemeCharacter)
	if err != nil {
		return nil, errors.Wrapf(err, "failed to transform (%T) address type to WavesAddress type", senderAddr)
	}
	accountScripted, err := params.stor.scriptsStorage.newestAccountHasVerifier(senderWavesAddr, !params.initialisation)
	if err != nil {
		return nil, err
	}

	// check complexity of script for free verifier if complexity <= 200
	complexity := 0
	if accountScripted && isRideV5Activated {
		treeEstimation, err := params.stor.scriptsComplexity.newestScriptComplexityByAddr(senderAddr, estimatorVersion, !params.initialisation)
		if err != nil {
			return nil, errors.Errorf("failed to get complexity by addr from store, %v", err)
		}
		complexity = treeEstimation.Verifier
	}

	smartAccounts := uint64(0)
	if accountScripted {
		smartAccounts = 1
	}
	// TODO: the code below is wrong, because scripts for fee assets are never run.
	// Even if sponsorship is disabled, and fee assets can be smart, we don't run scripts for them,
	// because Scala implementation does not.
	// Therefore, the extra fee for smart fee asset below is also wrong, but it must be there,
	// again for compatibility with Scala.
	if params.txAssets.feeAsset.Present {
		hasScript, err := params.stor.scriptsStorage.newestIsSmartAsset(proto.AssetIDFromDigest(params.txAssets.feeAsset.ID), !params.initialisation)
		if err != nil {
			return nil, err
		}
		if hasScript {
			smartAssets += 1
		}
	}
	return newTxCosts(smartAssets, smartAccounts, isRideV5Activated, complexity, accountScripted), nil
}

func minFeeInWaves(tx proto.Transaction, params *feeValidationParams, isRideV5Activated bool, estimatorVersion int) (*txCosts, error) {
	feeInUnits, err := minFeeInUnits(params, tx)
	if err != nil {
		return nil, err
	}
	minFee := feeInUnits * FeeUnit
	cost, err := scriptsCost(tx, params, isRideV5Activated, estimatorVersion)
	if err != nil {
		return nil, err
	}
	cost.total += minFee
	return cost, nil
}

func checkMinFeeWaves(tx proto.Transaction, params *feeValidationParams, isRideV5Activated bool, estimatorVersion int) error {
	minWaves, err := minFeeInWaves(tx, params, isRideV5Activated, estimatorVersion)
	if err != nil {
		return errors.Errorf("failed to calculate min fee in Waves: %v", err)
	}
	fee := tx.GetFee()
	if fee < minWaves.total {
		feeInfoStr := minWaves.toString()
		return errs.NewFeeValidation(fmt.Sprintf("Fee %d does not exceed minimal value of %d WAVES. %s",
			fee, minWaves.total, feeInfoStr,
		))
	}
	return nil
}

func checkMinFeeAsset(tx proto.Transaction, feeAssetID crypto.Digest, params *feeValidationParams, isRideV5Activated bool, estimatorVersion int) error {
	shortFeeAssetID := proto.AssetIDFromDigest(feeAssetID)
	isSponsored, err := params.stor.sponsoredAssets.newestIsSponsored(shortFeeAssetID, !params.initialisation)
	if err != nil {
		return errors.Errorf("newestIsSponsored: %v", err)
	}
	if !isSponsored {
		return errs.NewTxValidationError(fmt.Sprintf("Asset %s is not sponsored, cannot be used to pay fees",
			feeAssetID.String(),
		))
	}
	minWaves, err := minFeeInWaves(tx, params, isRideV5Activated, estimatorVersion)
	if err != nil {
		return errors.Errorf("failed to calculate min fee in Waves: %v", err)
	}
	minAsset, err := params.stor.sponsoredAssets.wavesToSponsoredAsset(shortFeeAssetID, minWaves.total)
	if err != nil {
		return errors.Errorf("wavesToSponsoredAsset() failed: %v", err)
	}
	fee := tx.GetFee()
	if fee < minAsset {
		feeInfoStr := minWaves.toString()
		return errs.NewFeeValidation(fmt.Sprintf("does not exceed minimal value of 100000 WAVES or %d %s. %s",
			minAsset, feeAssetID, feeInfoStr,
		))
	}
	return nil
}<|MERGE_RESOLUTION|>--- conflicted
+++ resolved
@@ -48,11 +48,7 @@
 	reissuable bool
 }
 
-<<<<<<< HEAD
-func isNFT(features FeaturesState, params assetParams) (bool, error) {
-=======
 func isNFT(features featuresState, params assetParams) (bool, error) {
->>>>>>> bf55fb40
 	nftAsset := params.quantity == 1 && params.decimals == 0 && !params.reissuable
 	if !nftAsset {
 		return false, nil
