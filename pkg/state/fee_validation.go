package state

import (
	"fmt"

	"github.com/pkg/errors"
	"github.com/wavesplatform/gowaves/pkg/ride"

	"github.com/wavesplatform/gowaves/pkg/crypto"
	"github.com/wavesplatform/gowaves/pkg/errs"
	"github.com/wavesplatform/gowaves/pkg/proto"
	"github.com/wavesplatform/gowaves/pkg/settings"
)

const (
	scriptExtraFee = 400000
	FeeUnit        = 100000

	SetScriptTransactionV6Fee = 1
)

var feeConstants = map[proto.TransactionType]uint64{
	proto.GenesisTransaction:          0,
	proto.PaymentTransaction:          1,
	proto.TransferTransaction:         1,
	proto.IssueTransaction:            1000,
	proto.ReissueTransaction:          1000,
	proto.BurnTransaction:             1,
	proto.ExchangeTransaction:         3,
	proto.MassTransferTransaction:     1,
	proto.LeaseTransaction:            1,
	proto.LeaseCancelTransaction:      1,
	proto.CreateAliasTransaction:      1,
	proto.DataTransaction:             1,
	proto.SetScriptTransaction:        10,
	proto.SponsorshipTransaction:      1000,
	proto.SetAssetScriptTransaction:   1000 - 4,
	proto.InvokeScriptTransaction:     5,
	proto.UpdateAssetInfoTransaction:  1,
	proto.EthereumMetamaskTransaction: 0, // special case, should be handled with corresponding EthTxKind
	proto.InvokeExpressionTransaction: 5,
}

type feeValidationParams struct {
	stor            *blockchainEntitiesStorage
	settings        *settings.BlockchainSettings
	txAssets        *txAssets
	rideV5Activated bool
}

type assetParams struct {
	quantity   int64
	decimals   int32
	reissuable bool
}

func isNFT(features featuresState, params assetParams) (bool, error) {
	nftAsset := params.quantity == 1 && params.decimals == 0 && !params.reissuable
	if !nftAsset {
		return false, nil
	}
	nftActivated, err := features.newestIsActivated(int16(settings.ReducedNFTFee))
	if err != nil {
		return false, err
	}
	return nftActivated, nil
}

func isSmartAssetsFree(tx proto.Transaction, rideV5Activated bool) (bool, error) {
	if !rideV5Activated {
		return false, nil
	}
	switch tx.GetTypeInfo().Type {
	// TODO: add case with proto.InvokeExpressionTransaction after this tx type support
	case proto.InvokeScriptTransaction:
		return true, nil
	case proto.EthereumMetamaskTransaction:
		ethTx, ok := tx.(*proto.EthereumTransaction)
		if !ok {
			return false, errors.New("failed to convert interface to EthereumTransaction")
		}
		if _, ok := ethTx.TxKind.(*proto.EthereumInvokeScriptTxKind); ok {
			return true, nil
		}
	}
	return false, nil
}

// minFeeInUnits returns minimal fee in units and error
func minFeeInUnits(params *feeValidationParams, tx proto.Transaction) (uint64, error) {
	txType := tx.GetTypeInfo().Type
	baseFee, ok := feeConstants[txType]
	if !ok {
		return 0, errors.Errorf("bad tx type (%v)", txType)
	}
	fee := baseFee
	switch txType {
	case proto.IssueTransaction:
		var asset assetParams
		switch itx := tx.(type) {
		case *proto.IssueWithSig:
			asset = assetParams{int64(itx.Quantity), int32(itx.Decimals), itx.Reissuable}
		case *proto.IssueWithProofs:
			asset = assetParams{int64(itx.Quantity), int32(itx.Decimals), itx.Reissuable}
		default:
			return 0, errors.New("failed to convert interface to Issue transaction")
		}
		nft, err := isNFT(params.stor.features, asset)
		if err != nil {
			return 0, err
		}
		if nft {
			return fee / 1000, nil
		}
		return fee, nil
	case proto.MassTransferTransaction:
		mtx, ok := tx.(*proto.MassTransferWithProofs)
		if !ok {
			return 0, errors.New("failed to convert interface to MassTransfer transaction")
		}
		fee += uint64((len(mtx.Transfers) + 1) / 2)
	case proto.DataTransaction:
		dtx, ok := tx.(*proto.DataWithProofs)
		if !ok {
			return 0, errors.New("failed to convert interface to DataTransaction")
		}
		smartAccountsActive, err := params.stor.features.newestIsActivated(int16(settings.SmartAccounts))
		if err != nil {
			return 0, err
		}
		isRideV6Activated, err := params.stor.features.newestIsActivated(int16(settings.RideV6))
		if err != nil {
			return 0, err
		}
		var (
			scheme         = params.settings.AddressSchemeCharacter
			dtxBytesForFee int
		)
		switch {
		case isRideV6Activated:
			dtxBytesForFee = dtx.Entries.PayloadSize()
		case proto.IsProtobufTx(tx):
			dtxBytesForFee = dtx.ProtoPayloadSize()
		case smartAccountsActive:
			dtxBytes, err := proto.MarshalTxBody(scheme, dtx)
			if err != nil {
				return 0, err
			}
			dtxBytesForFee = len(dtxBytes)
		default:
			dtxBytes, err := dtx.MarshalBinary(scheme)
			if err != nil {
				return 0, err
			}
			dtxBytesForFee = len(dtxBytes)
		}
		if dtxBytesForFee < 0 {
			panic(fmt.Sprintf("BUG, CREATE REPORT: dataTx bytes size (%d) must not be lower than zero", dtxBytesForFee))
		}
		fee += uint64((dtxBytesForFee - 1) / 1024)
	case proto.ReissueTransaction, proto.SponsorshipTransaction:
		blockV5Activated, err := params.stor.features.newestIsActivated(int16(settings.BlockV5))
		if err != nil {
			return 0, err
		}
		if blockV5Activated {
			return fee / 1000, nil
		}
	case proto.SetScriptTransaction:
		isRideV6Activated, err := params.stor.features.newestIsActivated(int16(settings.RideV6))
		if err != nil {
			return 0, err
		}
		if !isRideV6Activated {
			break
		}
		fee = SetScriptTransactionV6Fee
		stx, ok := tx.(*proto.SetScriptWithProofs)
		if !ok {
			return 0, errors.New("failed to convert interface to SetScriptTransaction")
		}

		stxBytesForFee := len(stx.Script)

		fee += uint64((stxBytesForFee - 1) / proto.KiB)
	case proto.EthereumMetamaskTransaction:
		ethTx, ok := tx.(*proto.EthereumTransaction)
		if !ok {
			return 0, errors.New("failed to convert interface to EthereumTransaction")
		}
		switch kind := ethTx.TxKind.(type) {
		case *proto.EthereumTransferWavesTxKind, *proto.EthereumTransferAssetsErc20TxKind:
			fee = feeConstants[proto.TransferTransaction]
		case *proto.EthereumInvokeScriptTxKind:
			fee = feeConstants[proto.InvokeScriptTransaction]
		default:
			return 0, errors.Errorf("unknown ethereum tx kind (%T)", kind)
		}
	}
	if fee == 0 && txType != proto.GenesisTransaction {
		return 0, errors.Errorf("zero fee allowed only for genesis transaction, but not for tx with type (%d)", txType)
	}
	return fee, nil
}

type txCosts struct {
	smartAssets      uint64
	smartAssetsFee   uint64
	smartAccounts    uint64
	smartAccountsFee uint64
	total            uint64
}

func newTxCosts(smartAssets, smartAccounts uint64, isSmartAssetsFree, isSmartAccountFree bool) *txCosts {
	smartAssetsFee := smartAssets * scriptExtraFee
	smartAccountsFee := smartAccounts * scriptExtraFee
	if isSmartAssetsFree {
		smartAssetsFee = 0
	}
	if isSmartAccountFree {
		smartAccountsFee = 0
	}
	return &txCosts{
		smartAssets:      smartAssets,
		smartAssetsFee:   smartAssetsFee,
		smartAccounts:    smartAccounts,
		smartAccountsFee: smartAccountsFee,
		total:            smartAssetsFee + smartAccountsFee,
	}
}

// toString is mostly added for integration tests compatibility with Scala.
func (tc *txCosts) toString() string {
	if tc.smartAccounts == 0 && tc.smartAssets == 0 {
		return ""
	}
	str := "State check failed. Reason: "
	if tc.smartAccounts > 0 {
		str += fmt.Sprintf("Transaction sent from smart account. Requires %d extra fee. ", tc.smartAccountsFee)
	}
	if tc.smartAssets > 0 {
		str += fmt.Sprintf("Transaction involves %d scripted assets. Requires %d extra fee.", tc.smartAssets, tc.smartAssetsFee)
	}
	return str
}

func scriptsCost(tx proto.Transaction, params *feeValidationParams) (*txCosts, error) {
	smartAssets := uint64(len(params.txAssets.smartAssets))
	senderAddr, err := tx.GetSender(params.settings.AddressSchemeCharacter)
	if err != nil {
		return nil, err
	}

	// senderWavesAddr needs only for newestAccountHasVerifier check
	senderWavesAddr, err := senderAddr.ToWavesAddress(params.settings.AddressSchemeCharacter)
	if err != nil {
		return nil, errors.Wrapf(err, "failed to transform (%T) address type to WavesAddress type", senderAddr)
	}
	accountScripted, err := params.stor.scriptsStorage.newestAccountHasVerifier(senderWavesAddr)
	if err != nil {
		return nil, err
	}
	// check complexity of script for free verifier if complexity <= 200
	complexity := 0
	if accountScripted && params.rideV5Activated {
		// For account script we use original estimation
<<<<<<< HEAD
		var treeEstimation *ride.TreeEstimation
		treeEstimation, err = params.stor.scriptsComplexity.newestOriginalScriptComplexityByAddr(senderWavesAddr)
		if err != nil {
			return nil, errors.Wrap(err, "failed to get complexity by addr from store")
=======
		treeEstimation, scErr := params.stor.scriptsComplexity.newestScriptComplexityByAddr(senderWavesAddr)
		if scErr != nil {
			return nil, errors.Wrap(scErr, "failed to get complexity by addr from store")
>>>>>>> 8891abc4
		}
		complexity = treeEstimation.Verifier
	}

	smartAccounts := uint64(0)
	if accountScripted {
		smartAccounts = 1
	}
	// TODO: the code below is wrong, because scripts for fee assets are never run.
	// Even if sponsorship is disabled, and fee assets can be smart, we don't run scripts for them,
	// because Scala implementation does not.
	// Therefore, the extra fee for smart fee asset below is also wrong, but it must be there,
	// again for compatibility with Scala.
	if params.txAssets.feeAsset.Present {
		hasScript, err := params.stor.scriptsStorage.newestIsSmartAsset(proto.AssetIDFromDigest(params.txAssets.feeAsset.ID))
		if err != nil {
			return nil, err
		}
		if hasScript {
			smartAssets += 1
		}
	}
	smartAssetsFree, err := isSmartAssetsFree(tx, params.rideV5Activated)
	if err != nil {
		return nil, err
	}
	smartAccountFree := accountScripted && params.rideV5Activated && complexity <= FreeVerifierComplexity
	return newTxCosts(smartAssets, smartAccounts, smartAssetsFree, smartAccountFree), nil
}

func minFeeInWaves(tx proto.Transaction, params *feeValidationParams) (*txCosts, error) {
	feeInUnits, err := minFeeInUnits(params, tx)
	if err != nil {
		return nil, err
	}
	minFee := feeInUnits * FeeUnit
	cost, err := scriptsCost(tx, params)
	if err != nil {
		return nil, err
	}
	cost.total += minFee
	return cost, nil
}

func checkMinFeeWaves(tx proto.Transaction, params *feeValidationParams) error {
	minWaves, err := minFeeInWaves(tx, params)
	if err != nil {
		return errors.Errorf("failed to calculate min fee in Waves: %v", err)
	}
	fee := tx.GetFee()
	if fee < minWaves.total {
		feeInfoStr := minWaves.toString()
		return errs.NewFeeValidation(fmt.Sprintf("Fee %d does not exceed minimal value of %d WAVES. %s",
			fee, minWaves.total, feeInfoStr,
		))
	}
	return nil
}

func checkMinFeeAsset(tx proto.Transaction, feeAssetID crypto.Digest, params *feeValidationParams) error {
	shortFeeAssetID := proto.AssetIDFromDigest(feeAssetID)
	isSponsored, err := params.stor.sponsoredAssets.newestIsSponsored(shortFeeAssetID)
	if err != nil {
		return errors.Errorf("newestIsSponsored: %v", err)
	}
	if !isSponsored {
		return errs.NewTxValidationError(fmt.Sprintf("Asset %s is not sponsored, cannot be used to pay fees",
			feeAssetID.String(),
		))
	}
	minWaves, err := minFeeInWaves(tx, params)
	if err != nil {
		return errors.Errorf("failed to calculate min fee in Waves: %v", err)
	}
	minAsset, err := params.stor.sponsoredAssets.wavesToSponsoredAsset(shortFeeAssetID, minWaves.total)
	if err != nil {
		return errors.Errorf("wavesToSponsoredAsset() failed: %v", err)
	}
	fee := tx.GetFee()
	if fee < minAsset {
		feeInfoStr := minWaves.toString()
		return errs.NewFeeValidation(fmt.Sprintf("does not exceed minimal value of 100000 WAVES or %d %s. %s",
			minAsset, feeAssetID, feeInfoStr,
		))
	}
	return nil
}<|MERGE_RESOLUTION|>--- conflicted
+++ resolved
@@ -264,16 +264,11 @@
 	complexity := 0
 	if accountScripted && params.rideV5Activated {
 		// For account script we use original estimation
-<<<<<<< HEAD
 		var treeEstimation *ride.TreeEstimation
-		treeEstimation, err = params.stor.scriptsComplexity.newestOriginalScriptComplexityByAddr(senderWavesAddr)
+		treeEstimation, err = params.stor.scriptsComplexity.newestScriptComplexityByAddr(senderWavesAddr)
 		if err != nil {
 			return nil, errors.Wrap(err, "failed to get complexity by addr from store")
-=======
-		treeEstimation, scErr := params.stor.scriptsComplexity.newestScriptComplexityByAddr(senderWavesAddr)
-		if scErr != nil {
-			return nil, errors.Wrap(scErr, "failed to get complexity by addr from store")
->>>>>>> 8891abc4
+
 		}
 		complexity = treeEstimation.Verifier
 	}
