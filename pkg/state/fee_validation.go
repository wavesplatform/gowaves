--- conflicted
+++ resolved
@@ -213,14 +213,10 @@
 	// Therefore, the extra fee for smart fee asset below is also wrong, but it must be there,
 	// again for compatibility with Scala.
 	if params.txAssets.feeAsset.Present {
-<<<<<<< HEAD
-		hasScript := params.stor.scriptsStorage.newestIsSmartAsset(proto.AssetIDFromDigest(params.txAssets.feeAsset.ID), !params.initialisation)
-=======
 		hasScript, err := params.stor.scriptsStorage.newestIsSmartAsset(proto.AssetIDFromDigest(params.txAssets.feeAsset.ID), !params.initialisation)
 		if err != nil {
 			return nil, err
 		}
->>>>>>> 5b55619e
 		if hasScript {
 			smartAssets += 1
 		}
