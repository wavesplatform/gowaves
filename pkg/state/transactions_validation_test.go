package state

import (
	"math/big"
	"testing"

	"github.com/mr-tron/base58/base58"
	"github.com/stretchr/testify/assert"
	"github.com/wavesplatform/gowaves/pkg/crypto"
	"github.com/wavesplatform/gowaves/pkg/proto"
	"github.com/wavesplatform/gowaves/pkg/settings"
	"github.com/wavesplatform/gowaves/pkg/util"
)

var (
	genesisTimestamp = uint64(1465742577614)
	timestamp0       = settings.MainNetSettings.NegativeBalanceCheckAfterTime + 1
	timestamp1       = settings.MainNetSettings.NegativeBalanceCheckAfterTime - 1
	timestamp2       = settings.MainNetSettings.AllowLeasedBalanceTransferUntilTime

	genesisSignature = "FSH8eAAzZNqnG8xgTZtz5xuLqXySsXgAjmFEC25hXMbEufiGjqWPnGCZFt6gLiVLJny16ipxRNAkkzjjhqTjBE2"
	blockSig0        = "FSH8eAAzZNqnG8xgTZtz5xuLqXySsXgAjmFEC25hXMbEufiGjqWPnGCZFt6gLiVLJny16ipxRNAkkzjjhqTjBE1"
	blockSig1        = "FSH8eAAzZNqnG8xgTZtz5xuLqXySsXgAjmFEC25hXMbEufiGjqWPnGCZFt6gLiVLJny16ipxRNAkkzjjhqTjBE3"

	matcherPK     = "AfZtLRQxLNYH5iradMkTeuXGe71uAiATVbr8DpXEEQa6"
	matcherAddr   = "3P9MUoSW7jfHNVFcq84rurfdWZYZuvVghVi"
	minerPK       = "AfZtLRQxLNYH5iradMkTeuXGe71uAiATVbr8DpXEEQa7"
	minerAddr     = "3PP2ywCpyvC57rN4vUZhJjQrmGMTWnjFKi7"
	senderPK      = "AfZtLRQxLNYH5iradMkTeuXGe71uAiATVbr8DpXEEQa8"
	senderAddr    = "3PNXHYoWp83VaWudq9ds9LpS5xykWuJHiHp"
	recipientPK   = "AfZtLRQxLNYH5iradMkTeuXGe71uAiATVbr8DpXEEQa9"
	recipientAddr = "3PDdGex1meSUf4Yq5bjPBpyAbx6us9PaLfo"

	assetStr = "B2u2TBpTYHWCuMuKLnbQfLvdLJ3zjgPiy3iMS2TSYugZ"
)

type testObjects struct {
	rb       *recentBlocks
	stateDB  *stateDB
	assets   *assets
	leases   *leases
	balances *balances
	tv       *transactionValidator
}

func createTestObjects(t *testing.T) (*testObjects, []string) {
	assetsObj, path, err := createAssets()
	assert.NoError(t, err, "createAssets() failed")
	assets := assetsObj.assets
	stateDB := assetsObj.stateDB
	rb := assetsObj.rb
	balances, err := newBalances(assets.db, assets.dbBatch, stateDB, rb)
	assert.NoError(t, err, "newBalances() failed")
	leases, err := newLeases(balances.db, balances.dbBatch, stateDB, rb)
	assert.NoError(t, err, "newLeases() failed")
	genesisSig, err := crypto.NewSignatureFromBase58(genesisSignature)
	assert.NoError(t, err, "NewSignatureFromBase58() failed")
	tv, err := newTransactionValidator(genesisSig, balances, assets, leases, settings.MainNetSettings)
	assert.NoError(t, err, "newTransactionValidator() failed")
	return &testObjects{rb, stateDB, assets, leases, balances, tv}, path
}

func (to *testObjects) reset() {
	to.leases.reset()
	to.assets.reset()
	to.balances.reset()
	to.tv.reset()
}

func flushTestObjects(t *testing.T, to *testObjects) {
	to.rb.flush()
	err := to.leases.flush(false)
	assert.NoError(t, err, "leases.flush() failed")
	to.leases.reset()
	err = to.balances.flush(false)
	assert.NoError(t, err, "balances.flush() failed")
	to.balances.reset()
	err = to.assets.flush(false)
	assert.NoError(t, err, "assets.flush() failed")
	to.assets.reset()
	err = to.stateDB.flush()
	assert.NoError(t, err, "stateDB.flush() failed")
	to.stateDB.reset()
}

type profileChange struct {
	address      string
	asset        string
	prevBalance  uint64
	prevLeaseIn  int64
	prevLeaseOut int64
	newBalance   uint64
	newLeaseIn   int64
	newLeaseOut  int64
}

func setBalances(t *testing.T, to *testObjects, profileChanges []profileChange) {
	addBlock(t, to.stateDB, to.rb, crypto.Signature{})
	for _, diff := range profileChanges {
		addr, err := proto.NewAddressFromString(diff.address)
		assert.NoError(t, err, "NewAddressFromString() failed")
		if diff.asset == "" {
			r := &wavesBalanceRecord{balanceProfile{diff.prevBalance, diff.prevLeaseIn, diff.prevLeaseOut}, crypto.Signature{}}
			err := to.balances.setWavesBalance(addr, r)
			assert.NoError(t, err, "setWavesBalance() failed")
		} else {
			ast, err := proto.NewOptionalAssetFromString(diff.asset)
			assert.NoError(t, err, "NewOptionalAssetFromString() failed")
			r := &assetBalanceRecord{diff.prevBalance, crypto.Signature{}}
			err = to.balances.setAssetBalance(addr, ast.ToID(), r)
			assert.NoError(t, err, "setAssetBalance() failed")
		}
	}
	flushTestObjects(t, to)
}

func checkBalances(t *testing.T, balances *balances, profileChanges []profileChange) {
	for _, diff := range profileChanges {
		addr, err := proto.NewAddressFromString(diff.address)
		assert.NoError(t, err, "NewAddressFromString() failed")
		if diff.asset == "" {
			newProfile := balanceProfile{diff.newBalance, diff.newLeaseIn, diff.newLeaseOut}
			profile, err := balances.wavesBalance(addr, true)
			assert.NoError(t, err, "wavesBalance() failed")
			assert.Equalf(t, newProfile, *profile, "invalid waves balance profile after validation: must be %v, is %v", newProfile, profile)
		} else {
			ast, err := proto.NewOptionalAssetFromString(diff.asset)
			assert.NoError(t, err, "NewOptionalAssetFromString() failed")
			balance, err := balances.assetBalance(addr, ast.ToID(), true)
			assert.NoError(t, err, "assetBalance() failed")
			assert.Equalf(t, balance, diff.newBalance, "invalid asset balance after validation: must be %d, is: %d", diff.newBalance, balance)
		}
	}
}

type block struct {
	timestamp uint64
	sig       string
}

func addBlocks(t *testing.T, to *testObjects, blocks []block) {
	for _, b := range blocks {
		blockID, err := crypto.NewSignatureFromBase58(b.sig)
		assert.NoError(t, err, "NewSignatureFromBase58() failed")
		addBlock(t, to.stateDB, to.rb, blockID)
	}
}

func validateTx(t *testing.T, tv *transactionValidator, tx proto.Transaction, blocks []block, checkTimestamp bool) {
	for _, b := range blocks {
		mpk, err := crypto.NewPublicKeyFromBase58(minerPK)
		assert.NoError(t, err, "NewPublicKeyFromBase58() failed")
		blockID, err := crypto.NewSignatureFromBase58(b.sig)
		assert.NoError(t, err, "NewSignatureFromBase58() failed")
		info := &txValidationInfo{
			perform:          true,
			initialisation:   true,
			currentTimestamp: b.timestamp,
			parentTimestamp:  b.timestamp,
			minerPK:          mpk,
			blockID:          blockID,
		}
		err = tv.addTxForValidation(tx, info)
		assert.NoError(t, err, "addTxForValidation() failed")
		if checkTimestamp {
			// Check invalid timestamp.
			info.parentTimestamp = 0
			info.currentTimestamp = 0
			err = tv.addTxForValidation(tx, info)
			assert.Error(t, err, "addTxForValidation() did not fail with invalid timestamp")
		}
	}
}

func setBalance(t *testing.T, to *testObjects, address, asset string, profile *balanceProfile) {
	genesisSig, err := crypto.NewSignatureFromBase58(genesisSignature)
	assert.NoError(t, err, "NewSignatureFromBase58() failed")
	addBlock(t, to.stateDB, to.rb, genesisSig)
	addr, err := proto.NewAddressFromString(address)
	assert.NoError(t, err, "NewAddressFromString() failed")
	if asset == "" {
		r := &wavesBalanceRecord{*profile, genesisSig}
		err := to.balances.setWavesBalance(addr, r)
		assert.NoError(t, err, "setWavesBalance() failed")
	} else {
		ast, err := proto.NewOptionalAssetFromString(asset)
		assert.NoError(t, err, "NewOptionalAssetFromString() failed")
		r := &assetBalanceRecord{profile.balance, genesisSig}
		err = to.balances.setAssetBalance(addr, ast.ToID(), r)
		assert.NoError(t, err, "setAssetBalance() failed")
	}
	flushTestObjects(t, to)
}

func validateAndCheck(t *testing.T, to *testObjects, tx proto.Transaction, profileChanges []profileChange) {
	blocks := []block{{timestamp0, blockSig0}}
	addBlocks(t, to, blocks)
	validateTx(t, to.tv, tx, blocks, true)
<<<<<<< HEAD
	err := to.tv.performTransactions(false)
	assert.NoError(t, err, "performTransactions() failed")
=======
	err := to.tv.validateTransactions(false, true)
	assert.NoError(t, err, "validateTransactions() failed")
>>>>>>> ffad88e9
	flushTestObjects(t, to)
	checkBalances(t, to.balances, profileChanges)
}

func diffTest(t *testing.T, to *testObjects, tx proto.Transaction, profileChanges []profileChange) {
	setBalances(t, to, profileChanges)
	validateAndCheck(t, to, tx, profileChanges)
}

func createGenesis(t *testing.T, recipient string) *proto.Genesis {
	rcp, err := proto.NewAddressFromString(recipient)
	assert.NoError(t, err, "NewAddressFromString() failed")
	return proto.NewUnsignedGenesis(rcp, 100, genesisTimestamp)
}

func TestValidateGenesis(t *testing.T) {
	to, path := createTestObjects(t)

	defer func() {
		err := to.assets.db.Close()
		assert.NoError(t, err, "db.Close() failed")
		err = util.CleanTemporaryDirs(path)
		assert.NoError(t, err, "failed to clean test data dirs")
	}()

	tx := createGenesis(t, recipientAddr)
	profileChanges := []profileChange{
		{address: recipientAddr, asset: "", prevBalance: 0, newBalance: tx.Amount},
	}
	setBalances(t, to, profileChanges)
	blocks := []block{{genesisTimestamp, genesisSignature}}
	addBlocks(t, to, blocks)
	validateTx(t, to.tv, tx, blocks, false)
<<<<<<< HEAD
	err := to.tv.performTransactions(false)
	assert.NoError(t, err, "performTransactions() failed")
=======
	err := to.tv.validateTransactions(false, true)
	assert.NoError(t, err, "validateTransactions() failed")
>>>>>>> ffad88e9
	flushTestObjects(t, to)
	checkBalances(t, to.balances, profileChanges)
}

func createPayment(t *testing.T) *proto.Payment {
	spk, err := crypto.NewPublicKeyFromBase58(senderPK)
	assert.NoError(t, err, "NewPublicKeyFromBase58() failed")
	rcp, err := proto.NewAddressFromString(recipientAddr)
	assert.NoError(t, err, "NewAddressFromString() failed")
	return proto.NewUnsignedPayment(spk, rcp, 100, 1, timestamp1)
}

type leaseTestCase struct {
	addr     string
	profile  balanceProfile
	blocks   []block
	resError bool
	failMsg  string
}

type runLeaseTest = func(*testing.T, *testObjects, proto.Transaction, *leaseTestCase)

var testInvalidLeasing runLeaseTest = func(t *testing.T, to *testObjects, tx proto.Transaction, c *leaseTestCase) {
	setBalance(t, to, c.addr, "", &c.profile)
	addBlocks(t, to, c.blocks)
	validateTx(t, to.tv, tx, c.blocks, true)
<<<<<<< HEAD
	err := to.tv.performTransactions(false)
=======
	err := to.tv.validateTransactions(false, true)
>>>>>>> ffad88e9
	if c.resError {
		assert.Error(t, err, c.failMsg)
	} else {
		assert.NoError(t, err, c.failMsg)
	}
	to.reset()
}

type txTestCase struct {
	senderAddr string
	assetStr   string
	amount     uint64
	blocks     []block
	resError   bool
	failMsg    string
}

type runTest func(*testing.T, *testObjects, proto.Transaction, *txTestCase)

var testNegBalance runTest = func(t *testing.T, to *testObjects, tx proto.Transaction, c *txTestCase) {
	profile := &balanceProfile{c.amount, 0, 0}
	setBalance(t, to, c.senderAddr, c.assetStr, profile)
	addBlocks(t, to, c.blocks)
	validateTx(t, to.tv, tx, c.blocks, true)
<<<<<<< HEAD
	err := to.tv.performTransactions(false)
=======
	err := to.tv.validateTransactions(false, true)
>>>>>>> ffad88e9
	if c.resError {
		assert.Error(t, err, c.failMsg)
	} else {
		assert.NoError(t, err, c.failMsg)
	}
	to.reset()
}

var testTempNegative runTest = func(t *testing.T, to *testObjects, tx proto.Transaction, c *txTestCase) {
	profile := &balanceProfile{c.amount, 0, 0}
	setBalance(t, to, c.senderAddr, c.assetStr, profile)
	// Negative balance after this Payment tx.
	addBlocks(t, to, c.blocks)
	validateTx(t, to.tv, tx, c.blocks, false)
	// This genesis tx 'fixes' negative balance.
	tx1 := createGenesis(t, c.senderAddr)
	validateTx(t, to.tv, tx1, c.blocks, false)
<<<<<<< HEAD
	err := to.tv.performTransactions(false)
=======
	err := to.tv.validateTransactions(false, true)
>>>>>>> ffad88e9
	if c.resError {
		assert.Error(t, err, c.failMsg)
	} else {
		assert.NoError(t, err, c.failMsg)
	}
	to.reset()
}

var testTempNegativeUniversal runTest = func(t *testing.T, to *testObjects, tx proto.Transaction, c *txTestCase) {
	tx1 := createTransferV1(t, to, c.senderAddr)
	// Negative balance for one of txs in block with positive overall balance.
	profile := &balanceProfile{c.amount, 0, 0}
	setBalance(t, to, c.senderAddr, c.assetStr, profile)
	addBlocks(t, to, c.blocks)
	// Transfer to same address leads to temp negative balance.
	validateTx(t, to.tv, tx1, c.blocks, false)
<<<<<<< HEAD
	err := to.tv.performTransactions(false)
=======
	err := to.tv.validateTransactions(false, true)
>>>>>>> ffad88e9
	if c.resError {
		assert.Error(t, err, c.failMsg)
	} else {
		assert.NoError(t, err, c.failMsg)
	}
	to.reset()
}

func TestValidatePayment(t *testing.T) {
	to, path := createTestObjects(t)

	defer func() {
		err := to.assets.db.Close()
		assert.NoError(t, err, "db.Close() failed")
		err = util.CleanTemporaryDirs(path)
		assert.NoError(t, err, "failed to clean test data dirs")
	}()

	tx := createPayment(t)
	tests := []struct {
		txTestCase
		f runTest
	}{
		// Set insufficient balance for sender and check failure.
		{txTestCase{senderAddr, "", tx.Amount, []block{{timestamp1, blockSig0}}, true, "validateTransactions() did not fail with insufficient balance"}, testNegBalance},
		// Set insufficient balance for sender with multiple txs in same block.
		{txTestCase{senderAddr, "", tx.Amount * 2, []block{{timestamp1, blockSig0}, {timestamp1, blockSig0}}, true, "validateTransactions() did not fail with insufficient balance"}, testNegBalance},
		// Set insufficient balance for sender with multiple txs in different blocks.
		{txTestCase{senderAddr, "", tx.Amount * 2, []block{{timestamp1, blockSig0}, {timestamp1, blockSig1}}, true, "validateTransactions() did not fail with insufficient balance"}, testNegBalance},
		// Negative balance for one of txs in block with positive overall balance.
		{txTestCase{senderAddr, "", tx.Amount, []block{{timestamp0, genesisSignature}}, true, "validateTransactions() did not fail with negative balance"}, testTempNegative},
		// Negative balance for one of txs in block with positive overall balance when this situation is allowed.
		{txTestCase{senderAddr, "", tx.Amount, []block{{timestamp1, genesisSignature}}, false, "validateTransactions() failed with negative balance but it was allowed for this block"}, testTempNegative},
	}
	for _, c := range tests {
		c.f(t, to, tx, &c.txTestCase)
	}

	// Set proper balances and check result state.
	profileChanges := []profileChange{
		{address: senderAddr, asset: "", prevBalance: tx.Amount + tx.Fee, newBalance: 0},
		{address: recipientAddr, asset: "", prevBalance: 0, newBalance: tx.Amount},
		{address: minerAddr, asset: "", prevBalance: 0, newBalance: tx.Fee},
	}
	diffTest(t, to, tx, profileChanges)
}

func createAsset(t *testing.T, to *testObjects, asset *proto.OptionalAsset) *assetInfo {
	blockID, err := crypto.NewSignatureFromBase58(blockSig0)
	assert.NoError(t, err, "NewSignatureFromBase58() failed")
	addBlock(t, to.stateDB, to.rb, blockID)
	assetInfo := createAssetInfo(t, true, blockID, asset.ID)
	err = to.assets.issueAsset(asset.ID, assetInfo)
	assert.NoError(t, err, "issueAset() failed")
	flushTestObjects(t, to)
	return assetInfo
}

func createTransferV1(t *testing.T, to *testObjects, recipientAddr string) *proto.TransferV1 {
	asset, err := proto.NewOptionalAssetFromString(assetStr)
	assert.NoError(t, err, "NewOptionalAssetFromString() failed")
	createAsset(t, to, asset)
	spk, err := crypto.NewPublicKeyFromBase58(senderPK)
	assert.NoError(t, err, "NewPublicKeyFromBase58() failed")
	rcp, err := proto.NewAddressFromString(recipientAddr)
	assert.NoError(t, err, "NewAddressFromString() failed")
	return proto.NewUnsignedTransferV1(spk, *asset, *asset, timestamp1, 100, 1, proto.NewRecipientFromAddress(rcp), "attachment")
}

func TestValidateTransferV1(t *testing.T) {
	to, path := createTestObjects(t)

	defer func() {
		err := to.assets.db.Close()
		assert.NoError(t, err, "db.Close() failed")
		err = util.CleanTemporaryDirs(path)
		assert.NoError(t, err, "failed to clean test data dirs")
	}()

	tx := createTransferV1(t, to, recipientAddr)
	tests := []struct {
		txTestCase
		f runTest
	}{
		// Set insufficient balance for sender and check failure.
		{txTestCase{senderAddr, assetStr, tx.Amount, []block{{timestamp1, blockSig0}}, true, "validateTransactions() did not fail with insufficient balance"}, testNegBalance},
		// Set insufficient balance for sender with multiple txs in same block.
		{txTestCase{senderAddr, assetStr, tx.Amount, []block{{timestamp1, blockSig0}, {timestamp1, blockSig0}}, true, "validateTransactions() did not fail with insufficient balance"}, testNegBalance},
		// Set insufficient balance for sender with multiple txs in different blocks.
		{txTestCase{senderAddr, assetStr, tx.Amount, []block{{timestamp1, blockSig0}, {timestamp1, blockSig1}}, true, "validateTransactions() did not fail with insufficient balance"}, testNegBalance},
		// Negative balance for one of txs in block with positive overall balance.
		{txTestCase{senderAddr, assetStr, tx.Amount, []block{{timestamp0, blockSig0}}, true, "validateTransactions() did not fail with negative balance"}, testTempNegativeUniversal},
		// Negative balance for one of txs in block with positive overall balance when this situation is allowed.
		{txTestCase{senderAddr, assetStr, tx.Amount, []block{{timestamp1, blockSig0}}, false, "validateTransactions() failed with negative balance but it was allowed for this block"}, testTempNegativeUniversal},
	}
	for _, c := range tests {
		c.f(t, to, tx, &c.txTestCase)
	}

	// Set proper balances and check result state.
	profileChanges := []profileChange{
		{address: senderAddr, asset: assetStr, prevBalance: tx.Amount + tx.Fee, newBalance: 0},
		{address: minerAddr, asset: assetStr, prevBalance: 0, newBalance: tx.Fee},
		{address: recipientAddr, asset: assetStr, prevBalance: 0, newBalance: tx.Amount},
	}
	diffTest(t, to, tx, profileChanges)
}

func createTransferV2(t *testing.T, to *testObjects, recipientAddr string) *proto.TransferV2 {
	asset, err := proto.NewOptionalAssetFromString(assetStr)
	assert.NoError(t, err, "NewOptionalAssetFromString() failed")
	createAsset(t, to, asset)
	spk, err := crypto.NewPublicKeyFromBase58(senderPK)
	assert.NoError(t, err, "NewPublicKeyFromBase58() failed")
	rcp, err := proto.NewAddressFromString(recipientAddr)
	assert.NoError(t, err, "NewAddressFromString() failed")
	return proto.NewUnsignedTransferV2(spk, *asset, *asset, timestamp1, 100, 1, proto.NewRecipientFromAddress(rcp), "attachment")
}

func TestValidateTransferV2(t *testing.T) {
	to, path := createTestObjects(t)

	defer func() {
		err := to.assets.db.Close()
		assert.NoError(t, err, "db.Close() failed")
		err = util.CleanTemporaryDirs(path)
		assert.NoError(t, err, "failed to clean test data dirs")
	}()

	tx := createTransferV2(t, to, recipientAddr)
	tests := []struct {
		txTestCase
		f runTest
	}{
		// Set insufficient balance for sender and check failure.
		{txTestCase{senderAddr, assetStr, tx.Amount, []block{{timestamp1, blockSig0}}, true, "validateTransactions() did not fail with insufficient balance"}, testNegBalance},
		// Set insufficient balance for sender with multiple txs in same block.
		{txTestCase{senderAddr, assetStr, tx.Amount, []block{{timestamp1, blockSig0}, {timestamp1, blockSig0}}, true, "validateTransactions() did not fail with insufficient balance"}, testNegBalance},
		// Set insufficient balance for sender with multiple txs in different blocks.
		{txTestCase{senderAddr, assetStr, tx.Amount, []block{{timestamp1, blockSig0}, {timestamp1, blockSig1}}, true, "validateTransactions() did not fail with insufficient balance"}, testNegBalance},
		// Negative balance for one of txs in block with positive overall balance.
		{txTestCase{senderAddr, assetStr, tx.Amount, []block{{timestamp0, blockSig0}}, true, "validateTransactions() did not fail with negative balance"}, testTempNegativeUniversal},
		// Negative balance for one of txs in block with positive overall balance when this situation is allowed.
		{txTestCase{senderAddr, assetStr, tx.Amount, []block{{timestamp1, blockSig0}}, false, "validateTransactions() failed with negative balance but it was allowed for this block"}, testTempNegativeUniversal},
	}
	for _, c := range tests {
		c.f(t, to, tx, &c.txTestCase)
	}

	// Set proper balances and check result state.
	profileChanges := []profileChange{
		{address: senderAddr, asset: assetStr, prevBalance: tx.Amount + tx.Fee, newBalance: 0},
		{address: minerAddr, asset: assetStr, prevBalance: 0, newBalance: tx.Fee},
		{address: recipientAddr, asset: assetStr, prevBalance: 0, newBalance: tx.Amount},
	}
	diffTest(t, to, tx, profileChanges)
}

func createIssueV1(t *testing.T) *proto.IssueV1 {
	spk, err := crypto.NewPublicKeyFromBase58(senderPK)
	assert.NoError(t, err, "NewPublicKeyFromBase58() failed")
	tx := proto.NewUnsignedIssueV1(spk, "name", "description", 10, 7, true, timestamp1, 1)
	seed, _ := base58.Decode("3TUPTbbpiM5UmZDhMmzdsKKNgMvyHwZQncKWfJrxk3bc")
	sk, _ := crypto.GenerateKeyPair(seed)
	err = tx.Sign(sk)
	assert.NoError(t, err, "Sign() failed")
	return tx
}

func TestValidateIssueV1(t *testing.T) {
	to, path := createTestObjects(t)

	defer func() {
		err := to.assets.db.Close()
		assert.NoError(t, err, "db.Close() failed")
		err = util.CleanTemporaryDirs(path)
		assert.NoError(t, err, "failed to clean test data dirs")
	}()

	tx := createIssueV1(t)
	blockID, err := crypto.NewSignatureFromBase58(blockSig0)
	assert.NoError(t, err, "NewSignatureFromBase58() failed")
	assetInfo := assetInfo{
		assetConstInfo: assetConstInfo{
			name:        tx.Name,
			description: tx.Description,
			decimals:    int8(tx.Decimals),
		},
		assetHistoryRecord: assetHistoryRecord{
			quantity:   *big.NewInt(int64(tx.Quantity)),
			reissuable: tx.Reissuable,
			blockID:    blockID,
		},
	}

	asset, err := proto.NewOptionalAssetFromDigest(*tx.ID)
	assert.NoError(t, err, "NewOptionalAssetFromString() failed")
	// Set proper balances and check result state.
	profileChanges := []profileChange{
		{address: senderAddr, asset: asset.String(), prevBalance: 0, newBalance: tx.Quantity},
		{address: senderAddr, asset: "", prevBalance: tx.Fee, newBalance: 0},
		{address: minerAddr, asset: "", prevBalance: 0, newBalance: tx.Fee},
	}
	diffTest(t, to, tx, profileChanges)

	// Check asset info.
	info, err := to.assets.assetInfo(asset.ID, true)
	assert.NoError(t, err, "assetInfo() failed")
	assert.Equal(t, assetInfo, *info, "invalid asset info after performing IssueV1 transaction")
}

func createIssueV2(t *testing.T) *proto.IssueV2 {
	spk, err := crypto.NewPublicKeyFromBase58(senderPK)
	assert.NoError(t, err, "NewPublicKeyFromBase58() failed")
	tx := proto.NewUnsignedIssueV2('W', spk, "name", "description", 10, 7, true, []byte{}, timestamp1, 1)
	seed, _ := base58.Decode("3TUPTbbpiM5UmZDhMmzdsKKNgMvyHwZQncKWfJrxk3bc")
	sk, _ := crypto.GenerateKeyPair(seed)
	err = tx.Sign(sk)
	assert.NoError(t, err, "Sign() failed")
	return tx
}

func TestValidateIssueV2(t *testing.T) {
	to, path := createTestObjects(t)

	defer func() {
		err := to.assets.db.Close()
		assert.NoError(t, err, "db.Close() failed")
		err = util.CleanTemporaryDirs(path)
		assert.NoError(t, err, "failed to clean test data dirs")
	}()

	tx := createIssueV2(t)
	blockID, err := crypto.NewSignatureFromBase58(blockSig0)
	assert.NoError(t, err, "NewSignatureFromBase58() failed")
	assetInfo := assetInfo{
		assetConstInfo: assetConstInfo{
			name:        tx.Name,
			description: tx.Description,
			decimals:    int8(tx.Decimals),
		},
		assetHistoryRecord: assetHistoryRecord{
			quantity:   *big.NewInt(int64(tx.Quantity)),
			reissuable: tx.Reissuable,
			blockID:    blockID,
		},
	}

	asset, err := proto.NewOptionalAssetFromDigest(*tx.ID)
	assert.NoError(t, err, "NewOptionalAssetFromString() failed")
	// Set proper balances and check result state.
	profileChanges := []profileChange{
		{address: senderAddr, asset: asset.String(), prevBalance: 0, newBalance: tx.Quantity},
		{address: senderAddr, asset: "", prevBalance: tx.Fee, newBalance: 0},
		{address: minerAddr, asset: "", prevBalance: 0, newBalance: tx.Fee},
	}
	diffTest(t, to, tx, profileChanges)

	// Check asset info.
	info, err := to.assets.assetInfo(asset.ID, true)
	assert.NoError(t, err, "assetInfo() failed")
	assert.Equal(t, assetInfo, *info, "invalid asset info after performing IssueV2 transaction")
}

func createReissueV1(t *testing.T, assetID crypto.Digest) *proto.ReissueV1 {
	spk, err := crypto.NewPublicKeyFromBase58(senderPK)
	assert.NoError(t, err, "NewPublicKeyFromBase58() failed")
	return proto.NewUnsignedReissueV1(spk, assetID, 1, false, timestamp1, 1)
}

func TestValidateReissueV1(t *testing.T) {
	to, path := createTestObjects(t)

	defer func() {
		err := to.assets.db.Close()
		assert.NoError(t, err, "db.Close() failed")
		err = util.CleanTemporaryDirs(path)
		assert.NoError(t, err, "failed to clean test data dirs")
	}()

	// Create asset.
	asset, err := proto.NewOptionalAssetFromString(assetStr)
	assert.NoError(t, err, "NewOptionalAssetFromString() failed")
	assetInfo := createAsset(t, to, asset)
	tx := createReissueV1(t, asset.ID)
	// Reissue asset.
	assetInfo.reissuable = tx.Reissuable
	assetInfo.quantity.Add(&assetInfo.quantity, big.NewInt(int64(tx.Quantity)))

	// Set proper balances and check result state.
	profileChanges := []profileChange{
		{address: senderAddr, asset: asset.String(), prevBalance: 0, newBalance: tx.Quantity},
		{address: senderAddr, asset: "", prevBalance: tx.Fee, newBalance: 0},
		{address: minerAddr, asset: "", prevBalance: 0, newBalance: tx.Fee},
	}
	diffTest(t, to, tx, profileChanges)

	// Check asset info.
	info, err := to.assets.assetInfo(asset.ID, true)
	assert.NoError(t, err, "assetInfo() failed")
	assert.Equal(t, *assetInfo, *info, "invalid asset info after performing ReissueV1 transaction")
}

func createReissueV2(t *testing.T, assetID crypto.Digest) *proto.ReissueV2 {
	spk, err := crypto.NewPublicKeyFromBase58(senderPK)
	assert.NoError(t, err, "NewPublicKeyFromBase58() failed")
	return proto.NewUnsignedReissueV2('W', spk, assetID, 1, false, timestamp1, 1)
}

func TestValidateReissueV2(t *testing.T) {
	to, path := createTestObjects(t)

	defer func() {
		err := to.assets.db.Close()
		assert.NoError(t, err, "db.Close() failed")
		err = util.CleanTemporaryDirs(path)
		assert.NoError(t, err, "failed to clean test data dirs")
	}()

	// Create asset.
	asset, err := proto.NewOptionalAssetFromString(assetStr)
	assert.NoError(t, err, "NewOptionalAssetFromString() failed")
	assetInfo := createAsset(t, to, asset)
	tx := createReissueV2(t, asset.ID)
	// Reissue asset.
	assetInfo.reissuable = tx.Reissuable
	assetInfo.quantity.Add(&assetInfo.quantity, big.NewInt(int64(tx.Quantity)))

	// Set proper balances and check result state.
	profileChanges := []profileChange{
		{address: senderAddr, asset: asset.String(), prevBalance: 0, newBalance: tx.Quantity},
		{address: senderAddr, asset: "", prevBalance: tx.Fee, newBalance: 0},
		{address: minerAddr, asset: "", prevBalance: 0, newBalance: tx.Fee},
	}
	diffTest(t, to, tx, profileChanges)

	// Check asset info.
	info, err := to.assets.assetInfo(asset.ID, true)
	assert.NoError(t, err, "assetInfo() failed")
	assert.Equal(t, *assetInfo, *info, "invalid asset info after performing ReissueV2 transaction")
}

func createBurnV1(t *testing.T, assetID crypto.Digest) *proto.BurnV1 {
	spk, err := crypto.NewPublicKeyFromBase58(senderPK)
	assert.NoError(t, err, "NewPublicKeyFromBase58() failed")
	return proto.NewUnsignedBurnV1(spk, assetID, 1, timestamp1, 1)
}

func TestValidateBurnV1(t *testing.T) {
	to, path := createTestObjects(t)

	defer func() {
		err := to.assets.db.Close()
		assert.NoError(t, err, "db.Close() failed")
		err = util.CleanTemporaryDirs(path)
		assert.NoError(t, err, "failed to clean test data dirs")
	}()

	// Create asset.
	asset, err := proto.NewOptionalAssetFromString(assetStr)
	assert.NoError(t, err, "NewOptionalAssetFromString() failed")
	assetInfo := createAsset(t, to, asset)
	tx := createBurnV1(t, asset.ID)
	// Burn asset.
	assetInfo.quantity.Sub(&assetInfo.quantity, big.NewInt(int64(tx.Amount)))

	tests := []struct {
		txTestCase
		f runTest
	}{
		// Set insufficient balance for sender and check failure.
		{txTestCase{senderAddr, assetStr, tx.Amount - 1, []block{{timestamp1, blockSig0}}, true, "validateTransactions() did not fail with insufficient balance"}, testNegBalance},
		// Set insufficient balance for sender with multiple txs in same block.
		{txTestCase{senderAddr, assetStr, tx.Amount*2 - 1, []block{{timestamp1, blockSig0}, {timestamp1, blockSig0}}, true, "validateTransactions() did not fail with insufficient balance"}, testNegBalance},
		// Set insufficient balance for sender with multiple txs in different blocks.
		{txTestCase{senderAddr, assetStr, tx.Amount*2 - 1, []block{{timestamp1, blockSig0}, {timestamp1, blockSig1}}, true, "validateTransactions() did not fail with insufficient balance"}, testNegBalance},
	}
	for _, c := range tests {
		c.f(t, to, tx, &c.txTestCase)
	}

	// Set proper balances and check result state.
	profileChanges := []profileChange{
		{address: senderAddr, asset: asset.String(), prevBalance: tx.Amount, newBalance: 0},
		{address: senderAddr, asset: "", prevBalance: tx.Fee, newBalance: 0},
		{address: minerAddr, asset: "", prevBalance: 0, newBalance: tx.Fee},
	}
	diffTest(t, to, tx, profileChanges)

	// Check asset info.
	info, err := to.assets.assetInfo(asset.ID, true)
	assert.NoError(t, err, "assetInfo() failed")
	assert.Equal(t, *assetInfo, *info, "invalid asset info after performing BurnV1 transaction")
}

func createBurnV2(t *testing.T, assetID crypto.Digest) *proto.BurnV2 {
	spk, err := crypto.NewPublicKeyFromBase58(senderPK)
	assert.NoError(t, err, "NewPublicKeyFromBase58() failed")
	return proto.NewUnsignedBurnV2('W', spk, assetID, 1, timestamp1, 1)
}

func TestValidateBurnV2(t *testing.T) {
	to, path := createTestObjects(t)

	defer func() {
		err := to.assets.db.Close()
		assert.NoError(t, err, "db.Close() failed")
		err = util.CleanTemporaryDirs(path)
		assert.NoError(t, err, "failed to clean test data dirs")
	}()

	// Create asset.
	asset, err := proto.NewOptionalAssetFromString(assetStr)
	assert.NoError(t, err, "NewOptionalAssetFromString() failed")
	assetInfo := createAsset(t, to, asset)
	tx := createBurnV2(t, asset.ID)
	// Burn asset.
	assetInfo.quantity.Sub(&assetInfo.quantity, big.NewInt(int64(tx.Amount)))

	tests := []struct {
		txTestCase
		f runTest
	}{
		// Set insufficient balance for sender and check failure.
		{txTestCase{senderAddr, assetStr, tx.Amount - 1, []block{{timestamp1, blockSig0}}, true, "validateTransactions() did not fail with insufficient balance"}, testNegBalance},
		// Set insufficient balance for sender with multiple txs in same block.
		{txTestCase{senderAddr, assetStr, tx.Amount*2 - 1, []block{{timestamp1, blockSig0}, {timestamp1, blockSig0}}, true, "validateTransactions() did not fail with insufficient balance"}, testNegBalance},
		// Set insufficient balance for sender with multiple txs in different blocks.
		{txTestCase{senderAddr, assetStr, tx.Amount*2 - 1, []block{{timestamp1, blockSig0}, {timestamp1, blockSig1}}, true, "validateTransactions() did not fail with insufficient balance"}, testNegBalance},
	}
	for _, c := range tests {
		c.f(t, to, tx, &c.txTestCase)
	}

	// Set proper balances and check result state.
	profileChanges := []profileChange{
		{address: senderAddr, asset: asset.String(), prevBalance: tx.Amount, newBalance: 0},
		{address: senderAddr, asset: "", prevBalance: tx.Fee, newBalance: 0},
		{address: minerAddr, asset: "", prevBalance: 0, newBalance: tx.Fee},
	}
	diffTest(t, to, tx, profileChanges)

	// Check asset info.
	info, err := to.assets.assetInfo(asset.ID, true)
	assert.NoError(t, err, "assetInfo() failed")
	assert.Equal(t, *assetInfo, *info, "invalid asset info after performing BurnV2 transaction")
}

func createExchangeV1(t *testing.T) *proto.ExchangeV1 {
	buySender, _ := crypto.NewPublicKeyFromBase58(recipientPK)
	sellSender, _ := crypto.NewPublicKeyFromBase58(senderPK)
	mpk, _ := crypto.NewPublicKeyFromBase58(matcherPK)
	a, _ := proto.NewOptionalAssetFromString(assetStr)
	pa, _ := proto.NewOptionalAssetFromString("")
	sig, _ := crypto.NewSignatureFromBase58("5pzyUowLi31yP4AEh5qzg7gRrvmsfeypiUkW84CKzc4H6UTzEF2RgGPLckBEqNbJGn5ofQXzuDmUnxwuP3utYp9L")
	bo := proto.NewUnsignedOrderV1(buySender, mpk, *a, *pa, proto.Buy, 10e8, 100, 0, 0, 3)
	bo.Signature = &sig
	so := proto.NewUnsignedOrderV1(sellSender, mpk, *a, *pa, proto.Sell, 10e8, 100, 0, 0, 3)
	so.Signature = &sig
	return proto.NewUnsignedExchangeV1(*bo, *so, bo.Price, bo.Amount, 1, 2, 1, timestamp1)
}

func TestValidateExchangeV1(t *testing.T) {
	to, path := createTestObjects(t)

	defer func() {
		err := to.assets.db.Close()
		assert.NoError(t, err, "db.Close() failed")
		err = util.CleanTemporaryDirs(path)
		assert.NoError(t, err, "failed to clean test data dirs")
	}()

	// Create assets.
	asset, err := proto.NewOptionalAssetFromString(assetStr)
	assert.NoError(t, err, "NewOptionalAssetFromString() failed")
	createAsset(t, to, asset)
	tx := createExchangeV1(t)

	price := tx.Price * tx.Amount / priceConstant
	// Set proper balances and check result state.
	profileChanges := []profileChange{
		{address: recipientAddr, asset: assetStr, prevBalance: 0, newBalance: tx.Amount},
		{address: recipientAddr, asset: "", prevBalance: price + tx.BuyMatcherFee, newBalance: 0},
		{address: senderAddr, asset: assetStr, prevBalance: tx.Amount, newBalance: 0},
		{address: senderAddr, asset: "", prevBalance: tx.SellMatcherFee, newBalance: price},
		{address: minerAddr, asset: "", prevBalance: 0, newBalance: tx.Fee},
		{address: matcherAddr, asset: "", prevBalance: tx.Fee, newBalance: tx.SellMatcherFee + tx.BuyMatcherFee},
	}
	diffTest(t, to, tx, profileChanges)
}

func createExchangeV2(t *testing.T) *proto.ExchangeV2 {
	buySender, _ := crypto.NewPublicKeyFromBase58(recipientPK)
	sellSender, _ := crypto.NewPublicKeyFromBase58(senderPK)
	mpk, _ := crypto.NewPublicKeyFromBase58(matcherPK)
	a, _ := proto.NewOptionalAssetFromString(assetStr)
	pa, _ := proto.NewOptionalAssetFromString("")
	sig, _ := crypto.NewSignatureFromBase58("5pzyUowLi31yP4AEh5qzg7gRrvmsfeypiUkW84CKzc4H6UTzEF2RgGPLckBEqNbJGn5ofQXzuDmUnxwuP3utYp9L")
	bo := proto.NewUnsignedOrderV1(buySender, mpk, *a, *pa, proto.Buy, 10e8, 100, 0, 0, 3)
	bo.Signature = &sig
	so := proto.NewUnsignedOrderV1(sellSender, mpk, *a, *pa, proto.Sell, 10e8, 100, 0, 0, 3)
	so.Signature = &sig
	return proto.NewUnsignedExchangeV2(*bo, *so, bo.Price, bo.Amount, 1, 2, 1, timestamp1)
}

func TestValidateExchangeV2(t *testing.T) {
	to, path := createTestObjects(t)

	defer func() {
		err := to.assets.db.Close()
		assert.NoError(t, err, "db.Close() failed")
		err = util.CleanTemporaryDirs(path)
		assert.NoError(t, err, "failed to clean test data dirs")
	}()

	// Create assets.
	asset, err := proto.NewOptionalAssetFromString(assetStr)
	assert.NoError(t, err, "NewOptionalAssetFromString() failed")
	createAsset(t, to, asset)
	tx := createExchangeV2(t)

	price := tx.Price * tx.Amount / priceConstant
	// Set proper balances and check result state.
	profileChanges := []profileChange{
		{address: recipientAddr, asset: assetStr, prevBalance: 0, newBalance: tx.Amount},
		{address: recipientAddr, asset: "", prevBalance: price + tx.BuyMatcherFee, newBalance: 0},
		{address: senderAddr, asset: assetStr, prevBalance: tx.Amount, newBalance: 0},
		{address: senderAddr, asset: "", prevBalance: tx.SellMatcherFee, newBalance: price},
		{address: minerAddr, asset: "", prevBalance: 0, newBalance: tx.Fee},
		{address: matcherAddr, asset: "", prevBalance: tx.Fee, newBalance: tx.SellMatcherFee + tx.BuyMatcherFee},
	}
	diffTest(t, to, tx, profileChanges)
}

func createLeaseV1(t *testing.T, timestamp uint64) *proto.LeaseV1 {
	spk, err := crypto.NewPublicKeyFromBase58(senderPK)
	assert.NoError(t, err, "NewPublicKeyFromBase58() failed")
	rcp, err := proto.NewAddressFromString(recipientAddr)
	assert.NoError(t, err, "NewAddressFromString() failed")
	tx := proto.NewUnsignedLeaseV1(spk, proto.NewRecipientFromAddress(rcp), 100, 1, timestamp)
	seed, _ := base58.Decode("3TUPTbbpiM5UmZDhMmzdsKKNgMvyHwZQncKWfJrxk3bc")
	sk, _ := crypto.GenerateKeyPair(seed)
	err = tx.Sign(sk)
	assert.NoError(t, err, "Sign() failed")
	return tx
}

func TestValidateLeaseV1(t *testing.T) {
	to, path := createTestObjects(t)

	defer func() {
		err := to.assets.db.Close()
		assert.NoError(t, err, "db.Close() failed")
		err = util.CleanTemporaryDirs(path)
		assert.NoError(t, err, "failed to clean test data dirs")
	}()

	tx := createLeaseV1(t, timestamp2)
	tx1 := createTransferV1(t, to, recipientAddr)
	tx1.Timestamp = timestamp2
	tests := []struct {
		leaseTestCase
		f runLeaseTest
	}{
		{leaseTestCase{senderAddr, balanceProfile{tx.Amount, 100500, int64(tx.Amount)}, []block{{timestamp2, blockSig0}}, true, "validateTransactions() did not fail with all balance leased"}, testInvalidLeasing},
		{leaseTestCase{senderAddr, balanceProfile{tx.Amount, 100500, int64(tx.Amount) - 1}, []block{{timestamp2, blockSig0}}, true, "validateTransactions() did not fail with leased balance transfer"}, testInvalidLeasing},
	}
	tests[0].f(t, to, tx, &tests[0].leaseTestCase)
	tests[1].f(t, to, tx1, &tests[1].leaseTestCase)

	tx = createLeaseV1(t, timestamp1)
	// Set proper balances and check result state.
	profileChanges := []profileChange{
		{address: senderAddr, asset: "", prevBalance: tx.Fee + tx.Amount, newBalance: tx.Amount, newLeaseOut: int64(tx.Amount)},
		{address: recipientAddr, asset: "", newLeaseIn: int64(tx.Amount)},
		{address: minerAddr, asset: "", prevBalance: 0, newBalance: tx.Fee},
	}
	diffTest(t, to, tx, profileChanges)
}

func createLeaseV2(t *testing.T, timestamp uint64) *proto.LeaseV2 {
	spk, err := crypto.NewPublicKeyFromBase58(senderPK)
	assert.NoError(t, err, "NewPublicKeyFromBase58() failed")
	rcp, err := proto.NewAddressFromString(recipientAddr)
	assert.NoError(t, err, "NewAddressFromString() failed")
	tx := proto.NewUnsignedLeaseV2(spk, proto.NewRecipientFromAddress(rcp), 100, 1, timestamp)
	seed, _ := base58.Decode("3TUPTbbpiM5UmZDhMmzdsKKNgMvyHwZQncKWfJrxk3bc")
	sk, _ := crypto.GenerateKeyPair(seed)
	err = tx.Sign(sk)
	assert.NoError(t, err, "Sign() failed")
	return tx
}

func TestValidateLeaseV2(t *testing.T) {
	to, path := createTestObjects(t)

	defer func() {
		err := to.assets.db.Close()
		assert.NoError(t, err, "db.Close() failed")
		err = util.CleanTemporaryDirs(path)
		assert.NoError(t, err, "failed to clean test data dirs")
	}()

	tx := createLeaseV2(t, timestamp2)
	tx1 := createTransferV2(t, to, recipientAddr)
	tx1.Timestamp = timestamp2
	tests := []struct {
		leaseTestCase
		f runLeaseTest
	}{
		{leaseTestCase{senderAddr, balanceProfile{tx.Amount, 100500, int64(tx.Amount)}, []block{{timestamp2, blockSig0}}, true, "validateTransactions() did not fail with all balance leased"}, testInvalidLeasing},
		{leaseTestCase{senderAddr, balanceProfile{tx.Amount, 100500, int64(tx.Amount) - 1}, []block{{timestamp2, blockSig0}}, true, "validateTransactions() did not fail with leased balance transfer"}, testInvalidLeasing},
	}
	tests[0].f(t, to, tx, &tests[0].leaseTestCase)
	tests[1].f(t, to, tx1, &tests[1].leaseTestCase)

	tx = createLeaseV2(t, timestamp1)
	// Set proper balances and check result state.
	profileChanges := []profileChange{
		{address: senderAddr, asset: "", prevBalance: tx.Fee + tx.Amount, newBalance: tx.Amount, newLeaseOut: int64(tx.Amount)},
		{address: recipientAddr, asset: "", newLeaseIn: int64(tx.Amount)},
		{address: minerAddr, asset: "", prevBalance: 0, newBalance: tx.Fee},
	}
	diffTest(t, to, tx, profileChanges)
}

func createLeaseCancelV1(t *testing.T, leaseID crypto.Digest, timestamp uint64) *proto.LeaseCancelV1 {
	spk, err := crypto.NewPublicKeyFromBase58(senderPK)
	assert.NoError(t, err, "NewPublicKeyFromBase58() failed")
	return proto.NewUnsignedLeaseCancelV1(spk, leaseID, 1, timestamp)
}

func TestValidateLeaseCancelV1(t *testing.T) {
	to, path := createTestObjects(t)

	defer func() {
		err := to.assets.db.Close()
		assert.NoError(t, err, "db.Close() failed")
		err = util.CleanTemporaryDirs(path)
		assert.NoError(t, err, "failed to clean test data dirs")
	}()

	leaseTx := createLeaseV1(t, timestamp1)
	// Perform lease first.
	profileChanges := []profileChange{
		{address: senderAddr, asset: "", prevBalance: leaseTx.Fee + leaseTx.Amount, newBalance: leaseTx.Amount, newLeaseOut: int64(leaseTx.Amount)},
		{address: recipientAddr, asset: "", newLeaseIn: int64(leaseTx.Amount)},
		{address: minerAddr, asset: "", prevBalance: 0, newBalance: leaseTx.Fee},
	}
	diffTest(t, to, leaseTx, profileChanges)

	tx := createLeaseCancelV1(t, *leaseTx.ID, timestamp1)
	// Cancel it and check balance profiles.
	profileChanges = []profileChange{
		{address: senderAddr, asset: "", newBalance: leaseTx.Amount - tx.Fee, newLeaseOut: 0},
		{address: recipientAddr, asset: "", newLeaseIn: 0},
		{address: minerAddr, asset: "", newBalance: tx.Fee + leaseTx.Fee},
	}
	validateAndCheck(t, to, tx, profileChanges)
}

func createLeaseCancelV2(t *testing.T, leaseID crypto.Digest, timestamp uint64) *proto.LeaseCancelV2 {
	spk, err := crypto.NewPublicKeyFromBase58(senderPK)
	assert.NoError(t, err, "NewPublicKeyFromBase58() failed")
	return proto.NewUnsignedLeaseCancelV2('W', spk, leaseID, 1, timestamp)
}

func TestValidateLeaseCancelV2(t *testing.T) {
	to, path := createTestObjects(t)

	defer func() {
		err := to.assets.db.Close()
		assert.NoError(t, err, "db.Close() failed")
		err = util.CleanTemporaryDirs(path)
		assert.NoError(t, err, "failed to clean test data dirs")
	}()

	leaseTx := createLeaseV2(t, timestamp1)
	// Perform lease first.
	profileChanges := []profileChange{
		{address: senderAddr, asset: "", prevBalance: leaseTx.Fee + leaseTx.Amount, newBalance: leaseTx.Amount, newLeaseOut: int64(leaseTx.Amount)},
		{address: recipientAddr, asset: "", newLeaseIn: int64(leaseTx.Amount)},
		{address: minerAddr, asset: "", prevBalance: 0, newBalance: leaseTx.Fee},
	}
	diffTest(t, to, leaseTx, profileChanges)

	tx := createLeaseCancelV2(t, *leaseTx.ID, timestamp1)
	// Cancel it and check balance profiles.
	profileChanges = []profileChange{
		{address: senderAddr, asset: "", newBalance: leaseTx.Amount - tx.Fee, newLeaseOut: 0},
		{address: recipientAddr, asset: "", newLeaseIn: 0},
		{address: minerAddr, asset: "", newBalance: tx.Fee + leaseTx.Fee},
	}
	validateAndCheck(t, to, tx, profileChanges)
}

func TestValidateWithoutBlock(t *testing.T) {
	to, path := createTestObjects(t)

	defer func() {
		err := to.assets.db.Close()
		assert.NoError(t, err, "db.Close() failed")
		err = util.CleanTemporaryDirs(path)
		assert.NoError(t, err, "failed to clean test data dirs")
	}()

	tx := createPayment(t)
	// Test valid tx.
	profile := &balanceProfile{tx.Amount + tx.Fee, 0, 0}
	setBalance(t, to, senderAddr, "", profile)
	info := &txValidationInfo{
		perform:          false,
		initialisation:   false,
		validate:         true,
		currentTimestamp: timestamp0,
		parentTimestamp:  timestamp0,
	}
	err := to.tv.addTxForValidation(tx, info)
	assert.NoError(t, err, "addTxForValidation() failed with correct tx")
	addr, err := proto.NewAddressFromString(senderAddr)
	assert.NoError(t, err, "NewAddressFromString() failed")
	newProfile, err := to.balances.wavesBalance(addr, true)
	assert.NoError(t, err, "wavesBalance() failed")
	assert.Equal(t, *profile, *newProfile, "validation without perform changed state")
	// Insufficient balance when applying same tx once again.
	err = to.tv.addTxForValidation(tx, info)
	assert.Error(t, err, "addTxForValidation() did not fail with insufficient balance")
}<|MERGE_RESOLUTION|>--- conflicted
+++ resolved
@@ -196,13 +196,8 @@
 	blocks := []block{{timestamp0, blockSig0}}
 	addBlocks(t, to, blocks)
 	validateTx(t, to.tv, tx, blocks, true)
-<<<<<<< HEAD
-	err := to.tv.performTransactions(false)
-	assert.NoError(t, err, "performTransactions() failed")
-=======
 	err := to.tv.validateTransactions(false, true)
 	assert.NoError(t, err, "validateTransactions() failed")
->>>>>>> ffad88e9
 	flushTestObjects(t, to)
 	checkBalances(t, to.balances, profileChanges)
 }
@@ -236,13 +231,8 @@
 	blocks := []block{{genesisTimestamp, genesisSignature}}
 	addBlocks(t, to, blocks)
 	validateTx(t, to.tv, tx, blocks, false)
-<<<<<<< HEAD
-	err := to.tv.performTransactions(false)
-	assert.NoError(t, err, "performTransactions() failed")
-=======
 	err := to.tv.validateTransactions(false, true)
 	assert.NoError(t, err, "validateTransactions() failed")
->>>>>>> ffad88e9
 	flushTestObjects(t, to)
 	checkBalances(t, to.balances, profileChanges)
 }
@@ -269,11 +259,7 @@
 	setBalance(t, to, c.addr, "", &c.profile)
 	addBlocks(t, to, c.blocks)
 	validateTx(t, to.tv, tx, c.blocks, true)
-<<<<<<< HEAD
-	err := to.tv.performTransactions(false)
-=======
 	err := to.tv.validateTransactions(false, true)
->>>>>>> ffad88e9
 	if c.resError {
 		assert.Error(t, err, c.failMsg)
 	} else {
@@ -298,11 +284,7 @@
 	setBalance(t, to, c.senderAddr, c.assetStr, profile)
 	addBlocks(t, to, c.blocks)
 	validateTx(t, to.tv, tx, c.blocks, true)
-<<<<<<< HEAD
-	err := to.tv.performTransactions(false)
-=======
 	err := to.tv.validateTransactions(false, true)
->>>>>>> ffad88e9
 	if c.resError {
 		assert.Error(t, err, c.failMsg)
 	} else {
@@ -320,11 +302,7 @@
 	// This genesis tx 'fixes' negative balance.
 	tx1 := createGenesis(t, c.senderAddr)
 	validateTx(t, to.tv, tx1, c.blocks, false)
-<<<<<<< HEAD
-	err := to.tv.performTransactions(false)
-=======
 	err := to.tv.validateTransactions(false, true)
->>>>>>> ffad88e9
 	if c.resError {
 		assert.Error(t, err, c.failMsg)
 	} else {
@@ -341,11 +319,7 @@
 	addBlocks(t, to, c.blocks)
 	// Transfer to same address leads to temp negative balance.
 	validateTx(t, to.tv, tx1, c.blocks, false)
-<<<<<<< HEAD
-	err := to.tv.performTransactions(false)
-=======
 	err := to.tv.validateTransactions(false, true)
->>>>>>> ffad88e9
 	if c.resError {
 		assert.Error(t, err, c.failMsg)
 	} else {
