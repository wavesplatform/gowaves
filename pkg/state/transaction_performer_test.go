package state

import (
	"encoding/base64"
	"math/big"
	"testing"

	"github.com/stretchr/testify/assert"
	"github.com/stretchr/testify/require"

	"github.com/wavesplatform/gowaves/pkg/crypto"
	"github.com/wavesplatform/gowaves/pkg/proto"
	"github.com/wavesplatform/gowaves/pkg/ride"
	"github.com/wavesplatform/gowaves/pkg/ride/serialization"
	"github.com/wavesplatform/gowaves/pkg/settings"
)

type performerTestObjects struct {
	stor                *testStorageObjects
	tp                  *transactionPerformer
	stateActionsCounter *proto.StateActionsCounter
}

func createPerformerTestObjects(t *testing.T, checkerInfo *checkerInfo) *performerTestObjects {
	stor := createStorageObjects(t, true)
<<<<<<< HEAD
	tp, err := newTransactionPerformer(stor.entities, settings.MainNetSettings)

	actionsCounter := new(proto.StateActionsCounter)

	snapshotApplier := newBlockSnapshotsApplier(
		blockSnapshotsApplierInfo{
			ci:                  checkerInfo,
			scheme:              settings.MainNetSettings.AddressSchemeCharacter,
			stateActionsCounter: actionsCounter,
		},
		snapshotApplierStorages{
			balances:          stor.entities.balances,
			aliases:           stor.entities.aliases,
			assets:            stor.entities.assets,
			scriptsStorage:    stor.entities.scriptsStorage,
			scriptsComplexity: stor.entities.scriptsComplexity,
			sponsoredAssets:   stor.entities.sponsoredAssets,
			ordersVolumes:     stor.entities.ordersVolumes,
			accountsDataStor:  stor.entities.accountsDataStor,
			leases:            stor.entities.leases,
		},
	)
	snapshotGen := snapshotGenerator{stor: stor.entities, scheme: settings.MainNetSettings.AddressSchemeCharacter}
	tp.snapshotApplier = &snapshotApplier
	tp.snapshotGenerator = &snapshotGen
=======
	snapshotGenerator := &snapshotGenerator{stor.entities, settings.MainNetSettings}
	tp, err := newTransactionPerformer(stor.entities, settings.MainNetSettings, snapshotGenerator)
>>>>>>> 8891abc4
	require.NoError(t, err, "newTransactionPerformer() failed")
	return &performerTestObjects{stor, tp, actionsCounter}
}

<<<<<<< HEAD
func defaultPerformerInfo(stateActionsCounter *proto.StateActionsCounter) *performerInfo {
	return newPerformerInfo(0, stateActionsCounter, blockID0, proto.WavesAddress{}, txCheckerData{})
=======
func defaultPerformerInfo() *performerInfo {
	return newPerformerInfo(0, new(proto.StateActionsCounter), blockID0, proto.WavesAddress{}, txCheckerData{})
>>>>>>> 8891abc4
}

func TestPerformIssueWithSig(t *testing.T) {
	checkerInfo := defaultCheckerInfo()
	to := createPerformerTestObjects(t, checkerInfo)
	checkerInfo.height = 1
	to.stor.addBlock(t, blockID0)
	tx := createIssueWithSig(t, 1000)
<<<<<<< HEAD
	_, err := to.tp.performIssueWithSig(tx, defaultPerformerInfo(to.stateActionsCounter), nil, nil)
=======
	_, err := to.tp.performIssueWithSig(tx, defaultPerformerInfo(), nil, nil)
>>>>>>> 8891abc4
	assert.NoError(t, err, "performIssueWithSig() failed")
	to.stor.flush(t)
	expectedAssetInfo := assetInfo{
		assetConstInfo: assetConstInfo{
			tail:                 proto.DigestTail(*tx.ID),
			issuer:               tx.SenderPK,
			decimals:             tx.Decimals,
			issueHeight:          1,
			issueSequenceInBlock: 1,
		},
		assetChangeableInfo: assetChangeableInfo{
			quantity:                 *big.NewInt(int64(tx.Quantity)),
			name:                     tx.Name,
			description:              tx.Description,
			lastNameDescChangeHeight: 1,
			reissuable:               tx.Reissuable,
		},
	}

	// Check asset info.
	info, err := to.stor.entities.assets.assetInfo(proto.AssetIDFromDigest(*tx.ID))
	assert.NoError(t, err, "assetInfo() failed")
	assert.Equal(t, expectedAssetInfo, *info, "invalid asset info after performing IssueWithSig transaction")
}

func TestPerformIssueWithProofs(t *testing.T) {
	checkerInfo := defaultCheckerInfo()
	to := createPerformerTestObjects(t, checkerInfo)
	checkerInfo.height = 1
	to.stor.addBlock(t, blockID0)
	tx := createIssueWithProofs(t, 1000)

<<<<<<< HEAD
	_, err := to.tp.performIssueWithProofs(tx, defaultPerformerInfo(to.stateActionsCounter), nil, nil)
=======
	_, err := to.tp.performIssueWithProofs(tx, defaultPerformerInfo(), nil, nil)
>>>>>>> 8891abc4
	assert.NoError(t, err, "performIssueWithProofs() failed")
	to.stor.flush(t)
	expectedAssetInfo := assetInfo{
		assetConstInfo: assetConstInfo{
			tail:                 proto.DigestTail(*tx.ID),
			issuer:               tx.SenderPK,
			decimals:             tx.Decimals,
			issueHeight:          1,
			issueSequenceInBlock: 1,
		},
		assetChangeableInfo: assetChangeableInfo{
			quantity:                 *big.NewInt(int64(tx.Quantity)),
			name:                     tx.Name,
			description:              tx.Description,
			lastNameDescChangeHeight: 1,
			reissuable:               tx.Reissuable,
		},
	}

	// Check asset info.
	info, err := to.stor.entities.assets.assetInfo(proto.AssetIDFromDigest(*tx.ID))
	assert.NoError(t, err, "assetInfo() failed")
	assert.Equal(t, expectedAssetInfo, *info, "invalid asset info after performing IssueWithSig transaction")
}

func TestPerformReissueWithSig(t *testing.T) {

	checkerInfo := defaultCheckerInfo()
	to := createPerformerTestObjects(t, checkerInfo)

	assetInfo := to.stor.createAsset(t, testGlobal.asset0.asset.ID)
	tx := createReissueWithSig(t, 1000)
<<<<<<< HEAD
	_, err := to.tp.performReissueWithSig(tx, defaultPerformerInfo(to.stateActionsCounter), nil, nil)
=======
	_, err := to.tp.performReissueWithSig(tx, defaultPerformerInfo(), nil, nil)
>>>>>>> 8891abc4
	assert.NoError(t, err, "performReissueWithSig() failed")
	to.stor.flush(t)
	assetInfo.reissuable = tx.Reissuable
	assetInfo.quantity.Add(&assetInfo.quantity, big.NewInt(int64(tx.Quantity)))

	// Check asset info.
	info, err := to.stor.entities.assets.assetInfo(proto.AssetIDFromDigest(testGlobal.asset0.asset.ID))
	assert.NoError(t, err, "assetInfo() failed")
	assert.Equal(t, *assetInfo, *info, "invalid asset info after performing ReissueWithSig transaction")
}

func TestPerformReissueWithProofs(t *testing.T) {
	checkerInfo := defaultCheckerInfo()
	to := createPerformerTestObjects(t, checkerInfo)

	assetInfo := to.stor.createAsset(t, testGlobal.asset0.asset.ID)
	tx := createReissueWithProofs(t, 1000)
<<<<<<< HEAD
	_, err := to.tp.performReissueWithProofs(tx, defaultPerformerInfo(to.stateActionsCounter), nil, nil)
=======
	_, err := to.tp.performReissueWithProofs(tx, defaultPerformerInfo(), nil, nil)
>>>>>>> 8891abc4
	assert.NoError(t, err, "performReissueWithProofs() failed")
	to.stor.flush(t)
	assetInfo.reissuable = tx.Reissuable
	assetInfo.quantity.Add(&assetInfo.quantity, big.NewInt(int64(tx.Quantity)))

	// Check asset info.
	info, err := to.stor.entities.assets.assetInfo(proto.AssetIDFromDigest(testGlobal.asset0.asset.ID))
	assert.NoError(t, err, "assetInfo() failed")
	assert.Equal(t, *assetInfo, *info, "invalid asset info after performing ReissueWithSig transaction")
}

func TestPerformBurnWithSig(t *testing.T) {
	checkerInfo := defaultCheckerInfo()
	to := createPerformerTestObjects(t, checkerInfo)

	assetInfo := to.stor.createAsset(t, testGlobal.asset0.asset.ID)
	tx := createBurnWithSig(t)
<<<<<<< HEAD
	_, err := to.tp.performBurnWithSig(tx, defaultPerformerInfo(to.stateActionsCounter), nil, nil)
=======
	_, err := to.tp.performBurnWithSig(tx, defaultPerformerInfo(), nil, nil)
>>>>>>> 8891abc4
	assert.NoError(t, err, "performBurnWithSig() failed")
	to.stor.flush(t)
	assetInfo.quantity.Sub(&assetInfo.quantity, big.NewInt(int64(tx.Amount)))

	// Check asset info.
	info, err := to.stor.entities.assets.assetInfo(proto.AssetIDFromDigest(testGlobal.asset0.asset.ID))
	assert.NoError(t, err, "assetInfo() failed")
	assert.Equal(t, *assetInfo, *info, "invalid asset info after performing BurnWithSig transaction")
}

func TestPerformBurnWithProofs(t *testing.T) {
	checkerInfo := defaultCheckerInfo()
	to := createPerformerTestObjects(t, checkerInfo)

	assetInfo := to.stor.createAsset(t, testGlobal.asset0.asset.ID)
	tx := createBurnWithProofs(t)
<<<<<<< HEAD
	_, err := to.tp.performBurnWithProofs(tx, defaultPerformerInfo(to.stateActionsCounter), nil, nil)
=======
	_, err := to.tp.performBurnWithProofs(tx, defaultPerformerInfo(), nil, nil)
>>>>>>> 8891abc4
	assert.NoError(t, err, "performBurnWithProofs() failed")
	to.stor.flush(t)
	assetInfo.quantity.Sub(&assetInfo.quantity, big.NewInt(int64(tx.Amount)))

	// Check asset info.
	info, err := to.stor.entities.assets.assetInfo(proto.AssetIDFromDigest(testGlobal.asset0.asset.ID))
	assert.NoError(t, err, "assetInfo() failed")
	assert.Equal(t, *assetInfo, *info, "invalid asset info after performing BurnWithProofs transaction")
}

func TestPerformExchange(t *testing.T) {
	checkerInfo := defaultCheckerInfo()
	to := createPerformerTestObjects(t, checkerInfo)

	to.stor.addBlock(t, blockID0)
	tx := createExchangeWithSig(t)
<<<<<<< HEAD
	_, err := to.tp.performExchange(tx, defaultPerformerInfo(to.stateActionsCounter), nil, nil)
=======
	_, err := to.tp.performExchange(tx, defaultPerformerInfo(), nil, nil)
>>>>>>> 8891abc4
	assert.NoError(t, err, "performExchange() failed")

	sellOrderID, err := tx.GetOrder2().GetID()
	assert.NoError(t, err)

	filledAmount, filledFee, err := to.stor.entities.ordersVolumes.newestFilled(sellOrderID)
	assert.NoError(t, err)
	assert.Equal(t, tx.GetSellMatcherFee(), filledFee)
	assert.Equal(t, tx.GetAmount(), filledAmount)

	buyOrderID, err := tx.GetOrder1().GetID()
	assert.NoError(t, err)

	filledAmount, filledFee, err = to.stor.entities.ordersVolumes.newestFilled(buyOrderID)
	assert.NoError(t, err)
	assert.Equal(t, tx.GetBuyMatcherFee(), filledFee)
	assert.Equal(t, tx.GetAmount(), filledAmount)

	to.stor.flush(t)

	filledAmount, filledFee, err = to.stor.entities.ordersVolumes.newestFilled(sellOrderID)
	assert.NoError(t, err)
	assert.Equal(t, tx.GetSellMatcherFee(), filledFee)
	assert.Equal(t, tx.GetAmount(), filledAmount)

	filledAmount, filledFee, err = to.stor.entities.ordersVolumes.newestFilled(buyOrderID)
	assert.NoError(t, err)
	assert.Equal(t, tx.GetBuyMatcherFee(), filledFee)
	assert.Equal(t, tx.GetAmount(), filledAmount)
}

func TestPerformLeaseWithSig(t *testing.T) {
	checkerInfo := defaultCheckerInfo()
	to := createPerformerTestObjects(t, checkerInfo)

	to.stor.addBlock(t, blockID0)
	tx := createLeaseWithSig(t)
<<<<<<< HEAD
	_, err := to.tp.performLeaseWithSig(tx, defaultPerformerInfo(to.stateActionsCounter), nil, nil)
=======
	_, err := to.tp.performLeaseWithSig(tx, defaultPerformerInfo(), nil, nil)
>>>>>>> 8891abc4
	assert.NoError(t, err, "performLeaseWithSig() failed")
	to.stor.flush(t)
	leasingInfo := &leasing{
		OriginTransactionID: tx.ID,
		Status:              LeaseActive,
		Amount:              tx.Amount,
		Recipient:           *tx.Recipient.Address(),
		Sender:              testGlobal.senderInfo.addr,
	}

	info, err := to.stor.entities.leases.leasingInfo(*tx.ID)
	assert.NoError(t, err, "leasingInfo() failed")
	assert.Equal(t, *leasingInfo, *info, "invalid leasing info after performing LeaseWithSig transaction")
}

func TestPerformLeaseWithProofs(t *testing.T) {
	checkerInfo := defaultCheckerInfo()
	to := createPerformerTestObjects(t, checkerInfo)

	to.stor.addBlock(t, blockID0)
	tx := createLeaseWithProofs(t)
<<<<<<< HEAD
	_, err := to.tp.performLeaseWithProofs(tx, defaultPerformerInfo(to.stateActionsCounter), nil, nil)
=======
	_, err := to.tp.performLeaseWithProofs(tx, defaultPerformerInfo(), nil, nil)
>>>>>>> 8891abc4
	assert.NoError(t, err, "performLeaseWithProofs() failed")
	to.stor.flush(t)
	leasingInfo := &leasing{
		OriginTransactionID: tx.ID,
		Status:              LeaseActive,
		Amount:              tx.Amount,
		Recipient:           *tx.Recipient.Address(),
		Sender:              testGlobal.senderInfo.addr,
	}

	info, err := to.stor.entities.leases.leasingInfo(*tx.ID)
	assert.NoError(t, err, "leasingInfo() failed")
	assert.Equal(t, *leasingInfo, *info, "invalid leasing info after performing LeaseWithSig transaction")
}

func TestPerformLeaseCancelWithSig(t *testing.T) {
	checkerInfo := defaultCheckerInfo()
	to := createPerformerTestObjects(t, checkerInfo)

	to.stor.addBlock(t, blockID0)
	leaseTx := createLeaseWithSig(t)
<<<<<<< HEAD
	_, err := to.tp.performLeaseWithSig(leaseTx, defaultPerformerInfo(to.stateActionsCounter), nil, nil)
=======
	_, err := to.tp.performLeaseWithSig(leaseTx, defaultPerformerInfo(), nil, nil)
>>>>>>> 8891abc4
	assert.NoError(t, err, "performLeaseWithSig() failed")
	to.stor.flush(t)
	tx := createLeaseCancelWithSig(t, *leaseTx.ID)
	leasingInfo := &leasing{
		OriginTransactionID: leaseTx.ID,
		Status:              LeaseCanceled,
		Amount:              leaseTx.Amount,
		Recipient:           *leaseTx.Recipient.Address(),
		Sender:              testGlobal.senderInfo.addr,
		CancelTransactionID: tx.ID,
	}
<<<<<<< HEAD
	_, err = to.tp.performLeaseCancelWithSig(tx, defaultPerformerInfo(to.stateActionsCounter), nil, nil)
=======
	_, err = to.tp.performLeaseCancelWithSig(tx, defaultPerformerInfo(), nil, nil)
>>>>>>> 8891abc4
	assert.NoError(t, err, "performLeaseCancelWithSig() failed")
	to.stor.flush(t)
	info, err := to.stor.entities.leases.leasingInfo(*leaseTx.ID)
	assert.NoError(t, err, "leasingInfo() failed")
	assert.Equal(t, *leasingInfo, *info, "invalid leasing info after performing LeaseCancelWithSig transaction")
}

func TestPerformLeaseCancelWithProofs(t *testing.T) {
	checkerInfo := defaultCheckerInfo()
	to := createPerformerTestObjects(t, checkerInfo)

	to.stor.addBlock(t, blockID0)
	leaseTx := createLeaseWithProofs(t)
<<<<<<< HEAD
	_, err := to.tp.performLeaseWithProofs(leaseTx, defaultPerformerInfo(to.stateActionsCounter), nil, nil)
=======
	_, err := to.tp.performLeaseWithProofs(leaseTx, defaultPerformerInfo(), nil, nil)
>>>>>>> 8891abc4
	assert.NoError(t, err, "performLeaseWithProofs() failed")
	to.stor.flush(t)
	tx := createLeaseCancelWithProofs(t, *leaseTx.ID)
	leasingInfo := &leasing{
		OriginTransactionID: leaseTx.ID,
		Status:              LeaseCanceled,
		Amount:              leaseTx.Amount,
		Recipient:           *leaseTx.Recipient.Address(),
		Sender:              testGlobal.senderInfo.addr,
		CancelTransactionID: tx.ID,
	}
<<<<<<< HEAD
	_, err = to.tp.performLeaseCancelWithProofs(tx, defaultPerformerInfo(to.stateActionsCounter), nil, nil)
=======
	_, err = to.tp.performLeaseCancelWithProofs(tx, defaultPerformerInfo(), nil, nil)
>>>>>>> 8891abc4
	assert.NoError(t, err, "performLeaseCancelWithProofs() failed")
	to.stor.flush(t)
	info, err := to.stor.entities.leases.leasingInfo(*leaseTx.ID)
	assert.NoError(t, err, "leasingInfo() failed")
	assert.Equal(t, *leasingInfo, *info, "invalid leasing info after performing LeaseCancelWithProofs transaction")
}

func TestPerformCreateAliasWithSig(t *testing.T) {
	checkerInfo := defaultCheckerInfo()
	to := createPerformerTestObjects(t, checkerInfo)

	to.stor.addBlock(t, blockID0)
	tx := createCreateAliasWithSig(t)
<<<<<<< HEAD
	_, err := to.tp.performCreateAliasWithSig(tx, defaultPerformerInfo(to.stateActionsCounter), nil, nil)
=======
	_, err := to.tp.performCreateAliasWithSig(tx, defaultPerformerInfo(), nil, nil)
>>>>>>> 8891abc4
	assert.NoError(t, err, "performCreateAliasWithSig() failed")
	to.stor.flush(t)
	addr, err := to.stor.entities.aliases.addrByAlias(tx.Alias.Alias)
	assert.NoError(t, err, "addrByAlias failed")
	assert.Equal(t, testGlobal.senderInfo.addr, addr, "invalid address by alias after performing CreateAliasWithSig transaction")

	// Test stealing aliases.
<<<<<<< HEAD
	_, err = to.tp.performCreateAliasWithSig(tx, defaultPerformerInfo(to.stateActionsCounter), nil, nil)
=======
	_, err = to.tp.performCreateAliasWithSig(tx, defaultPerformerInfo(), nil, nil)
>>>>>>> 8891abc4
	assert.NoError(t, err, "performCreateAliasWithSig() failed")
	to.stor.flush(t)
	err = to.stor.entities.aliases.disableStolenAliases(blockID0)
	assert.NoError(t, err, "disableStolenAliases() failed")
	to.stor.flush(t)
	_, err = to.stor.entities.aliases.addrByAlias(tx.Alias.Alias)
	assert.Equal(t, errAliasDisabled, err)
}

func TestPerformCreateAliasWithProofs(t *testing.T) {
	checkerInfo := defaultCheckerInfo()
	to := createPerformerTestObjects(t, checkerInfo)

	to.stor.addBlock(t, blockID0)
	tx := createCreateAliasWithProofs(t)
<<<<<<< HEAD
	_, err := to.tp.performCreateAliasWithProofs(tx, defaultPerformerInfo(to.stateActionsCounter), nil, nil)
=======
	_, err := to.tp.performCreateAliasWithProofs(tx, defaultPerformerInfo(), nil, nil)
>>>>>>> 8891abc4
	assert.NoError(t, err, "performCreateAliasWithProofs() failed")
	to.stor.flush(t)
	addr, err := to.stor.entities.aliases.addrByAlias(tx.Alias.Alias)
	assert.NoError(t, err, "addrByAlias failed")
	assert.Equal(t, testGlobal.senderInfo.addr, addr, "invalid address by alias after performing CreateAliasWithProofs transaction")

	// Test stealing aliases.
<<<<<<< HEAD
	_, err = to.tp.performCreateAliasWithProofs(tx, defaultPerformerInfo(to.stateActionsCounter), nil, nil)
=======
	_, err = to.tp.performCreateAliasWithProofs(tx, defaultPerformerInfo(), nil, nil)
>>>>>>> 8891abc4
	assert.NoError(t, err, "performCreateAliasWithProofs() failed")
	to.stor.flush(t)
	err = to.stor.entities.aliases.disableStolenAliases(blockID0)
	assert.NoError(t, err, "disableStolenAliases() failed")
	to.stor.flush(t)
	_, err = to.stor.entities.aliases.addrByAlias(tx.Alias.Alias)
	assert.Equal(t, errAliasDisabled, err)
}

func TestPerformDataWithProofs(t *testing.T) {
	checkerInfo := defaultCheckerInfo()
	to := createPerformerTestObjects(t, checkerInfo)

	to.stor.addBlock(t, blockID0)

	tx := createDataWithProofs(t, 1)
	entry := &proto.IntegerDataEntry{Key: "TheKey", Value: int64(666)}
	tx.Entries = []proto.DataEntry{entry}

<<<<<<< HEAD
	_, err := to.tp.performDataWithProofs(tx, defaultPerformerInfo(to.stateActionsCounter), nil, nil)
=======
	_, err := to.tp.performDataWithProofs(tx, defaultPerformerInfo(), nil, nil)
>>>>>>> 8891abc4
	assert.NoError(t, err, "performDataWithProofs() failed")
	to.stor.flush(t)

	newEntry, err := to.stor.entities.accountsDataStor.retrieveNewestEntry(testGlobal.senderInfo.addr, entry.Key)
	assert.NoError(t, err, "retrieveNewestEntry() failed")
	assert.Equal(t, entry, newEntry)
}

func TestPerformSponsorshipWithProofs(t *testing.T) {
	checkerInfo := defaultCheckerInfo()
	to := createPerformerTestObjects(t, checkerInfo)

	to.stor.addBlock(t, blockID0)

	tx := createSponsorshipWithProofs(t, 1000)
<<<<<<< HEAD
	_, err := to.tp.performSponsorshipWithProofs(tx, defaultPerformerInfo(to.stateActionsCounter), nil, nil)
=======
	_, err := to.tp.performSponsorshipWithProofs(tx, defaultPerformerInfo(), nil, nil)
>>>>>>> 8891abc4
	assert.NoError(t, err, "performSponsorshipWithProofs() failed")

	assetID := proto.AssetIDFromDigest(tx.AssetID)

	isSponsored, err := to.stor.entities.sponsoredAssets.newestIsSponsored(assetID)
	assert.NoError(t, err, "newestIsSponsored() failed")
	assert.Equal(t, isSponsored, true)

	assetCost, err := to.stor.entities.sponsoredAssets.newestAssetCost(assetID)
	assert.NoError(t, err, "newestAssetCost() failed")
	assert.Equal(t, assetCost, tx.MinAssetFee)

	isSponsored, err = to.stor.entities.sponsoredAssets.isSponsored(proto.AssetIDFromDigest(tx.AssetID))
	assert.NoError(t, err, "isSponsored() failed")
	assert.Equal(t, isSponsored, false)

	to.stor.flush(t)

	isSponsored, err = to.stor.entities.sponsoredAssets.newestIsSponsored(assetID)
	assert.NoError(t, err, "newestIsSponsored() failed")
	assert.Equal(t, isSponsored, true)

	assetCost, err = to.stor.entities.sponsoredAssets.newestAssetCost(assetID)
	assert.NoError(t, err, "newestAssetCost() failed")
	assert.Equal(t, assetCost, tx.MinAssetFee)

	isSponsored, err = to.stor.entities.sponsoredAssets.isSponsored(proto.AssetIDFromDigest(tx.AssetID))
	assert.NoError(t, err, "isSponsored() failed")
	assert.Equal(t, isSponsored, true)

	assetCost, err = to.stor.entities.sponsoredAssets.assetCost(proto.AssetIDFromDigest(tx.AssetID))

	assert.NoError(t, err, "assetCost() failed")
	assert.Equal(t, assetCost, tx.MinAssetFee)
}

func TestPerformSetScriptWithProofs(t *testing.T) {
	checkerInfo := defaultCheckerInfo()
	to := createPerformerTestObjects(t, checkerInfo)

	to.stor.addBlock(t, blockID0)

	/*
		{-# STDLIB_VERSION 6 #-}
		{-# CONTENT_TYPE DAPP #-}
		{-# SCRIPT_TYPE ACCOUNT #-}

		@Callable(i)
		func call() = nil

		@Verifier(tx)
		func verify() = sigVerify(tx.bodyBytes, tx.proofs[0], tx.senderPublicKey)
	*/
	const scriptWithVerifierAndDApp = "BgIECAISAAABAWkBBGNhbGwABQNuaWwBAnR4AQZ2ZXJpZnkACQD0AwMIBQJ0eAlib2R5Qnl0ZXMJAJEDAggFAnR4BnByb29mcwAACAUCdHgPc2VuZGVyUHVibGljS2V5HBD+0Q=="
	scriptBytes, err := base64.StdEncoding.DecodeString(scriptWithVerifierAndDApp)
	require.NoError(t, err)
	expectedScriptAST, err := scriptBytesToTree(scriptBytes)
	require.NoError(t, err)

	tx := createSetScriptWithProofs(t, scriptBytes)
<<<<<<< HEAD
	pi := *defaultPerformerInfo(to.stateActionsCounter)
	pi.checkerData.scriptEstimations = &scriptsEstimations{}
	_, err = to.tp.performSetScriptWithProofs(tx, &pi, nil, nil)
=======
	pi := *defaultPerformerInfo()

	pi.checkerData.scriptEstimation = &scriptEstimation{}
	_, err = to.tp.performSetScriptWithProofs(tx, &pi)
>>>>>>> 8891abc4
	assert.NoError(t, err, "performSetScriptWithProofs() failed")

	addr := testGlobal.senderInfo.addr

	// Test newest before flushing.
	accountHasScript, err := to.stor.entities.scriptsStorage.newestAccountHasScript(addr)
	assert.NoError(t, err, "newestAccountHasScript() failed")
	assert.Equal(t, true, accountHasScript)
	accountIsDApp, err := to.stor.entities.scriptsStorage.newestAccountIsDApp(addr)
	assert.NoError(t, err, "newestAccountIsDApp() failed")
	assert.Equal(t, true, accountIsDApp)
	accountHasVerifier, err := to.stor.entities.scriptsStorage.newestAccountHasVerifier(addr)
	assert.NoError(t, err, "newestAccountHasVerifier() failed")
	assert.Equal(t, true, accountHasVerifier)
	scriptAST, err := to.stor.entities.scriptsStorage.newestScriptByAddr(addr)
	assert.NoError(t, err, "newestScriptByAddr() failed")
	assert.Equal(t, expectedScriptAST, scriptAST)

	// Test stable before flushing.
	accountHasScript, err = to.stor.entities.scriptsStorage.accountHasScript(addr)
	assert.NoError(t, err, "accountHasScript() failed")
	assert.Equal(t, false, accountHasScript)
	accountIsDApp, err = to.stor.entities.scriptsStorage.accountIsDApp(addr)
	assert.NoError(t, err, "accountIsDApp() failed")
	assert.Equal(t, false, accountIsDApp)
	accountHasVerifier, err = to.stor.entities.scriptsStorage.accountHasVerifier(addr)
	assert.NoError(t, err, "accountHasVerifier() failed")
	assert.Equal(t, false, accountHasVerifier)
	_, err = to.stor.entities.scriptsStorage.scriptByAddr(addr)
	assert.Error(t, err, "scriptByAddr() did not fail before flushing")

	to.stor.flush(t)

	// Test newest after flushing.
	accountHasScript, err = to.stor.entities.scriptsStorage.newestAccountHasScript(addr)
	assert.NoError(t, err, "newestAccountHasScript() failed")
	assert.Equal(t, true, accountHasScript)
	accountIsDApp, err = to.stor.entities.scriptsStorage.newestAccountIsDApp(addr)
	assert.NoError(t, err, "newestAccountIsDApp() failed")
	assert.Equal(t, true, accountIsDApp)
	accountHasVerifier, err = to.stor.entities.scriptsStorage.newestAccountHasVerifier(addr)
	assert.NoError(t, err, "newestAccountHasVerifier() failed")
	assert.Equal(t, true, accountHasVerifier)
	scriptAST, err = to.stor.entities.scriptsStorage.newestScriptByAddr(addr)
	assert.NoError(t, err, "newestScriptByAddr() failed")
	assert.Equal(t, expectedScriptAST, scriptAST)

	// Test stable after flushing.
	accountHasScript, err = to.stor.entities.scriptsStorage.accountHasScript(addr)
	assert.NoError(t, err, "accountHasScript() failed")
	assert.Equal(t, true, accountHasScript)
	accountIsDApp, err = to.stor.entities.scriptsStorage.accountIsDApp(addr)
	assert.NoError(t, err, "accountIsDApp() failed")
	assert.Equal(t, true, accountIsDApp)
	accountHasVerifier, err = to.stor.entities.scriptsStorage.accountHasVerifier(addr)
	assert.NoError(t, err, "accountHasVerifier() failed")
	assert.Equal(t, true, accountHasVerifier)
	scriptAST, err = to.stor.entities.scriptsStorage.scriptByAddr(addr)
	assert.NoError(t, err, "scriptByAddr() failed after flushing")
	assert.Equal(t, expectedScriptAST, scriptAST)
}

func TestPerformSetAssetScriptWithProofs(t *testing.T) {
	checkerInfo := defaultCheckerInfo()
	to := createPerformerTestObjects(t, checkerInfo)

	to.stor.addBlock(t, blockID0)

	tx := createSetAssetScriptWithProofs(t)
	pi := *defaultPerformerInfo(to.stateActionsCounter)

	currentEstimatorVersion := 4
	tree, err := serialization.Parse(tx.Script)
	require.NoError(t, err)
	estimation, err := ride.EstimateTree(tree, currentEstimatorVersion)
	require.NoError(t, err)

	pi.checkerData.scriptEstimation = &scriptEstimation{
		currentEstimatorVersion: currentEstimatorVersion,
		scriptIsEmpty:           false,
		estimation:              estimation,
	}
<<<<<<< HEAD
	checkerInfo.blockID = blockID0
=======
>>>>>>> 8891abc4
	_, err = to.tp.performSetAssetScriptWithProofs(tx, &pi, nil, nil)
	assert.NoError(t, err, "performSetAssetScriptWithProofs() failed")

	fullAssetID := tx.AssetID
	shortAssetID := proto.AssetIDFromDigest(fullAssetID)

	// Test newest before flushing.
	isSmartAsset, err := to.stor.entities.scriptsStorage.newestIsSmartAsset(shortAssetID)
	assert.NoError(t, err)
	assert.Equal(t, true, isSmartAsset)
	scriptAst, err := to.stor.entities.scriptsStorage.newestScriptByAsset(shortAssetID)
	assert.NoError(t, err, "newestScriptByAsset() failed")
	assert.Equal(t, testGlobal.scriptAst, scriptAst)

	// Test stable before flushing.
	isSmartAsset, err = to.stor.entities.scriptsStorage.isSmartAsset(shortAssetID)
	assert.NoError(t, err, "isSmartAsset() failed")
	assert.Equal(t, false, isSmartAsset)
	_, err = to.stor.entities.scriptsStorage.scriptByAsset(shortAssetID)
	assert.Error(t, err, "scriptByAsset() did not fail before flushing")

	to.stor.flush(t)

	// Test newest after flushing.
	isSmartAsset, err = to.stor.entities.scriptsStorage.newestIsSmartAsset(shortAssetID)
	assert.NoError(t, err)
	assert.Equal(t, true, isSmartAsset)
	scriptAst, err = to.stor.entities.scriptsStorage.newestScriptByAsset(shortAssetID)
	assert.NoError(t, err, "newestScriptByAsset() failed")
	assert.Equal(t, testGlobal.scriptAst, scriptAst)

	// Test stable after flushing.
	isSmartAsset, err = to.stor.entities.scriptsStorage.isSmartAsset(shortAssetID)
	assert.NoError(t, err, "isSmartAsset() failed")
	assert.Equal(t, true, isSmartAsset)
	scriptAst, err = to.stor.entities.scriptsStorage.scriptByAsset(shortAssetID)
	assert.NoError(t, err, "scriptByAsset() failed after flushing")
	assert.Equal(t, testGlobal.scriptAst, scriptAst)

	// Test discarding script.
	err = to.stor.entities.scriptsStorage.setAssetScript(fullAssetID, proto.Script{}, crypto.PublicKey{}, blockID0)
	assert.NoError(t, err, "setAssetScript() failed")

	// Test newest before flushing.
	isSmartAsset, err = to.stor.entities.scriptsStorage.newestIsSmartAsset(shortAssetID)
	assert.NoError(t, err)
	assert.Equal(t, false, isSmartAsset)
	_, err = to.stor.entities.scriptsStorage.newestScriptByAsset(shortAssetID)
	assert.Error(t, err)

	// Test stable before flushing.
	isSmartAsset, err = to.stor.entities.scriptsStorage.isSmartAsset(shortAssetID)
	assert.NoError(t, err, "isSmartAsset() failed")
	assert.Equal(t, true, isSmartAsset)
	scriptAst, err = to.stor.entities.scriptsStorage.scriptByAsset(shortAssetID)
	assert.NoError(t, err)
	assert.Equal(t, testGlobal.scriptAst, scriptAst)

	to.stor.flush(t)

	// Test newest after flushing.
	isSmartAsset, err = to.stor.entities.scriptsStorage.newestIsSmartAsset(shortAssetID)
	assert.NoError(t, err)
	assert.Equal(t, false, isSmartAsset)
	_, err = to.stor.entities.scriptsStorage.newestScriptByAsset(shortAssetID)
	assert.Error(t, err)

	// Test stable after flushing.
	isSmartAsset, err = to.stor.entities.scriptsStorage.isSmartAsset(shortAssetID)
	assert.NoError(t, err, "isSmartAsset() failed")
	assert.Equal(t, false, isSmartAsset)
	_, err = to.stor.entities.scriptsStorage.scriptByAsset(shortAssetID)
	assert.Error(t, err)
}

func TestPerformUpdateAssetInfoWithProofs(t *testing.T) {
	checkerInfo := defaultCheckerInfo()
	to := createPerformerTestObjects(t, checkerInfo)

	assetInfo := to.stor.createAsset(t, testGlobal.asset0.asset.ID)
	tx := createUpdateAssetInfoWithProofs(t)
<<<<<<< HEAD
	_, err := to.tp.performUpdateAssetInfoWithProofs(tx, defaultPerformerInfo(to.stateActionsCounter), nil, nil)
=======
	_, err := to.tp.performUpdateAssetInfoWithProofs(tx, defaultPerformerInfo(), nil, nil)
>>>>>>> 8891abc4
	assert.NoError(t, err, "performUpdateAssetInfoWithProofs() failed")
	to.stor.flush(t)
	assetInfo.name = tx.Name
	assetInfo.description = tx.Description

	// Check asset info.
	info, err := to.stor.entities.assets.assetInfo(proto.AssetIDFromDigest(tx.AssetID))
	assert.NoError(t, err, "assetInfo() failed")
	assert.Equal(t, *assetInfo, *info, "invalid asset info after performing UpdateAssetInfo transaction")
}<|MERGE_RESOLUTION|>--- conflicted
+++ resolved
@@ -23,7 +23,6 @@
 
 func createPerformerTestObjects(t *testing.T, checkerInfo *checkerInfo) *performerTestObjects {
 	stor := createStorageObjects(t, true)
-<<<<<<< HEAD
 	tp, err := newTransactionPerformer(stor.entities, settings.MainNetSettings)
 
 	actionsCounter := new(proto.StateActionsCounter)
@@ -49,21 +48,12 @@
 	snapshotGen := snapshotGenerator{stor: stor.entities, scheme: settings.MainNetSettings.AddressSchemeCharacter}
 	tp.snapshotApplier = &snapshotApplier
 	tp.snapshotGenerator = &snapshotGen
-=======
-	snapshotGenerator := &snapshotGenerator{stor.entities, settings.MainNetSettings}
-	tp, err := newTransactionPerformer(stor.entities, settings.MainNetSettings, snapshotGenerator)
->>>>>>> 8891abc4
 	require.NoError(t, err, "newTransactionPerformer() failed")
 	return &performerTestObjects{stor, tp, actionsCounter}
 }
 
-<<<<<<< HEAD
 func defaultPerformerInfo(stateActionsCounter *proto.StateActionsCounter) *performerInfo {
 	return newPerformerInfo(0, stateActionsCounter, blockID0, proto.WavesAddress{}, txCheckerData{})
-=======
-func defaultPerformerInfo() *performerInfo {
-	return newPerformerInfo(0, new(proto.StateActionsCounter), blockID0, proto.WavesAddress{}, txCheckerData{})
->>>>>>> 8891abc4
 }
 
 func TestPerformIssueWithSig(t *testing.T) {
@@ -72,11 +62,7 @@
 	checkerInfo.height = 1
 	to.stor.addBlock(t, blockID0)
 	tx := createIssueWithSig(t, 1000)
-<<<<<<< HEAD
 	_, err := to.tp.performIssueWithSig(tx, defaultPerformerInfo(to.stateActionsCounter), nil, nil)
-=======
-	_, err := to.tp.performIssueWithSig(tx, defaultPerformerInfo(), nil, nil)
->>>>>>> 8891abc4
 	assert.NoError(t, err, "performIssueWithSig() failed")
 	to.stor.flush(t)
 	expectedAssetInfo := assetInfo{
@@ -109,11 +95,7 @@
 	to.stor.addBlock(t, blockID0)
 	tx := createIssueWithProofs(t, 1000)
 
-<<<<<<< HEAD
 	_, err := to.tp.performIssueWithProofs(tx, defaultPerformerInfo(to.stateActionsCounter), nil, nil)
-=======
-	_, err := to.tp.performIssueWithProofs(tx, defaultPerformerInfo(), nil, nil)
->>>>>>> 8891abc4
 	assert.NoError(t, err, "performIssueWithProofs() failed")
 	to.stor.flush(t)
 	expectedAssetInfo := assetInfo{
@@ -146,11 +128,7 @@
 
 	assetInfo := to.stor.createAsset(t, testGlobal.asset0.asset.ID)
 	tx := createReissueWithSig(t, 1000)
-<<<<<<< HEAD
 	_, err := to.tp.performReissueWithSig(tx, defaultPerformerInfo(to.stateActionsCounter), nil, nil)
-=======
-	_, err := to.tp.performReissueWithSig(tx, defaultPerformerInfo(), nil, nil)
->>>>>>> 8891abc4
 	assert.NoError(t, err, "performReissueWithSig() failed")
 	to.stor.flush(t)
 	assetInfo.reissuable = tx.Reissuable
@@ -168,11 +146,7 @@
 
 	assetInfo := to.stor.createAsset(t, testGlobal.asset0.asset.ID)
 	tx := createReissueWithProofs(t, 1000)
-<<<<<<< HEAD
 	_, err := to.tp.performReissueWithProofs(tx, defaultPerformerInfo(to.stateActionsCounter), nil, nil)
-=======
-	_, err := to.tp.performReissueWithProofs(tx, defaultPerformerInfo(), nil, nil)
->>>>>>> 8891abc4
 	assert.NoError(t, err, "performReissueWithProofs() failed")
 	to.stor.flush(t)
 	assetInfo.reissuable = tx.Reissuable
@@ -190,11 +164,7 @@
 
 	assetInfo := to.stor.createAsset(t, testGlobal.asset0.asset.ID)
 	tx := createBurnWithSig(t)
-<<<<<<< HEAD
 	_, err := to.tp.performBurnWithSig(tx, defaultPerformerInfo(to.stateActionsCounter), nil, nil)
-=======
-	_, err := to.tp.performBurnWithSig(tx, defaultPerformerInfo(), nil, nil)
->>>>>>> 8891abc4
 	assert.NoError(t, err, "performBurnWithSig() failed")
 	to.stor.flush(t)
 	assetInfo.quantity.Sub(&assetInfo.quantity, big.NewInt(int64(tx.Amount)))
@@ -211,11 +181,7 @@
 
 	assetInfo := to.stor.createAsset(t, testGlobal.asset0.asset.ID)
 	tx := createBurnWithProofs(t)
-<<<<<<< HEAD
 	_, err := to.tp.performBurnWithProofs(tx, defaultPerformerInfo(to.stateActionsCounter), nil, nil)
-=======
-	_, err := to.tp.performBurnWithProofs(tx, defaultPerformerInfo(), nil, nil)
->>>>>>> 8891abc4
 	assert.NoError(t, err, "performBurnWithProofs() failed")
 	to.stor.flush(t)
 	assetInfo.quantity.Sub(&assetInfo.quantity, big.NewInt(int64(tx.Amount)))
@@ -232,11 +198,7 @@
 
 	to.stor.addBlock(t, blockID0)
 	tx := createExchangeWithSig(t)
-<<<<<<< HEAD
 	_, err := to.tp.performExchange(tx, defaultPerformerInfo(to.stateActionsCounter), nil, nil)
-=======
-	_, err := to.tp.performExchange(tx, defaultPerformerInfo(), nil, nil)
->>>>>>> 8891abc4
 	assert.NoError(t, err, "performExchange() failed")
 
 	sellOrderID, err := tx.GetOrder2().GetID()
@@ -274,11 +236,7 @@
 
 	to.stor.addBlock(t, blockID0)
 	tx := createLeaseWithSig(t)
-<<<<<<< HEAD
 	_, err := to.tp.performLeaseWithSig(tx, defaultPerformerInfo(to.stateActionsCounter), nil, nil)
-=======
-	_, err := to.tp.performLeaseWithSig(tx, defaultPerformerInfo(), nil, nil)
->>>>>>> 8891abc4
 	assert.NoError(t, err, "performLeaseWithSig() failed")
 	to.stor.flush(t)
 	leasingInfo := &leasing{
@@ -300,11 +258,7 @@
 
 	to.stor.addBlock(t, blockID0)
 	tx := createLeaseWithProofs(t)
-<<<<<<< HEAD
 	_, err := to.tp.performLeaseWithProofs(tx, defaultPerformerInfo(to.stateActionsCounter), nil, nil)
-=======
-	_, err := to.tp.performLeaseWithProofs(tx, defaultPerformerInfo(), nil, nil)
->>>>>>> 8891abc4
 	assert.NoError(t, err, "performLeaseWithProofs() failed")
 	to.stor.flush(t)
 	leasingInfo := &leasing{
@@ -326,11 +280,7 @@
 
 	to.stor.addBlock(t, blockID0)
 	leaseTx := createLeaseWithSig(t)
-<<<<<<< HEAD
 	_, err := to.tp.performLeaseWithSig(leaseTx, defaultPerformerInfo(to.stateActionsCounter), nil, nil)
-=======
-	_, err := to.tp.performLeaseWithSig(leaseTx, defaultPerformerInfo(), nil, nil)
->>>>>>> 8891abc4
 	assert.NoError(t, err, "performLeaseWithSig() failed")
 	to.stor.flush(t)
 	tx := createLeaseCancelWithSig(t, *leaseTx.ID)
@@ -342,11 +292,7 @@
 		Sender:              testGlobal.senderInfo.addr,
 		CancelTransactionID: tx.ID,
 	}
-<<<<<<< HEAD
 	_, err = to.tp.performLeaseCancelWithSig(tx, defaultPerformerInfo(to.stateActionsCounter), nil, nil)
-=======
-	_, err = to.tp.performLeaseCancelWithSig(tx, defaultPerformerInfo(), nil, nil)
->>>>>>> 8891abc4
 	assert.NoError(t, err, "performLeaseCancelWithSig() failed")
 	to.stor.flush(t)
 	info, err := to.stor.entities.leases.leasingInfo(*leaseTx.ID)
@@ -360,11 +306,7 @@
 
 	to.stor.addBlock(t, blockID0)
 	leaseTx := createLeaseWithProofs(t)
-<<<<<<< HEAD
 	_, err := to.tp.performLeaseWithProofs(leaseTx, defaultPerformerInfo(to.stateActionsCounter), nil, nil)
-=======
-	_, err := to.tp.performLeaseWithProofs(leaseTx, defaultPerformerInfo(), nil, nil)
->>>>>>> 8891abc4
 	assert.NoError(t, err, "performLeaseWithProofs() failed")
 	to.stor.flush(t)
 	tx := createLeaseCancelWithProofs(t, *leaseTx.ID)
@@ -376,11 +318,7 @@
 		Sender:              testGlobal.senderInfo.addr,
 		CancelTransactionID: tx.ID,
 	}
-<<<<<<< HEAD
 	_, err = to.tp.performLeaseCancelWithProofs(tx, defaultPerformerInfo(to.stateActionsCounter), nil, nil)
-=======
-	_, err = to.tp.performLeaseCancelWithProofs(tx, defaultPerformerInfo(), nil, nil)
->>>>>>> 8891abc4
 	assert.NoError(t, err, "performLeaseCancelWithProofs() failed")
 	to.stor.flush(t)
 	info, err := to.stor.entities.leases.leasingInfo(*leaseTx.ID)
@@ -394,11 +332,7 @@
 
 	to.stor.addBlock(t, blockID0)
 	tx := createCreateAliasWithSig(t)
-<<<<<<< HEAD
 	_, err := to.tp.performCreateAliasWithSig(tx, defaultPerformerInfo(to.stateActionsCounter), nil, nil)
-=======
-	_, err := to.tp.performCreateAliasWithSig(tx, defaultPerformerInfo(), nil, nil)
->>>>>>> 8891abc4
 	assert.NoError(t, err, "performCreateAliasWithSig() failed")
 	to.stor.flush(t)
 	addr, err := to.stor.entities.aliases.addrByAlias(tx.Alias.Alias)
@@ -406,11 +340,7 @@
 	assert.Equal(t, testGlobal.senderInfo.addr, addr, "invalid address by alias after performing CreateAliasWithSig transaction")
 
 	// Test stealing aliases.
-<<<<<<< HEAD
 	_, err = to.tp.performCreateAliasWithSig(tx, defaultPerformerInfo(to.stateActionsCounter), nil, nil)
-=======
-	_, err = to.tp.performCreateAliasWithSig(tx, defaultPerformerInfo(), nil, nil)
->>>>>>> 8891abc4
 	assert.NoError(t, err, "performCreateAliasWithSig() failed")
 	to.stor.flush(t)
 	err = to.stor.entities.aliases.disableStolenAliases(blockID0)
@@ -426,11 +356,7 @@
 
 	to.stor.addBlock(t, blockID0)
 	tx := createCreateAliasWithProofs(t)
-<<<<<<< HEAD
 	_, err := to.tp.performCreateAliasWithProofs(tx, defaultPerformerInfo(to.stateActionsCounter), nil, nil)
-=======
-	_, err := to.tp.performCreateAliasWithProofs(tx, defaultPerformerInfo(), nil, nil)
->>>>>>> 8891abc4
 	assert.NoError(t, err, "performCreateAliasWithProofs() failed")
 	to.stor.flush(t)
 	addr, err := to.stor.entities.aliases.addrByAlias(tx.Alias.Alias)
@@ -438,11 +364,7 @@
 	assert.Equal(t, testGlobal.senderInfo.addr, addr, "invalid address by alias after performing CreateAliasWithProofs transaction")
 
 	// Test stealing aliases.
-<<<<<<< HEAD
 	_, err = to.tp.performCreateAliasWithProofs(tx, defaultPerformerInfo(to.stateActionsCounter), nil, nil)
-=======
-	_, err = to.tp.performCreateAliasWithProofs(tx, defaultPerformerInfo(), nil, nil)
->>>>>>> 8891abc4
 	assert.NoError(t, err, "performCreateAliasWithProofs() failed")
 	to.stor.flush(t)
 	err = to.stor.entities.aliases.disableStolenAliases(blockID0)
@@ -462,11 +384,7 @@
 	entry := &proto.IntegerDataEntry{Key: "TheKey", Value: int64(666)}
 	tx.Entries = []proto.DataEntry{entry}
 
-<<<<<<< HEAD
 	_, err := to.tp.performDataWithProofs(tx, defaultPerformerInfo(to.stateActionsCounter), nil, nil)
-=======
-	_, err := to.tp.performDataWithProofs(tx, defaultPerformerInfo(), nil, nil)
->>>>>>> 8891abc4
 	assert.NoError(t, err, "performDataWithProofs() failed")
 	to.stor.flush(t)
 
@@ -482,11 +400,7 @@
 	to.stor.addBlock(t, blockID0)
 
 	tx := createSponsorshipWithProofs(t, 1000)
-<<<<<<< HEAD
 	_, err := to.tp.performSponsorshipWithProofs(tx, defaultPerformerInfo(to.stateActionsCounter), nil, nil)
-=======
-	_, err := to.tp.performSponsorshipWithProofs(tx, defaultPerformerInfo(), nil, nil)
->>>>>>> 8891abc4
 	assert.NoError(t, err, "performSponsorshipWithProofs() failed")
 
 	assetID := proto.AssetIDFromDigest(tx.AssetID)
@@ -547,16 +461,10 @@
 	require.NoError(t, err)
 
 	tx := createSetScriptWithProofs(t, scriptBytes)
-<<<<<<< HEAD
 	pi := *defaultPerformerInfo(to.stateActionsCounter)
-	pi.checkerData.scriptEstimations = &scriptsEstimations{}
+	pi.checkerData.scriptEstimation = &scriptEstimation{}
 	_, err = to.tp.performSetScriptWithProofs(tx, &pi, nil, nil)
-=======
-	pi := *defaultPerformerInfo()
-
-	pi.checkerData.scriptEstimation = &scriptEstimation{}
-	_, err = to.tp.performSetScriptWithProofs(tx, &pi)
->>>>>>> 8891abc4
+
 	assert.NoError(t, err, "performSetScriptWithProofs() failed")
 
 	addr := testGlobal.senderInfo.addr
@@ -639,10 +547,7 @@
 		scriptIsEmpty:           false,
 		estimation:              estimation,
 	}
-<<<<<<< HEAD
 	checkerInfo.blockID = blockID0
-=======
->>>>>>> 8891abc4
 	_, err = to.tp.performSetAssetScriptWithProofs(tx, &pi, nil, nil)
 	assert.NoError(t, err, "performSetAssetScriptWithProofs() failed")
 
@@ -724,11 +629,7 @@
 
 	assetInfo := to.stor.createAsset(t, testGlobal.asset0.asset.ID)
 	tx := createUpdateAssetInfoWithProofs(t)
-<<<<<<< HEAD
 	_, err := to.tp.performUpdateAssetInfoWithProofs(tx, defaultPerformerInfo(to.stateActionsCounter), nil, nil)
-=======
-	_, err := to.tp.performUpdateAssetInfoWithProofs(tx, defaultPerformerInfo(), nil, nil)
->>>>>>> 8891abc4
 	assert.NoError(t, err, "performUpdateAssetInfoWithProofs() failed")
 	to.stor.flush(t)
 	assetInfo.name = tx.Name
