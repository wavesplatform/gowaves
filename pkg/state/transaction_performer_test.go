package state

import (
	"encoding/base64"
	"math/big"
	"testing"

	"github.com/stretchr/testify/assert"
	"github.com/stretchr/testify/require"

	"github.com/wavesplatform/gowaves/pkg/proto"
	"github.com/wavesplatform/gowaves/pkg/ride"
	"github.com/wavesplatform/gowaves/pkg/ride/serialization"
	"github.com/wavesplatform/gowaves/pkg/settings"
)

type performerTestObjects struct {
	stor                *testStorageObjects
	tp                  *transactionPerformer
	stateActionsCounter *proto.StateActionsCounter
}

func createPerformerTestObjects(t *testing.T, checkerInfo *checkerInfo) *performerTestObjects {
	stor := createStorageObjects(t, true)
<<<<<<< HEAD
	tp, err := newTransactionPerformer(stor.entities, settings.MainNetSettings)

	actionsCounter := new(proto.StateActionsCounter)

	snapshotApplier := newBlockSnapshotsApplier(
		blockSnapshotsApplierInfo{
			ci:                  checkerInfo,
			scheme:              settings.MainNetSettings.AddressSchemeCharacter,
			stateActionsCounter: actionsCounter,
		},
		snapshotApplierStorages{
			balances:          stor.entities.balances,
			aliases:           stor.entities.aliases,
			assets:            stor.entities.assets,
			scriptsStorage:    stor.entities.scriptsStorage,
			scriptsComplexity: stor.entities.scriptsComplexity,
			sponsoredAssets:   stor.entities.sponsoredAssets,
			ordersVolumes:     stor.entities.ordersVolumes,
			accountsDataStor:  stor.entities.accountsDataStor,
			leases:            stor.entities.leases,
		},
	)
	snapshotGen := snapshotGenerator{stor: stor.entities, scheme: settings.MainNetSettings.AddressSchemeCharacter}
	tp.snapshotApplier = &snapshotApplier
	tp.snapshotGenerator = &snapshotGen
	require.NoError(t, err, "newTransactionPerformer() failed")
=======
	actionsCounter := new(proto.StateActionsCounter)

	snapshotApplier := newBlockSnapshotsApplier(
		newBlockSnapshotsApplierInfo(
			checkerInfo,
			settings.MainNetSettings.AddressSchemeCharacter,
			actionsCounter,
		),
		newSnapshotApplierStorages(stor.entities),
	)
	snapshotGen := newSnapshotGenerator(stor.entities, settings.MainNetSettings.AddressSchemeCharacter)

	tp := newTransactionPerformer(stor.entities, settings.MainNetSettings, &snapshotGen, &snapshotApplier)

>>>>>>> dd552b5f
	return &performerTestObjects{stor, tp, actionsCounter}
}

func defaultPerformerInfo(stateActionsCounter *proto.StateActionsCounter) *performerInfo {
	_ = stateActionsCounter
<<<<<<< HEAD
	return newPerformerInfo(0, blockID0, proto.WavesAddress{}, txCheckerData{})
=======
	return newPerformerInfo(0, stateActionsCounter, blockID0, proto.WavesAddress{}, txCheckerData{})
>>>>>>> dd552b5f
}

func defaultCheckerInfoHeight0() *checkerInfo {
	return &checkerInfo{
		currentTimestamp: defaultTimestamp,
		parentTimestamp:  defaultTimestamp - settings.MainNetSettings.MaxTxTimeBackOffset/2,
		blockID:          blockID0,
		blockVersion:     1,
		height:           0,
	}
}

func TestPerformIssueWithSig(t *testing.T) {
	checkerInfo := defaultCheckerInfoHeight0()
	to := createPerformerTestObjects(t, checkerInfo)
	to.stor.addBlock(t, blockID0)
	tx := createIssueWithSig(t, 1000)
	_, err := to.tp.performIssueWithSig(tx, defaultPerformerInfo(to.stateActionsCounter), nil, nil)
	assert.NoError(t, err, "performIssueWithSig() failed")
	to.stor.flush(t)
	expectedAssetInfo := assetInfo{
		assetConstInfo: assetConstInfo{
			tail:                 proto.DigestTail(*tx.ID),
			issuer:               tx.SenderPK,
			decimals:             tx.Decimals,
			issueHeight:          1,
			issueSequenceInBlock: 1,
		},
		assetChangeableInfo: assetChangeableInfo{
			quantity:                 *big.NewInt(int64(tx.Quantity)),
			name:                     tx.Name,
			description:              tx.Description,
			lastNameDescChangeHeight: 1,
			reissuable:               tx.Reissuable,
		},
	}

	// Check asset info.
	info, err := to.stor.entities.assets.assetInfo(proto.AssetIDFromDigest(*tx.ID))
	assert.NoError(t, err, "assetInfo() failed")
	assert.Equal(t, expectedAssetInfo, *info, "invalid asset info after performing IssueWithSig transaction")
}

func TestPerformIssueWithProofs(t *testing.T) {
	checkerInfo := defaultCheckerInfoHeight0()
	to := createPerformerTestObjects(t, checkerInfo)
	to.stor.addBlock(t, blockID0)
	tx := createIssueWithProofs(t, 1000)

	_, err := to.tp.performIssueWithProofs(tx, defaultPerformerInfo(to.stateActionsCounter), nil, nil)
	assert.NoError(t, err, "performIssueWithProofs() failed")
	to.stor.flush(t)
	expectedAssetInfo := assetInfo{
		assetConstInfo: assetConstInfo{
			tail:                 proto.DigestTail(*tx.ID),
			issuer:               tx.SenderPK,
			decimals:             tx.Decimals,
			issueHeight:          1,
			issueSequenceInBlock: 1,
		},
		assetChangeableInfo: assetChangeableInfo{
			quantity:                 *big.NewInt(int64(tx.Quantity)),
			name:                     tx.Name,
			description:              tx.Description,
			lastNameDescChangeHeight: 1,
			reissuable:               tx.Reissuable,
		},
	}

	// Check asset info.
	info, err := to.stor.entities.assets.assetInfo(proto.AssetIDFromDigest(*tx.ID))
	assert.NoError(t, err, "assetInfo() failed")
	assert.Equal(t, expectedAssetInfo, *info, "invalid asset info after performing IssueWithSig transaction")
}

func TestPerformReissueWithSig(t *testing.T) {

	checkerInfo := defaultCheckerInfo()
	to := createPerformerTestObjects(t, checkerInfo)

	assetInfo := to.stor.createAsset(t, testGlobal.asset0.asset.ID)
	tx := createReissueWithSig(t, 1000)
	_, err := to.tp.performReissueWithSig(tx, defaultPerformerInfo(to.stateActionsCounter), nil, nil)
	assert.NoError(t, err, "performReissueWithSig() failed")
	to.stor.flush(t)
	assetInfo.reissuable = tx.Reissuable
	assetInfo.quantity.Add(&assetInfo.quantity, big.NewInt(int64(tx.Quantity)))

	// Check asset info.
	info, err := to.stor.entities.assets.assetInfo(proto.AssetIDFromDigest(testGlobal.asset0.asset.ID))
	assert.NoError(t, err, "assetInfo() failed")
	assert.Equal(t, *assetInfo, *info, "invalid asset info after performing ReissueWithSig transaction")
}

func TestPerformReissueWithProofs(t *testing.T) {
	checkerInfo := defaultCheckerInfo()
	to := createPerformerTestObjects(t, checkerInfo)

	assetInfo := to.stor.createAsset(t, testGlobal.asset0.asset.ID)
	tx := createReissueWithProofs(t, 1000)
	_, err := to.tp.performReissueWithProofs(tx, defaultPerformerInfo(to.stateActionsCounter), nil, nil)
	assert.NoError(t, err, "performReissueWithProofs() failed")
	to.stor.flush(t)
	assetInfo.reissuable = tx.Reissuable
	assetInfo.quantity.Add(&assetInfo.quantity, big.NewInt(int64(tx.Quantity)))

	// Check asset info.
	info, err := to.stor.entities.assets.assetInfo(proto.AssetIDFromDigest(testGlobal.asset0.asset.ID))
	assert.NoError(t, err, "assetInfo() failed")
	assert.Equal(t, *assetInfo, *info, "invalid asset info after performing ReissueWithSig transaction")
}

func TestPerformBurnWithSig(t *testing.T) {
	checkerInfo := defaultCheckerInfo()
	to := createPerformerTestObjects(t, checkerInfo)

	assetInfo := to.stor.createAsset(t, testGlobal.asset0.asset.ID)
	tx := createBurnWithSig(t)
	_, err := to.tp.performBurnWithSig(tx, defaultPerformerInfo(to.stateActionsCounter), nil, nil)
	assert.NoError(t, err, "performBurnWithSig() failed")
	to.stor.flush(t)
	assetInfo.quantity.Sub(&assetInfo.quantity, big.NewInt(int64(tx.Amount)))

	// Check asset info.
	info, err := to.stor.entities.assets.assetInfo(proto.AssetIDFromDigest(testGlobal.asset0.asset.ID))
	assert.NoError(t, err, "assetInfo() failed")
	assert.Equal(t, *assetInfo, *info, "invalid asset info after performing BurnWithSig transaction")
}

func TestPerformBurnWithProofs(t *testing.T) {
	checkerInfo := defaultCheckerInfo()
	to := createPerformerTestObjects(t, checkerInfo)

	assetInfo := to.stor.createAsset(t, testGlobal.asset0.asset.ID)
	tx := createBurnWithProofs(t)
	_, err := to.tp.performBurnWithProofs(tx, defaultPerformerInfo(to.stateActionsCounter), nil, nil)
	assert.NoError(t, err, "performBurnWithProofs() failed")
	to.stor.flush(t)
	assetInfo.quantity.Sub(&assetInfo.quantity, big.NewInt(int64(tx.Amount)))

	// Check asset info.
	info, err := to.stor.entities.assets.assetInfo(proto.AssetIDFromDigest(testGlobal.asset0.asset.ID))
	assert.NoError(t, err, "assetInfo() failed")
	assert.Equal(t, *assetInfo, *info, "invalid asset info after performing BurnWithProofs transaction")
}

func TestPerformExchange(t *testing.T) {
	checkerInfo := defaultCheckerInfo()
	to := createPerformerTestObjects(t, checkerInfo)

	to.stor.addBlock(t, blockID0)
	tx := createExchangeWithSig(t)
	_, err := to.tp.performExchange(tx, defaultPerformerInfo(to.stateActionsCounter), nil, nil)
	assert.NoError(t, err, "performExchange() failed")

	sellOrderID, err := tx.GetOrder2().GetID()
	assert.NoError(t, err)

	filledAmount, filledFee, err := to.stor.entities.ordersVolumes.newestFilled(sellOrderID)
	assert.NoError(t, err)
	assert.Equal(t, tx.GetSellMatcherFee(), filledFee)
	assert.Equal(t, tx.GetAmount(), filledAmount)

	buyOrderID, err := tx.GetOrder1().GetID()
	assert.NoError(t, err)

	filledAmount, filledFee, err = to.stor.entities.ordersVolumes.newestFilled(buyOrderID)
	assert.NoError(t, err)
	assert.Equal(t, tx.GetBuyMatcherFee(), filledFee)
	assert.Equal(t, tx.GetAmount(), filledAmount)

	to.stor.flush(t)

	filledAmount, filledFee, err = to.stor.entities.ordersVolumes.newestFilled(sellOrderID)
	assert.NoError(t, err)
	assert.Equal(t, tx.GetSellMatcherFee(), filledFee)
	assert.Equal(t, tx.GetAmount(), filledAmount)

	filledAmount, filledFee, err = to.stor.entities.ordersVolumes.newestFilled(buyOrderID)
	assert.NoError(t, err)
	assert.Equal(t, tx.GetBuyMatcherFee(), filledFee)
	assert.Equal(t, tx.GetAmount(), filledAmount)
}

func TestPerformLeaseWithSig(t *testing.T) {
	checkerInfo := defaultCheckerInfo()
	to := createPerformerTestObjects(t, checkerInfo)

	to.stor.addBlock(t, blockID0)
	tx := createLeaseWithSig(t)
	_, err := to.tp.performLeaseWithSig(tx, defaultPerformerInfo(to.stateActionsCounter), nil, nil)
	assert.NoError(t, err, "performLeaseWithSig() failed")
	to.stor.flush(t)
	leasingInfo := &leasing{
		OriginTransactionID: tx.ID,
		Status:              proto.LeaseActive,
		Amount:              tx.Amount,
		Recipient:           *tx.Recipient.Address(),
		Sender:              testGlobal.senderInfo.addr,
	}

	info, err := to.stor.entities.leases.leasingInfo(*tx.ID)
	assert.NoError(t, err, "leasingInfo() failed")
	assert.Equal(t, *leasingInfo, *info, "invalid leasing info after performing LeaseWithSig transaction")
}

func TestPerformLeaseWithProofs(t *testing.T) {
	checkerInfo := defaultCheckerInfo()
	to := createPerformerTestObjects(t, checkerInfo)

	to.stor.addBlock(t, blockID0)
	tx := createLeaseWithProofs(t)
	_, err := to.tp.performLeaseWithProofs(tx, defaultPerformerInfo(to.stateActionsCounter), nil, nil)
	assert.NoError(t, err, "performLeaseWithProofs() failed")
	to.stor.flush(t)
	leasingInfo := &leasing{
		OriginTransactionID: tx.ID,
		Status:              proto.LeaseActive,
		Amount:              tx.Amount,
		Recipient:           *tx.Recipient.Address(),
		Sender:              testGlobal.senderInfo.addr,
	}

	info, err := to.stor.entities.leases.leasingInfo(*tx.ID)
	assert.NoError(t, err, "leasingInfo() failed")
	assert.Equal(t, *leasingInfo, *info, "invalid leasing info after performing LeaseWithSig transaction")
}

func TestPerformLeaseCancelWithSig(t *testing.T) {
	checkerInfo := defaultCheckerInfo()
	to := createPerformerTestObjects(t, checkerInfo)

	to.stor.addBlock(t, blockID0)
	leaseTx := createLeaseWithSig(t)
	_, err := to.tp.performLeaseWithSig(leaseTx, defaultPerformerInfo(to.stateActionsCounter), nil, nil)
	assert.NoError(t, err, "performLeaseWithSig() failed")
	to.stor.flush(t)
	tx := createLeaseCancelWithSig(t, *leaseTx.ID)
	leasingInfo := &leasing{
		OriginTransactionID: leaseTx.ID,
<<<<<<< HEAD
		Status:              proto.LeaseCanceled,
=======
		Status:              LeaseCancelled,
>>>>>>> dd552b5f
		Amount:              leaseTx.Amount,
		Recipient:           *leaseTx.Recipient.Address(),
		Sender:              testGlobal.senderInfo.addr,
		CancelTransactionID: tx.ID,
	}
	_, err = to.tp.performLeaseCancelWithSig(tx, defaultPerformerInfo(to.stateActionsCounter), nil, nil)
	assert.NoError(t, err, "performLeaseCancelWithSig() failed")
	to.stor.flush(t)
	info, err := to.stor.entities.leases.leasingInfo(*leaseTx.ID)
	assert.NoError(t, err, "leasingInfo() failed")
	assert.Equal(t, *leasingInfo, *info, "invalid leasing info after performing LeaseCancelWithSig transaction")
}

func TestPerformLeaseCancelWithProofs(t *testing.T) {
	checkerInfo := defaultCheckerInfo()
	to := createPerformerTestObjects(t, checkerInfo)

	to.stor.addBlock(t, blockID0)
	leaseTx := createLeaseWithProofs(t)
	_, err := to.tp.performLeaseWithProofs(leaseTx, defaultPerformerInfo(to.stateActionsCounter), nil, nil)
	assert.NoError(t, err, "performLeaseWithProofs() failed")
	to.stor.flush(t)
	tx := createLeaseCancelWithProofs(t, *leaseTx.ID)
	leasingInfo := &leasing{
		OriginTransactionID: leaseTx.ID,
<<<<<<< HEAD
		Status:              proto.LeaseCanceled,
=======
		Status:              LeaseCancelled,
>>>>>>> dd552b5f
		Amount:              leaseTx.Amount,
		Recipient:           *leaseTx.Recipient.Address(),
		Sender:              testGlobal.senderInfo.addr,
		CancelTransactionID: tx.ID,
	}
	_, err = to.tp.performLeaseCancelWithProofs(tx, defaultPerformerInfo(to.stateActionsCounter), nil, nil)
	assert.NoError(t, err, "performLeaseCancelWithProofs() failed")
	to.stor.flush(t)
	info, err := to.stor.entities.leases.leasingInfo(*leaseTx.ID)
	assert.NoError(t, err, "leasingInfo() failed")
	assert.Equal(t, *leasingInfo, *info, "invalid leasing info after performing LeaseCancelWithProofs transaction")
}

func TestPerformCreateAliasWithSig(t *testing.T) {
	checkerInfo := defaultCheckerInfo()
	to := createPerformerTestObjects(t, checkerInfo)

	to.stor.addBlock(t, blockID0)
	tx := createCreateAliasWithSig(t)
	_, err := to.tp.performCreateAliasWithSig(tx, defaultPerformerInfo(to.stateActionsCounter), nil, nil)
	assert.NoError(t, err, "performCreateAliasWithSig() failed")
	to.stor.flush(t)
	addr, err := to.stor.entities.aliases.addrByAlias(tx.Alias.Alias)
	assert.NoError(t, err, "addrByAlias failed")
	assert.Equal(t, testGlobal.senderInfo.addr, addr, "invalid address by alias after performing CreateAliasWithSig transaction")

	// Test stealing aliases.
	_, err = to.tp.performCreateAliasWithSig(tx, defaultPerformerInfo(to.stateActionsCounter), nil, nil)
	assert.NoError(t, err, "performCreateAliasWithSig() failed")
	to.stor.flush(t)
	err = to.stor.entities.aliases.disableStolenAliases(blockID0)
	assert.NoError(t, err, "disableStolenAliases() failed")
	to.stor.flush(t)
	_, err = to.stor.entities.aliases.addrByAlias(tx.Alias.Alias)
	assert.Equal(t, errAliasDisabled, err)
}

func TestPerformCreateAliasWithProofs(t *testing.T) {
	checkerInfo := defaultCheckerInfo()
	to := createPerformerTestObjects(t, checkerInfo)

	to.stor.addBlock(t, blockID0)
	tx := createCreateAliasWithProofs(t)
	_, err := to.tp.performCreateAliasWithProofs(tx, defaultPerformerInfo(to.stateActionsCounter), nil, nil)
	assert.NoError(t, err, "performCreateAliasWithProofs() failed")
	to.stor.flush(t)
	addr, err := to.stor.entities.aliases.addrByAlias(tx.Alias.Alias)
	assert.NoError(t, err, "addrByAlias failed")
	assert.Equal(t, testGlobal.senderInfo.addr, addr, "invalid address by alias after performing CreateAliasWithProofs transaction")

	// Test stealing aliases.
	_, err = to.tp.performCreateAliasWithProofs(tx, defaultPerformerInfo(to.stateActionsCounter), nil, nil)
	assert.NoError(t, err, "performCreateAliasWithProofs() failed")
	to.stor.flush(t)
	err = to.stor.entities.aliases.disableStolenAliases(blockID0)
	assert.NoError(t, err, "disableStolenAliases() failed")
	to.stor.flush(t)
	_, err = to.stor.entities.aliases.addrByAlias(tx.Alias.Alias)
	assert.Equal(t, errAliasDisabled, err)
}

func TestPerformDataWithProofs(t *testing.T) {
	checkerInfo := defaultCheckerInfo()
	to := createPerformerTestObjects(t, checkerInfo)

	to.stor.addBlock(t, blockID0)

	tx := createDataWithProofs(t, 1)
	entry := &proto.IntegerDataEntry{Key: "TheKey", Value: int64(666)}
	tx.Entries = []proto.DataEntry{entry}

	_, err := to.tp.performDataWithProofs(tx, defaultPerformerInfo(to.stateActionsCounter), nil, nil)
	assert.NoError(t, err, "performDataWithProofs() failed")
	to.stor.flush(t)

	newEntry, err := to.stor.entities.accountsDataStor.retrieveNewestEntry(testGlobal.senderInfo.addr, entry.Key)
	assert.NoError(t, err, "retrieveNewestEntry() failed")
	assert.Equal(t, entry, newEntry)
}

func TestPerformSponsorshipWithProofs(t *testing.T) {
	checkerInfo := defaultCheckerInfo()
	to := createPerformerTestObjects(t, checkerInfo)

	to.stor.addBlock(t, blockID0)

	tx := createSponsorshipWithProofs(t, 1000)
	_, err := to.tp.performSponsorshipWithProofs(tx, defaultPerformerInfo(to.stateActionsCounter), nil, nil)
	assert.NoError(t, err, "performSponsorshipWithProofs() failed")

	assetID := proto.AssetIDFromDigest(tx.AssetID)

	isSponsored, err := to.stor.entities.sponsoredAssets.newestIsSponsored(assetID)
	assert.NoError(t, err, "newestIsSponsored() failed")
	assert.Equal(t, isSponsored, true)

	assetCost, err := to.stor.entities.sponsoredAssets.newestAssetCost(assetID)
	assert.NoError(t, err, "newestAssetCost() failed")
	assert.Equal(t, assetCost, tx.MinAssetFee)

	isSponsored, err = to.stor.entities.sponsoredAssets.isSponsored(proto.AssetIDFromDigest(tx.AssetID))
	assert.NoError(t, err, "isSponsored() failed")
	assert.Equal(t, isSponsored, false)

	to.stor.flush(t)

	isSponsored, err = to.stor.entities.sponsoredAssets.newestIsSponsored(assetID)
	assert.NoError(t, err, "newestIsSponsored() failed")
	assert.Equal(t, isSponsored, true)

	assetCost, err = to.stor.entities.sponsoredAssets.newestAssetCost(assetID)
	assert.NoError(t, err, "newestAssetCost() failed")
	assert.Equal(t, assetCost, tx.MinAssetFee)

	isSponsored, err = to.stor.entities.sponsoredAssets.isSponsored(proto.AssetIDFromDigest(tx.AssetID))
	assert.NoError(t, err, "isSponsored() failed")
	assert.Equal(t, isSponsored, true)

	assetCost, err = to.stor.entities.sponsoredAssets.assetCost(proto.AssetIDFromDigest(tx.AssetID))

	assert.NoError(t, err, "assetCost() failed")
	assert.Equal(t, assetCost, tx.MinAssetFee)
}

func TestPerformSetScriptWithProofs(t *testing.T) {
	checkerInfo := defaultCheckerInfo()
	to := createPerformerTestObjects(t, checkerInfo)

	to.stor.addBlock(t, blockID0)

	/*
		{-# STDLIB_VERSION 6 #-}
		{-# CONTENT_TYPE DAPP #-}
		{-# SCRIPT_TYPE ACCOUNT #-}

		@Callable(i)
		func call() = nil

		@Verifier(tx)
		func verify() = sigVerify(tx.bodyBytes, tx.proofs[0], tx.senderPublicKey)
	*/
	const scriptWithVerifierAndDApp = "BgIECAISAAABAWkBBGNhbGwABQNuaWwBAnR4AQZ2ZXJpZnkACQD0AwMIBQJ0eAlib2R5Qnl0ZXMJAJEDAggFAnR4BnByb29mcwAACAUCdHgPc2VuZGVyUHVibGljS2V5HBD+0Q=="
	scriptBytes, err := base64.StdEncoding.DecodeString(scriptWithVerifierAndDApp)
	require.NoError(t, err)
	expectedScriptAST, err := scriptBytesToTree(scriptBytes)
	require.NoError(t, err)

	tx := createSetScriptWithProofs(t, scriptBytes)
	pi := *defaultPerformerInfo(to.stateActionsCounter)
	pi.checkerData.scriptEstimation = &scriptEstimation{}
	_, err = to.tp.performSetScriptWithProofs(tx, &pi, nil, nil)

	assert.NoError(t, err, "performSetScriptWithProofs() failed")

	addr := testGlobal.senderInfo.addr

	// Test newest before flushing.
	accountHasScript, err := to.stor.entities.scriptsStorage.newestAccountHasScript(addr)
	assert.NoError(t, err, "newestAccountHasScript() failed")
	assert.Equal(t, true, accountHasScript)
	accountIsDApp, err := to.stor.entities.scriptsStorage.newestAccountIsDApp(addr)
	assert.NoError(t, err, "newestAccountIsDApp() failed")
	assert.Equal(t, true, accountIsDApp)
	accountHasVerifier, err := to.stor.entities.scriptsStorage.newestAccountHasVerifier(addr)
	assert.NoError(t, err, "newestAccountHasVerifier() failed")
	assert.Equal(t, true, accountHasVerifier)
	scriptAST, err := to.stor.entities.scriptsStorage.newestScriptByAddr(addr)
	assert.NoError(t, err, "newestScriptByAddr() failed")
	assert.Equal(t, expectedScriptAST, scriptAST)

	// Test stable before flushing.
	accountHasScript, err = to.stor.entities.scriptsStorage.accountHasScript(addr)
	assert.NoError(t, err, "accountHasScript() failed")
	assert.Equal(t, false, accountHasScript)
	accountIsDApp, err = to.stor.entities.scriptsStorage.accountIsDApp(addr)
	assert.NoError(t, err, "accountIsDApp() failed")
	assert.Equal(t, false, accountIsDApp)
	accountHasVerifier, err = to.stor.entities.scriptsStorage.accountHasVerifier(addr)
	assert.NoError(t, err, "accountHasVerifier() failed")
	assert.Equal(t, false, accountHasVerifier)
	_, err = to.stor.entities.scriptsStorage.scriptByAddr(addr)
	assert.Error(t, err, "scriptByAddr() did not fail before flushing")

	to.stor.flush(t)

	// Test newest after flushing.
	accountHasScript, err = to.stor.entities.scriptsStorage.newestAccountHasScript(addr)
	assert.NoError(t, err, "newestAccountHasScript() failed")
	assert.Equal(t, true, accountHasScript)
	accountIsDApp, err = to.stor.entities.scriptsStorage.newestAccountIsDApp(addr)
	assert.NoError(t, err, "newestAccountIsDApp() failed")
	assert.Equal(t, true, accountIsDApp)
	accountHasVerifier, err = to.stor.entities.scriptsStorage.newestAccountHasVerifier(addr)
	assert.NoError(t, err, "newestAccountHasVerifier() failed")
	assert.Equal(t, true, accountHasVerifier)
	scriptAST, err = to.stor.entities.scriptsStorage.newestScriptByAddr(addr)
	assert.NoError(t, err, "newestScriptByAddr() failed")
	assert.Equal(t, expectedScriptAST, scriptAST)

	// Test stable after flushing.
	accountHasScript, err = to.stor.entities.scriptsStorage.accountHasScript(addr)
	assert.NoError(t, err, "accountHasScript() failed")
	assert.Equal(t, true, accountHasScript)
	accountIsDApp, err = to.stor.entities.scriptsStorage.accountIsDApp(addr)
	assert.NoError(t, err, "accountIsDApp() failed")
	assert.Equal(t, true, accountIsDApp)
	accountHasVerifier, err = to.stor.entities.scriptsStorage.accountHasVerifier(addr)
	assert.NoError(t, err, "accountHasVerifier() failed")
	assert.Equal(t, true, accountHasVerifier)
	scriptAST, err = to.stor.entities.scriptsStorage.scriptByAddr(addr)
	assert.NoError(t, err, "scriptByAddr() failed after flushing")
	assert.Equal(t, expectedScriptAST, scriptAST)
}

func TestPerformSetAssetScriptWithProofs(t *testing.T) {
	checkerInfo := defaultCheckerInfo()
	to := createPerformerTestObjects(t, checkerInfo)

	to.stor.addBlock(t, blockID0)

	tx := createSetAssetScriptWithProofs(t)
	pi := *defaultPerformerInfo(to.stateActionsCounter)

	currentEstimatorVersion := 4
	tree, err := serialization.Parse(tx.Script)
	require.NoError(t, err)
	estimation, err := ride.EstimateTree(tree, currentEstimatorVersion)
	require.NoError(t, err)

	pi.checkerData.scriptEstimation = &scriptEstimation{
		currentEstimatorVersion: currentEstimatorVersion,
		scriptIsEmpty:           false,
		estimation:              estimation,
	}
	checkerInfo.blockID = blockID0
	_, err = to.tp.performSetAssetScriptWithProofs(tx, &pi, nil, nil)
	assert.NoError(t, err, "performSetAssetScriptWithProofs() failed")

	fullAssetID := tx.AssetID
	shortAssetID := proto.AssetIDFromDigest(fullAssetID)

	// Test newest before flushing.
	isSmartAsset, err := to.stor.entities.scriptsStorage.newestIsSmartAsset(shortAssetID)
	assert.NoError(t, err)
	assert.Equal(t, true, isSmartAsset)
	scriptAst, err := to.stor.entities.scriptsStorage.newestScriptByAsset(shortAssetID)
	assert.NoError(t, err, "newestScriptByAsset() failed")
	assert.Equal(t, testGlobal.scriptAst, scriptAst)

	// Test stable before flushing.
	isSmartAsset, err = to.stor.entities.scriptsStorage.isSmartAsset(shortAssetID)
	assert.NoError(t, err, "isSmartAsset() failed")
	assert.Equal(t, false, isSmartAsset)
	_, err = to.stor.entities.scriptsStorage.scriptByAsset(shortAssetID)
	assert.Error(t, err, "scriptByAsset() did not fail before flushing")

	to.stor.flush(t)

	// Test newest after flushing.
	isSmartAsset, err = to.stor.entities.scriptsStorage.newestIsSmartAsset(shortAssetID)
	assert.NoError(t, err)
	assert.Equal(t, true, isSmartAsset)
	scriptAst, err = to.stor.entities.scriptsStorage.newestScriptByAsset(shortAssetID)
	assert.NoError(t, err, "newestScriptByAsset() failed")
	assert.Equal(t, testGlobal.scriptAst, scriptAst)

	// Test stable after flushing.
	isSmartAsset, err = to.stor.entities.scriptsStorage.isSmartAsset(shortAssetID)
	assert.NoError(t, err, "isSmartAsset() failed")
	assert.Equal(t, true, isSmartAsset)
	scriptAst, err = to.stor.entities.scriptsStorage.scriptByAsset(shortAssetID)
	assert.NoError(t, err, "scriptByAsset() failed after flushing")
	assert.Equal(t, testGlobal.scriptAst, scriptAst)

	// Test discarding script.
	err = to.stor.entities.scriptsStorage.setAssetScript(fullAssetID, proto.Script{}, blockID0)
	assert.NoError(t, err, "setAssetScript() failed")

	// Test newest before flushing.
	isSmartAsset, err = to.stor.entities.scriptsStorage.newestIsSmartAsset(shortAssetID)
	assert.NoError(t, err)
	assert.Equal(t, false, isSmartAsset)
	_, err = to.stor.entities.scriptsStorage.newestScriptByAsset(shortAssetID)
	assert.Error(t, err)

	// Test stable before flushing.
	isSmartAsset, err = to.stor.entities.scriptsStorage.isSmartAsset(shortAssetID)
	assert.NoError(t, err, "isSmartAsset() failed")
	assert.Equal(t, true, isSmartAsset)
	scriptAst, err = to.stor.entities.scriptsStorage.scriptByAsset(shortAssetID)
	assert.NoError(t, err)
	assert.Equal(t, testGlobal.scriptAst, scriptAst)

	to.stor.flush(t)

	// Test newest after flushing.
	isSmartAsset, err = to.stor.entities.scriptsStorage.newestIsSmartAsset(shortAssetID)
	assert.NoError(t, err)
	assert.Equal(t, false, isSmartAsset)
	_, err = to.stor.entities.scriptsStorage.newestScriptByAsset(shortAssetID)
	assert.Error(t, err)

	// Test stable after flushing.
	isSmartAsset, err = to.stor.entities.scriptsStorage.isSmartAsset(shortAssetID)
	assert.NoError(t, err, "isSmartAsset() failed")
	assert.Equal(t, false, isSmartAsset)
	_, err = to.stor.entities.scriptsStorage.scriptByAsset(shortAssetID)
	assert.Error(t, err)
}

func TestPerformUpdateAssetInfoWithProofs(t *testing.T) {
	checkerInfo := defaultCheckerInfo()
	to := createPerformerTestObjects(t, checkerInfo)

	assetInfo := to.stor.createAsset(t, testGlobal.asset0.asset.ID)
	tx := createUpdateAssetInfoWithProofs(t)
	_, err := to.tp.performUpdateAssetInfoWithProofs(tx, defaultPerformerInfo(to.stateActionsCounter), nil, nil)
	assert.NoError(t, err, "performUpdateAssetInfoWithProofs() failed")
	to.stor.flush(t)
	assetInfo.name = tx.Name
	assetInfo.description = tx.Description

	// Check asset info.
	info, err := to.stor.entities.assets.assetInfo(proto.AssetIDFromDigest(tx.AssetID))
	assert.NoError(t, err, "assetInfo() failed")
	assert.Equal(t, *assetInfo, *info, "invalid asset info after performing UpdateAssetInfo transaction")
}<|MERGE_RESOLUTION|>--- conflicted
+++ resolved
@@ -22,34 +22,6 @@
 
 func createPerformerTestObjects(t *testing.T, checkerInfo *checkerInfo) *performerTestObjects {
 	stor := createStorageObjects(t, true)
-<<<<<<< HEAD
-	tp, err := newTransactionPerformer(stor.entities, settings.MainNetSettings)
-
-	actionsCounter := new(proto.StateActionsCounter)
-
-	snapshotApplier := newBlockSnapshotsApplier(
-		blockSnapshotsApplierInfo{
-			ci:                  checkerInfo,
-			scheme:              settings.MainNetSettings.AddressSchemeCharacter,
-			stateActionsCounter: actionsCounter,
-		},
-		snapshotApplierStorages{
-			balances:          stor.entities.balances,
-			aliases:           stor.entities.aliases,
-			assets:            stor.entities.assets,
-			scriptsStorage:    stor.entities.scriptsStorage,
-			scriptsComplexity: stor.entities.scriptsComplexity,
-			sponsoredAssets:   stor.entities.sponsoredAssets,
-			ordersVolumes:     stor.entities.ordersVolumes,
-			accountsDataStor:  stor.entities.accountsDataStor,
-			leases:            stor.entities.leases,
-		},
-	)
-	snapshotGen := snapshotGenerator{stor: stor.entities, scheme: settings.MainNetSettings.AddressSchemeCharacter}
-	tp.snapshotApplier = &snapshotApplier
-	tp.snapshotGenerator = &snapshotGen
-	require.NoError(t, err, "newTransactionPerformer() failed")
-=======
 	actionsCounter := new(proto.StateActionsCounter)
 
 	snapshotApplier := newBlockSnapshotsApplier(
@@ -64,17 +36,12 @@
 
 	tp := newTransactionPerformer(stor.entities, settings.MainNetSettings, &snapshotGen, &snapshotApplier)
 
->>>>>>> dd552b5f
 	return &performerTestObjects{stor, tp, actionsCounter}
 }
 
 func defaultPerformerInfo(stateActionsCounter *proto.StateActionsCounter) *performerInfo {
 	_ = stateActionsCounter
-<<<<<<< HEAD
-	return newPerformerInfo(0, blockID0, proto.WavesAddress{}, txCheckerData{})
-=======
 	return newPerformerInfo(0, stateActionsCounter, blockID0, proto.WavesAddress{}, txCheckerData{})
->>>>>>> dd552b5f
 }
 
 func defaultCheckerInfoHeight0() *checkerInfo {
@@ -270,7 +237,7 @@
 	to.stor.flush(t)
 	leasingInfo := &leasing{
 		OriginTransactionID: tx.ID,
-		Status:              proto.LeaseActive,
+		Status:              LeaseActive,
 		Amount:              tx.Amount,
 		Recipient:           *tx.Recipient.Address(),
 		Sender:              testGlobal.senderInfo.addr,
@@ -292,7 +259,7 @@
 	to.stor.flush(t)
 	leasingInfo := &leasing{
 		OriginTransactionID: tx.ID,
-		Status:              proto.LeaseActive,
+		Status:              LeaseActive,
 		Amount:              tx.Amount,
 		Recipient:           *tx.Recipient.Address(),
 		Sender:              testGlobal.senderInfo.addr,
@@ -315,11 +282,7 @@
 	tx := createLeaseCancelWithSig(t, *leaseTx.ID)
 	leasingInfo := &leasing{
 		OriginTransactionID: leaseTx.ID,
-<<<<<<< HEAD
-		Status:              proto.LeaseCanceled,
-=======
 		Status:              LeaseCancelled,
->>>>>>> dd552b5f
 		Amount:              leaseTx.Amount,
 		Recipient:           *leaseTx.Recipient.Address(),
 		Sender:              testGlobal.senderInfo.addr,
@@ -345,11 +308,7 @@
 	tx := createLeaseCancelWithProofs(t, *leaseTx.ID)
 	leasingInfo := &leasing{
 		OriginTransactionID: leaseTx.ID,
-<<<<<<< HEAD
-		Status:              proto.LeaseCanceled,
-=======
 		Status:              LeaseCancelled,
->>>>>>> dd552b5f
 		Amount:              leaseTx.Amount,
 		Recipient:           *leaseTx.Recipient.Address(),
 		Sender:              testGlobal.senderInfo.addr,
