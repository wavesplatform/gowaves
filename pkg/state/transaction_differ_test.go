package state

import (
	"fmt"
	"math"
	"testing"

	"github.com/stretchr/testify/assert"
	"github.com/stretchr/testify/require"
	"github.com/wavesplatform/gowaves/pkg/crypto"
	"github.com/wavesplatform/gowaves/pkg/proto"
	"github.com/wavesplatform/gowaves/pkg/settings"
)

const (
	// priceConstant is used for exchange calculations.
	priceConstant = 10e7
)

var (
	defaultTimestamp = settings.MainNetSettings.CheckTempNegativeAfterTime
	defaultAmount    = uint64(100)
	defaultFee       = uint64(FeeUnit)
	defaultQuantity  = uint64(1000)
	defaultDecimals  = byte(7)
)

type differTestObjects struct {
	stor                *testStorageObjects
	td                  *transactionDiffer
	tp                  *transactionPerformer
	stateActionsCounter *proto.StateActionsCounter
}

func createDifferTestObjects(t *testing.T, checkerInfo *checkerInfo) *differTestObjects {
	stor := createStorageObjects(t, true)
	td, err := newTransactionDiffer(stor.entities, settings.MainNetSettings)
	require.NoError(t, err, "newTransactionDiffer() failed")

	actionsCounter := new(proto.StateActionsCounter)

	snapshotApplier := newBlockSnapshotsApplier(
<<<<<<< HEAD
		blockSnapshotsApplierInfo{
			ci:                  checkerInfo,
			scheme:              settings.MainNetSettings.AddressSchemeCharacter,
			stateActionsCounter: actionsCounter,
		},
		snapshotApplierStorages{
			balances:          stor.entities.balances,
			aliases:           stor.entities.aliases,
			assets:            stor.entities.assets,
			scriptsStorage:    stor.entities.scriptsStorage,
			scriptsComplexity: stor.entities.scriptsComplexity,
			sponsoredAssets:   stor.entities.sponsoredAssets,
			ordersVolumes:     stor.entities.ordersVolumes,
			accountsDataStor:  stor.entities.accountsDataStor,
			leases:            stor.entities.leases,
		},
	)
	snapshotGen := snapshotGenerator{stor: stor.entities, scheme: settings.MainNetSettings.AddressSchemeCharacter,
		IsFullNodeMode: true}
	tp, err := newTransactionPerformer(stor.entities, settings.MainNetSettings)
	tp.snapshotApplier = &snapshotApplier
	tp.snapshotGenerator = &snapshotGen
=======
		newBlockSnapshotsApplierInfo(
			checkerInfo,
			settings.MainNetSettings.AddressSchemeCharacter,
			actionsCounter,
		),
		newSnapshotApplierStorages(stor.entities),
	)
	snapshotGen := newSnapshotGenerator(stor.entities, settings.MainNetSettings.AddressSchemeCharacter)
	tp := newTransactionPerformer(stor.entities, settings.MainNetSettings, &snapshotGen, &snapshotApplier)
>>>>>>> dd552b5f
	require.NoError(t, err, "newTransactionPerformer() failed")
	return &differTestObjects{stor, td, tp, actionsCounter}
}

func createGenesis() *proto.Genesis {
	return proto.NewUnsignedGenesis(testGlobal.recipientInfo.addr, defaultAmount, defaultTimestamp)
}

func TestCreateDiffGenesis(t *testing.T) {
	checkerInfo := defaultCheckerInfo()
	to := createDifferTestObjects(t, checkerInfo)

	tx := createGenesis()
	ch, err := to.td.createDiffGenesis(tx, defaultDifferInfo())
	assert.NoError(t, err, "createDiffGenesis() failed")
	correctDiff := txDiff{testGlobal.recipientInfo.wavesKey: newBalanceDiff(int64(tx.Amount), 0, 0, false)}
	assert.Equal(t, correctDiff, ch.diff)
	correctAddrs := map[proto.WavesAddress]struct{}{
		testGlobal.recipientInfo.addr: empty,
	}
	assert.Equal(t, correctAddrs, ch.addrs)
}

func createPayment(t *testing.T) *proto.Payment {
	tx := proto.NewUnsignedPayment(testGlobal.senderInfo.pk, testGlobal.recipientInfo.addr, defaultAmount, defaultFee, defaultTimestamp)
	err := tx.Sign(proto.TestNetScheme, testGlobal.senderInfo.sk)
	assert.NoError(t, err, "tx.Sign() failed")
	return tx
}

func TestCreateDiffPayment(t *testing.T) {
	checkerInfo := defaultCheckerInfo()
	to := createDifferTestObjects(t, checkerInfo)

	tx := createPayment(t)
	ch, err := to.td.createDiffPayment(tx, defaultDifferInfo())
	assert.NoError(t, err, "createDiffPayment() failed")

	correctDiff := txDiff{
		testGlobal.senderInfo.wavesKey:    newBalanceDiff(-int64(tx.Amount+tx.Fee), 0, 0, true),
		testGlobal.recipientInfo.wavesKey: newBalanceDiff(int64(tx.Amount), 0, 0, true),
		testGlobal.minerInfo.wavesKey:     newBalanceDiff(int64(tx.Fee), 0, 0, false),
	}
	assert.Equal(t, correctDiff, ch.diff)
	correctAddrs := map[proto.WavesAddress]struct{}{
		testGlobal.senderInfo.addr:    empty,
		testGlobal.recipientInfo.addr: empty,
	}
	assert.Equal(t, correctAddrs, ch.addrs)
}

func createTransferWithSig(t *testing.T) *proto.TransferWithSig {
	tx := proto.NewUnsignedTransferWithSig(testGlobal.senderInfo.pk, *(testGlobal.asset0.asset), *(testGlobal.asset0.asset), defaultTimestamp, defaultAmount, defaultFee, proto.NewRecipientFromAddress(testGlobal.recipientInfo.addr), []byte("attachment"))
	err := tx.Sign(proto.TestNetScheme, testGlobal.senderInfo.sk)
	assert.NoError(t, err, "Sign() failed")
	return tx
}

func TestCreateDiffTransferWithSig(t *testing.T) {
	checkerInfo := defaultCheckerInfo()
	to := createDifferTestObjects(t, checkerInfo)

	tx := createTransferWithSig(t)
	feeFullAssetID := tx.FeeAsset.ID
	feeShortAssetID := proto.AssetIDFromDigest(feeFullAssetID)

	to.stor.createAsset(t, feeFullAssetID)

	ch, err := to.td.createDiffTransferWithSig(tx, defaultDifferInfo())
	assert.NoError(t, err, "createDiffTransferWithSig() failed")

	correctDiff := txDiff{
		testGlobal.senderInfo.assetKeys[0]:    newBalanceDiff(-int64(tx.Amount+tx.Fee), 0, 0, true),
		testGlobal.recipientInfo.assetKeys[0]: newBalanceDiff(int64(tx.Amount), 0, 0, true),
		testGlobal.minerInfo.assetKeys[0]:     newBalanceDiff(int64(tx.Fee), 0, 0, false),
	}
	assert.Equal(t, correctDiff, ch.diff)
	correctAddrs := map[proto.WavesAddress]struct{}{
		testGlobal.senderInfo.addr:    empty,
		testGlobal.recipientInfo.addr: empty,
	}
	assert.Equal(t, correctAddrs, ch.addrs)

	to.stor.activateSponsorship(t)
	_, err = to.td.createDiffTransferWithSig(tx, defaultDifferInfo())
	assert.Error(t, err, "createDiffTransferWithSig() did not fail with unsponsored asset")
	err = to.stor.entities.sponsoredAssets.sponsorAsset(feeFullAssetID, 10, blockID0)
	assert.NoError(t, err, "sponsorAsset() failed")
	ch, err = to.td.createDiffTransferWithSig(tx, defaultDifferInfo())
	assert.NoError(t, err, "createDiffTransferWithSig() failed with valid sponsored asset")

	feeInWaves, err := to.stor.entities.sponsoredAssets.sponsoredAssetToWaves(feeShortAssetID, tx.Fee)
	assert.NoError(t, err, "sponsoredAssetToWaves() failed")
	correctDiff = txDiff{
		testGlobal.senderInfo.assetKeys[0]:    newBalanceDiff(-int64(tx.Amount+tx.Fee), 0, 0, true),
		testGlobal.recipientInfo.assetKeys[0]: newBalanceDiff(int64(tx.Amount), 0, 0, true),
		testGlobal.issuerInfo.assetKeys[0]:    newBalanceDiff(int64(tx.Fee), 0, 0, true),
		testGlobal.issuerInfo.wavesKey:        newBalanceDiff(-int64(feeInWaves), 0, 0, true),
		testGlobal.minerInfo.wavesKey:         newBalanceDiff(int64(feeInWaves), 0, 0, false),
	}
	assert.Equal(t, correctDiff, ch.diff)
	correctAddrs = map[proto.WavesAddress]struct{}{
		testGlobal.senderInfo.addr:    empty,
		testGlobal.recipientInfo.addr: empty,
		testGlobal.issuerInfo.addr:    empty,
	}
	assert.Equal(t, correctAddrs, ch.addrs)
}

func createTransferWithProofs(t *testing.T) *proto.TransferWithProofs {
	tx := proto.NewUnsignedTransferWithProofs(2, testGlobal.senderInfo.pk, *(testGlobal.asset0.asset), *(testGlobal.asset0.asset), defaultTimestamp, defaultAmount, defaultFee, proto.NewRecipientFromAddress(testGlobal.recipientInfo.addr), []byte("attachment"))
	err := tx.Sign(proto.TestNetScheme, testGlobal.senderInfo.sk)
	assert.NoError(t, err, "Sign() failed")
	return tx
}

func TestCreateDiffTransferWithProofs(t *testing.T) {
	checkerInfo := defaultCheckerInfo()
	to := createDifferTestObjects(t, checkerInfo)

	tx := createTransferWithProofs(t)
	feeFullAssetID := tx.FeeAsset.ID
	feeShortAssetID := proto.AssetIDFromDigest(feeFullAssetID)

	to.stor.createAsset(t, feeFullAssetID)

	ch, err := to.td.createDiffTransferWithProofs(tx, defaultDifferInfo())
	assert.NoError(t, err, "createDiffTransferWithProofs() failed")

	correctDiff := txDiff{
		testGlobal.senderInfo.assetKeys[0]:    newBalanceDiff(-int64(tx.Amount+tx.Fee), 0, 0, true),
		testGlobal.recipientInfo.assetKeys[0]: newBalanceDiff(int64(tx.Amount), 0, 0, true),
		testGlobal.minerInfo.assetKeys[0]:     newBalanceDiff(int64(tx.Fee), 0, 0, false),
	}
	assert.Equal(t, correctDiff, ch.diff)
	correctAddrs := map[proto.WavesAddress]struct{}{
		testGlobal.senderInfo.addr:    empty,
		testGlobal.recipientInfo.addr: empty,
	}
	assert.Equal(t, correctAddrs, ch.addrs)

	to.stor.activateSponsorship(t)
	_, err = to.td.createDiffTransferWithProofs(tx, defaultDifferInfo())
	assert.Error(t, err, "createDiffTransferWithProofs() did not fail with unsponsored asset")
	err = to.stor.entities.sponsoredAssets.sponsorAsset(feeFullAssetID, 10, blockID0)
	assert.NoError(t, err, "sponsorAsset() failed")
	ch, err = to.td.createDiffTransferWithProofs(tx, defaultDifferInfo())
	assert.NoError(t, err, "createDiffTransferWithProofs() failed with valid sponsored asset")

	feeInWaves, err := to.stor.entities.sponsoredAssets.sponsoredAssetToWaves(feeShortAssetID, tx.Fee)
	assert.NoError(t, err, "sponsoredAssetToWaves() failed")
	correctDiff = txDiff{
		testGlobal.senderInfo.assetKeys[0]:    newBalanceDiff(-int64(tx.Amount+tx.Fee), 0, 0, true),
		testGlobal.recipientInfo.assetKeys[0]: newBalanceDiff(int64(tx.Amount), 0, 0, true),
		testGlobal.issuerInfo.assetKeys[0]:    newBalanceDiff(int64(tx.Fee), 0, 0, true),
		testGlobal.issuerInfo.wavesKey:        newBalanceDiff(-int64(feeInWaves), 0, 0, true),
		testGlobal.minerInfo.wavesKey:         newBalanceDiff(int64(feeInWaves), 0, 0, false),
	}
	assert.Equal(t, correctDiff, ch.diff)
	correctAddrs = map[proto.WavesAddress]struct{}{
		testGlobal.senderInfo.addr:    empty,
		testGlobal.recipientInfo.addr: empty,
		testGlobal.issuerInfo.addr:    empty,
	}
	assert.Equal(t, correctAddrs, ch.addrs)
}

func createIssueWithSig(t *testing.T, feeUnits int) *proto.IssueWithSig {
	tx := proto.NewUnsignedIssueWithSig(testGlobal.senderInfo.pk, "name", "description", defaultQuantity, defaultDecimals, true, defaultTimestamp, uint64(feeUnits*FeeUnit))
	err := tx.Sign(proto.TestNetScheme, testGlobal.senderInfo.sk)
	assert.NoError(t, err, "Sign() failed")
	return tx
}

func createNFTIssueWithSig(t *testing.T) *proto.IssueWithSig {
	tx := proto.NewUnsignedIssueWithSig(testGlobal.senderInfo.pk, "nft", "nft asset", 1, 0, false, defaultTimestamp, defaultFee)
	err := tx.Sign(proto.TestNetScheme, testGlobal.senderInfo.sk)
	assert.NoError(t, err, "Sign() failed")
	return tx
}

func TestCreateDiffIssueWithSig(t *testing.T) {
	checkerInfo := defaultCheckerInfo()
	to := createDifferTestObjects(t, checkerInfo)

	tx := createIssueWithSig(t, 1000)
	ch, err := to.td.createDiffIssueWithSig(tx, defaultDifferInfo())
	assert.NoError(t, err, "createDiffIssueWithSig() failed")

	issuedKey := byteKey(testGlobal.senderInfo.addr.ID(), *proto.NewOptionalAssetFromDigest(*tx.ID))
	correctDiff := txDiff{
		string(issuedKey):              newBalanceDiff(int64(tx.Quantity), 0, 0, false),
		testGlobal.senderInfo.wavesKey: newBalanceDiff(-int64(tx.Fee), 0, 0, false),
		testGlobal.minerInfo.wavesKey:  newBalanceDiff(int64(tx.Fee), 0, 0, false),
	}
	assert.Equal(t, correctDiff, ch.diff)
	correctAddrs := map[proto.WavesAddress]struct{}{
		testGlobal.senderInfo.addr: empty,
	}
	assert.Equal(t, correctAddrs, ch.addrs)
}

func createIssueWithProofs(t *testing.T, feeUnits int) *proto.IssueWithProofs {
	tx := proto.NewUnsignedIssueWithProofs(2, testGlobal.senderInfo.pk, "name", "description", defaultQuantity, defaultDecimals, true, testGlobal.scriptBytes, defaultTimestamp, uint64(feeUnits*FeeUnit))
	err := tx.Sign(proto.TestNetScheme, testGlobal.senderInfo.sk)
	assert.NoError(t, err, "Sign() failed")
	return tx
}

func createNFTIssueWithProofs(t *testing.T) *proto.IssueWithProofs {
	tx := proto.NewUnsignedIssueWithProofs(2, testGlobal.senderInfo.pk, "nfg", "nft like asset", 1, 0, false, testGlobal.scriptBytes, defaultTimestamp, defaultFee)
	err := tx.Sign(proto.TestNetScheme, testGlobal.senderInfo.sk)
	assert.NoError(t, err, "Sign() failed")
	return tx
}

func TestCreateDiffIssueWithProofs(t *testing.T) {
	checkerInfo := defaultCheckerInfo()
	to := createDifferTestObjects(t, checkerInfo)

	tx := createIssueWithProofs(t, 1000)
	ch, err := to.td.createDiffIssueWithProofs(tx, defaultDifferInfo())
	assert.NoError(t, err, "createDiffIssueWithProofs() failed")

	issuedKey := byteKey(testGlobal.senderInfo.addr.ID(), *proto.NewOptionalAssetFromDigest(*tx.ID))
	correctDiff := txDiff{
		string(issuedKey):              newBalanceDiff(int64(tx.Quantity), 0, 0, false),
		testGlobal.senderInfo.wavesKey: newBalanceDiff(-int64(tx.Fee), 0, 0, false),
		testGlobal.minerInfo.wavesKey:  newBalanceDiff(int64(tx.Fee), 0, 0, false),
	}
	assert.Equal(t, correctDiff, ch.diff)
	correctAddrs := map[proto.WavesAddress]struct{}{
		testGlobal.senderInfo.addr: empty,
	}
	assert.Equal(t, correctAddrs, ch.addrs)
}

func createReissueWithSig(t *testing.T, feeUnits int) *proto.ReissueWithSig {
	tx := proto.NewUnsignedReissueWithSig(testGlobal.senderInfo.pk, testGlobal.asset0.asset.ID, defaultQuantity, false, defaultTimestamp, uint64(feeUnits*FeeUnit))
	err := tx.Sign(proto.TestNetScheme, testGlobal.senderInfo.sk)
	assert.NoError(t, err, "tx.Sign() failed")
	return tx
}

func TestCreateDiffReissueWithSig(t *testing.T) {
	checkerInfo := defaultCheckerInfo()
	to := createDifferTestObjects(t, checkerInfo)

	tx := createReissueWithSig(t, 1000)
	ch, err := to.td.createDiffReissueWithSig(tx, defaultDifferInfo())
	assert.NoError(t, err, "createDiffReissueWithSig() failed")

	correctDiff := txDiff{
		testGlobal.senderInfo.assetKeys[0]: newBalanceDiff(int64(tx.Quantity), 0, 0, false),
		testGlobal.senderInfo.wavesKey:     newBalanceDiff(-int64(tx.Fee), 0, 0, false),
		testGlobal.minerInfo.wavesKey:      newBalanceDiff(int64(tx.Fee), 0, 0, false),
	}
	assert.Equal(t, correctDiff, ch.diff)
	correctAddrs := map[proto.WavesAddress]struct{}{
		testGlobal.senderInfo.addr: empty,
	}
	assert.Equal(t, correctAddrs, ch.addrs)
}

func createReissueWithProofs(t *testing.T, feeUnits int) *proto.ReissueWithProofs {
	tx := proto.NewUnsignedReissueWithProofs(2, testGlobal.senderInfo.pk, testGlobal.asset0.asset.ID, defaultQuantity, false, defaultTimestamp, uint64(feeUnits*FeeUnit))
	err := tx.Sign(proto.TestNetScheme, testGlobal.senderInfo.sk)
	assert.NoError(t, err, "tx.Sign() failed")
	return tx
}

func TestCreateDiffReissueWithProofs(t *testing.T) {
	checkerInfo := defaultCheckerInfo()
	to := createDifferTestObjects(t, checkerInfo)

	tx := createReissueWithProofs(t, 1000)
	ch, err := to.td.createDiffReissueWithProofs(tx, defaultDifferInfo())
	assert.NoError(t, err, "createDiffReissueWithProofs() failed")

	correctDiff := txDiff{
		testGlobal.senderInfo.assetKeys[0]: newBalanceDiff(int64(tx.Quantity), 0, 0, false),
		testGlobal.senderInfo.wavesKey:     newBalanceDiff(-int64(tx.Fee), 0, 0, false),
		testGlobal.minerInfo.wavesKey:      newBalanceDiff(int64(tx.Fee), 0, 0, false),
	}
	assert.Equal(t, correctDiff, ch.diff)
	correctAddrs := map[proto.WavesAddress]struct{}{
		testGlobal.senderInfo.addr: empty,
	}
	assert.Equal(t, correctAddrs, ch.addrs)
}

func createBurnWithSig(t *testing.T) *proto.BurnWithSig {
	tx := proto.NewUnsignedBurnWithSig(testGlobal.senderInfo.pk, testGlobal.asset0.asset.ID, defaultAmount, defaultTimestamp, defaultFee)
	err := tx.Sign(proto.TestNetScheme, testGlobal.senderInfo.sk)
	assert.NoError(t, err, "tx.Sign() failed")
	return tx
}

func TestCreateDiffBurnWithSig(t *testing.T) {
	checkerInfo := defaultCheckerInfo()
	to := createDifferTestObjects(t, checkerInfo)

	tx := createBurnWithSig(t)
	ch, err := to.td.createDiffBurnWithSig(tx, defaultDifferInfo())
	assert.NoError(t, err, "createDiffBurnWithSig() failed")

	correctDiff := txDiff{
		testGlobal.senderInfo.assetKeys[0]: newBalanceDiff(-int64(tx.Amount), 0, 0, false),
		testGlobal.senderInfo.wavesKey:     newBalanceDiff(-int64(tx.Fee), 0, 0, false),
		testGlobal.minerInfo.wavesKey:      newBalanceDiff(int64(tx.Fee), 0, 0, false),
	}
	assert.Equal(t, correctDiff, ch.diff)
	correctAddrs := map[proto.WavesAddress]struct{}{
		testGlobal.senderInfo.addr: empty,
	}
	assert.Equal(t, correctAddrs, ch.addrs)
}

func createBurnWithProofs(t *testing.T) *proto.BurnWithProofs {
	tx := proto.NewUnsignedBurnWithProofs(2, testGlobal.senderInfo.pk, testGlobal.asset0.asset.ID, defaultAmount, defaultTimestamp, defaultFee)
	err := tx.Sign(proto.TestNetScheme, testGlobal.senderInfo.sk)
	assert.NoError(t, err, "tx.Sign() failed")
	return tx
}

func TestCreateDiffBurnWithProofs(t *testing.T) {
	checkerInfo := defaultCheckerInfo()
	to := createDifferTestObjects(t, checkerInfo)

	tx := createBurnWithProofs(t)
	ch, err := to.td.createDiffBurnWithProofs(tx, defaultDifferInfo())
	assert.NoError(t, err, "createDiffBurnWithProofs() failed")

	correctDiff := txDiff{
		testGlobal.senderInfo.assetKeys[0]: newBalanceDiff(-int64(tx.Amount), 0, 0, false),
		testGlobal.senderInfo.wavesKey:     newBalanceDiff(-int64(tx.Fee), 0, 0, false),
		testGlobal.minerInfo.wavesKey:      newBalanceDiff(int64(tx.Fee), 0, 0, false),
	}
	assert.Equal(t, correctDiff, ch.diff)
	correctAddrs := map[proto.WavesAddress]struct{}{
		testGlobal.senderInfo.addr: empty,
	}
	assert.Equal(t, correctAddrs, ch.addrs)
}

func createExchangeWithSig(t *testing.T) *proto.ExchangeWithSig {
	bo := proto.NewUnsignedOrderV1(testGlobal.senderInfo.pk, testGlobal.matcherInfo.pk, *testGlobal.asset0.asset, *testGlobal.asset1.asset, proto.Buy, 10e8, 100, 0, 0, 3)
	err := bo.Sign(proto.TestNetScheme, testGlobal.senderInfo.sk)
	assert.NoError(t, err, "bo.Sign() failed")
	so := proto.NewUnsignedOrderV1(testGlobal.recipientInfo.pk, testGlobal.matcherInfo.pk, *testGlobal.asset0.asset, *testGlobal.asset1.asset, proto.Sell, 10e8, 100, 0, 0, 3)
	err = so.Sign(proto.TestNetScheme, testGlobal.recipientInfo.sk)
	assert.NoError(t, err, "so.Sign() failed")
	tx := proto.NewUnsignedExchangeWithSig(bo, so, bo.Price, bo.Amount, 1, 2, defaultFee, defaultTimestamp)
	err = tx.Sign(proto.TestNetScheme, testGlobal.senderInfo.sk)
	assert.NoError(t, err, "tx.Sign() failed")
	return tx
}

//TODO: this function is used in test that is commented for now
//func createExchangeWithSigParams(t *testing.T, price, amount uint64) *proto.ExchangeWithSig {
//	bo := proto.NewUnsignedOrderV1(testGlobal.senderInfo.pk, testGlobal.matcherInfo.pk, *testGlobal.asset0.asset, *testGlobal.asset1.asset, proto.Buy, price, amount, 0, 0, 3)
//	err := bo.Sign(proto.TestNetScheme, testGlobal.senderInfo.sk)
//	assert.NoError(t, err, "bo.Sign() failed")
//	so := proto.NewUnsignedOrderV1(testGlobal.recipientInfo.pk, testGlobal.matcherInfo.pk, *testGlobal.asset0.asset, *testGlobal.asset1.asset, proto.Sell, price, amount, 0, 0, 3)
//	err = so.Sign(proto.TestNetScheme, testGlobal.recipientInfo.sk)
//	assert.NoError(t, err, "so.Sign() failed")
//	tx := proto.NewUnsignedExchangeWithSig(bo, so, bo.Price, bo.Amount, 1, 2, defaultFee, defaultTimestamp)
//	err = tx.Sign(proto.TestNetScheme, testGlobal.senderInfo.sk)
//	assert.NoError(t, err, "tx.Sign() failed")
//	return tx
//}

func TestCreateDiffExchangeWithSig(t *testing.T) {
	checkerInfo := defaultCheckerInfo()
	to := createDifferTestObjects(t, checkerInfo)

	tx := createExchangeWithSig(t)
	ch, err := to.td.createDiffExchange(tx, defaultDifferInfo())
	assert.NoError(t, err, "createDiffExchange() failed")

	price := tx.Price * tx.Amount / priceConstant
	correctDiff := txDiff{
		testGlobal.recipientInfo.assetKeys[0]: newBalanceDiff(-int64(tx.Amount), 0, 0, false),
		testGlobal.recipientInfo.assetKeys[1]: newBalanceDiff(int64(price), 0, 0, false),
		testGlobal.recipientInfo.wavesKey:     newBalanceDiff(-int64(tx.SellMatcherFee), 0, 0, false),
		testGlobal.senderInfo.assetKeys[0]:    newBalanceDiff(int64(tx.Amount), 0, 0, false),
		testGlobal.senderInfo.assetKeys[1]:    newBalanceDiff(-int64(price), 0, 0, false),
		testGlobal.senderInfo.wavesKey:        newBalanceDiff(-int64(tx.BuyMatcherFee), 0, 0, false),
		testGlobal.minerInfo.wavesKey:         newBalanceDiff(int64(tx.Fee), 0, 0, false),
		testGlobal.matcherInfo.wavesKey:       newBalanceDiff(int64(tx.SellMatcherFee+tx.BuyMatcherFee-tx.Fee), 0, 0, false),
	}
	assert.Equal(t, correctDiff, ch.diff)
	correctAddrs := map[proto.WavesAddress]struct{}{
		testGlobal.recipientInfo.addr: empty,
		testGlobal.senderInfo.addr:    empty,
		testGlobal.matcherInfo.addr:   empty,
	}
	assert.Equal(t, correctAddrs, ch.addrs)
}

func createExchangeWithProofs(t *testing.T) *proto.ExchangeWithProofs {
	bo := proto.NewUnsignedOrderV2(testGlobal.senderInfo.pk, testGlobal.matcherInfo.pk, *testGlobal.asset0.asset, *testGlobal.asset1.asset, proto.Buy, 10e8, 100, 0, 0, 3)
	err := bo.Sign(proto.TestNetScheme, testGlobal.senderInfo.sk)
	assert.NoError(t, err, "bo.Sign() failed")
	so := proto.NewUnsignedOrderV2(testGlobal.recipientInfo.pk, testGlobal.matcherInfo.pk, *testGlobal.asset0.asset, *testGlobal.asset1.asset, proto.Sell, 10e8, 100, 0, 0, 3)
	err = so.Sign(proto.TestNetScheme, testGlobal.recipientInfo.sk)
	assert.NoError(t, err, "so.Sign() failed")
	tx := proto.NewUnsignedExchangeWithProofs(2, bo, so, bo.Price, bo.Amount, 1, 2, defaultFee, defaultTimestamp)
	err = tx.Sign(proto.TestNetScheme, testGlobal.matcherInfo.sk)
	assert.NoError(t, err, "tx.Sign() failed")
	return tx
}

func createUnorderedExchangeWithProofs(t *testing.T, v int) *proto.ExchangeWithProofs {
	bo := proto.NewUnsignedOrderV3(testGlobal.senderInfo.pk, testGlobal.matcherInfo.pk, *testGlobal.asset0.asset, *testGlobal.asset1.asset, proto.Buy, 10e8, 100, 0, 0, 3, *testGlobal.asset2.asset)
	err := bo.Sign(proto.TestNetScheme, testGlobal.senderInfo.sk)
	assert.NoError(t, err, "bo.Sign() failed")
	so := proto.NewUnsignedOrderV3(testGlobal.recipientInfo.pk, testGlobal.matcherInfo.pk, *testGlobal.asset0.asset, *testGlobal.asset1.asset, proto.Sell, 10e8, 100, 0, 0, 3, *testGlobal.asset2.asset)
	err = so.Sign(proto.TestNetScheme, testGlobal.recipientInfo.sk)
	assert.NoError(t, err, "so.Sign() failed")
	tx := proto.NewUnsignedExchangeWithProofs(byte(v), so, bo, bo.Price, bo.Amount, 1, 2, defaultFee, defaultTimestamp)
	err = tx.Sign(proto.TestNetScheme, testGlobal.matcherInfo.sk)
	assert.NoError(t, err, "tx.Sign() failed")
	return tx
}

func TestCreateDiffExchangeWithProofs(t *testing.T) {
	checkerInfo := defaultCheckerInfo()
	to := createDifferTestObjects(t, checkerInfo)

	tx := createExchangeWithProofs(t)
	ch, err := to.td.createDiffExchange(tx, defaultDifferInfo())
	assert.NoError(t, err, "createDiffExchange() failed")

	price := tx.Price * tx.Amount / priceConstant
	correctDiff := txDiff{
		testGlobal.recipientInfo.assetKeys[0]: newBalanceDiff(-int64(tx.Amount), 0, 0, false),
		testGlobal.recipientInfo.assetKeys[1]: newBalanceDiff(int64(price), 0, 0, false),
		testGlobal.recipientInfo.wavesKey:     newBalanceDiff(-int64(tx.SellMatcherFee), 0, 0, false),
		testGlobal.senderInfo.assetKeys[0]:    newBalanceDiff(int64(tx.Amount), 0, 0, false),
		testGlobal.senderInfo.assetKeys[1]:    newBalanceDiff(-int64(price), 0, 0, false),
		testGlobal.senderInfo.wavesKey:        newBalanceDiff(-int64(tx.BuyMatcherFee), 0, 0, false),
		testGlobal.minerInfo.wavesKey:         newBalanceDiff(int64(tx.Fee), 0, 0, false),
		testGlobal.matcherInfo.wavesKey:       newBalanceDiff(int64(tx.SellMatcherFee+tx.BuyMatcherFee-tx.Fee), 0, 0, false),
	}
	assert.Equal(t, correctDiff, ch.diff)
	correctAddrs := map[proto.WavesAddress]struct{}{
		testGlobal.recipientInfo.addr: empty,
		testGlobal.senderInfo.addr:    empty,
		testGlobal.matcherInfo.addr:   empty,
	}
	assert.Equal(t, correctAddrs, ch.addrs)
}

type orderBuildTypeID byte

const (
	orderV3 orderBuildTypeID = iota + 1
	orderV4
	ethereumOrderV4
)

type orderBuildInfo struct {
	orderBuildTypeID orderBuildTypeID
	price            uint64
	amount           uint64
}

func createExchangeWithProofsWithMixedOrders(t *testing.T, txVersion byte, buyInfo, sellInfo orderBuildInfo) *proto.ExchangeWithProofs {
	var bo proto.Order
	switch buyInfo.orderBuildTypeID {
	case orderV3:
		boV3 := proto.NewUnsignedOrderV3(testGlobal.senderInfo.pk, testGlobal.matcherInfo.pk, *testGlobal.asset0.asset, *testGlobal.asset1.asset, proto.Buy, buyInfo.price, buyInfo.amount, 0, 0, 3, *testGlobal.asset2.asset)
		err := boV3.Sign(proto.TestNetScheme, testGlobal.senderInfo.sk)
		require.NoError(t, err, "boV3.Sign() failed")
		bo = boV3
	case orderV4:
		boV4 := proto.NewUnsignedOrderV4(testGlobal.senderInfo.pk, testGlobal.matcherInfo.pk, *testGlobal.asset0.asset, *testGlobal.asset1.asset, proto.Buy, buyInfo.price, buyInfo.amount, 0, 0, 3, *testGlobal.asset2.asset, proto.OrderPriceModeDefault)
		err := boV4.Sign(proto.TestNetScheme, testGlobal.senderInfo.sk)
		require.NoError(t, err, "boV4.Sign() failed")
		bo = boV4
	case ethereumOrderV4:
		eboV4 := proto.NewUnsignedEthereumOrderV4(&testGlobal.senderEthInfo.pk, testGlobal.matcherInfo.pk, *testGlobal.asset0.asset, *testGlobal.asset1.asset, proto.Buy, buyInfo.price, buyInfo.amount, 0, 0, 3, *testGlobal.asset2.asset, proto.OrderPriceModeDefault)
		err := eboV4.EthereumSign(proto.TestNetScheme, &testGlobal.senderEthInfo.sk)
		require.NoError(t, err, "eboV4.EthereumSign() failed")
		bo = eboV4
	default:
		require.Fail(t, "unknown orderBuildTypeID in buy order")
		return nil
	}

	var so proto.Order
	switch sellInfo.orderBuildTypeID {
	case orderV3:
		soV3 := proto.NewUnsignedOrderV3(testGlobal.recipientInfo.pk, testGlobal.matcherInfo.pk, *testGlobal.asset0.asset, *testGlobal.asset1.asset, proto.Sell, sellInfo.price, sellInfo.amount, 0, 0, 3, *testGlobal.asset2.asset)
		err := soV3.Sign(proto.TestNetScheme, testGlobal.recipientInfo.sk)
		require.NoError(t, err, "soV3.Sign() failed")
		so = soV3
	case orderV4:
		soV4 := proto.NewUnsignedOrderV4(testGlobal.recipientInfo.pk, testGlobal.matcherInfo.pk, *testGlobal.asset0.asset, *testGlobal.asset1.asset, proto.Sell, sellInfo.price, sellInfo.amount, 0, 0, 3, *testGlobal.asset2.asset, proto.OrderPriceModeDefault)
		err := soV4.Sign(proto.TestNetScheme, testGlobal.recipientInfo.sk)
		require.NoError(t, err, "soV4.Sign() failed")
		so = soV4
	case ethereumOrderV4:
		esoV4 := proto.NewUnsignedEthereumOrderV4(&testGlobal.recipientEthInfo.pk, testGlobal.matcherInfo.pk, *testGlobal.asset0.asset, *testGlobal.asset1.asset, proto.Sell, sellInfo.price, sellInfo.amount, 0, 0, 3, *testGlobal.asset2.asset, proto.OrderPriceModeDefault)
		err := esoV4.EthereumSign(proto.TestNetScheme, &testGlobal.recipientEthInfo.sk)
		require.NoError(t, err, "esoV4.EthereumSign() failed")
		so = esoV4
	default:
		require.Fail(t, "unknown orderBuildTypeID in sell order")
		return nil
	}

	tx := proto.NewUnsignedExchangeWithProofs(txVersion, bo, so, sellInfo.price, bo.GetAmount(), 1, 2, defaultFee, defaultTimestamp)
	err := tx.Sign(proto.TestNetScheme, testGlobal.matcherInfo.sk)
	require.NoError(t, err, "tx.Sign() failed")
	return tx
}

func createExchangeWithProofsWithSameOrders(t *testing.T, txVersion byte, info orderBuildInfo) *proto.ExchangeWithProofs {
	return createExchangeWithProofsWithMixedOrders(t, txVersion, info, info)
}

func createExchangeV3WithProofsWithSameOrders(t *testing.T, info orderBuildInfo) *proto.ExchangeWithProofs {
	return createExchangeWithProofsWithSameOrders(t, 3, info)
}

func createExchangeV3WithProofsWithMixedOrders(t *testing.T, buyInfo, sellInfo orderBuildInfo) *proto.ExchangeWithProofs {
	return createExchangeWithProofsWithMixedOrders(t, 3, buyInfo, sellInfo)
}

func createExchangeV2WithProofsWithOrdersV3(t *testing.T, info orderBuildInfo) *proto.ExchangeWithProofs {
	info.orderBuildTypeID = orderV3
	return createExchangeWithProofsWithSameOrders(t, 2, info)
}

func TestCreateDiffExchangeV2WithProofsWithOrdersV3(t *testing.T) {
	checkerInfo := defaultCheckerInfo()
	to := createDifferTestObjects(t, checkerInfo)

	tx := createExchangeV2WithProofsWithOrdersV3(t, orderBuildInfo{
		price:  10e8,
		amount: 100,
	})
	ch, err := to.td.createDiffExchange(tx, defaultDifferInfo())
	assert.NoError(t, err, "createDiffExchange() failed")

	price := tx.Price * tx.Amount / priceConstant
	correctDiff := txDiff{
		testGlobal.recipientInfo.assetKeys[0]: newBalanceDiff(-int64(tx.Amount), 0, 0, false),
		testGlobal.recipientInfo.assetKeys[1]: newBalanceDiff(int64(price), 0, 0, false),
		testGlobal.recipientInfo.assetKeys[2]: newBalanceDiff(-int64(tx.SellMatcherFee), 0, 0, false),
		testGlobal.senderInfo.assetKeys[0]:    newBalanceDiff(int64(tx.Amount), 0, 0, false),
		testGlobal.senderInfo.assetKeys[1]:    newBalanceDiff(-int64(price), 0, 0, false),
		testGlobal.senderInfo.assetKeys[2]:    newBalanceDiff(-int64(tx.BuyMatcherFee), 0, 0, false),
		testGlobal.minerInfo.wavesKey:         newBalanceDiff(int64(tx.Fee), 0, 0, false),
		testGlobal.matcherInfo.wavesKey:       newBalanceDiff(-int64(tx.Fee), 0, 0, false),
		testGlobal.matcherInfo.assetKeys[2]:   newBalanceDiff(int64(tx.SellMatcherFee+tx.BuyMatcherFee), 0, 0, false),
	}
	assert.Equal(t, correctDiff, ch.diff)
	correctAddrs := map[proto.WavesAddress]struct{}{
		testGlobal.recipientInfo.addr: empty,
		testGlobal.senderInfo.addr:    empty,
		testGlobal.matcherInfo.addr:   empty,
	}
	assert.Equal(t, correctAddrs, ch.addrs)
}

func TestCreateDiffExchangeV3WithProofsWithMixedOrders(t *testing.T) {
	checkerInfo := defaultCheckerInfo()
	to := createDifferTestObjects(t, checkerInfo)

	const (
		asset0Decimals = 5
		asset1Decimals = 8
	)
	priceDecimalsDiffMultiplier := uint64(math.Pow(10, asset1Decimals-asset0Decimals))

	to.stor.createAssetWithDecimals(t, testGlobal.asset0.asset.ID, asset0Decimals)
	to.stor.createAssetWithDecimals(t, testGlobal.asset1.asset.ID, asset1Decimals)

	tests := []struct {
		buy           orderBuildInfo
		sell          orderBuildInfo
		senderInfo    testWavesAddr
		recipientInfo testWavesAddr
	}{
		{
			buy:           orderBuildInfo{ethereumOrderV4, 10 * priceConstant, 100},
			sell:          orderBuildInfo{ethereumOrderV4, 10 * priceConstant, 100},
			senderInfo:    testGlobal.senderEthInfo,
			recipientInfo: testGlobal.recipientEthInfo,
		},
		{
			buy:           orderBuildInfo{orderV4, 11 * priceConstant, 111},
			sell:          orderBuildInfo{orderV4, 11 * priceConstant, 111},
			senderInfo:    testGlobal.senderInfo,
			recipientInfo: testGlobal.recipientInfo,
		},
		{
			buy:           orderBuildInfo{orderV3, 45 * priceConstant * priceDecimalsDiffMultiplier, 432},
			sell:          orderBuildInfo{orderV3, 45 * priceConstant, 432},
			senderInfo:    testGlobal.senderInfo,
			recipientInfo: testGlobal.recipientInfo,
		},

		{
			buy:           orderBuildInfo{orderV4, 125 * priceConstant, 110},
			sell:          orderBuildInfo{ethereumOrderV4, 125 * priceConstant, 110},
			senderInfo:    testGlobal.senderInfo,
			recipientInfo: testGlobal.recipientEthInfo,
		},
		{
			buy:           orderBuildInfo{orderV3, 114 * priceConstant * priceDecimalsDiffMultiplier, 118},
			sell:          orderBuildInfo{ethereumOrderV4, 114 * priceConstant, 118},
			senderInfo:    testGlobal.senderInfo,
			recipientInfo: testGlobal.recipientEthInfo,
		},

		{
			buy:           orderBuildInfo{ethereumOrderV4, 150 * priceConstant, 1000},
			sell:          orderBuildInfo{orderV4, 150 * priceConstant, 1000},
			senderInfo:    testGlobal.senderEthInfo,
			recipientInfo: testGlobal.recipientInfo,
		},
		{
			buy:           orderBuildInfo{ethereumOrderV4, 42 * priceConstant, 21},
			sell:          orderBuildInfo{orderV3, 42 * priceConstant, 21},
			senderInfo:    testGlobal.senderEthInfo,
			recipientInfo: testGlobal.recipientInfo,
		},

		{
			buy:           orderBuildInfo{orderV4, 42 * priceConstant, 21},
			sell:          orderBuildInfo{orderV3, 42 * priceConstant, 21},
			senderInfo:    testGlobal.senderInfo,
			recipientInfo: testGlobal.recipientInfo,
		},
		{
			buy:           orderBuildInfo{orderV3, 45 * priceConstant * priceDecimalsDiffMultiplier, 432},
			sell:          orderBuildInfo{orderV4, 45 * priceConstant, 432},
			senderInfo:    testGlobal.senderInfo,
			recipientInfo: testGlobal.recipientInfo,
		},
	}

	for _, tc := range tests {
		tx := createExchangeV3WithProofsWithMixedOrders(t, tc.buy, tc.sell)
		ch, err := to.td.createDiffExchange(tx, defaultDifferInfo())
		assert.NoError(t, err, "createDiffExchange() failed")

		price := priceDecimalsDiffMultiplier * tx.Price * tx.Amount / priceConstant
		correctDiff := txDiff{
			tc.senderInfo.AssetKeys()[0]:        newBalanceDiff(int64(tx.Amount), 0, 0, false),
			tc.senderInfo.AssetKeys()[1]:        newBalanceDiff(-int64(price), 0, 0, false),
			tc.senderInfo.AssetKeys()[2]:        newBalanceDiff(-int64(tx.BuyMatcherFee), 0, 0, false),
			tc.recipientInfo.AssetKeys()[0]:     newBalanceDiff(-int64(tx.Amount), 0, 0, false),
			tc.recipientInfo.AssetKeys()[1]:     newBalanceDiff(int64(price), 0, 0, false),
			tc.recipientInfo.AssetKeys()[2]:     newBalanceDiff(-int64(tx.SellMatcherFee), 0, 0, false),
			testGlobal.minerInfo.wavesKey:       newBalanceDiff(int64(tx.Fee), 0, 0, false),
			testGlobal.matcherInfo.wavesKey:     newBalanceDiff(-int64(tx.Fee), 0, 0, false),
			testGlobal.matcherInfo.assetKeys[2]: newBalanceDiff(int64(tx.SellMatcherFee+tx.BuyMatcherFee), 0, 0, false),
		}
		assert.Equal(t, correctDiff, ch.diff)
		correctAddrs := map[proto.WavesAddress]struct{}{
			tc.recipientInfo.Address():  empty,
			tc.senderInfo.Address():     empty,
			testGlobal.matcherInfo.addr: empty,
		}
		assert.Equal(t, correctAddrs, ch.addrs)
	}
}

// TODO: This test is based on real transaction from Testnet https://wavesexplorer.com/testnet/tx/6cEuK2q1FzhcVhiHUhYZXiZigroqTiRQ2Zswg139fcFW
// and produces an incorrect or unexpected diff, should be fixes some how
//
//	func TestCreateDiffExchangeWithSignature(t *testing.T) {
<<<<<<< HEAD
//		to, path := createDifferTestObjects(t, checkerInfo
=======
//		to, path := createDifferTestObjects(t, checkerInfo)
>>>>>>> dd552b5f
//
//		to.stor.createAssetWithDecimals(t, testGlobal.asset0.asset.ID, 8)
//		to.stor.createAssetWithDecimals(t, testGlobal.asset1.asset.ID, 8)
//
//		amount := uint64(394)
//		price := uint64(251566)
//
//		tx := createExchangeWithSigParams(t, price, amount)
//		ch, err := to.td.createDiffExchange(tx, defaultDifferInfo(t))
//		assert.NoError(t, err, "createDiffExchange() failed")
//
//		priceAmount := price * amount
//		correctDiff := txDiff{
//			testGlobal.recipientInfo.assetKeys[0]: newBalanceDiff(-int64(amount), 0, 0, false),
//			testGlobal.recipientInfo.assetKeys[1]: newBalanceDiff(int64(priceAmount), 0, 0, false),
//			testGlobal.recipientInfo.assetKeys[2]: newBalanceDiff(-int64(tx.SellMatcherFee), 0, 0, false),
//			testGlobal.senderInfo.assetKeys[0]:    newBalanceDiff(int64(amount), 0, 0, false),
//			testGlobal.senderInfo.assetKeys[1]:    newBalanceDiff(-int64(priceAmount), 0, 0, false),
//			testGlobal.senderInfo.assetKeys[2]:    newBalanceDiff(-int64(tx.BuyMatcherFee), 0, 0, false),
//			testGlobal.minerInfo.wavesKey:         newBalanceDiff(int64(tx.Fee), 0, 0, false),
//			testGlobal.matcherInfo.wavesKey:       newBalanceDiff(-int64(tx.Fee), 0, 0, false),
//			testGlobal.matcherInfo.assetKeys[2]:   newBalanceDiff(int64(tx.SellMatcherFee+tx.BuyMatcherFee), 0, 0, false),
//		}
//		correctAddrs := map[proto.Address]struct{}{
//			testGlobal.recipientInfo.addr: empty,
//			testGlobal.senderInfo.addr:    empty,
//			testGlobal.matcherInfo.addr:   empty,
//		}
//
//		assert.Equal(t, correctDiff, ch.diff)
//		assert.Equal(t, correctAddrs, ch.addrs)
//	}
func TestCreateDiffExchangeV3WithProofsWithOrdersV4(t *testing.T) {
	checkerInfo := defaultCheckerInfo()
	to := createDifferTestObjects(t, checkerInfo)

	to.stor.createAssetWithDecimals(t, testGlobal.asset0.asset.ID, 0)
	to.stor.createAssetWithDecimals(t, testGlobal.asset1.asset.ID, 8)

	amount := uint64(1)
	price := uint64(10 * priceConstant)

	tx3o4 := createExchangeV3WithProofsWithSameOrders(t, orderBuildInfo{
		orderBuildTypeID: orderV4,
		price:            price,
		amount:           amount,
	})
	ch1, err := to.td.createDiffExchange(tx3o4, defaultDifferInfo())
	assert.NoError(t, err, "createDiffExchange() failed")

	tx2o3 := createExchangeV2WithProofsWithOrdersV3(t, orderBuildInfo{
		price:  10 * priceConstant * priceConstant,
		amount: amount,
	})
	ch2, err := to.td.createDiffExchange(tx2o3, defaultDifferInfo())
	assert.NoError(t, err, "createDiffExchange() failed")

	tx3mo := createExchangeV3WithProofsWithMixedOrders(t,
		orderBuildInfo{
			orderBuildTypeID: orderV3,
			price:            10 * priceConstant * priceConstant,
			amount:           amount,
		},
		orderBuildInfo{
			orderBuildTypeID: orderV4,
			price:            10 * priceConstant,
			amount:           amount,
		},
	)

	ch3, err := to.td.createDiffExchange(tx3mo, defaultDifferInfo())
	assert.NoError(t, err, "createDiffExchange() failed")

	priceAmount := price * amount
	correctDiff := txDiff{
		testGlobal.recipientInfo.assetKeys[0]: newBalanceDiff(-int64(amount), 0, 0, false),
		testGlobal.recipientInfo.assetKeys[1]: newBalanceDiff(int64(priceAmount), 0, 0, false),
		testGlobal.recipientInfo.assetKeys[2]: newBalanceDiff(-int64(tx3o4.SellMatcherFee), 0, 0, false),
		testGlobal.senderInfo.assetKeys[0]:    newBalanceDiff(int64(amount), 0, 0, false),
		testGlobal.senderInfo.assetKeys[1]:    newBalanceDiff(-int64(priceAmount), 0, 0, false),
		testGlobal.senderInfo.assetKeys[2]:    newBalanceDiff(-int64(tx3o4.BuyMatcherFee), 0, 0, false),
		testGlobal.minerInfo.wavesKey:         newBalanceDiff(int64(tx3o4.Fee), 0, 0, false),
		testGlobal.matcherInfo.wavesKey:       newBalanceDiff(-int64(tx3o4.Fee), 0, 0, false),
		testGlobal.matcherInfo.assetKeys[2]:   newBalanceDiff(int64(tx3o4.SellMatcherFee+tx3o4.BuyMatcherFee), 0, 0, false),
	}
	correctAddrs := map[proto.WavesAddress]struct{}{
		testGlobal.recipientInfo.addr: empty,
		testGlobal.senderInfo.addr:    empty,
		testGlobal.matcherInfo.addr:   empty,
	}

	assert.Equal(t, correctDiff, ch1.diff)
	assert.Equal(t, correctAddrs, ch1.addrs)
	assert.Equal(t, correctDiff, ch2.diff)
	assert.Equal(t, correctAddrs, ch2.addrs)
	assert.Equal(t, correctDiff, ch3.diff)
	assert.Equal(t, correctAddrs, ch3.addrs)
}

func createLeaseWithSig(t *testing.T) *proto.LeaseWithSig {
	tx := proto.NewUnsignedLeaseWithSig(testGlobal.senderInfo.pk, proto.NewRecipientFromAddress(testGlobal.recipientInfo.addr), defaultAmount, defaultFee, defaultTimestamp)
	err := tx.Sign(proto.TestNetScheme, testGlobal.senderInfo.sk)
	assert.NoError(t, err, "Sign() failed")
	return tx
}

func TestCreateDiffLeaseWithSig(t *testing.T) {
	checkerInfo := defaultCheckerInfo()
	to := createDifferTestObjects(t, checkerInfo)

	tx := createLeaseWithSig(t)
	ch, err := to.td.createDiffLeaseWithSig(tx, defaultDifferInfo())
	assert.NoError(t, err, "createDiffLeaseWithSig() failed")

	correctDiff := txDiff{
		testGlobal.senderInfo.wavesKey:    newBalanceDiff(-int64(tx.Fee), 0, int64(tx.Amount), false),
		testGlobal.recipientInfo.wavesKey: newBalanceDiff(0, int64(tx.Amount), 0, false),
		testGlobal.minerInfo.wavesKey:     newBalanceDiff(int64(tx.Fee), 0, 0, false),
	}
	assert.Equal(t, correctDiff, ch.diff)
	correctAddrs := map[proto.WavesAddress]struct{}{
		testGlobal.recipientInfo.addr: empty,
		testGlobal.senderInfo.addr:    empty,
	}
	assert.Equal(t, correctAddrs, ch.addrs)
}

func createLeaseWithProofs(t *testing.T) *proto.LeaseWithProofs {
	tx := proto.NewUnsignedLeaseWithProofs(2, testGlobal.senderInfo.pk, proto.NewRecipientFromAddress(testGlobal.recipientInfo.addr), defaultAmount, defaultFee, defaultTimestamp)
	err := tx.Sign(proto.TestNetScheme, testGlobal.senderInfo.sk)
	assert.NoError(t, err, "Sign() failed")
	return tx
}

func TestCreateDiffLeaseWithProofs(t *testing.T) {
	checkerInfo := defaultCheckerInfo()
	to := createDifferTestObjects(t, checkerInfo)

	tx := createLeaseWithProofs(t)
	ch, err := to.td.createDiffLeaseWithProofs(tx, defaultDifferInfo())
	assert.NoError(t, err, "createDiffLeaseWithProofs() failed")

	correctDiff := txDiff{
		testGlobal.senderInfo.wavesKey:    newBalanceDiff(-int64(tx.Fee), 0, int64(tx.Amount), false),
		testGlobal.recipientInfo.wavesKey: newBalanceDiff(0, int64(tx.Amount), 0, false),
		testGlobal.minerInfo.wavesKey:     newBalanceDiff(int64(tx.Fee), 0, 0, false),
	}
	assert.Equal(t, correctDiff, ch.diff)
	correctAddrs := map[proto.WavesAddress]struct{}{
		testGlobal.recipientInfo.addr: empty,
		testGlobal.senderInfo.addr:    empty,
	}
	assert.Equal(t, correctAddrs, ch.addrs)
}

func createLeaseCancelWithSig(t *testing.T, leaseID crypto.Digest) *proto.LeaseCancelWithSig {
	tx := proto.NewUnsignedLeaseCancelWithSig(testGlobal.senderInfo.pk, leaseID, defaultFee, defaultTimestamp)
	err := tx.Sign(proto.TestNetScheme, testGlobal.senderInfo.sk)
	assert.NoError(t, err, "tx.Sign() failed")
	return tx
}

func TestCreateDiffLeaseCancelWithSig(t *testing.T) {
	checkerInfo := defaultCheckerInfo()
	to := createDifferTestObjects(t, checkerInfo)

	leaseTx := createLeaseWithSig(t)
	info := defaultPerformerInfo(to.stateActionsCounter)
	to.stor.addBlock(t, blockID0)
	_, err := to.tp.performLeaseWithSig(leaseTx, info, nil, nil)
	assert.NoError(t, err, "performLeaseWithSig failed")

	tx := createLeaseCancelWithSig(t, *leaseTx.ID)
	ch, err := to.td.createDiffLeaseCancelWithSig(tx, defaultDifferInfo())
	assert.NoError(t, err, "createDiffLeaseCancelWithSig() failed")

	correctDiff := txDiff{
		testGlobal.senderInfo.wavesKey:    newBalanceDiff(-int64(tx.Fee), 0, -int64(leaseTx.Amount), false),
		testGlobal.recipientInfo.wavesKey: newBalanceDiff(0, -int64(leaseTx.Amount), 0, false),
		testGlobal.minerInfo.wavesKey:     newBalanceDiff(int64(tx.Fee), 0, 0, false),
	}
	assert.Equal(t, correctDiff, ch.diff)
	correctAddrs := map[proto.WavesAddress]struct{}{
		testGlobal.recipientInfo.addr: empty,
		testGlobal.senderInfo.addr:    empty,
	}
	assert.Equal(t, correctAddrs, ch.addrs)
}

func createLeaseCancelWithProofs(t *testing.T, leaseID crypto.Digest) *proto.LeaseCancelWithProofs {
	tx := proto.NewUnsignedLeaseCancelWithProofs(2, testGlobal.senderInfo.pk, leaseID, defaultFee, defaultTimestamp)
	err := tx.Sign(proto.TestNetScheme, testGlobal.senderInfo.sk)
	assert.NoError(t, err, "tx.Sign() failed")
	return tx
}

func TestCreateDiffLeaseCancelWithProofs(t *testing.T) {
	checkerInfo := defaultCheckerInfo()
	to := createDifferTestObjects(t, checkerInfo)

	leaseTx := createLeaseWithProofs(t)
	info := defaultPerformerInfo(to.stateActionsCounter)
	to.stor.addBlock(t, blockID0)
	_, err := to.tp.performLeaseWithProofs(leaseTx, info, nil, nil)
	assert.NoError(t, err, "performLeaseWithProofs failed")

	tx := createLeaseCancelWithProofs(t, *leaseTx.ID)
	ch, err := to.td.createDiffLeaseCancelWithProofs(tx, defaultDifferInfo())
	assert.NoError(t, err, "createDiffLeaseCancelWithProofs() failed")

	correctDiff := txDiff{
		testGlobal.senderInfo.wavesKey:    newBalanceDiff(-int64(tx.Fee), 0, -int64(leaseTx.Amount), false),
		testGlobal.recipientInfo.wavesKey: newBalanceDiff(0, -int64(leaseTx.Amount), 0, false),
		testGlobal.minerInfo.wavesKey:     newBalanceDiff(int64(tx.Fee), 0, 0, false),
	}
	assert.Equal(t, correctDiff, ch.diff)
	correctAddrs := map[proto.WavesAddress]struct{}{
		testGlobal.recipientInfo.addr: empty,
		testGlobal.senderInfo.addr:    empty,
	}
	assert.Equal(t, correctAddrs, ch.addrs)
}

func createCreateAliasWithSig(t *testing.T) *proto.CreateAliasWithSig {
	aliasStr := "alias"
	aliasFull := fmt.Sprintf("alias:W:%s", aliasStr)
	alias, err := proto.NewAliasFromString(aliasFull)
	assert.NoError(t, err, "NewAliasFromString() failed")
	tx := proto.NewUnsignedCreateAliasWithSig(testGlobal.senderInfo.pk, *alias, defaultFee, defaultTimestamp)
	err = tx.Sign(proto.TestNetScheme, testGlobal.senderInfo.sk)
	assert.NoError(t, err, "tx.Sign() failed")
	return tx
}

func TestCreateDiffCreateAliasWithSig(t *testing.T) {
	checkerInfo := defaultCheckerInfo()
	to := createDifferTestObjects(t, checkerInfo)

	tx := createCreateAliasWithSig(t)
	ch, err := to.td.createDiffCreateAliasWithSig(tx, defaultDifferInfo())
	assert.NoError(t, err, "createDiffCreateAliasWithSig failed")

	correctDiff := txDiff{
		testGlobal.senderInfo.wavesKey: newBalanceDiff(-int64(tx.Fee), 0, 0, false),
		testGlobal.minerInfo.wavesKey:  newBalanceDiff(int64(tx.Fee), 0, 0, false),
	}
	assert.Equal(t, correctDiff, ch.diff)
	correctAddrs := map[proto.WavesAddress]struct{}{
		testGlobal.senderInfo.addr: empty,
	}
	assert.Equal(t, correctAddrs, ch.addrs)
}

func createCreateAliasWithProofs(t *testing.T) *proto.CreateAliasWithProofs {
	aliasStr := "alias"
	aliasFull := fmt.Sprintf("alias:W:%s", aliasStr)
	alias, err := proto.NewAliasFromString(aliasFull)
	assert.NoError(t, err, "NewAliasFromString() failed")
	tx := proto.NewUnsignedCreateAliasWithProofs(2, testGlobal.senderInfo.pk, *alias, defaultFee, defaultTimestamp)
	err = tx.Sign(proto.TestNetScheme, testGlobal.senderInfo.sk)
	assert.NoError(t, err, "tx.Sign() failed")
	return tx
}

func TestCreateDiffCreateAliasWithProofs(t *testing.T) {
	checkerInfo := defaultCheckerInfo()
	to := createDifferTestObjects(t, checkerInfo)

	tx := createCreateAliasWithProofs(t)
	ch, err := to.td.createDiffCreateAliasWithProofs(tx, defaultDifferInfo())
	assert.NoError(t, err, "createDiffCreateAliasWithProofs failed")

	correctDiff := txDiff{
		testGlobal.senderInfo.wavesKey: newBalanceDiff(-int64(tx.Fee), 0, 0, false),
		testGlobal.minerInfo.wavesKey:  newBalanceDiff(int64(tx.Fee), 0, 0, false),
	}
	assert.Equal(t, correctDiff, ch.diff)
	correctAddrs := map[proto.WavesAddress]struct{}{
		testGlobal.senderInfo.addr: empty,
	}
	assert.Equal(t, correctAddrs, ch.addrs)
}

func generateMassTransferEntries(t *testing.T, entriesNum int) []proto.MassTransferEntry {
	res := make([]proto.MassTransferEntry, entriesNum)
	for i := 0; i < entriesNum; i++ {
		amount := uint64(i)
		rcp := generateRandomRecipient(t)
		entry := proto.MassTransferEntry{Recipient: rcp, Amount: amount}
		res[i] = entry
	}
	return res
}

func createMassTransferWithProofs(t *testing.T, transfers []proto.MassTransferEntry) *proto.MassTransferWithProofs {
	tx := proto.NewUnsignedMassTransferWithProofs(1, testGlobal.senderInfo.pk, *testGlobal.asset0.asset, transfers, defaultFee, defaultTimestamp, []byte("attachment"))
	err := tx.Sign(proto.TestNetScheme, testGlobal.senderInfo.sk)
	assert.NoError(t, err, "tx.Sign() failed")
	return tx
}

func TestCreateDiffMassTransferWithProofs(t *testing.T) {
	checkerInfo := defaultCheckerInfo()
	to := createDifferTestObjects(t, checkerInfo)

	entriesNum := 66
	entries := generateMassTransferEntries(t, entriesNum)
	tx := createMassTransferWithProofs(t, entries)
	ch, err := to.td.createDiffMassTransferWithProofs(tx, defaultDifferInfo())
	assert.NoError(t, err, "createDiffMassTransferWithProofs failed")

	correctDiff := txDiff{
		testGlobal.senderInfo.wavesKey: newBalanceDiff(-int64(tx.Fee), 0, 0, true),
		testGlobal.minerInfo.wavesKey:  newBalanceDiff(int64(tx.Fee), 0, 0, false),
	}
	correctAddrs := map[proto.WavesAddress]struct{}{
		testGlobal.senderInfo.addr: empty,
	}
	for _, entry := range entries {
		recipientAddr, err := recipientToAddress(entry.Recipient, to.stor.entities.aliases)
		assert.NoError(t, err, "recipientToAddress() failed")
		err = correctDiff.appendBalanceDiff(byteKey(recipientAddr.ID(), tx.Asset), newBalanceDiff(int64(entry.Amount), 0, 0, true))
		assert.NoError(t, err, "appendBalanceDiff() failed")
		err = correctDiff.appendBalanceDiff(byteKey(testGlobal.senderInfo.addr.ID(), tx.Asset), newBalanceDiff(-int64(entry.Amount), 0, 0, true))
		assert.NoError(t, err, "appendBalanceDiff() failed")
		correctAddrs[recipientAddr] = empty
	}
	assert.Equal(t, correctDiff, ch.diff)
	assert.Equal(t, correctAddrs, ch.addrs)
}

func createDataWithProofs(t *testing.T, entriesNum int) *proto.DataWithProofs {
	tx := proto.NewUnsignedDataWithProofs(1, testGlobal.senderInfo.pk, defaultFee, defaultTimestamp)
	for i := 0; i < entriesNum; i++ {
		entry := &proto.IntegerDataEntry{Key: "TheKey", Value: int64(666)}
		tx.Entries = append(tx.Entries, entry)
	}
	err := tx.Sign(proto.TestNetScheme, testGlobal.senderInfo.sk)
	assert.NoError(t, err, "Sign() failed")
	return tx
}

func TestCreateDiffDataWithProofs(t *testing.T) {
	checkerInfo := defaultCheckerInfo()
	to := createDifferTestObjects(t, checkerInfo)

	tx := createDataWithProofs(t, 1)
	ch, err := to.td.createDiffDataWithProofs(tx, defaultDifferInfo())
	assert.NoError(t, err, "createDiffDataWithProofs failed")

	correctDiff := txDiff{
		testGlobal.senderInfo.wavesKey: newBalanceDiff(-int64(tx.Fee), 0, 0, false),
		testGlobal.minerInfo.wavesKey:  newBalanceDiff(int64(tx.Fee), 0, 0, false),
	}
	assert.Equal(t, correctDiff, ch.diff)
	correctAddrs := map[proto.WavesAddress]struct{}{
		testGlobal.senderInfo.addr: empty,
	}
	assert.Equal(t, correctAddrs, ch.addrs)
}

func createSponsorshipWithProofs(t *testing.T, fee uint64) *proto.SponsorshipWithProofs {
	tx := proto.NewUnsignedSponsorshipWithProofs(1, testGlobal.senderInfo.pk, testGlobal.asset0.asset.ID, defaultQuantity, FeeUnit*fee, defaultTimestamp)
	err := tx.Sign(proto.TestNetScheme, testGlobal.senderInfo.sk)
	assert.NoError(t, err, "tx.Sign() failed")
	return tx
}

func TestCreateDiffSponsorshipWithProofs(t *testing.T) {
	checkerInfo := defaultCheckerInfo()
	to := createDifferTestObjects(t, checkerInfo)

	tx := createSponsorshipWithProofs(t, 1000)
	ch, err := to.td.createDiffSponsorshipWithProofs(tx, defaultDifferInfo())
	assert.NoError(t, err, "createDiffSponsorshipWithProofs failed")

	correctDiff := txDiff{
		testGlobal.senderInfo.wavesKey: newBalanceDiff(-int64(tx.Fee), 0, 0, false),
		testGlobal.minerInfo.wavesKey:  newBalanceDiff(int64(tx.Fee), 0, 0, false),
	}
	assert.Equal(t, correctDiff, ch.diff)
	correctAddrs := map[proto.WavesAddress]struct{}{
		testGlobal.senderInfo.addr: empty,
	}
	assert.Equal(t, correctAddrs, ch.addrs)
}

func createSetScriptWithProofs(t *testing.T, customScriptBytes ...[]byte) *proto.SetScriptWithProofs {
	require.Less(t, len(customScriptBytes), 2, "len(customScriptBytes) should be 0 or 1")
	scriptBytes := testGlobal.scriptBytes
	if len(customScriptBytes) != 0 {
		scriptBytes = customScriptBytes[0]
	}
	feeConst, ok := feeConstants[proto.SetScriptTransaction]
	assert.Equal(t, ok, true)
	tx := proto.NewUnsignedSetScriptWithProofs(1, testGlobal.senderInfo.pk, scriptBytes, FeeUnit*feeConst, defaultTimestamp)
	err := tx.Sign(proto.TestNetScheme, testGlobal.senderInfo.sk)
	assert.NoError(t, err, "tx.Sign() failed")
	return tx
}

func TestCreateDiffSetScriptWithProofs(t *testing.T) {
	checkerInfo := defaultCheckerInfo()
	to := createDifferTestObjects(t, checkerInfo)

	tx := createSetScriptWithProofs(t)
	ch, err := to.td.createDiffSetScriptWithProofs(tx, defaultDifferInfo())
	assert.NoError(t, err, "createDiffSetScriptWithProofs failed")

	correctDiff := txDiff{
		testGlobal.senderInfo.wavesKey: newBalanceDiff(-int64(tx.Fee), 0, 0, false),
		testGlobal.minerInfo.wavesKey:  newBalanceDiff(int64(tx.Fee), 0, 0, false),
	}
	assert.Equal(t, correctDiff, ch.diff)
	correctAddrs := map[proto.WavesAddress]struct{}{
		testGlobal.senderInfo.addr: empty,
	}
	assert.Equal(t, correctAddrs, ch.addrs)
}

func createSetAssetScriptWithProofs(t *testing.T) *proto.SetAssetScriptWithProofs {
	feeConst, ok := feeConstants[proto.SetAssetScriptTransaction]
	assert.Equal(t, ok, true)
	tx := proto.NewUnsignedSetAssetScriptWithProofs(1, testGlobal.senderInfo.pk, testGlobal.asset0.asset.ID, testGlobal.scriptBytes, FeeUnit*feeConst, defaultTimestamp)
	err := tx.Sign(proto.TestNetScheme, testGlobal.senderInfo.sk)
	assert.NoError(t, err, "tx.Sign() failed")
	return tx
}

func TestCreateDiffSetAssetScriptWithProofs(t *testing.T) {
	checkerInfo := defaultCheckerInfo()
	to := createDifferTestObjects(t, checkerInfo)

	tx := createSetAssetScriptWithProofs(t)
	ch, err := to.td.createDiffSetAssetScriptWithProofs(tx, defaultDifferInfo())
	assert.NoError(t, err, "createDiffSetAssetScriptWithProofs failed")

	correctDiff := txDiff{
		testGlobal.senderInfo.wavesKey: newBalanceDiff(-int64(tx.Fee), 0, 0, false),
		testGlobal.minerInfo.wavesKey:  newBalanceDiff(int64(tx.Fee), 0, 0, false),
	}
	assert.Equal(t, correctDiff, ch.diff)
	correctAddrs := map[proto.WavesAddress]struct{}{
		testGlobal.senderInfo.addr: empty,
	}
	assert.Equal(t, correctAddrs, ch.addrs)
}

func createInvokeScriptWithProofs(t *testing.T, pmts proto.ScriptPayments, fc proto.FunctionCall, feeAsset proto.OptionalAsset, fee uint64) *proto.InvokeScriptWithProofs {
	tx := proto.NewUnsignedInvokeScriptWithProofs(1, testGlobal.senderInfo.pk, proto.NewRecipientFromAddress(testGlobal.recipientInfo.addr), fc, pmts, feeAsset, fee, defaultTimestamp)
	err := tx.Sign(proto.TestNetScheme, testGlobal.senderInfo.sk)
	assert.NoError(t, err, "tx.Sign() failed")
	return tx
}

func TestCreateDiffInvokeScriptWithProofs(t *testing.T) {
	checkerInfo := defaultCheckerInfo()
	to := createDifferTestObjects(t, checkerInfo)

	feeConst, ok := feeConstants[proto.InvokeScriptTransaction]
	assert.Equal(t, ok, true)
	paymentAmount0 := uint64(100500)
	paymentAmount1 := uint64(90)
	paymentAmount2 := uint64(42)
	pmts := []proto.ScriptPayment{
		{Amount: paymentAmount0, Asset: *testGlobal.asset0.asset},
		{Amount: paymentAmount1, Asset: proto.NewOptionalAssetWaves()},
		{Amount: paymentAmount2, Asset: *testGlobal.asset0.asset},
	}
	totalAssetAmount := paymentAmount0 + paymentAmount2
	totalWavesAmount := paymentAmount1
	tx := createInvokeScriptWithProofs(t, pmts, proto.FunctionCall{}, *testGlobal.asset0.asset, feeConst*FeeUnit)

	feeFullAssetID := tx.FeeAsset.ID
	feeShortAssetID := proto.AssetIDFromDigest(feeFullAssetID)

	to.stor.createAsset(t, feeFullAssetID)

	to.stor.activateSponsorship(t)
	_, err := to.td.createDiffInvokeScriptWithProofs(tx, defaultDifferInfo())
	assert.Error(t, err, "createDiffInvokeScriptWithProofs() did not fail with unsponsored asset")
	err = to.stor.entities.sponsoredAssets.sponsorAsset(feeFullAssetID, 10, blockID0)
	assert.NoError(t, err, "sponsorAsset() failed")
	ch, err := to.td.createDiffInvokeScriptWithProofs(tx, defaultDifferInfo())
	assert.NoError(t, err, "createDiffInvokeScriptWithProofs() failed with valid sponsored asset")

	feeInWaves, err := to.stor.entities.sponsoredAssets.sponsoredAssetToWaves(feeShortAssetID, tx.Fee)
	assert.NoError(t, err, "sponsoredAssetToWaves() failed")
	recipientAssetDiff := balanceDiff{
		balance:                      int64(totalAssetAmount),
		updateMinIntermediateBalance: true,
		minBalance:                   int64(paymentAmount0),
	}
	correctDiff := txDiff{
		testGlobal.senderInfo.assetKeys[0]:    newBalanceDiff(-int64(tx.Fee+totalAssetAmount), 0, 0, true),
		testGlobal.senderInfo.wavesKey:        newBalanceDiff(-int64(totalWavesAmount), 0, 0, true),
		testGlobal.recipientInfo.assetKeys[0]: recipientAssetDiff,
		testGlobal.recipientInfo.wavesKey:     newBalanceDiff(int64(totalWavesAmount), 0, 0, true),
		testGlobal.issuerInfo.assetKeys[0]:    newBalanceDiff(int64(tx.Fee), 0, 0, true),
		testGlobal.issuerInfo.wavesKey:        newBalanceDiff(-int64(feeInWaves), 0, 0, true),
		testGlobal.minerInfo.wavesKey:         newBalanceDiff(int64(feeInWaves), 0, 0, false),
	}
	assert.Equal(t, correctDiff, ch.diff)
	correctAddrs := map[proto.WavesAddress]struct{}{
		testGlobal.senderInfo.addr:    empty,
		testGlobal.recipientInfo.addr: empty,
		testGlobal.issuerInfo.addr:    empty,
	}
	assert.Equal(t, correctAddrs, ch.addrs)
}

func createUpdateAssetInfoWithProofs(t *testing.T) *proto.UpdateAssetInfoWithProofs {
	tx := proto.NewUnsignedUpdateAssetInfoWithProofs(1, testGlobal.asset0.asset.ID, testGlobal.senderInfo.pk, "noname", "someDescription", defaultTimestamp, *(testGlobal.asset1.asset), defaultFee)
	err := tx.Sign(proto.TestNetScheme, testGlobal.senderInfo.sk)
	assert.NoError(t, err, "tx.Sign() failed")
	return tx
}

func TestCreateDiffUpdateAssetInfoWithProofs(t *testing.T) {
	checkerInfo := defaultCheckerInfo()
	to := createDifferTestObjects(t, checkerInfo)

	tx := createUpdateAssetInfoWithProofs(t)
	ch, err := to.td.createDiffUpdateAssetInfoWithProofs(tx, defaultDifferInfo())
	assert.NoError(t, err, "createDiffUpdateAssetInfoWithProofs() failed")

	correctDiff := txDiff{
		testGlobal.senderInfo.assetKeys[1]: newBalanceDiff(-int64(tx.Fee), 0, 0, false),
		testGlobal.minerInfo.assetKeys[1]:  newBalanceDiff(int64(tx.Fee), 0, 0, false),
	}
	assert.Equal(t, correctDiff, ch.diff)
	correctAddrs := map[proto.WavesAddress]struct{}{
		testGlobal.senderInfo.addr: empty,
	}
	assert.Equal(t, correctAddrs, ch.addrs)
}

func createInvokeExpressionWithProofs(t *testing.T, expression proto.B64Bytes, feeAsset proto.OptionalAsset, fee uint64) *proto.InvokeExpressionTransactionWithProofs {
	tx := proto.NewUnsignedInvokeExpressionWithProofs(1, testGlobal.senderInfo.pk, expression, feeAsset, fee, defaultTimestamp)
	err := tx.Sign(proto.TestNetScheme, testGlobal.senderInfo.sk)
	assert.NoError(t, err, "tx.Sign() failed")
	return tx
}<|MERGE_RESOLUTION|>--- conflicted
+++ resolved
@@ -40,30 +40,6 @@
 	actionsCounter := new(proto.StateActionsCounter)
 
 	snapshotApplier := newBlockSnapshotsApplier(
-<<<<<<< HEAD
-		blockSnapshotsApplierInfo{
-			ci:                  checkerInfo,
-			scheme:              settings.MainNetSettings.AddressSchemeCharacter,
-			stateActionsCounter: actionsCounter,
-		},
-		snapshotApplierStorages{
-			balances:          stor.entities.balances,
-			aliases:           stor.entities.aliases,
-			assets:            stor.entities.assets,
-			scriptsStorage:    stor.entities.scriptsStorage,
-			scriptsComplexity: stor.entities.scriptsComplexity,
-			sponsoredAssets:   stor.entities.sponsoredAssets,
-			ordersVolumes:     stor.entities.ordersVolumes,
-			accountsDataStor:  stor.entities.accountsDataStor,
-			leases:            stor.entities.leases,
-		},
-	)
-	snapshotGen := snapshotGenerator{stor: stor.entities, scheme: settings.MainNetSettings.AddressSchemeCharacter,
-		IsFullNodeMode: true}
-	tp, err := newTransactionPerformer(stor.entities, settings.MainNetSettings)
-	tp.snapshotApplier = &snapshotApplier
-	tp.snapshotGenerator = &snapshotGen
-=======
 		newBlockSnapshotsApplierInfo(
 			checkerInfo,
 			settings.MainNetSettings.AddressSchemeCharacter,
@@ -73,7 +49,6 @@
 	)
 	snapshotGen := newSnapshotGenerator(stor.entities, settings.MainNetSettings.AddressSchemeCharacter)
 	tp := newTransactionPerformer(stor.entities, settings.MainNetSettings, &snapshotGen, &snapshotApplier)
->>>>>>> dd552b5f
 	require.NoError(t, err, "newTransactionPerformer() failed")
 	return &differTestObjects{stor, td, tp, actionsCounter}
 }
@@ -751,11 +726,7 @@
 // and produces an incorrect or unexpected diff, should be fixes some how
 //
 //	func TestCreateDiffExchangeWithSignature(t *testing.T) {
-<<<<<<< HEAD
-//		to, path := createDifferTestObjects(t, checkerInfo
-=======
 //		to, path := createDifferTestObjects(t, checkerInfo)
->>>>>>> dd552b5f
 //
 //		to.stor.createAssetWithDecimals(t, testGlobal.asset0.asset.ID, 8)
 //		to.stor.createAssetWithDecimals(t, testGlobal.asset1.asset.ID, 8)
