--- conflicted
+++ resolved
@@ -691,22 +691,14 @@
 	return hs.entryDataWithHeightFilter(key, height, filter, cmp)
 }
 
-<<<<<<< HEAD
-// newestEntryBeforeHeight() returns bytes of the top entry from local storage or DB before given height.
-func (hs *historyStorage) newestEntryDataBeforeHeight(key []byte, height uint64, filter bool) ([]byte, error) {
-	limitBlockNum, err := hs.stateDB.newestBlockNumByHeight(height)
-	if err != nil {
-		return nil, err
-	}
-	history, err := hs.fullHistory(key, filter)
-	if err != nil {
-		return nil, err
-	}
-	var res historyEntry
-=======
-func (hs *historyStorage) generationBalanceHeightRangeEntries(history *historyRecord, startBlockNum, endBlockNum uint32) [][]byte {
+// blockRangeEntries() returns list of entries corresponding to given block interval.
+// IMPORTANTLY, it does not simply return list of entries with block nums between startBlockNum and endBlockNum,
+// instead this function returns values which are relevant for this block range.
+// This actually means that it MIGHT include entries BEFORE startBlockNum, because they are relevant for the range start.
+// For example, if the first entry in the range is at startBlockNum + 1, then at startBlockNum we should use the value
+// from the past.
+func (hs *historyStorage) blockRangeEntries(history *historyRecord, startBlockNum, endBlockNum uint32) [][]byte {
 	records := make([][]byte, 1)
->>>>>>> 0ee95dae
 	for _, entry := range history.entries {
 		switch {
 		case entry.blockNum <= startBlockNum:
@@ -720,13 +712,9 @@
 	return records
 }
 
-<<<<<<< HEAD
 // entriesDataInHeightRange() returns bytes of entries that fit into specified height interval.
+// WARNING: see comment about blockRangeEntries() to understand how this function actually works.
 func (hs *historyStorage) entriesDataInHeightRange(key []byte, startHeight, endHeight uint64, filter bool) ([][]byte, error) {
-=======
-// entriesDataInHeightRangeStable should be used only fof calculation of generation balance because it uses extended range of data records.
-func (hs *historyStorage) entriesDataInHeightRangeStable(key []byte, startHeight, endHeight uint64, filter bool) ([][]byte, error) {
->>>>>>> 0ee95dae
 	history, err := hs.getHistory(key, filter, false)
 	if err != nil {
 		return nil, err
@@ -742,9 +730,10 @@
 	if err != nil {
 		return nil, err
 	}
-	return hs.generationBalanceHeightRangeEntries(history, startBlockNum, endBlockNum), nil
-}
-
+	return hs.blockRangeEntries(history, startBlockNum, endBlockNum), nil
+}
+
+// WARNING: see comment about blockRangeEntries() to understand how this function actually works.
 func (hs *historyStorage) newestEntriesDataInHeightRange(key []byte, startHeight, endHeight uint64, filter bool) ([][]byte, error) {
 	history, err := hs.fullHistory(key, filter)
 	if err != nil {
@@ -761,7 +750,7 @@
 	if err != nil {
 		return nil, err
 	}
-	return hs.generationBalanceHeightRangeEntries(history, startBlockNum, endBlockNum), nil
+	return hs.blockRangeEntries(history, startBlockNum, endBlockNum), nil
 }
 
 func (hs *historyStorage) reset() {
