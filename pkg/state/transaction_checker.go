--- conflicted
+++ resolved
@@ -843,17 +843,10 @@
 	if err != nil {
 		return nil, err
 	}
-<<<<<<< HEAD
-	if err = checkOrderWithMetamaskFeature(o1, metamaskActivated); err != nil {
-		return nil, errors.Wrap(err, "order1 metamask feature checks failed")
-	}
-	if err = checkOrderWithMetamaskFeature(o1, metamaskActivated); err != nil {
-=======
 	if errO1 := checkOrderWithMetamaskFeature(o1, metamaskActivated); errO1 != nil {
 		return nil, errors.Wrap(err, "order1 metamask feature checks failed")
 	}
 	if errO2 := checkOrderWithMetamaskFeature(o2, metamaskActivated); errO2 != nil {
->>>>>>> c2fd4c2b
 		return nil, errors.Wrap(err, "order2 metamask feature checks failed")
 	}
 
@@ -884,13 +877,8 @@
 	if err != nil {
 		return nil, err
 	}
-<<<<<<< HEAD
-	assets := &txAssets{feeAsset: proto.NewOptionalAssetWaves(), smartAssets: smartAssets}
-	if err = tc.checkFee(transaction, assets, info); err != nil {
-=======
 	txa := &txAssets{feeAsset: proto.NewOptionalAssetWaves(), smartAssets: ordersSmartAssets}
 	if errCF := tc.checkFee(transaction, txa, info); errCF != nil {
->>>>>>> c2fd4c2b
 		return nil, err
 	}
 	smartAssetsActivated, err := tc.stor.features.newestIsActivated(int16(settings.SmartAssets))
