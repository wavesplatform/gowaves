package state

import (
	"bytes"
	"fmt"
	"github.com/wavesplatform/gowaves/pkg/types"
	"math"
	"math/big"
	"unicode/utf8"

	"github.com/pkg/errors"
	"github.com/wavesplatform/gowaves/pkg/crypto"
	"github.com/wavesplatform/gowaves/pkg/errs"
	"github.com/wavesplatform/gowaves/pkg/proto"
	"github.com/wavesplatform/gowaves/pkg/ride"
	"github.com/wavesplatform/gowaves/pkg/settings"
)

const (
	KiB = 1024
	MiB = 1024 * KiB

	maxVerifierScriptSize = 8 * KiB
	maxContractScriptSize = 32 * KiB

	maxEstimatorVersion = 3
)

type checkerInfo struct {
	initialisation   bool
	currentTimestamp uint64
	parentTimestamp  uint64
	blockID          proto.BlockID
	blockVersion     proto.BlockVersion
	height           uint64
}

func (i *checkerInfo) estimatorVersion() int {
	switch i.blockVersion {
	case proto.ProtobufBlockVersion:
		return 3
	case proto.RewardBlockVersion:
		return 2
	default:
		return 1
	}
}

type transactionChecker struct {
	genesis  proto.BlockID
	stor     *blockchainEntitiesStorage
	settings *settings.BlockchainSettings
	state    types.SmartState
}

func newTransactionChecker(
	genesis proto.BlockID,
	stor *blockchainEntitiesStorage,
	settings *settings.BlockchainSettings,
	state types.SmartState,
) (*transactionChecker, error) {
	return &transactionChecker{genesis, stor, settings, state}, nil
}

func (tc *transactionChecker) scriptActivation(libVersion int, hasBlockV2 bool) error {
	rideForDAppsActivated, err := tc.stor.features.newestIsActivated(int16(settings.Ride4DApps))
	if err != nil {
		return errs.Extend(err, "transactionChecker scriptActivation isActivated")
	}
	blockV5Activated, err := tc.stor.features.newestIsActivated(int16(settings.BlockV5))
	if err != nil {
		return err
	}
	continuationActivated, err := tc.stor.features.newestIsActivated(int16(settings.RideV5))
	if err != nil {
		return err
	}
	if libVersion == 3 && !rideForDAppsActivated {
		return errors.New("Ride4DApps feature must be activated for scripts version 3")
	}
	if hasBlockV2 && !rideForDAppsActivated {
		return errors.New("Ride4DApps feature must be activated for scripts that have block version 2")
	}
	if libVersion == 4 && !blockV5Activated {
		return errors.New("MultiPaymentInvokeScript feature must be activated for scripts version 4")
	}
	if libVersion == 5 && !continuationActivated {
		return errors.New("ContinuationTransaction feature must be activated for scripts version 5")
	}
	return nil
}

func (tc *transactionChecker) checkScriptComplexity(tree *ride.Tree, estimation ride.TreeEstimation, reducedVerifierComplexity bool) error {
	/*
		| Script Type                        | Max complexity before BlockV5 | Max complexity after BlockV5 |
		| ---------------------------------- | ----------------------------- | ---------------------------- |
		| Account / DApp Verifier V1, V2     | 2000                          | 2000                         |
		| Account / DApp Verifier V3, V4, V5 | 4000                          | 2000                         |
		| Asset Verifier V1, V2              | 2000                          | 2000                         |
		| Asset Verifier V3, V4, V5          | 4000                          | 4000                         |
		| DApp Callable V1, V2               | 2000                          | 2000                         |
		| DApp Callable V3, V4               | 4000                          | 4000                         |
		| DApp Callable V5                   | 10000                         | 10000                        |
	*/
	var maxCallableComplexity, maxVerifierComplexity int
	switch tree.LibVersion {
	case 1, 2:
		maxCallableComplexity = MaxCallableScriptComplexityV12
		maxVerifierComplexity = MaxVerifierScriptComplexityReduced
	case 3, 4:
		maxCallableComplexity = MaxCallableScriptComplexityV34
		maxVerifierComplexity = MaxVerifierScriptComplexity
	case 5:
		maxCallableComplexity = MaxCallableScriptComplexityV5
		maxVerifierComplexity = MaxVerifierScriptComplexity
	}
	if reducedVerifierComplexity {
		maxVerifierComplexity = MaxVerifierScriptComplexityReduced
	}
	if !tree.IsDApp() { // Expression (simple) script, has only verifier.
		if complexity := estimation.Verifier; complexity > maxVerifierComplexity {
			return errors.Errorf("script complexity %d exceeds maximum allowed complexity of %d", complexity, maxVerifierComplexity)
		}
		return nil
	}
	if complexity := estimation.Verifier; complexity > maxVerifierComplexity {
		return errors.Errorf("verifier script complexity %d exceeds maximum allowed complexity of %d", complexity, maxVerifierComplexity)
	}
	if complexity := estimation.Estimation; complexity > maxCallableComplexity {
		return errors.Errorf("callable script complexity %d exceeds maximum allowed complexity of %d", complexity, maxCallableComplexity)
	}
	return nil
}

func (tc *transactionChecker) checkScript(script proto.Script, estimatorVersion int, reducedVerifierComplexity, expandEstimations bool) (map[int]ride.TreeEstimation, error) {
	tree, err := ride.Parse(script)
	if err != nil {
		return nil, errs.Extend(err, "failed to build AST")
	}
	maxSize := maxVerifierScriptSize
	if tree.IsDApp() {
		maxSize = maxContractScriptSize
	}
	if len(script) > maxSize {
		return nil, errors.Errorf("script size %d is greater than limit of %d", len(script), maxSize)
	}
	if err := tc.scriptActivation(tree.LibVersion, tree.HasBlockV2); err != nil {
		return nil, errs.Extend(err, "script activation check failed")
	}

	estimations := make(map[int]ride.TreeEstimation)
	maxVersion := maxEstimatorVersion
	if !expandEstimations {
		maxVersion = estimatorVersion
	}
	for ev := estimatorVersion; ev <= maxVersion; ev++ {
		est, err := ride.EstimateTree(tree, ev)
		if err != nil {
			return nil, errs.Extend(err, "failed to estimate script complexity")
		}
		estimations[ev] = est
	}
	if err := tc.checkScriptComplexity(tree, estimations[estimatorVersion], reducedVerifierComplexity); err != nil {
		return nil, errors.Wrap(err, "failed to check script complexity")
	}
	return estimations, nil
}

type txAssets struct {
	feeAsset    proto.OptionalAsset
	smartAssets []crypto.Digest
}

func (tc *transactionChecker) checkFee(
	tx proto.Transaction,
	assets *txAssets,
	info *checkerInfo,
) error {
	sponsorshipActivated, err := tc.stor.sponsoredAssets.isSponsorshipActivated()
	if err != nil {
		return err
	}
	if !sponsorshipActivated {
		// Sponsorship is not yet activated.
		return nil
	}
	params := &feeValidationParams{
		stor:           tc.stor,
		settings:       tc.settings,
		initialisation: info.initialisation,
		txAssets:       assets,
	}

	isRideV5Activated, err := tc.stor.features.newestIsActivated(int16(settings.RideV5))
	if err != nil {
		return errors.Errorf("failed to check if feature is was activated, %v", err)
	}
	if !assets.feeAsset.Present {
		// Waves.
		return checkMinFeeWaves(tx, params, isRideV5Activated, info.estimatorVersion())
	}
	return checkMinFeeAsset(tx, assets.feeAsset.ID, params, isRideV5Activated, info.estimatorVersion())
}

func (tc *transactionChecker) checkFromFuture(timestamp uint64) bool {
	return timestamp > tc.settings.TxFromFutureCheckAfterTime
}

func (tc *transactionChecker) checkTimestamps(txTimestamp, blockTimestamp, prevBlockTimestamp uint64) error {
	if tc.checkFromFuture(blockTimestamp) && txTimestamp > blockTimestamp+tc.settings.MaxTxTimeForwardOffset {
		return errs.NewMistiming(fmt.Sprintf("Transaction timestamp %d is more than %dms in the future", txTimestamp, tc.settings.MaxTxTimeForwardOffset))
	}
	if prevBlockTimestamp == 0 {
		// If we check tx from genesis block, there is no parent, so transaction can not be early.
		return nil
	}
	if txTimestamp < prevBlockTimestamp-tc.settings.MaxTxTimeBackOffset {
		return errs.NewMistiming(fmt.Sprintf("Transaction timestamp %d is more than %dms in the past: early transaction creation time", txTimestamp, tc.settings.MaxTxTimeBackOffset))
	}
	return nil
}

func (tc *transactionChecker) checkAsset(asset *proto.OptionalAsset, initialisation bool) error {
	if !tc.stor.assets.newestAssetExists(*asset, !initialisation) {
		return errs.NewUnknownAsset(fmt.Sprintf("unknown asset %s", asset.String()))
	}
	return nil
}

func (tc *transactionChecker) checkFeeAsset(asset *proto.OptionalAsset, initialisation bool) error {
	if err := tc.checkAsset(asset, initialisation); err != nil {
		return err
	}
	if !asset.Present {
		// No need to check Waves.
		return nil
	}
	// Check sponsorship.
	sponsorshipActivated, err := tc.stor.sponsoredAssets.isSponsorshipActivated()
	if err != nil {
		return err
	}
	if !sponsorshipActivated {
		return nil
	}
	isSponsored, err := tc.stor.sponsoredAssets.newestIsSponsored(proto.AssetIDFromDigest(asset.ID), !initialisation)
	if err != nil {
		return err
	}
	if !isSponsored {
		return errors.Errorf("asset %s is not sponsored and can not be used to pay fees", asset.ID.String())
	}
	return nil
}

func (tc *transactionChecker) smartAssets(assets []proto.OptionalAsset, initialisation bool) ([]crypto.Digest, error) {
	var smartAssets []crypto.Digest
	for _, asset := range assets {
		if !asset.Present {
			// Waves can not be scripted.
			continue
		}
		hasScript, err := tc.stor.scriptsStorage.newestIsSmartAsset(proto.AssetIDFromDigest(asset.ID), !initialisation)
		if err != nil {
			return nil, errors.Wrapf(err, "failed to check newestIsSmartAsset for asset %q", asset.String())
		}
		if hasScript {
			smartAssets = append(smartAssets, asset.ID)
		}
	}
	return smartAssets, nil
}

func (tc *transactionChecker) checkGenesis(transaction proto.Transaction, info *checkerInfo) ([]crypto.Digest, error) {
	if info.blockID != tc.genesis {
		return nil, errors.New("genesis transaction inside of non-genesis block")
	}
	if !info.initialisation {
		return nil, errors.New("genesis transaction in non-initialisation mode")
	}
	assets := &txAssets{feeAsset: proto.NewOptionalAssetWaves()}
	if err := tc.checkFee(transaction, assets, info); err != nil {
		return nil, err
	}
	return nil, nil
}

func (tc *transactionChecker) checkPayment(transaction proto.Transaction, info *checkerInfo) ([]crypto.Digest, error) {
	tx, ok := transaction.(*proto.Payment)
	if !ok {
		return nil, errors.New("failed to convert interface to Payment transaction")
	}
	if info.height >= tc.settings.BlockVersion3AfterHeight {
		return nil, errors.Errorf("Payment transaction is deprecated after height %d", tc.settings.BlockVersion3AfterHeight)
	}
	if err := tc.checkTimestamps(tx.Timestamp, info.currentTimestamp, info.parentTimestamp); err != nil {
		return nil, errs.Extend(err, "invalid timestamp")
	}
	assets := &txAssets{feeAsset: proto.NewOptionalAssetWaves()}
	if err := tc.checkFee(transaction, assets, info); err != nil {
		return nil, err
	}
	return nil, nil
}

func (tc *transactionChecker) checkTransfer(tx *proto.Transfer, info *checkerInfo) error {
	if err := tc.checkTimestamps(tx.Timestamp, info.currentTimestamp, info.parentTimestamp); err != nil {
		return errs.Extend(err, "invalid timestamp")
	}
	if err := tc.checkAsset(&tx.AmountAsset, info.initialisation); err != nil {
		return err
	}
	if err := tc.checkFeeAsset(&tx.FeeAsset, info.initialisation); err != nil {
		return err
	}
	return nil
}

func (tc *transactionChecker) checkTransferWithSig(transaction proto.Transaction, info *checkerInfo) ([]crypto.Digest, error) {
	tx, ok := transaction.(*proto.TransferWithSig)
	if !ok {
		return nil, errors.New("failed to convert interface to TransferWithSig transaction")
	}
	allAssets := []proto.OptionalAsset{tx.AmountAsset}
	smartAssets, err := tc.smartAssets(allAssets, info.initialisation)
	if err != nil {
		return nil, err
	}
	assets := &txAssets{feeAsset: tx.FeeAsset, smartAssets: smartAssets}
	if err := tc.checkFee(transaction, assets, info); err != nil {
		return nil, err
	}
	if err := tc.checkTransfer(&tx.Transfer, info); err != nil {
		return nil, err
	}
	return smartAssets, nil
}

func (tc *transactionChecker) checkEthereumTransactionWithProofs(transaction proto.Transaction, info *checkerInfo) ([]crypto.Digest, error) {
<<<<<<< HEAD
	tx, ok := transaction.(*proto.EthereumTransaction)
	if !ok {
		return nil, errors.New("failed to convert interface to TransferWithSig transaction")
	}

	if tx.EthereumTxType() != proto.EthereumLegacyTxType {
		return nil, errors.New("the ethereum transaction's type is not legacy tx")
	}
	// a cancel transaction
	// value == 0 && data == 0x
	if tx.Value().Cmp(big.NewInt(0)) == 0 && len(tx.Data()) == 0 {
		return nil, errors.New("canceling a transaction is forbidden")
	}

	// gasPrice == 10
	if tx.GasPrice().Cmp(big.NewInt(int64(proto.EthereumGasPrice))) == 0 {
		return nil, errors.New("Gas price should be 10")
	}

	if tx.ChainId().Cmp(big.NewInt(int64(tc.settings.AddressSchemeCharacter))) != 0 {
		return nil, errors.Errorf("Chain ID doesn't correlate with Net's byte. Net's byte is %d, ChainID is %d", int64(tc.settings.AddressSchemeCharacter), tx.ChainId().Int64())
	}

=======
	metamaskActivated, err := tc.stor.features.newestIsActivated(int16(settings.RideV6))
	if err != nil {
		return nil, errors.Errorf("failed to check whether feature %d was activated: %v", settings.RideV6, err)
	}
	if !metamaskActivated {
		return nil, errors.Errorf("failed to handle ethereum transaction: feature %d has not been activated yet", settings.RideV6)
	}

	tx, ok := transaction.(*proto.EthereumTransaction)
	if !ok {
		return nil, errors.New("failed to cast 'Transaction' interface to 'EthereumTransaction' type")
	}
>>>>>>> bf55fb40
	switch kind := tx.TxKind.(type) {
	case *proto.EthereumTransferWavesTxKind:
		// check fee
		if tx.GetFee() < proto.EthereumTransferMinFee {
			return nil, errors.Errorf("the fee for ethereum transfer waves tx is not enough, min fee is %d, got %d", proto.EthereumTransferMinFee, tx.GetFee())
		}

		// check if the amount is 0
		if tx.Value() == nil {
			return nil, errors.New("the amount of ethereum transfer waves is 0, which is forbidden")
		}
		res := new(big.Int).Div(tx.Value(), big.NewInt(int64(proto.DiffEthWaves)))
		if ok := res.IsInt64(); !ok {
			return nil, errors.Errorf("failed to convert amount from ethreum transaction (big int) to int64. value is %s", tx.Value().String())
		}
		if res.Int64() == 0 {
			return nil, errors.New("the amount of ethereum transfer waves is 0, which is forbidden")
		}

<<<<<<< HEAD
		assets := &txAssets{feeAsset: proto.NewOptionalAssetWaves(), smartAssets: nil}
		if err := tc.checkFee(transaction, assets, info); err != nil {
			return nil, err
		}
		return nil, nil
	case *proto.EthereumTransferAssetsErc20TxKind:
		// check fee
		if tx.GetFee() < proto.EthereumTransferMinFee {
			return nil, errors.Errorf("the fee for ethereum transfer assets tx is not enough, min fee is %d, got %d", proto.EthereumTransferMinFee, tx.GetFee())
		}

		erc20arguments, err := ride.GetERC20Arguments(tx.TxKind.DecodedData(), tc.settings.AddressSchemeCharacter)
		if err != nil {
			return nil, errors.Errorf("failed to receive erc20 arguments, %v", err)
		}
		if erc20arguments.Amount == 0 {
			return nil, errors.New("the amount of ethereum transfer assets is 0, which is forbidden")
=======
		return nil, nil
	case *proto.EthereumTransferAssetsErc20TxKind:
		// check fee
		minFee := proto.EthereumTransferMinFee

		if kind.Arguments.Amount == 0 {
			return nil, errors.New("the amount of ethereum transfer assets is 0, which is forbidden")
		}

		isSmart, err := tc.stor.scriptsStorage.newestIsSmartAsset(proto.AssetIDFromDigest(kind.Asset.ID), true)
		if err != nil {
			return nil, errors.Errorf("failed to get asset info, %v", err)
		}
		if isSmart {
			minFee += proto.EthereumScriptedAssetMinFee
		}

		if tx.GetFee() < minFee {
			return nil, errors.Errorf("the fee for ethereum transfer assets tx is not enough, min fee is %d, got %d", proto.EthereumTransferMinFee, tx.GetFee())
>>>>>>> bf55fb40
		}

		allAssets := []proto.OptionalAsset{kind.Asset}
		smartAssets, err := tc.smartAssets(allAssets, info.initialisation)
		if err != nil {
			return nil, err
		}
<<<<<<< HEAD
		assets := &txAssets{feeAsset: proto.NewOptionalAssetWaves(), smartAssets: smartAssets}
		if err := tc.checkFee(transaction, assets, info); err != nil {
			return nil, err
		}
		activated, err := tc.stor.features.newestIsActivated(int16(settings.SmartAccounts))
		if err != nil {
			return nil, err
		}
		if !activated {
			return nil, errors.New("SmartAccounts feature has not been activated yet")
		}
		return smartAssets, nil
	case *proto.EthereumInvokeScriptTxKind:
		// check fee
		if tx.GetFee() < proto.EthereumInvokeMinFee {
			return nil, errors.Errorf("the fee for ethereum invoke tx is not enough, min fee is %d, got %d", proto.EthereumInvokeMinFee, tx.GetFee())
		}
		if err := tc.checkTimestamps(tx.GetTimestamp(), info.currentTimestamp, info.parentTimestamp); err != nil {
			return nil, errs.Extend(err, "invalid timestamp")
		}
		ride4DAppsActivated, err := tc.stor.features.newestIsActivated(int16(settings.Ride4DApps))
		if err != nil {
			return nil, err
		}
		if !ride4DAppsActivated {
			return nil, errors.New("can't use InvokeScript before Ride4DApps activation")
		}

		multiPaymentActivated, err := tc.stor.features.newestIsActivated(int16(settings.BlockV5))
		if err != nil {
			return nil, err
		}
		rideV5activated, err := tc.stor.features.newestIsActivated(int16(settings.RideV5))
		if err != nil {
			return nil, err
		}
		decodedData := tx.TxKind.DecodedData()
		abiPayments := decodedData.Payments

		l := len(abiPayments)
		switch {
		case l > 1 && !multiPaymentActivated && !rideV5activated:
			return nil, errors.New("no more than one payment is allowed")
		case l > 2 && multiPaymentActivated && !rideV5activated:
			return nil, errors.New("no more than two payments is allowed")
		case l > 10 && rideV5activated:
			return nil, errors.New("no more than ten payments is allowed since RideV5 activation")
		}
		var paymentAssets []proto.OptionalAsset
		for _, payment := range abiPayments {
			assetID, err := tc.state.AssetInfoByID(proto.AssetIDFromDigest(payment.AssetID), true)
			if err != nil {
				return nil, err
			}
			asset, err := proto.NewOptionalAssetFromBytes(assetID.ID.Bytes())
			if err != nil {
				return nil, err
			}
			if err := tc.checkAsset(asset, info.initialisation); err != nil {
				return nil, errs.Extend(err, "bad payment asset")
			}
			paymentAssets = append(paymentAssets, *asset)
		}
=======

		return smartAssets, nil
	case *proto.EthereumInvokeScriptTxKind:
		// check fee
		minFee := proto.EthereumInvokeMinFee

		if err := tc.checkTimestamps(tx.GetTimestamp(), info.currentTimestamp, info.parentTimestamp); err != nil {
			return nil, errs.Extend(err, "invalid timestamp")
		}
		decodedData := tx.TxKind.DecodedData()
		abiPayments := decodedData.Payments

		if len(abiPayments) > 10 {
			return nil, errors.New("no more than ten payments is allowed since RideV5 activation")
		}
		paymentAssets := make([]proto.OptionalAsset, 0, len(abiPayments))
		for _, payment := range abiPayments {
			var optionalAsset proto.OptionalAsset
			if payment.PresentAssetID {
				isSmart, err := tc.stor.scriptsStorage.newestIsSmartAsset(proto.AssetIDFromDigest(payment.AssetID), true)
				if err != nil {
					return nil, err
				}
				if isSmart {
					minFee += proto.EthereumScriptedAssetMinFee
				}

				optionalAsset = *proto.NewOptionalAssetFromDigest(payment.AssetID)
				if err := tc.checkAsset(&optionalAsset, info.initialisation); err != nil {
					return nil, errs.Extend(err, "bad payment asset")
				}
			} else {
				// we don't have to check WAVES asset because it can't be scripted and always exists
				optionalAsset = proto.NewOptionalAssetWaves()
			}
			paymentAssets = append(paymentAssets, optionalAsset)
		}

		if tx.GetFee() < minFee {
			return nil, errors.Errorf("the fee for ethereum invoke tx is not enough, min fee is %d, got %d", proto.EthereumInvokeMinFee, tx.GetFee())
		}

>>>>>>> bf55fb40
		smartAssets, err := tc.smartAssets(paymentAssets, info.initialisation)
		if err != nil {
			return nil, err
		}
<<<<<<< HEAD
		assets := &txAssets{feeAsset: proto.NewOptionalAssetWaves(), smartAssets: smartAssets}
		if err := tc.checkFee(transaction, assets, info); err != nil {
			return nil, err
		}
=======

>>>>>>> bf55fb40
		return smartAssets, nil

	default:
		return nil, errors.New("failed to check ethereum transaction, wrong kind of tx")
	}
}

func (tc *transactionChecker) checkTransferWithProofs(transaction proto.Transaction, info *checkerInfo) ([]crypto.Digest, error) {
	tx, ok := transaction.(*proto.TransferWithProofs)
	if !ok {
		return nil, errors.New("failed to convert interface to TransferWithProofs transaction")
	}
	allAssets := []proto.OptionalAsset{tx.AmountAsset}
	smartAssets, err := tc.smartAssets(allAssets, info.initialisation)
	if err != nil {
		return nil, err
	}
	assets := &txAssets{feeAsset: tx.FeeAsset, smartAssets: smartAssets}
	if err := tc.checkFee(transaction, assets, info); err != nil {
		return nil, err
	}
	activated, err := tc.stor.features.newestIsActivated(int16(settings.SmartAccounts))
	if err != nil {
		return nil, err
	}
	if !activated {
		return nil, errors.New("SmartAccounts feature has not been activated yet")
	}
	if err := tc.checkTransfer(&tx.Transfer, info); err != nil {
		return nil, err
	}
	return smartAssets, nil
}

func (tc *transactionChecker) isValidUtf8(str string) error {
	if !utf8.ValidString(str) {
		return errors.Errorf("str %s is not valid UTF-8", str)
	}
	return nil
}

func (tc *transactionChecker) checkIssue(tx *proto.Issue, info *checkerInfo) error {
	if err := tc.checkTimestamps(tx.Timestamp, info.currentTimestamp, info.parentTimestamp); err != nil {
		return errs.Extend(err, "invalid timestamp")
	}
	blockV5Activated, err := tc.stor.features.newestIsActivated(int16(settings.BlockV5))
	if err != nil {
		return err
	}
	if !blockV5Activated {
		// We do not check isValidUtf8() before BlockV5 activation.
		return nil
	}
	if err := tc.isValidUtf8(tx.Name); err != nil {
		return errs.Extend(err, "invalid UTF-8 in name")
	}
	if err := tc.isValidUtf8(tx.Description); err != nil {
		return errs.Extend(err, "invalid UTF-8 in description")
	}
	return nil
}

func (tc *transactionChecker) checkIssueWithSig(transaction proto.Transaction, info *checkerInfo) ([]crypto.Digest, error) {
	tx, ok := transaction.(*proto.IssueWithSig)
	if !ok {
		return nil, errors.New("failed to convert interface to IssueWithSig transaction")
	}
	assets := &txAssets{feeAsset: proto.NewOptionalAssetWaves()}
	if err := tc.checkFee(transaction, assets, info); err != nil {
		return nil, err
	}
	if err := tc.checkIssue(&tx.Issue, info); err != nil {
		return nil, err
	}
	return nil, nil
}

func (tc *transactionChecker) checkIssueWithProofs(transaction proto.Transaction, info *checkerInfo) ([]crypto.Digest, error) {
	tx, ok := transaction.(*proto.IssueWithProofs)
	if !ok {
		return nil, errors.New("failed to convert interface to IssueWithProofs transaction")
	}
	assets := &txAssets{feeAsset: proto.NewOptionalAssetWaves()}
	if err := tc.checkFee(transaction, assets, info); err != nil {
		return nil, err
	}
	if err := tc.checkIssue(&tx.Issue, info); err != nil {
		return nil, err
	}
	if len(tx.Script) == 0 {
		// No script checks / actions are needed.
		return nil, nil
	}
	// For asset scripts do not reduce verifier complexity and only one estimation is required
	currentEstimatorVersion := info.estimatorVersion()
	estimations, err := tc.checkScript(tx.Script, currentEstimatorVersion, false, false)
	if err != nil {
		return nil, errors.Errorf("checkScript() tx %s: %v", tx.ID.String(), err)
	}
	assetID := *tx.ID
	// Save complexities to storage so we won't have to calculate it every time the script is called.
	complexity, ok := estimations[currentEstimatorVersion]
	if !ok {
		return nil, errors.Errorf("failed to calculate asset script complexity by estimator version %d", currentEstimatorVersion)
	}
	if err := tc.stor.scriptsComplexity.saveComplexitiesForAsset(assetID, complexity, info.blockID); err != nil {
		return nil, err
	}
	return nil, nil
}

func (tc *transactionChecker) checkReissue(tx *proto.Reissue, info *checkerInfo) error {
	if err := tc.checkTimestamps(tx.Timestamp, info.currentTimestamp, info.parentTimestamp); err != nil {
		return errs.Extend(err, "invalid timestamp")
	}
	assetInfo, err := tc.stor.assets.newestAssetInfo(proto.AssetIDFromDigest(tx.AssetID), !info.initialisation)
	if err != nil {
		return err
	}
	if !bytes.Equal(assetInfo.issuer[:], tx.SenderPK[:]) {
		return errs.NewAssetIssuedByOtherAddress("asset was issued by other address")
	}
	if info.currentTimestamp <= tc.settings.InvalidReissueInSameBlockUntilTime {
		// Due to bugs in existing blockchain it is valid to reissue non-reissuable asset in this time period.
		return nil
	}
	if (info.currentTimestamp >= tc.settings.ReissueBugWindowTimeStart) && (info.currentTimestamp <= tc.settings.ReissueBugWindowTimeEnd) {
		// Due to bugs in existing blockchain it is valid to reissue non-reissuable asset in this time period.
		return nil
	}
	if !assetInfo.reissuable {
		return errs.NewAssetIsNotReissuable("attempt to reissue asset which is not reissuable")
	}
	// Check Int64 overflow.
	if (math.MaxInt64-int64(tx.Quantity) < assetInfo.quantity.Int64()) && (info.currentTimestamp >= tc.settings.ReissueBugWindowTimeEnd) {
		return errors.New("asset total value overflow")
	}
	return nil
}

func (tc *transactionChecker) checkReissueWithSig(transaction proto.Transaction, info *checkerInfo) ([]crypto.Digest, error) {
	tx, ok := transaction.(*proto.ReissueWithSig)
	if !ok {
		return nil, errors.New("failed to convert interface to ReissueWithSig transaction")
	}
	allAssets := []proto.OptionalAsset{*proto.NewOptionalAssetFromDigest(tx.AssetID)}
	smartAssets, err := tc.smartAssets(allAssets, info.initialisation)
	if err != nil {
		return nil, err
	}
	assets := &txAssets{feeAsset: proto.NewOptionalAssetWaves(), smartAssets: smartAssets}
	if err := tc.checkFee(transaction, assets, info); err != nil {
		return nil, err
	}
	if err := tc.checkReissue(&tx.Reissue, info); err != nil {
		return nil, err
	}
	return smartAssets, nil
}

func (tc *transactionChecker) checkReissueWithProofs(transaction proto.Transaction, info *checkerInfo) ([]crypto.Digest, error) {
	tx, ok := transaction.(*proto.ReissueWithProofs)
	if !ok {
		return nil, errors.New("failed to convert interface to ReissueWithProofs transaction")
	}
	allAssets := []proto.OptionalAsset{*proto.NewOptionalAssetFromDigest(tx.AssetID)}
	smartAssets, err := tc.smartAssets(allAssets, info.initialisation)
	if err != nil {
		return nil, err
	}
	assets := &txAssets{feeAsset: proto.NewOptionalAssetWaves(), smartAssets: smartAssets}
	if err := tc.checkFee(transaction, assets, info); err != nil {
		return nil, err
	}
	activated, err := tc.stor.features.newestIsActivated(int16(settings.SmartAccounts))
	if err != nil {
		return nil, err
	}
	if !activated {
		return nil, errors.New("SmartAccounts feature has not been activated yet")
	}
	if err := tc.checkReissue(&tx.Reissue, info); err != nil {
		return nil, err
	}
	return smartAssets, nil
}

func (tc *transactionChecker) checkBurn(tx *proto.Burn, info *checkerInfo) error {
	if err := tc.checkTimestamps(tx.Timestamp, info.currentTimestamp, info.parentTimestamp); err != nil {
		return errs.Extend(err, "invalid timestamp")
	}
	assetInfo, err := tc.stor.assets.newestAssetInfo(proto.AssetIDFromDigest(tx.AssetID), !info.initialisation)
	if err != nil {
		return err
	}
	// Verify sender.
	burnAnyTokensEnabled, err := tc.stor.features.newestIsActivated(int16(settings.BurnAnyTokens))
	if err != nil {
		return err
	}
	if !burnAnyTokensEnabled && !bytes.Equal(assetInfo.issuer[:], tx.SenderPK[:]) {
		return errs.NewAssetIssuedByOtherAddress("asset was issued by other address")
	}
	// Check burn amount.
	quantityDiff := big.NewInt(int64(tx.Amount))
	if assetInfo.quantity.Cmp(quantityDiff) == -1 {
		return errs.NewAccountBalanceError("trying to burn more assets than exist at all")
	}
	return nil
}

func (tc *transactionChecker) checkBurnWithSig(transaction proto.Transaction, info *checkerInfo) ([]crypto.Digest, error) {
	tx, ok := transaction.(*proto.BurnWithSig)
	if !ok {
		return nil, errors.New("failed to convert interface to BurnWithSig transaction")
	}
	allAssets := []proto.OptionalAsset{*proto.NewOptionalAssetFromDigest(tx.AssetID)}
	smartAssets, err := tc.smartAssets(allAssets, info.initialisation)
	if err != nil {
		return nil, err
	}
	assets := &txAssets{feeAsset: proto.NewOptionalAssetWaves(), smartAssets: smartAssets}
	if err := tc.checkFee(transaction, assets, info); err != nil {
		return nil, err
	}
	if err := tc.checkBurn(&tx.Burn, info); err != nil {
		return nil, err
	}
	return smartAssets, nil
}

func (tc *transactionChecker) checkBurnWithProofs(transaction proto.Transaction, info *checkerInfo) ([]crypto.Digest, error) {
	tx, ok := transaction.(*proto.BurnWithProofs)
	if !ok {
		return nil, errors.New("failed to convert interface to BurnWithProofs transaction")
	}
	allAssets := []proto.OptionalAsset{*proto.NewOptionalAssetFromDigest(tx.AssetID)}
	smartAssets, err := tc.smartAssets(allAssets, info.initialisation)
	if err != nil {
		return nil, err
	}

	assets := &txAssets{feeAsset: proto.NewOptionalAssetWaves(), smartAssets: smartAssets}
	if err := tc.checkFee(transaction, assets, info); err != nil {
		return nil, err
	}
	activated, err := tc.stor.features.newestIsActivated(int16(settings.SmartAccounts))
	if err != nil {
		return nil, err
	}
	if !activated {
		return nil, errors.New("SmartAccounts feature has not been activated yet")
	}
	if err := tc.checkBurn(&tx.Burn, info); err != nil {
		return nil, err
	}
	return smartAssets, nil
}

func (tc *transactionChecker) orderScriptedAccount(order proto.Order, initialisation bool) (bool, error) {
	sender, err := proto.NewAddressFromPublicKey(tc.settings.AddressSchemeCharacter, order.GetSenderPK())
	if err != nil {
		return false, err
	}
	return tc.stor.scriptsStorage.newestAccountHasVerifier(sender, !initialisation)
}

func (tc *transactionChecker) checkEnoughVolume(order proto.Order, newFee, newAmount uint64, info *checkerInfo) error {
	orderId, err := order.GetID()
	if err != nil {
		return err
	}
	fullAmount := order.GetAmount()
	if newAmount > fullAmount {
		return errors.New("current amount exceeds total order amount")
	}
	fullFee := order.GetMatcherFee()
	if newFee > fullFee {
		return errors.New("current fee exceeds total order fee")
	}
	filledAmount, err := tc.stor.ordersVolumes.newestFilledAmount(orderId, !info.initialisation)
	if err != nil {
		return err
	}
	if fullAmount-newAmount < filledAmount {
		return errors.New("order amount volume is overflowed")
	}
	filledFee, err := tc.stor.ordersVolumes.newestFilledFee(orderId, !info.initialisation)
	if err != nil {
		return err
	}
	if fullFee-newFee < filledFee {
		return errors.New("order fee volume is overflowed")
	}
	return nil
}

func (tc *transactionChecker) checkExchange(transaction proto.Transaction, info *checkerInfo) ([]crypto.Digest, error) {
	tx, ok := transaction.(proto.Exchange)
	if !ok {
		return nil, errors.New("failed to convert interface to Exchange transaction")
	}
	if err := tc.checkTimestamps(tx.GetTimestamp(), info.currentTimestamp, info.parentTimestamp); err != nil {
		return nil, errs.Extend(err, "invalid timestamp")
	}
	if tx.GetOrder1().GetOrderType() != proto.Buy && tx.GetOrder2().GetOrderType() != proto.Sell {
		if !proto.IsProtobufTx(transaction) {
			return nil, errors.New("sell order not allowed on first place in exchange transaction of versions prior 3")
		}
	}
	so, err := tx.GetSellOrder()
	if err != nil {
		return nil, errs.Extend(err, "sell order")
	}
	if err := tc.checkEnoughVolume(so, tx.GetSellMatcherFee(), tx.GetAmount(), info); err != nil {
		return nil, errs.Extend(err, "exchange transaction; sell order")
	}
	bo, err := tx.GetBuyOrder()
	if err != nil {
		return nil, errs.Extend(err, "buy order")
	}
	if err := tc.checkEnoughVolume(bo, tx.GetBuyMatcherFee(), tx.GetAmount(), info); err != nil {
		return nil, errs.Extend(err, "exchange transaction; buy order")
	}
	// Check assets.
	m := make(map[proto.OptionalAsset]struct{})
	m[so.GetAssetPair().AmountAsset] = struct{}{}
	m[so.GetAssetPair().PriceAsset] = struct{}{}
	// Add matcher fee assets to map to checkAsset() them later.
	if o2v3, ok := tx.GetOrder2().(*proto.OrderV3); ok {
		m[o2v3.MatcherFeeAsset] = struct{}{}
	}
	if o1v3, ok := tx.GetOrder1().(*proto.OrderV3); ok {
		m[o1v3.MatcherFeeAsset] = struct{}{}
	}
	if o2v4, ok := tx.GetOrder2().(*proto.OrderV4); ok {
		m[o2v4.MatcherFeeAsset] = struct{}{}
	}
	if o2v4, ok := tx.GetOrder1().(*proto.OrderV4); ok {
		m[o2v4.MatcherFeeAsset] = struct{}{}
	}
	for a := range m {
		if err := tc.checkAsset(&a, info.initialisation); err != nil {
			return nil, errs.Extend(err, "Assets should be issued before they can be traded")
		}
	}
	allAssets := make([]proto.OptionalAsset, 0, len(m))
	for a := range m {
		allAssets = append(allAssets, a)
	}
	smartAssets, err := tc.smartAssets(allAssets, info.initialisation)
	if err != nil {
		return nil, err
	}
	assets := &txAssets{feeAsset: proto.NewOptionalAssetWaves(), smartAssets: smartAssets}
	if err := tc.checkFee(transaction, assets, info); err != nil {
		return nil, err
	}
	smartAssetsActivated, err := tc.stor.features.newestIsActivated(int16(settings.SmartAssets))
	if err != nil {
		return nil, err
	}
	if !smartAssetsActivated && (len(smartAssets) != 0) {
		return nil, errors.New("smart assets can't participate in Exchange because smart assets feature is disabled")
	}
	// Check smart accounts trading.
	smartTradingActivated, err := tc.stor.features.newestIsActivated(int16(settings.SmartAccountTrading))
	if err != nil {
		return nil, err
	}
	o1ScriptedAccount, err := tc.orderScriptedAccount(tx.GetOrder1(), info.initialisation)
	if err != nil {
		return nil, err
	}
	o2ScriptedAccount, err := tc.orderScriptedAccount(tx.GetOrder2(), info.initialisation)
	if err != nil {
		return nil, err
	}
	if o1ScriptedAccount && !smartTradingActivated {
		return nil, errors.New("first order is scripted, but smart trading is disabled")
	}
	if o2ScriptedAccount && !smartTradingActivated {
		return nil, errors.New("second order is scripted, but smart trading is disabled")
	}
	return smartAssets, nil
}

func (tc *transactionChecker) checkExchangeWithSig(transaction proto.Transaction, info *checkerInfo) ([]crypto.Digest, error) {
	tx, ok := transaction.(*proto.ExchangeWithSig)
	if !ok {
		return nil, errors.New("failed to convert interface to Payment transaction")
	}
	smartAssets, err := tc.checkExchange(tx, info)
	if err != nil {
		return nil, err
	}
	return smartAssets, nil
}

func (tc *transactionChecker) checkExchangeWithProofs(transaction proto.Transaction, info *checkerInfo) ([]crypto.Digest, error) {
	tx, ok := transaction.(*proto.ExchangeWithProofs)
	if !ok {
		return nil, errors.New("failed to convert interface to ExchangeWithProofs transaction")
	}
	activated, err := tc.stor.features.newestIsActivated(int16(settings.SmartAccountTrading))
	if err != nil {
		return nil, err
	}
	if !activated {
		return nil, errors.New("SmartAccountsTrading feature must be activated for ExchangeWithProofs transactions")
	}
	smartAssets, err := tc.checkExchange(tx, info)
	if err != nil {
		return nil, err
	}
	if (tx.Order1.GetVersion() != 3) && (tx.Order2.GetVersion() != 3) {
		return smartAssets, nil
	}
	activated, err = tc.stor.features.newestIsActivated(int16(settings.OrderV3))
	if err != nil {
		return nil, err
	}
	if !activated {
		return nil, errors.New("OrderV3 feature must be activated for Exchange transactions with Order version 3")
	}
	return smartAssets, nil
}

func (tc *transactionChecker) checkLease(tx *proto.Lease, info *checkerInfo) error {
	if err := tc.checkTimestamps(tx.Timestamp, info.currentTimestamp, info.parentTimestamp); err != nil {
		return errs.Extend(err, "invalid timestamp")
	}
	senderAddr, err := proto.NewAddressFromPublicKey(tc.settings.AddressSchemeCharacter, tx.SenderPK)
	if err != nil {
		return err
	}
	var recipientAddr *proto.WavesAddress
	if tx.Recipient.Address == nil {
		recipientAddr, err = tc.stor.aliases.newestAddrByAlias(tx.Recipient.Alias.Alias, !info.initialisation)
		if err != nil {
			return errors.Errorf("invalid alias: %v", err)
		}
	} else {
		recipientAddr = tx.Recipient.Address
	}
	if senderAddr == *recipientAddr {
		return errs.NewToSelf("trying to lease money to self")
	}
	return nil
}

func (tc *transactionChecker) checkLeaseWithSig(transaction proto.Transaction, info *checkerInfo) ([]crypto.Digest, error) {
	tx, ok := transaction.(*proto.LeaseWithSig)
	if !ok {
		return nil, errors.New("failed to convert interface to LeaseWithSig transaction")
	}
	assets := &txAssets{feeAsset: proto.NewOptionalAssetWaves()}
	if err := tc.checkFee(transaction, assets, info); err != nil {
		return nil, err
	}
	if err := tc.checkLease(&tx.Lease, info); err != nil {
		return nil, err
	}
	return nil, nil
}

func (tc *transactionChecker) checkLeaseWithProofs(transaction proto.Transaction, info *checkerInfo) ([]crypto.Digest, error) {
	tx, ok := transaction.(*proto.LeaseWithProofs)
	if !ok {
		return nil, errors.New("failed to convert interface to LeaseWithProofs transaction")
	}
	assets := &txAssets{feeAsset: proto.NewOptionalAssetWaves()}
	if err := tc.checkFee(transaction, assets, info); err != nil {
		return nil, err
	}
	activated, err := tc.stor.features.newestIsActivated(int16(settings.SmartAccounts))
	if err != nil {
		return nil, err
	}
	if !activated {
		return nil, errors.New("SmartAccounts feature has not been activated yet")
	}
	if err := tc.checkLease(&tx.Lease, info); err != nil {
		return nil, err
	}
	return nil, nil
}

func (tc *transactionChecker) checkLeaseCancel(tx *proto.LeaseCancel, info *checkerInfo) error {
	if err := tc.checkTimestamps(tx.Timestamp, info.currentTimestamp, info.parentTimestamp); err != nil {
		return errs.Extend(err, "invalid timestamp")
	}
	l, err := tc.stor.leases.newestLeasingInfo(tx.LeaseID, !info.initialisation)
	if err != nil {
		return errs.Extend(err, "no leasing info found for this leaseID")
	}
	if !l.isActive() && (info.currentTimestamp > tc.settings.AllowMultipleLeaseCancelUntilTime) {
		return errs.NewTxValidationError("Reason: Cannot cancel already cancelled lease")
	}
	senderAddr, err := proto.NewAddressFromPublicKey(tc.settings.AddressSchemeCharacter, tx.SenderPK)
	if err != nil {
		return err
	}
	if (l.Sender != senderAddr) && (info.currentTimestamp > tc.settings.AllowMultipleLeaseCancelUntilTime) {
		return errs.NewTxValidationError("LeaseTransaction was leased by other sender")
	}
	return nil
}

func (tc *transactionChecker) checkLeaseCancelWithSig(transaction proto.Transaction, info *checkerInfo) ([]crypto.Digest, error) {
	tx, ok := transaction.(*proto.LeaseCancelWithSig)
	if !ok {
		return nil, errors.New("failed to convert interface to LeaseCancelWithSig transaction")
	}
	assets := &txAssets{feeAsset: proto.NewOptionalAssetWaves()}
	if err := tc.checkFee(transaction, assets, info); err != nil {
		return nil, err
	}
	if err := tc.checkLeaseCancel(&tx.LeaseCancel, info); err != nil {
		return nil, err
	}
	return nil, nil
}

func (tc *transactionChecker) checkLeaseCancelWithProofs(transaction proto.Transaction, info *checkerInfo) ([]crypto.Digest, error) {
	tx, ok := transaction.(*proto.LeaseCancelWithProofs)
	if !ok {
		return nil, errors.New("failed to convert interface to LeaseCancelWithProofs transaction")
	}
	assets := &txAssets{feeAsset: proto.NewOptionalAssetWaves()}
	if err := tc.checkFee(transaction, assets, info); err != nil {
		return nil, err
	}
	activated, err := tc.stor.features.newestIsActivated(int16(settings.SmartAccounts))
	if err != nil {
		return nil, err
	}
	if !activated {
		return nil, errors.New("SmartAccounts feature has not been activated yet")
	}
	if err := tc.checkLeaseCancel(&tx.LeaseCancel, info); err != nil {
		return nil, err
	}
	return nil, nil
}

func (tc *transactionChecker) checkCreateAlias(tx *proto.CreateAlias, info *checkerInfo) error {
	if err := tc.checkTimestamps(tx.Timestamp, info.currentTimestamp, info.parentTimestamp); err != nil {
		return errs.Extend(err, "invalid timestamp")
	}
	if (info.currentTimestamp >= tc.settings.StolenAliasesWindowTimeStart) && (info.currentTimestamp <= tc.settings.StolenAliasesWindowTimeEnd) {
		// At this period it is fine to steal aliases.
		return nil
	}
	// Check if alias is already taken.
	if tc.stor.aliases.exists(tx.Alias.Alias, !info.initialisation) {
		return errs.NewAliasTaken("alias is already taken")
	}
	return nil
}

func (tc *transactionChecker) checkCreateAliasWithSig(transaction proto.Transaction, info *checkerInfo) ([]crypto.Digest, error) {
	tx, ok := transaction.(*proto.CreateAliasWithSig)
	if !ok {
		return nil, errors.New("failed to convert interface to CreateAliasWithSig transaction")
	}
	assets := &txAssets{feeAsset: proto.NewOptionalAssetWaves()}
	if err := tc.checkFee(transaction, assets, info); err != nil {
		return nil, err
	}
	if err := tc.checkCreateAlias(&tx.CreateAlias, info); err != nil {
		return nil, err
	}
	return nil, nil
}

func (tc *transactionChecker) checkCreateAliasWithProofs(transaction proto.Transaction, info *checkerInfo) ([]crypto.Digest, error) {
	tx, ok := transaction.(*proto.CreateAliasWithProofs)
	if !ok {
		return nil, errors.New("failed to convert interface to CreateAliasWithProofs transaction")
	}
	assets := &txAssets{feeAsset: proto.NewOptionalAssetWaves()}
	if err := tc.checkFee(transaction, assets, info); err != nil {
		return nil, err
	}
	activated, err := tc.stor.features.newestIsActivated(int16(settings.SmartAccounts))
	if err != nil {
		return nil, err
	}
	if !activated {
		return nil, errors.New("SmartAccounts feature has not been activated yet")
	}
	if err := tc.checkCreateAlias(&tx.CreateAlias, info); err != nil {
		return nil, err
	}
	return nil, nil
}

func (tc *transactionChecker) checkMassTransferWithProofs(transaction proto.Transaction, info *checkerInfo) ([]crypto.Digest, error) {
	tx, ok := transaction.(*proto.MassTransferWithProofs)
	if !ok {
		return nil, errors.New("failed to convert interface to MassTransferWithProofs transaction")
	}
	if err := tc.checkTimestamps(tx.Timestamp, info.currentTimestamp, info.parentTimestamp); err != nil {
		return nil, errs.Extend(err, "invalid timestamp")
	}
	allAssets := []proto.OptionalAsset{tx.Asset}
	smartAssets, err := tc.smartAssets(allAssets, info.initialisation)
	if err != nil {
		return nil, err
	}
	assets := &txAssets{feeAsset: proto.NewOptionalAssetWaves(), smartAssets: smartAssets}
	if err := tc.checkFee(transaction, assets, info); err != nil {
		return nil, err
	}
	activated, err := tc.stor.features.newestIsActivated(int16(settings.MassTransfer))
	if err != nil {
		return nil, err
	}
	if !activated {
		return nil, errors.New("MassTransfer transaction has not been activated yet")
	}
	if err := tc.checkAsset(&tx.Asset, info.initialisation); err != nil {
		return nil, err
	}
	return smartAssets, nil
}

func (tc *transactionChecker) checkDataWithProofs(transaction proto.Transaction, info *checkerInfo) ([]crypto.Digest, error) {
	tx, ok := transaction.(*proto.DataWithProofs)
	if !ok {
		return nil, errors.New("failed to convert interface to DataWithProofs transaction")
	}
	if err := tc.checkTimestamps(tx.Timestamp, info.currentTimestamp, info.parentTimestamp); err != nil {
		return nil, errs.Extend(err, "invalid timestamp")
	}
	assets := &txAssets{feeAsset: proto.NewOptionalAssetWaves()}
	if err := tc.checkFee(transaction, assets, info); err != nil {
		return nil, err
	}
	activated, err := tc.stor.features.newestIsActivated(int16(settings.DataTransaction))
	if err != nil {
		return nil, err
	}
	if !activated {
		return nil, errors.New("Data transaction has not been activated yet")
	}
	return nil, nil
}

func (tc *transactionChecker) checkSponsorshipWithProofs(transaction proto.Transaction, info *checkerInfo) ([]crypto.Digest, error) {
	tx, ok := transaction.(*proto.SponsorshipWithProofs)
	if !ok {
		return nil, errors.New("failed to convert interface to SponsorshipWithProofs transaction")
	}
	if err := tc.checkTimestamps(tx.Timestamp, info.currentTimestamp, info.parentTimestamp); err != nil {
		return nil, errs.Extend(err, "invalid timestamp")
	}
	assets := &txAssets{feeAsset: proto.NewOptionalAssetWaves()}
	if err := tc.checkFee(transaction, assets, info); err != nil {
		return nil, err
	}
	activated, err := tc.stor.features.newestIsActivated(int16(settings.FeeSponsorship))
	if err != nil {
		return nil, err
	}
	if !activated {
		return nil, errors.New("sponsorship has not been activated yet")
	}
	if err := tc.checkAsset(proto.NewOptionalAssetFromDigest(tx.AssetID), info.initialisation); err != nil {
		return nil, err
	}
	id := proto.AssetIDFromDigest(tx.AssetID)
	assetInfo, err := tc.stor.assets.newestAssetInfo(id, !info.initialisation)
	if err != nil {
		return nil, err
	}
	if assetInfo.issuer != tx.SenderPK {
		return nil, errs.NewAssetIssuedByOtherAddress("asset was issued by other address")
	}
	isSmart, err := tc.stor.scriptsStorage.newestIsSmartAsset(id, !info.initialisation)
	if err != nil {
		return nil, errors.Wrapf(err, "failed to check newestIsSmartAsset for asset %q", tx.AssetID.String())
	}
	if isSmart {
		return nil, errors.Errorf("can not sponsor smart asset %s", tx.AssetID.String())
	}
	return nil, nil
}

func (tc *transactionChecker) checkSetScriptWithProofs(transaction proto.Transaction, info *checkerInfo) ([]crypto.Digest, error) {
	tx, ok := transaction.(*proto.SetScriptWithProofs)
	if !ok {
		return nil, errors.New("failed to convert interface to SetScriptWithProofs transaction")
	}
	if err := tc.checkTimestamps(tx.Timestamp, info.currentTimestamp, info.parentTimestamp); err != nil {
		return nil, errs.Extend(err, "invalid timestamp")
	}
	assets := &txAssets{feeAsset: proto.NewOptionalAssetWaves()}

	if err := tc.checkFee(transaction, assets, info); err != nil {
		return nil, err
	}

	addr, err := proto.NewAddressFromPublicKey(tc.settings.AddressSchemeCharacter, tx.SenderPK)
	if err != nil {
		return nil, err
	}
	if len(tx.Script) == 0 {
		// No script checks / actions are needed.
		if err := tc.stor.scriptsComplexity.saveComplexitiesForAddr(addr, nil, info.blockID); err != nil {
			return nil, err
		}
		return nil, nil
	}
	estimations, err := tc.checkScript(tx.Script, info.estimatorVersion(), info.blockVersion == proto.ProtobufBlockVersion, true)
	if err != nil {
		return nil, errors.Errorf("checkScript() tx %s: %v", tx.ID.String(), err)
	}
	// Save complexity to storage so we won't have to calculate it every time the script is called.
	if err := tc.stor.scriptsComplexity.saveComplexitiesForAddr(addr, estimations, info.blockID); err != nil {
		return nil, err
	}

	return nil, nil
}

func (tc *transactionChecker) checkSetAssetScriptWithProofs(transaction proto.Transaction, info *checkerInfo) ([]crypto.Digest, error) {
	tx, ok := transaction.(*proto.SetAssetScriptWithProofs)
	if !ok {
		return nil, errors.New("failed to convert interface to SetAssetScriptWithProofs transaction")
	}
	if err := tc.checkTimestamps(tx.Timestamp, info.currentTimestamp, info.parentTimestamp); err != nil {
		return nil, errs.Extend(err, "invalid timestamp")
	}
	id := proto.AssetIDFromDigest(tx.AssetID)
	assetInfo, err := tc.stor.assets.newestAssetInfo(id, !info.initialisation)
	if err != nil {
		return nil, err
	}

	smartAssets := []crypto.Digest{tx.AssetID}
	assets := &txAssets{feeAsset: proto.NewOptionalAssetWaves(), smartAssets: smartAssets}
	if err := tc.checkFee(transaction, assets, info); err != nil {
		return nil, errs.Extend(err, "check fee")
	}

	if !bytes.Equal(assetInfo.issuer[:], tx.SenderPK[:]) {
		return nil, errs.NewAssetIssuedByOtherAddress("asset was issued by other address")
	}

	isSmart, err := tc.stor.scriptsStorage.newestIsSmartAsset(id, !info.initialisation)
	if err != nil {
		return nil, errors.Wrapf(err, "failed to check newestIsSmartAsset for asset %q", tx.AssetID.String())
	}
	if len(tx.Script) == 0 {
		return nil, errs.NewTxValidationError("Cannot set empty script")
	}
	if !isSmart {
		return nil, errs.NewTxValidationError("Reason: Cannot set script on an asset issued without a script. Referenced assetId not found")
	}
	currentEstimatorVersion := info.estimatorVersion()
	// Do not reduce verifier complexity for asset scripts and only one estimation is required
	estimations, err := tc.checkScript(tx.Script, currentEstimatorVersion, false, false)
	if err != nil {
		return nil, errors.Errorf("checkScript() tx %s: %v", tx.ID.String(), err)
	}
	// Save complexity to storage so we won't have to calculate it every time the script is called.
	estimation, ok := estimations[currentEstimatorVersion]
	if !ok {
		return nil, errors.Errorf("failed to calculate asset script complexity by estimator version %d", currentEstimatorVersion)
	}
	if err := tc.stor.scriptsComplexity.saveComplexitiesForAsset(tx.AssetID, estimation, info.blockID); err != nil {
		return nil, errs.Extend(err, "saveComplexityForAsset")
	}
	return smartAssets, nil
}

func (tc *transactionChecker) checkInvokeScriptWithProofs(transaction proto.Transaction, info *checkerInfo) ([]crypto.Digest, error) {
	tx, ok := transaction.(*proto.InvokeScriptWithProofs)
	if !ok {
		return nil, errors.New("failed to convert interface to InvokeScriptWithProofs transaction")
	}
	if err := tc.checkTimestamps(tx.Timestamp, info.currentTimestamp, info.parentTimestamp); err != nil {
		return nil, errs.Extend(err, "invalid timestamp")
	}
	ride4DAppsActivated, err := tc.stor.features.newestIsActivated(int16(settings.Ride4DApps))
	if err != nil {
		return nil, err
	}
	if !ride4DAppsActivated {
		return nil, errors.New("can not use InvokeScript before Ride4DApps activation")
	}
	if err := tc.checkFeeAsset(&tx.FeeAsset, info.initialisation); err != nil {
		return nil, err
	}
	multiPaymentActivated, err := tc.stor.features.newestIsActivated(int16(settings.BlockV5))
	if err != nil {
		return nil, err
	}
	rideV5activated, err := tc.stor.features.newestIsActivated(int16(settings.RideV5))
	if err != nil {
		return nil, err
	}
	l := len(tx.Payments)
	switch {
	case l > 1 && !multiPaymentActivated && !rideV5activated:
		return nil, errors.New("no more than one payment is allowed")
	case l > 2 && multiPaymentActivated && !rideV5activated:
		return nil, errors.New("no more than two payments is allowed")
	case l > 10 && rideV5activated:
		return nil, errors.New("no more than ten payments is allowed since RideV5 activation")
	}
	var paymentAssets []proto.OptionalAsset
	for _, payment := range tx.Payments {
		if err := tc.checkAsset(&payment.Asset, info.initialisation); err != nil {
			return nil, errs.Extend(err, "bad payment asset")
		}
		paymentAssets = append(paymentAssets, payment.Asset)
	}
	smartAssets, err := tc.smartAssets(paymentAssets, info.initialisation)
	if err != nil {
		return nil, err
	}
	assets := &txAssets{feeAsset: tx.FeeAsset, smartAssets: smartAssets}
	if err := tc.checkFee(transaction, assets, info); err != nil {
		return nil, err
	}
	return smartAssets, nil
}

func (tc *transactionChecker) checkUpdateAssetInfoWithProofs(transaction proto.Transaction, info *checkerInfo) ([]crypto.Digest, error) {
	tx, ok := transaction.(*proto.UpdateAssetInfoWithProofs)
	if !ok {
		return nil, errors.New("failed to convert interface to UpdateAssetInfoWithProofs transaction")
	}
	if err := tc.checkTimestamps(tx.Timestamp, info.currentTimestamp, info.parentTimestamp); err != nil {
		return nil, errs.Extend(err, "invalid timestamp")
	}
	if err := tc.checkFeeAsset(&tx.FeeAsset, info.initialisation); err != nil {
		return nil, errs.Extend(err, "bad fee asset")
	}
	allAssets := []proto.OptionalAsset{*proto.NewOptionalAssetFromDigest(tx.AssetID)}
	smartAssets, err := tc.smartAssets(allAssets, info.initialisation)
	if err != nil {
		return nil, err
	}
	assets := &txAssets{feeAsset: tx.FeeAsset, smartAssets: smartAssets}
	if err := tc.checkFee(transaction, assets, info); err != nil {
		return nil, err
	}
	activated, err := tc.stor.features.newestIsActivated(int16(settings.BlockV5))
	if err != nil {
		return nil, err
	}
	if !activated {
		return nil, errors.New("BlockV5 must be activated for UpdateAssetInfo transaction")
	}
	id := proto.AssetIDFromDigest(tx.AssetID)
	assetInfo, err := tc.stor.assets.newestAssetInfo(id, !info.initialisation)
	if err != nil {
		return nil, errs.NewUnknownAsset(fmt.Sprintf("unknown asset %s", tx.AssetID.String()))
	}
	if !bytes.Equal(assetInfo.issuer[:], tx.SenderPK[:]) {
		return nil, errs.NewAssetIssuedByOtherAddress("asset was issued by other address")
	}
	lastUpdateHeight, err := tc.stor.assets.newestLastUpdateHeight(id, !info.initialisation)
	if err != nil {
		return nil, errs.Extend(err, "failed to retrieve last update height")
	}
	updateAllowedAt := lastUpdateHeight + tc.settings.MinUpdateAssetInfoInterval
	blockHeight := info.height + 1
	if blockHeight < updateAllowedAt {
		return nil, errs.NewAssetUpdateInterval(fmt.Sprintf("Can't update info of asset with id=%s before height %d, current height is %d", tx.AssetID.String(), updateAllowedAt, blockHeight))
	}
	return smartAssets, nil
}<|MERGE_RESOLUTION|>--- conflicted
+++ resolved
@@ -3,7 +3,6 @@
 import (
 	"bytes"
 	"fmt"
-	"github.com/wavesplatform/gowaves/pkg/types"
 	"math"
 	"math/big"
 	"unicode/utf8"
@@ -50,16 +49,14 @@
 	genesis  proto.BlockID
 	stor     *blockchainEntitiesStorage
 	settings *settings.BlockchainSettings
-	state    types.SmartState
 }
 
 func newTransactionChecker(
 	genesis proto.BlockID,
 	stor *blockchainEntitiesStorage,
 	settings *settings.BlockchainSettings,
-	state types.SmartState,
 ) (*transactionChecker, error) {
-	return &transactionChecker{genesis, stor, settings, state}, nil
+	return &transactionChecker{genesis, stor, settings}, nil
 }
 
 func (tc *transactionChecker) scriptActivation(libVersion int, hasBlockV2 bool) error {
@@ -337,31 +334,6 @@
 }
 
 func (tc *transactionChecker) checkEthereumTransactionWithProofs(transaction proto.Transaction, info *checkerInfo) ([]crypto.Digest, error) {
-<<<<<<< HEAD
-	tx, ok := transaction.(*proto.EthereumTransaction)
-	if !ok {
-		return nil, errors.New("failed to convert interface to TransferWithSig transaction")
-	}
-
-	if tx.EthereumTxType() != proto.EthereumLegacyTxType {
-		return nil, errors.New("the ethereum transaction's type is not legacy tx")
-	}
-	// a cancel transaction
-	// value == 0 && data == 0x
-	if tx.Value().Cmp(big.NewInt(0)) == 0 && len(tx.Data()) == 0 {
-		return nil, errors.New("canceling a transaction is forbidden")
-	}
-
-	// gasPrice == 10
-	if tx.GasPrice().Cmp(big.NewInt(int64(proto.EthereumGasPrice))) == 0 {
-		return nil, errors.New("Gas price should be 10")
-	}
-
-	if tx.ChainId().Cmp(big.NewInt(int64(tc.settings.AddressSchemeCharacter))) != 0 {
-		return nil, errors.Errorf("Chain ID doesn't correlate with Net's byte. Net's byte is %d, ChainID is %d", int64(tc.settings.AddressSchemeCharacter), tx.ChainId().Int64())
-	}
-
-=======
 	metamaskActivated, err := tc.stor.features.newestIsActivated(int16(settings.RideV6))
 	if err != nil {
 		return nil, errors.Errorf("failed to check whether feature %d was activated: %v", settings.RideV6, err)
@@ -374,7 +346,6 @@
 	if !ok {
 		return nil, errors.New("failed to cast 'Transaction' interface to 'EthereumTransaction' type")
 	}
->>>>>>> bf55fb40
 	switch kind := tx.TxKind.(type) {
 	case *proto.EthereumTransferWavesTxKind:
 		// check fee
@@ -394,25 +365,6 @@
 			return nil, errors.New("the amount of ethereum transfer waves is 0, which is forbidden")
 		}
 
-<<<<<<< HEAD
-		assets := &txAssets{feeAsset: proto.NewOptionalAssetWaves(), smartAssets: nil}
-		if err := tc.checkFee(transaction, assets, info); err != nil {
-			return nil, err
-		}
-		return nil, nil
-	case *proto.EthereumTransferAssetsErc20TxKind:
-		// check fee
-		if tx.GetFee() < proto.EthereumTransferMinFee {
-			return nil, errors.Errorf("the fee for ethereum transfer assets tx is not enough, min fee is %d, got %d", proto.EthereumTransferMinFee, tx.GetFee())
-		}
-
-		erc20arguments, err := ride.GetERC20Arguments(tx.TxKind.DecodedData(), tc.settings.AddressSchemeCharacter)
-		if err != nil {
-			return nil, errors.Errorf("failed to receive erc20 arguments, %v", err)
-		}
-		if erc20arguments.Amount == 0 {
-			return nil, errors.New("the amount of ethereum transfer assets is 0, which is forbidden")
-=======
 		return nil, nil
 	case *proto.EthereumTransferAssetsErc20TxKind:
 		// check fee
@@ -432,7 +384,6 @@
 
 		if tx.GetFee() < minFee {
 			return nil, errors.Errorf("the fee for ethereum transfer assets tx is not enough, min fee is %d, got %d", proto.EthereumTransferMinFee, tx.GetFee())
->>>>>>> bf55fb40
 		}
 
 		allAssets := []proto.OptionalAsset{kind.Asset}
@@ -440,71 +391,6 @@
 		if err != nil {
 			return nil, err
 		}
-<<<<<<< HEAD
-		assets := &txAssets{feeAsset: proto.NewOptionalAssetWaves(), smartAssets: smartAssets}
-		if err := tc.checkFee(transaction, assets, info); err != nil {
-			return nil, err
-		}
-		activated, err := tc.stor.features.newestIsActivated(int16(settings.SmartAccounts))
-		if err != nil {
-			return nil, err
-		}
-		if !activated {
-			return nil, errors.New("SmartAccounts feature has not been activated yet")
-		}
-		return smartAssets, nil
-	case *proto.EthereumInvokeScriptTxKind:
-		// check fee
-		if tx.GetFee() < proto.EthereumInvokeMinFee {
-			return nil, errors.Errorf("the fee for ethereum invoke tx is not enough, min fee is %d, got %d", proto.EthereumInvokeMinFee, tx.GetFee())
-		}
-		if err := tc.checkTimestamps(tx.GetTimestamp(), info.currentTimestamp, info.parentTimestamp); err != nil {
-			return nil, errs.Extend(err, "invalid timestamp")
-		}
-		ride4DAppsActivated, err := tc.stor.features.newestIsActivated(int16(settings.Ride4DApps))
-		if err != nil {
-			return nil, err
-		}
-		if !ride4DAppsActivated {
-			return nil, errors.New("can't use InvokeScript before Ride4DApps activation")
-		}
-
-		multiPaymentActivated, err := tc.stor.features.newestIsActivated(int16(settings.BlockV5))
-		if err != nil {
-			return nil, err
-		}
-		rideV5activated, err := tc.stor.features.newestIsActivated(int16(settings.RideV5))
-		if err != nil {
-			return nil, err
-		}
-		decodedData := tx.TxKind.DecodedData()
-		abiPayments := decodedData.Payments
-
-		l := len(abiPayments)
-		switch {
-		case l > 1 && !multiPaymentActivated && !rideV5activated:
-			return nil, errors.New("no more than one payment is allowed")
-		case l > 2 && multiPaymentActivated && !rideV5activated:
-			return nil, errors.New("no more than two payments is allowed")
-		case l > 10 && rideV5activated:
-			return nil, errors.New("no more than ten payments is allowed since RideV5 activation")
-		}
-		var paymentAssets []proto.OptionalAsset
-		for _, payment := range abiPayments {
-			assetID, err := tc.state.AssetInfoByID(proto.AssetIDFromDigest(payment.AssetID), true)
-			if err != nil {
-				return nil, err
-			}
-			asset, err := proto.NewOptionalAssetFromBytes(assetID.ID.Bytes())
-			if err != nil {
-				return nil, err
-			}
-			if err := tc.checkAsset(asset, info.initialisation); err != nil {
-				return nil, errs.Extend(err, "bad payment asset")
-			}
-			paymentAssets = append(paymentAssets, *asset)
-		}
-=======
 
 		return smartAssets, nil
 	case *proto.EthereumInvokeScriptTxKind:
@@ -547,19 +433,11 @@
 			return nil, errors.Errorf("the fee for ethereum invoke tx is not enough, min fee is %d, got %d", proto.EthereumInvokeMinFee, tx.GetFee())
 		}
 
->>>>>>> bf55fb40
 		smartAssets, err := tc.smartAssets(paymentAssets, info.initialisation)
 		if err != nil {
 			return nil, err
 		}
-<<<<<<< HEAD
-		assets := &txAssets{feeAsset: proto.NewOptionalAssetWaves(), smartAssets: smartAssets}
-		if err := tc.checkFee(transaction, assets, info); err != nil {
-			return nil, err
-		}
-=======
-
->>>>>>> bf55fb40
+
 		return smartAssets, nil
 
 	default:
