--- conflicted
+++ resolved
@@ -183,12 +183,6 @@
 	return nil
 }
 
-<<<<<<< HEAD
-type treeEstimations map[int]ride.TreeEstimation
-
-func (tc *transactionChecker) checkScript(script proto.Script, estimatorVersion int,
-	reducedVerifierComplexity, expandEstimations bool) (treeEstimations, error) {
-=======
 // TODO remove it
 //type treeEstimations map[int]ride.TreeEstimation
 
@@ -197,7 +191,6 @@
 	estimatorVersion int,
 	reducedVerifierComplexity bool,
 ) (ride.TreeEstimation, error) {
->>>>>>> 8891abc4
 	tree, err := serialization.Parse(script)
 	if err != nil {
 		return ride.TreeEstimation{}, errs.Extend(err, "failed to build AST")
@@ -221,43 +214,15 @@
 			return ride.TreeEstimation{}, errors.Wrap(checkDAppErr, "failed to check script callables")
 		}
 	}
-<<<<<<< HEAD
-
-	estimations, err := makeRideEstimations(tree, estimatorVersion, expandEstimations)
-	if err != nil {
-		return nil, errs.Extend(err, "failed to make ride estimations")
-	}
-	if err = tc.checkScriptComplexity(tree.LibVersion, estimations[estimatorVersion],
-		tree.IsDApp(), reducedVerifierComplexity); err != nil {
-		return nil, errors.Wrap(err, "failed to check script complexity")
-	}
-	return estimations, nil
-}
-
-func makeRideEstimations(tree *ast.Tree, estimatorVersion int, expandEstimations bool) (treeEstimations, error) {
-	maxVersion := maxEstimatorVersion
-	if !expandEstimations {
-		maxVersion = estimatorVersion
-	}
-	estimations := make(map[int]ride.TreeEstimation, maxVersion-estimatorVersion+1)
-	for ev := estimatorVersion; ev <= maxVersion; ev++ {
-		est, err := ride.EstimateTree(tree, ev)
-		if err != nil {
-			return nil, errs.Extend(err, "failed to estimate script complexity")
-		}
-		estimations[ev] = est
-	}
-	return estimations, nil
-=======
 	est, err := ride.EstimateTree(tree, estimatorVersion)
 	if err != nil {
 		return ride.TreeEstimation{}, errs.Extend(err, "failed to estimate script complexity")
 	}
+
 	if scErr := tc.checkScriptComplexity(tree.LibVersion, est, tree.IsDApp(), reducedVerifierComplexity); scErr != nil {
 		return ride.TreeEstimation{}, errors.Wrap(scErr, "failed to check script complexity")
 	}
 	return est, nil
->>>>>>> 8891abc4
 }
 
 type txAssets struct {
