package state

import (
	"bytes"
	"fmt"
	"math"
	"math/big"
	"unicode/utf8"

	"github.com/pkg/errors"
	"github.com/wavesplatform/gowaves/pkg/crypto"
	"github.com/wavesplatform/gowaves/pkg/errs"
	"github.com/wavesplatform/gowaves/pkg/proto"
	"github.com/wavesplatform/gowaves/pkg/ride"
	"github.com/wavesplatform/gowaves/pkg/settings"
)

const (
	KiB = 1024
	MiB = 1024 * KiB

	maxVerifierScriptSize = 8 * KiB
	maxContractScriptSize = 32 * KiB

	maxEstimatorVersion = 3
)

type checkerInfo struct {
	initialisation   bool
	currentTimestamp uint64
	parentTimestamp  uint64
	blockID          proto.BlockID
	blockVersion     proto.BlockVersion
	height           uint64
}

func (i *checkerInfo) estimatorVersion() int {
	switch i.blockVersion {
	case proto.ProtobufBlockVersion:
		return 3
	case proto.RewardBlockVersion:
		return 2
	default:
		return 1
	}
}

type transactionChecker struct {
	genesis  proto.BlockID
	stor     *blockchainEntitiesStorage
	settings *settings.BlockchainSettings
}

func newTransactionChecker(
	genesis proto.BlockID,
	stor *blockchainEntitiesStorage,
	settings *settings.BlockchainSettings,
) (*transactionChecker, error) {
	return &transactionChecker{genesis, stor, settings}, nil
}

func (tc *transactionChecker) scriptActivation(libVersion int, hasBlockV2 bool) error {
	rideForDAppsActivated, err := tc.stor.features.newestIsActivated(int16(settings.Ride4DApps))
	if err != nil {
		return errs.Extend(err, "transactionChecker scriptActivation isActivated")
	}
	blockV5Activated, err := tc.stor.features.newestIsActivated(int16(settings.BlockV5))
	if err != nil {
		return err
	}
	continuationActivated, err := tc.stor.features.newestIsActivated(int16(settings.RideV5))
	if err != nil {
		return err
	}
	if libVersion == 3 && !rideForDAppsActivated {
		return errors.New("Ride4DApps feature must be activated for scripts version 3")
	}
	if hasBlockV2 && !rideForDAppsActivated {
		return errors.New("Ride4DApps feature must be activated for scripts that have block version 2")
	}
	if libVersion == 4 && !blockV5Activated {
		return errors.New("MultiPaymentInvokeScript feature must be activated for scripts version 4")
	}
	if libVersion == 5 && !continuationActivated {
		return errors.New("ContinuationTransaction feature must be activated for scripts version 5")
	}
	return nil
}

func (tc *transactionChecker) checkScriptComplexity(tree *ride.Tree, estimation ride.TreeEstimation, reducedVerifierComplexity bool) error {
	/*
		| Script Type                        | Max complexity before BlockV5 | Max complexity after BlockV5 |
		| ---------------------------------- | ----------------------------- | ---------------------------- |
		| Account / DApp Verifier V1, V2     | 2000                          | 2000                         |
		| Account / DApp Verifier V3, V4, V5 | 4000                          | 2000                         |
		| Asset Verifier V1, V2              | 2000                          | 2000                         |
		| Asset Verifier V3, V4, V5          | 4000                          | 4000                         |
		| DApp Callable V1, V2               | 2000                          | 2000                         |
		| DApp Callable V3, V4               | 4000                          | 4000                         |
		| DApp Callable V5                   | 10000                         | 10000                        |
	*/
	var maxCallableComplexity, maxVerifierComplexity int
	switch tree.LibVersion {
	case 1, 2:
		maxCallableComplexity = MaxCallableScriptComplexityV12
		maxVerifierComplexity = MaxVerifierScriptComplexityReduced
	case 3, 4:
		maxCallableComplexity = MaxCallableScriptComplexityV34
		maxVerifierComplexity = MaxVerifierScriptComplexity
	case 5:
		maxCallableComplexity = MaxCallableScriptComplexityV5
		maxVerifierComplexity = MaxVerifierScriptComplexity
	}
	if reducedVerifierComplexity {
		maxVerifierComplexity = MaxVerifierScriptComplexityReduced
	}
	if !tree.IsDApp() { // Expression (simple) script, has only verifier.
		if complexity := estimation.Verifier; complexity > maxVerifierComplexity {
			return errors.Errorf("script complexity %d exceeds maximum allowed complexity of %d", complexity, maxVerifierComplexity)
		}
		return nil
	}
	if complexity := estimation.Verifier; complexity > maxVerifierComplexity {
		return errors.Errorf("verifier script complexity %d exceeds maximum allowed complexity of %d", complexity, maxVerifierComplexity)
	}
	if complexity := estimation.Estimation; complexity > maxCallableComplexity {
		return errors.Errorf("callable script complexity %d exceeds maximum allowed complexity of %d", complexity, maxCallableComplexity)
	}
	return nil
}

func (tc *transactionChecker) checkScript(script proto.Script, estimatorVersion int, reducedVerifierComplexity, expandEstimations bool) (map[int]ride.TreeEstimation, error) {
	tree, err := ride.Parse(script)
	if err != nil {
		return nil, errs.Extend(err, "failed to build AST")
	}
	maxSize := maxVerifierScriptSize
	if tree.IsDApp() {
		maxSize = maxContractScriptSize
	}
	if len(script) > maxSize {
		return nil, errors.Errorf("script size %d is greater than limit of %d", len(script), maxSize)
	}
	if err := tc.scriptActivation(tree.LibVersion, tree.HasBlockV2); err != nil {
		return nil, errs.Extend(err, "script activation check failed")
	}

	estimations := make(map[int]ride.TreeEstimation)
	maxVersion := maxEstimatorVersion
	if !expandEstimations {
		maxVersion = estimatorVersion
	}
	for ev := estimatorVersion; ev <= maxVersion; ev++ {
		est, err := ride.EstimateTree(tree, ev)
		if err != nil {
			return nil, errs.Extend(err, "failed to estimate script complexity")
		}
		estimations[ev] = est
	}
	if err := tc.checkScriptComplexity(tree, estimations[estimatorVersion], reducedVerifierComplexity); err != nil {
		return nil, errors.Wrap(err, "failed to check script complexity")
	}
	return estimations, nil
}

type txAssets struct {
	feeAsset    proto.OptionalAsset
	smartAssets []crypto.Digest
}

func (tc *transactionChecker) checkFee(
	tx proto.Transaction,
	assets *txAssets,
	info *checkerInfo,
) error {
	sponsorshipActivated, err := tc.stor.sponsoredAssets.isSponsorshipActivated()
	if err != nil {
		return err
	}
	if !sponsorshipActivated {
		// Sponsorship is not yet activated.
		return nil
	}
	params := &feeValidationParams{
		stor:           tc.stor,
		settings:       tc.settings,
		initialisation: info.initialisation,
		txAssets:       assets,
	}

	isRideV5Activated, err := tc.stor.features.newestIsActivated(int16(settings.RideV5))
	if err != nil {
		return errors.Errorf("failed to check if feature is was activated, %v", err)
	}
	if !assets.feeAsset.Present {
		// Waves.
		return checkMinFeeWaves(tx, params, isRideV5Activated, info.estimatorVersion())
	}
	return checkMinFeeAsset(tx, assets.feeAsset.ID, params, isRideV5Activated, info.estimatorVersion())
}

func (tc *transactionChecker) checkFromFuture(timestamp uint64) bool {
	return timestamp > tc.settings.TxFromFutureCheckAfterTime
}

func (tc *transactionChecker) checkTimestamps(txTimestamp, blockTimestamp, prevBlockTimestamp uint64) error {
	if tc.checkFromFuture(blockTimestamp) && txTimestamp > blockTimestamp+tc.settings.MaxTxTimeForwardOffset {
		return errs.NewMistiming(fmt.Sprintf("Transaction timestamp %d is more than %dms in the future", txTimestamp, tc.settings.MaxTxTimeForwardOffset))
	}
	if prevBlockTimestamp == 0 {
		// If we check tx from genesis block, there is no parent, so transaction can not be early.
		return nil
	}
	if txTimestamp < prevBlockTimestamp-tc.settings.MaxTxTimeBackOffset {
		return errs.NewMistiming(fmt.Sprintf("Transaction timestamp %d is more than %dms in the past: early transaction creation time", txTimestamp, tc.settings.MaxTxTimeBackOffset))
	}
	return nil
}

func (tc *transactionChecker) checkAsset(asset *proto.OptionalAsset, initialisation bool) error {
	if !tc.stor.assets.newestAssetExists(*asset, !initialisation) {
		return errs.NewUnknownAsset(fmt.Sprintf("unknown asset %s", asset.String()))
	}
	return nil
}

func (tc *transactionChecker) checkFeeAsset(asset *proto.OptionalAsset, initialisation bool) error {
	if err := tc.checkAsset(asset, initialisation); err != nil {
		return err
	}
	if !asset.Present {
		// No need to check Waves.
		return nil
	}
	// Check sponsorship.
	sponsorshipActivated, err := tc.stor.sponsoredAssets.isSponsorshipActivated()
	if err != nil {
		return err
	}
	if !sponsorshipActivated {
		return nil
	}
	isSponsored, err := tc.stor.sponsoredAssets.newestIsSponsored(proto.AssetIDFromDigest(asset.ID), !initialisation)
	if err != nil {
		return err
	}
	if !isSponsored {
		return errors.Errorf("asset %s is not sponsored and can not be used to pay fees", asset.ID.String())
	}
	return nil
}

func (tc *transactionChecker) smartAssets(assets []proto.OptionalAsset, initialisation bool) ([]crypto.Digest, error) {
	var smartAssets []crypto.Digest
	for _, asset := range assets {
		if !asset.Present {
			// Waves can not be scripted.
			continue
		}
<<<<<<< HEAD
		hasScript := tc.stor.scriptsStorage.newestIsSmartAsset(proto.AssetIDFromDigest(asset.ID), !initialisation)
=======
		hasScript, err := tc.stor.scriptsStorage.newestIsSmartAsset(proto.AssetIDFromDigest(asset.ID), !initialisation)
		if err != nil {
			return nil, errors.Wrapf(err, "failed to check newestIsSmartAsset for asset %q", asset.String())
		}
>>>>>>> f98ad4dc
		if hasScript {
			smartAssets = append(smartAssets, asset.ID)
		}
	}
	return smartAssets, nil
}

func (tc *transactionChecker) checkGenesis(transaction proto.Transaction, info *checkerInfo) ([]crypto.Digest, error) {
	if info.blockID != tc.genesis {
		return nil, errors.New("genesis transaction inside of non-genesis block")
	}
	if !info.initialisation {
		return nil, errors.New("genesis transaction in non-initialisation mode")
	}
	assets := &txAssets{feeAsset: proto.NewOptionalAssetWaves()}
	if err := tc.checkFee(transaction, assets, info); err != nil {
		return nil, err
	}
	return nil, nil
}

func (tc *transactionChecker) checkPayment(transaction proto.Transaction, info *checkerInfo) ([]crypto.Digest, error) {
	tx, ok := transaction.(*proto.Payment)
	if !ok {
		return nil, errors.New("failed to convert interface to Payment transaction")
	}
	if info.height >= tc.settings.BlockVersion3AfterHeight {
		return nil, errors.Errorf("Payment transaction is deprecated after height %d", tc.settings.BlockVersion3AfterHeight)
	}
	if err := tc.checkTimestamps(tx.Timestamp, info.currentTimestamp, info.parentTimestamp); err != nil {
		return nil, errs.Extend(err, "invalid timestamp")
	}
	assets := &txAssets{feeAsset: proto.NewOptionalAssetWaves()}
	if err := tc.checkFee(transaction, assets, info); err != nil {
		return nil, err
	}
	return nil, nil
}

func (tc *transactionChecker) checkTransfer(tx *proto.Transfer, info *checkerInfo) error {
	if err := tc.checkTimestamps(tx.Timestamp, info.currentTimestamp, info.parentTimestamp); err != nil {
		return errs.Extend(err, "invalid timestamp")
	}
	if err := tc.checkAsset(&tx.AmountAsset, info.initialisation); err != nil {
		return err
	}
	if err := tc.checkFeeAsset(&tx.FeeAsset, info.initialisation); err != nil {
		return err
	}
	return nil
}

func (tc *transactionChecker) checkTransferWithSig(transaction proto.Transaction, info *checkerInfo) ([]crypto.Digest, error) {
	tx, ok := transaction.(*proto.TransferWithSig)
	if !ok {
		return nil, errors.New("failed to convert interface to TransferWithSig transaction")
	}
	allAssets := []proto.OptionalAsset{tx.AmountAsset}
	smartAssets, err := tc.smartAssets(allAssets, info.initialisation)
	if err != nil {
		return nil, err
	}
	assets := &txAssets{feeAsset: tx.FeeAsset, smartAssets: smartAssets}
	if err := tc.checkFee(transaction, assets, info); err != nil {
		return nil, err
	}
	if err := tc.checkTransfer(&tx.Transfer, info); err != nil {
		return nil, err
	}
	return smartAssets, nil
}

func (tc *transactionChecker) checkTransferWithProofs(transaction proto.Transaction, info *checkerInfo) ([]crypto.Digest, error) {
	tx, ok := transaction.(*proto.TransferWithProofs)
	if !ok {
		return nil, errors.New("failed to convert interface to TransferWithProofs transaction")
	}
	allAssets := []proto.OptionalAsset{tx.AmountAsset}
	smartAssets, err := tc.smartAssets(allAssets, info.initialisation)
	if err != nil {
		return nil, err
	}
	assets := &txAssets{feeAsset: tx.FeeAsset, smartAssets: smartAssets}
	if err := tc.checkFee(transaction, assets, info); err != nil {
		return nil, err
	}
	activated, err := tc.stor.features.newestIsActivated(int16(settings.SmartAccounts))
	if err != nil {
		return nil, err
	}
	if !activated {
		return nil, errors.New("SmartAccounts feature has not been activated yet")
	}
	if err := tc.checkTransfer(&tx.Transfer, info); err != nil {
		return nil, err
	}
	return smartAssets, nil
}

func (tc *transactionChecker) isValidUtf8(str string) error {
	if !utf8.ValidString(str) {
		return errors.Errorf("str %s is not valid UTF-8", str)
	}
	return nil
}

func (tc *transactionChecker) checkIssue(tx *proto.Issue, info *checkerInfo) error {
	if err := tc.checkTimestamps(tx.Timestamp, info.currentTimestamp, info.parentTimestamp); err != nil {
		return errs.Extend(err, "invalid timestamp")
	}
	blockV5Activated, err := tc.stor.features.newestIsActivated(int16(settings.BlockV5))
	if err != nil {
		return err
	}
	if !blockV5Activated {
		// We do not check isValidUtf8() before BlockV5 activation.
		return nil
	}
	if err := tc.isValidUtf8(tx.Name); err != nil {
		return errs.Extend(err, "invalid UTF-8 in name")
	}
	if err := tc.isValidUtf8(tx.Description); err != nil {
		return errs.Extend(err, "invalid UTF-8 in description")
	}
	return nil
}

func (tc *transactionChecker) checkIssueWithSig(transaction proto.Transaction, info *checkerInfo) ([]crypto.Digest, error) {
	tx, ok := transaction.(*proto.IssueWithSig)
	if !ok {
		return nil, errors.New("failed to convert interface to IssueWithSig transaction")
	}
	assets := &txAssets{feeAsset: proto.NewOptionalAssetWaves()}
	if err := tc.checkFee(transaction, assets, info); err != nil {
		return nil, err
	}
	if err := tc.checkIssue(&tx.Issue, info); err != nil {
		return nil, err
	}
	return nil, nil
}

func (tc *transactionChecker) checkIssueWithProofs(transaction proto.Transaction, info *checkerInfo) ([]crypto.Digest, error) {
	tx, ok := transaction.(*proto.IssueWithProofs)
	if !ok {
		return nil, errors.New("failed to convert interface to IssueWithProofs transaction")
	}
	assets := &txAssets{feeAsset: proto.NewOptionalAssetWaves()}
	if err := tc.checkFee(transaction, assets, info); err != nil {
		return nil, err
	}
	if err := tc.checkIssue(&tx.Issue, info); err != nil {
		return nil, err
	}
	if len(tx.Script) == 0 {
		// No script checks / actions are needed.
		return nil, nil
	}
	// For asset scripts do not reduce verifier complexity and only one estimation is required
	currentEstimatorVersion := info.estimatorVersion()
	estimations, err := tc.checkScript(tx.Script, currentEstimatorVersion, false, false)
	if err != nil {
		return nil, errors.Errorf("checkScript() tx %s: %v", tx.ID.String(), err)
	}
	assetID := *tx.ID
	// Save complexities to storage so we won't have to calculate it every time the script is called.
	complexity, ok := estimations[currentEstimatorVersion]
	if !ok {
		return nil, errors.Errorf("failed to calculate asset script complexity by estimator version %d", currentEstimatorVersion)
	}
	if err := tc.stor.scriptsComplexity.saveComplexitiesForAsset(assetID, complexity, info.blockID); err != nil {
		return nil, err
	}
	return nil, nil
}

func (tc *transactionChecker) checkReissue(tx *proto.Reissue, info *checkerInfo) error {
	if err := tc.checkTimestamps(tx.Timestamp, info.currentTimestamp, info.parentTimestamp); err != nil {
		return errs.Extend(err, "invalid timestamp")
	}
	assetInfo, err := tc.stor.assets.newestAssetInfo(proto.AssetIDFromDigest(tx.AssetID), !info.initialisation)
	if err != nil {
		return err
	}
	if !bytes.Equal(assetInfo.issuer[:], tx.SenderPK[:]) {
		return errs.NewAssetIssuedByOtherAddress("asset was issued by other address")
	}
	if info.currentTimestamp <= tc.settings.InvalidReissueInSameBlockUntilTime {
		// Due to bugs in existing blockchain it is valid to reissue non-reissuable asset in this time period.
		return nil
	}
	if (info.currentTimestamp >= tc.settings.ReissueBugWindowTimeStart) && (info.currentTimestamp <= tc.settings.ReissueBugWindowTimeEnd) {
		// Due to bugs in existing blockchain it is valid to reissue non-reissuable asset in this time period.
		return nil
	}
	if !assetInfo.reissuable {
		return errs.NewAssetIsNotReissuable("attempt to reissue asset which is not reissuable")
	}
	// Check Int64 overflow.
	if (math.MaxInt64-int64(tx.Quantity) < assetInfo.quantity.Int64()) && (info.currentTimestamp >= tc.settings.ReissueBugWindowTimeEnd) {
		return errors.New("asset total value overflow")
	}
	return nil
}

func (tc *transactionChecker) checkReissueWithSig(transaction proto.Transaction, info *checkerInfo) ([]crypto.Digest, error) {
	tx, ok := transaction.(*proto.ReissueWithSig)
	if !ok {
		return nil, errors.New("failed to convert interface to ReissueWithSig transaction")
	}
	allAssets := []proto.OptionalAsset{*proto.NewOptionalAssetFromDigest(tx.AssetID)}
	smartAssets, err := tc.smartAssets(allAssets, info.initialisation)
	if err != nil {
		return nil, err
	}
	assets := &txAssets{feeAsset: proto.NewOptionalAssetWaves(), smartAssets: smartAssets}
	if err := tc.checkFee(transaction, assets, info); err != nil {
		return nil, err
	}
	if err := tc.checkReissue(&tx.Reissue, info); err != nil {
		return nil, err
	}
	return smartAssets, nil
}

func (tc *transactionChecker) checkReissueWithProofs(transaction proto.Transaction, info *checkerInfo) ([]crypto.Digest, error) {
	tx, ok := transaction.(*proto.ReissueWithProofs)
	if !ok {
		return nil, errors.New("failed to convert interface to ReissueWithProofs transaction")
	}
	allAssets := []proto.OptionalAsset{*proto.NewOptionalAssetFromDigest(tx.AssetID)}
	smartAssets, err := tc.smartAssets(allAssets, info.initialisation)
	if err != nil {
		return nil, err
	}
	assets := &txAssets{feeAsset: proto.NewOptionalAssetWaves(), smartAssets: smartAssets}
	if err := tc.checkFee(transaction, assets, info); err != nil {
		return nil, err
	}
	activated, err := tc.stor.features.newestIsActivated(int16(settings.SmartAccounts))
	if err != nil {
		return nil, err
	}
	if !activated {
		return nil, errors.New("SmartAccounts feature has not been activated yet")
	}
	if err := tc.checkReissue(&tx.Reissue, info); err != nil {
		return nil, err
	}
	return smartAssets, nil
}

func (tc *transactionChecker) checkBurn(tx *proto.Burn, info *checkerInfo) error {
	if err := tc.checkTimestamps(tx.Timestamp, info.currentTimestamp, info.parentTimestamp); err != nil {
		return errs.Extend(err, "invalid timestamp")
	}
	assetInfo, err := tc.stor.assets.newestAssetInfo(proto.AssetIDFromDigest(tx.AssetID), !info.initialisation)
	if err != nil {
		return err
	}
	// Verify sender.
	burnAnyTokensEnabled, err := tc.stor.features.newestIsActivated(int16(settings.BurnAnyTokens))
	if err != nil {
		return err
	}
	if !burnAnyTokensEnabled && !bytes.Equal(assetInfo.issuer[:], tx.SenderPK[:]) {
		return errs.NewAssetIssuedByOtherAddress("asset was issued by other address")
	}
	// Check burn amount.
	quantityDiff := big.NewInt(int64(tx.Amount))
	if assetInfo.quantity.Cmp(quantityDiff) == -1 {
		return errs.NewAccountBalanceError("trying to burn more assets than exist at all")
	}
	return nil
}

func (tc *transactionChecker) checkBurnWithSig(transaction proto.Transaction, info *checkerInfo) ([]crypto.Digest, error) {
	tx, ok := transaction.(*proto.BurnWithSig)
	if !ok {
		return nil, errors.New("failed to convert interface to BurnWithSig transaction")
	}
	allAssets := []proto.OptionalAsset{*proto.NewOptionalAssetFromDigest(tx.AssetID)}
	smartAssets, err := tc.smartAssets(allAssets, info.initialisation)
	if err != nil {
		return nil, err
	}
	assets := &txAssets{feeAsset: proto.NewOptionalAssetWaves(), smartAssets: smartAssets}
	if err := tc.checkFee(transaction, assets, info); err != nil {
		return nil, err
	}
	if err := tc.checkBurn(&tx.Burn, info); err != nil {
		return nil, err
	}
	return smartAssets, nil
}

func (tc *transactionChecker) checkBurnWithProofs(transaction proto.Transaction, info *checkerInfo) ([]crypto.Digest, error) {
	tx, ok := transaction.(*proto.BurnWithProofs)
	if !ok {
		return nil, errors.New("failed to convert interface to BurnWithProofs transaction")
	}
	allAssets := []proto.OptionalAsset{*proto.NewOptionalAssetFromDigest(tx.AssetID)}
	smartAssets, err := tc.smartAssets(allAssets, info.initialisation)
	if err != nil {
		return nil, err
	}

	assets := &txAssets{feeAsset: proto.NewOptionalAssetWaves(), smartAssets: smartAssets}
	if err := tc.checkFee(transaction, assets, info); err != nil {
		return nil, err
	}
	activated, err := tc.stor.features.newestIsActivated(int16(settings.SmartAccounts))
	if err != nil {
		return nil, err
	}
	if !activated {
		return nil, errors.New("SmartAccounts feature has not been activated yet")
	}
	if err := tc.checkBurn(&tx.Burn, info); err != nil {
		return nil, err
	}
	return smartAssets, nil
}

func (tc *transactionChecker) orderScriptedAccount(order proto.Order, initialisation bool) (bool, error) {
	sender, err := proto.NewAddressFromPublicKey(tc.settings.AddressSchemeCharacter, order.GetSenderPK())
	if err != nil {
		return false, err
	}
	return tc.stor.scriptsStorage.newestAccountHasVerifier(sender, !initialisation)
}

func (tc *transactionChecker) checkEnoughVolume(order proto.Order, newFee, newAmount uint64, info *checkerInfo) error {
	orderId, err := order.GetID()
	if err != nil {
		return err
	}
	fullAmount := order.GetAmount()
	if newAmount > fullAmount {
		return errors.New("current amount exceeds total order amount")
	}
	fullFee := order.GetMatcherFee()
	if newFee > fullFee {
		return errors.New("current fee exceeds total order fee")
	}
	filledAmount, err := tc.stor.ordersVolumes.newestFilledAmount(orderId, !info.initialisation)
	if err != nil {
		return err
	}
	if fullAmount-newAmount < filledAmount {
		return errors.New("order amount volume is overflowed")
	}
	filledFee, err := tc.stor.ordersVolumes.newestFilledFee(orderId, !info.initialisation)
	if err != nil {
		return err
	}
	if fullFee-newFee < filledFee {
		return errors.New("order fee volume is overflowed")
	}
	return nil
}

func (tc *transactionChecker) checkExchange(transaction proto.Transaction, info *checkerInfo) ([]crypto.Digest, error) {
	tx, ok := transaction.(proto.Exchange)
	if !ok {
		return nil, errors.New("failed to convert interface to Exchange transaction")
	}
	if err := tc.checkTimestamps(tx.GetTimestamp(), info.currentTimestamp, info.parentTimestamp); err != nil {
		return nil, errs.Extend(err, "invalid timestamp")
	}
	if tx.GetOrder1().GetOrderType() != proto.Buy && tx.GetOrder2().GetOrderType() != proto.Sell {
		if !proto.IsProtobufTx(transaction) {
			return nil, errors.New("sell order not allowed on first place in exchange transaction of versions prior 3")
		}
	}
	so, err := tx.GetSellOrder()
	if err != nil {
		return nil, errs.Extend(err, "sell order")
	}
	if err := tc.checkEnoughVolume(so, tx.GetSellMatcherFee(), tx.GetAmount(), info); err != nil {
		return nil, errs.Extend(err, "exchange transaction; sell order")
	}
	bo, err := tx.GetBuyOrder()
	if err != nil {
		return nil, errs.Extend(err, "buy order")
	}
	if err := tc.checkEnoughVolume(bo, tx.GetBuyMatcherFee(), tx.GetAmount(), info); err != nil {
		return nil, errs.Extend(err, "exchange transaction; buy order")
	}
	// Check assets.
	m := make(map[proto.OptionalAsset]struct{})
	m[so.GetAssetPair().AmountAsset] = struct{}{}
	m[so.GetAssetPair().PriceAsset] = struct{}{}
	// Add matcher fee assets to map to checkAsset() them later.
	if o2v3, ok := tx.GetOrder2().(*proto.OrderV3); ok {
		m[o2v3.MatcherFeeAsset] = struct{}{}
	}
	if o1v3, ok := tx.GetOrder1().(*proto.OrderV3); ok {
		m[o1v3.MatcherFeeAsset] = struct{}{}
	}
	if o2v4, ok := tx.GetOrder2().(*proto.OrderV4); ok {
		m[o2v4.MatcherFeeAsset] = struct{}{}
	}
	if o2v4, ok := tx.GetOrder1().(*proto.OrderV4); ok {
		m[o2v4.MatcherFeeAsset] = struct{}{}
	}
	for a := range m {
		if err := tc.checkAsset(&a, info.initialisation); err != nil {
			return nil, errs.Extend(err, "Assets should be issued before they can be traded")
		}
	}
	allAssets := make([]proto.OptionalAsset, 0, len(m))
	for a := range m {
		allAssets = append(allAssets, a)
	}
	smartAssets, err := tc.smartAssets(allAssets, info.initialisation)
	if err != nil {
		return nil, err
	}
	assets := &txAssets{feeAsset: proto.NewOptionalAssetWaves(), smartAssets: smartAssets}
	if err := tc.checkFee(transaction, assets, info); err != nil {
		return nil, err
	}
	smartAssetsActivated, err := tc.stor.features.newestIsActivated(int16(settings.SmartAssets))
	if err != nil {
		return nil, err
	}
	if !smartAssetsActivated && (len(smartAssets) != 0) {
		return nil, errors.New("smart assets can't participate in Exchange because smart assets feature is disabled")
	}
	// Check smart accounts trading.
	smartTradingActivated, err := tc.stor.features.newestIsActivated(int16(settings.SmartAccountTrading))
	if err != nil {
		return nil, err
	}
	o1ScriptedAccount, err := tc.orderScriptedAccount(tx.GetOrder1(), info.initialisation)
	if err != nil {
		return nil, err
	}
	o2ScriptedAccount, err := tc.orderScriptedAccount(tx.GetOrder2(), info.initialisation)
	if err != nil {
		return nil, err
	}
	if o1ScriptedAccount && !smartTradingActivated {
		return nil, errors.New("first order is scripted, but smart trading is disabled")
	}
	if o2ScriptedAccount && !smartTradingActivated {
		return nil, errors.New("second order is scripted, but smart trading is disabled")
	}
	return smartAssets, nil
}

func (tc *transactionChecker) checkExchangeWithSig(transaction proto.Transaction, info *checkerInfo) ([]crypto.Digest, error) {
	tx, ok := transaction.(*proto.ExchangeWithSig)
	if !ok {
		return nil, errors.New("failed to convert interface to Payment transaction")
	}
	smartAssets, err := tc.checkExchange(tx, info)
	if err != nil {
		return nil, err
	}
	return smartAssets, nil
}

func (tc *transactionChecker) checkExchangeWithProofs(transaction proto.Transaction, info *checkerInfo) ([]crypto.Digest, error) {
	tx, ok := transaction.(*proto.ExchangeWithProofs)
	if !ok {
		return nil, errors.New("failed to convert interface to ExchangeWithProofs transaction")
	}
	activated, err := tc.stor.features.newestIsActivated(int16(settings.SmartAccountTrading))
	if err != nil {
		return nil, err
	}
	if !activated {
		return nil, errors.New("SmartAccountsTrading feature must be activated for ExchangeWithProofs transactions")
	}
	smartAssets, err := tc.checkExchange(tx, info)
	if err != nil {
		return nil, err
	}
	if (tx.Order1.GetVersion() != 3) && (tx.Order2.GetVersion() != 3) {
		return smartAssets, nil
	}
	activated, err = tc.stor.features.newestIsActivated(int16(settings.OrderV3))
	if err != nil {
		return nil, err
	}
	if !activated {
		return nil, errors.New("OrderV3 feature must be activated for Exchange transactions with Order version 3")
	}
	return smartAssets, nil
}

func (tc *transactionChecker) checkLease(tx *proto.Lease, info *checkerInfo) error {
	if err := tc.checkTimestamps(tx.Timestamp, info.currentTimestamp, info.parentTimestamp); err != nil {
		return errs.Extend(err, "invalid timestamp")
	}
	senderAddr, err := proto.NewAddressFromPublicKey(tc.settings.AddressSchemeCharacter, tx.SenderPK)
	if err != nil {
		return err
	}
	var recipientAddr *proto.WavesAddress
	if tx.Recipient.Address == nil {
		recipientAddr, err = tc.stor.aliases.newestAddrByAlias(tx.Recipient.Alias.Alias, !info.initialisation)
		if err != nil {
			return errors.Errorf("invalid alias: %v", err)
		}
	} else {
		recipientAddr = tx.Recipient.Address
	}
	if senderAddr == *recipientAddr {
		return errs.NewToSelf("trying to lease money to self")
	}
	return nil
}

func (tc *transactionChecker) checkLeaseWithSig(transaction proto.Transaction, info *checkerInfo) ([]crypto.Digest, error) {
	tx, ok := transaction.(*proto.LeaseWithSig)
	if !ok {
		return nil, errors.New("failed to convert interface to LeaseWithSig transaction")
	}
	assets := &txAssets{feeAsset: proto.NewOptionalAssetWaves()}
	if err := tc.checkFee(transaction, assets, info); err != nil {
		return nil, err
	}
	if err := tc.checkLease(&tx.Lease, info); err != nil {
		return nil, err
	}
	return nil, nil
}

func (tc *transactionChecker) checkLeaseWithProofs(transaction proto.Transaction, info *checkerInfo) ([]crypto.Digest, error) {
	tx, ok := transaction.(*proto.LeaseWithProofs)
	if !ok {
		return nil, errors.New("failed to convert interface to LeaseWithProofs transaction")
	}
	assets := &txAssets{feeAsset: proto.NewOptionalAssetWaves()}
	if err := tc.checkFee(transaction, assets, info); err != nil {
		return nil, err
	}
	activated, err := tc.stor.features.newestIsActivated(int16(settings.SmartAccounts))
	if err != nil {
		return nil, err
	}
	if !activated {
		return nil, errors.New("SmartAccounts feature has not been activated yet")
	}
	if err := tc.checkLease(&tx.Lease, info); err != nil {
		return nil, err
	}
	return nil, nil
}

func (tc *transactionChecker) checkLeaseCancel(tx *proto.LeaseCancel, info *checkerInfo) error {
	if err := tc.checkTimestamps(tx.Timestamp, info.currentTimestamp, info.parentTimestamp); err != nil {
		return errs.Extend(err, "invalid timestamp")
	}
	l, err := tc.stor.leases.newestLeasingInfo(tx.LeaseID, !info.initialisation)
	if err != nil {
		return errs.Extend(err, "no leasing info found for this leaseID")
	}
	if !l.isActive() && (info.currentTimestamp > tc.settings.AllowMultipleLeaseCancelUntilTime) {
		return errs.NewTxValidationError("Reason: Cannot cancel already cancelled lease")
	}
	senderAddr, err := proto.NewAddressFromPublicKey(tc.settings.AddressSchemeCharacter, tx.SenderPK)
	if err != nil {
		return err
	}
	if (l.Sender != senderAddr) && (info.currentTimestamp > tc.settings.AllowMultipleLeaseCancelUntilTime) {
		return errs.NewTxValidationError("LeaseTransaction was leased by other sender")
	}
	return nil
}

func (tc *transactionChecker) checkLeaseCancelWithSig(transaction proto.Transaction, info *checkerInfo) ([]crypto.Digest, error) {
	tx, ok := transaction.(*proto.LeaseCancelWithSig)
	if !ok {
		return nil, errors.New("failed to convert interface to LeaseCancelWithSig transaction")
	}
	assets := &txAssets{feeAsset: proto.NewOptionalAssetWaves()}
	if err := tc.checkFee(transaction, assets, info); err != nil {
		return nil, err
	}
	if err := tc.checkLeaseCancel(&tx.LeaseCancel, info); err != nil {
		return nil, err
	}
	return nil, nil
}

func (tc *transactionChecker) checkLeaseCancelWithProofs(transaction proto.Transaction, info *checkerInfo) ([]crypto.Digest, error) {
	tx, ok := transaction.(*proto.LeaseCancelWithProofs)
	if !ok {
		return nil, errors.New("failed to convert interface to LeaseCancelWithProofs transaction")
	}
	assets := &txAssets{feeAsset: proto.NewOptionalAssetWaves()}
	if err := tc.checkFee(transaction, assets, info); err != nil {
		return nil, err
	}
	activated, err := tc.stor.features.newestIsActivated(int16(settings.SmartAccounts))
	if err != nil {
		return nil, err
	}
	if !activated {
		return nil, errors.New("SmartAccounts feature has not been activated yet")
	}
	if err := tc.checkLeaseCancel(&tx.LeaseCancel, info); err != nil {
		return nil, err
	}
	return nil, nil
}

func (tc *transactionChecker) checkCreateAlias(tx *proto.CreateAlias, info *checkerInfo) error {
	if err := tc.checkTimestamps(tx.Timestamp, info.currentTimestamp, info.parentTimestamp); err != nil {
		return errs.Extend(err, "invalid timestamp")
	}
	if (info.currentTimestamp >= tc.settings.StolenAliasesWindowTimeStart) && (info.currentTimestamp <= tc.settings.StolenAliasesWindowTimeEnd) {
		// At this period it is fine to steal aliases.
		return nil
	}
	// Check if alias is already taken.
	if tc.stor.aliases.exists(tx.Alias.Alias, !info.initialisation) {
		return errs.NewAliasTaken("alias is already taken")
	}
	return nil
}

func (tc *transactionChecker) checkCreateAliasWithSig(transaction proto.Transaction, info *checkerInfo) ([]crypto.Digest, error) {
	tx, ok := transaction.(*proto.CreateAliasWithSig)
	if !ok {
		return nil, errors.New("failed to convert interface to CreateAliasWithSig transaction")
	}
	assets := &txAssets{feeAsset: proto.NewOptionalAssetWaves()}
	if err := tc.checkFee(transaction, assets, info); err != nil {
		return nil, err
	}
	if err := tc.checkCreateAlias(&tx.CreateAlias, info); err != nil {
		return nil, err
	}
	return nil, nil
}

func (tc *transactionChecker) checkCreateAliasWithProofs(transaction proto.Transaction, info *checkerInfo) ([]crypto.Digest, error) {
	tx, ok := transaction.(*proto.CreateAliasWithProofs)
	if !ok {
		return nil, errors.New("failed to convert interface to CreateAliasWithProofs transaction")
	}
	assets := &txAssets{feeAsset: proto.NewOptionalAssetWaves()}
	if err := tc.checkFee(transaction, assets, info); err != nil {
		return nil, err
	}
	activated, err := tc.stor.features.newestIsActivated(int16(settings.SmartAccounts))
	if err != nil {
		return nil, err
	}
	if !activated {
		return nil, errors.New("SmartAccounts feature has not been activated yet")
	}
	if err := tc.checkCreateAlias(&tx.CreateAlias, info); err != nil {
		return nil, err
	}
	return nil, nil
}

func (tc *transactionChecker) checkMassTransferWithProofs(transaction proto.Transaction, info *checkerInfo) ([]crypto.Digest, error) {
	tx, ok := transaction.(*proto.MassTransferWithProofs)
	if !ok {
		return nil, errors.New("failed to convert interface to MassTransferWithProofs transaction")
	}
	if err := tc.checkTimestamps(tx.Timestamp, info.currentTimestamp, info.parentTimestamp); err != nil {
		return nil, errs.Extend(err, "invalid timestamp")
	}
	allAssets := []proto.OptionalAsset{tx.Asset}
	smartAssets, err := tc.smartAssets(allAssets, info.initialisation)
	if err != nil {
		return nil, err
	}
	assets := &txAssets{feeAsset: proto.NewOptionalAssetWaves(), smartAssets: smartAssets}
	if err := tc.checkFee(transaction, assets, info); err != nil {
		return nil, err
	}
	activated, err := tc.stor.features.newestIsActivated(int16(settings.MassTransfer))
	if err != nil {
		return nil, err
	}
	if !activated {
		return nil, errors.New("MassTransfer transaction has not been activated yet")
	}
	if err := tc.checkAsset(&tx.Asset, info.initialisation); err != nil {
		return nil, err
	}
	return smartAssets, nil
}

func (tc *transactionChecker) checkDataWithProofs(transaction proto.Transaction, info *checkerInfo) ([]crypto.Digest, error) {
	tx, ok := transaction.(*proto.DataWithProofs)
	if !ok {
		return nil, errors.New("failed to convert interface to DataWithProofs transaction")
	}
	if err := tc.checkTimestamps(tx.Timestamp, info.currentTimestamp, info.parentTimestamp); err != nil {
		return nil, errs.Extend(err, "invalid timestamp")
	}
	assets := &txAssets{feeAsset: proto.NewOptionalAssetWaves()}
	if err := tc.checkFee(transaction, assets, info); err != nil {
		return nil, err
	}
	activated, err := tc.stor.features.newestIsActivated(int16(settings.DataTransaction))
	if err != nil {
		return nil, err
	}
	if !activated {
		return nil, errors.New("Data transaction has not been activated yet")
	}
	return nil, nil
}

func (tc *transactionChecker) checkSponsorshipWithProofs(transaction proto.Transaction, info *checkerInfo) ([]crypto.Digest, error) {
	tx, ok := transaction.(*proto.SponsorshipWithProofs)
	if !ok {
		return nil, errors.New("failed to convert interface to SponsorshipWithProofs transaction")
	}
	if err := tc.checkTimestamps(tx.Timestamp, info.currentTimestamp, info.parentTimestamp); err != nil {
		return nil, errs.Extend(err, "invalid timestamp")
	}
	assets := &txAssets{feeAsset: proto.NewOptionalAssetWaves()}
	if err := tc.checkFee(transaction, assets, info); err != nil {
		return nil, err
	}
	activated, err := tc.stor.features.newestIsActivated(int16(settings.FeeSponsorship))
	if err != nil {
		return nil, err
	}
	if !activated {
		return nil, errors.New("sponsorship has not been activated yet")
	}
	if err := tc.checkAsset(proto.NewOptionalAssetFromDigest(tx.AssetID), info.initialisation); err != nil {
		return nil, err
	}
	id := proto.AssetIDFromDigest(tx.AssetID)
	assetInfo, err := tc.stor.assets.newestAssetInfo(id, !info.initialisation)
	if err != nil {
		return nil, err
	}
	if assetInfo.issuer != tx.SenderPK {
		return nil, errs.NewAssetIssuedByOtherAddress("asset was issued by other address")
	}
<<<<<<< HEAD
	isSmart := tc.stor.scriptsStorage.newestIsSmartAsset(id, !info.initialisation)
=======
	isSmart, err := tc.stor.scriptsStorage.newestIsSmartAsset(id, !info.initialisation)
	if err != nil {
		return nil, errors.Wrapf(err, "failed to check newestIsSmartAsset for asset %q", tx.AssetID.String())
	}
>>>>>>> f98ad4dc
	if isSmart {
		return nil, errors.Errorf("can not sponsor smart asset %s", tx.AssetID.String())
	}
	return nil, nil
}

func (tc *transactionChecker) checkSetScriptWithProofs(transaction proto.Transaction, info *checkerInfo) ([]crypto.Digest, error) {
	tx, ok := transaction.(*proto.SetScriptWithProofs)
	if !ok {
		return nil, errors.New("failed to convert interface to SetScriptWithProofs transaction")
	}
	if err := tc.checkTimestamps(tx.Timestamp, info.currentTimestamp, info.parentTimestamp); err != nil {
		return nil, errs.Extend(err, "invalid timestamp")
	}
	assets := &txAssets{feeAsset: proto.NewOptionalAssetWaves()}

	if err := tc.checkFee(transaction, assets, info); err != nil {
		return nil, err
	}

	addr, err := proto.NewAddressFromPublicKey(tc.settings.AddressSchemeCharacter, tx.SenderPK)
	if err != nil {
		return nil, err
	}
	if len(tx.Script) == 0 {
		// No script checks / actions are needed.
		if err := tc.stor.scriptsComplexity.saveComplexitiesForAddr(addr, nil, info.blockID); err != nil {
			return nil, err
		}
		return nil, nil
	}
	estimations, err := tc.checkScript(tx.Script, info.estimatorVersion(), info.blockVersion == proto.ProtobufBlockVersion, true)
	if err != nil {
		return nil, errors.Errorf("checkScript() tx %s: %v", tx.ID.String(), err)
	}
	// Save complexity to storage so we won't have to calculate it every time the script is called.
	if err := tc.stor.scriptsComplexity.saveComplexitiesForAddr(addr, estimations, info.blockID); err != nil {
		return nil, err
	}

	return nil, nil
}

func (tc *transactionChecker) checkSetAssetScriptWithProofs(transaction proto.Transaction, info *checkerInfo) ([]crypto.Digest, error) {
	tx, ok := transaction.(*proto.SetAssetScriptWithProofs)
	if !ok {
		return nil, errors.New("failed to convert interface to SetAssetScriptWithProofs transaction")
	}
	if err := tc.checkTimestamps(tx.Timestamp, info.currentTimestamp, info.parentTimestamp); err != nil {
		return nil, errs.Extend(err, "invalid timestamp")
	}
	id := proto.AssetIDFromDigest(tx.AssetID)
	assetInfo, err := tc.stor.assets.newestAssetInfo(id, !info.initialisation)
	if err != nil {
		return nil, err
	}

	smartAssets := []crypto.Digest{tx.AssetID}
	assets := &txAssets{feeAsset: proto.NewOptionalAssetWaves(), smartAssets: smartAssets}
	if err := tc.checkFee(transaction, assets, info); err != nil {
		return nil, errs.Extend(err, "check fee")
	}

	if !bytes.Equal(assetInfo.issuer[:], tx.SenderPK[:]) {
		return nil, errs.NewAssetIssuedByOtherAddress("asset was issued by other address")
	}

<<<<<<< HEAD
	isSmartAsset := tc.stor.scriptsStorage.newestIsSmartAsset(id, !info.initialisation)
=======
	isSmartAsset, err := tc.stor.scriptsStorage.newestIsSmartAsset(id, !info.initialisation)
	if err != nil {
		return nil, errors.Wrapf(err, "failed to check newestIsSmartAsset for asset %q", tx.AssetID.String())
	}
>>>>>>> f98ad4dc
	if len(tx.Script) == 0 {
		return nil, errs.NewTxValidationError("Cannot set empty script")
	}
	if !isSmartAsset {
		return nil, errs.NewTxValidationError("Reason: Cannot set script on an asset issued without a script. Referenced assetId not found")
	}
	currentEstimatorVersion := info.estimatorVersion()
	// Do not reduce verifier complexity for asset scripts and only one estimation is required
	estimations, err := tc.checkScript(tx.Script, currentEstimatorVersion, false, false)
	if err != nil {
		return nil, errors.Errorf("checkScript() tx %s: %v", tx.ID.String(), err)
	}
	// Save complexity to storage so we won't have to calculate it every time the script is called.
	estimation, ok := estimations[currentEstimatorVersion]
	if !ok {
		return nil, errors.Errorf("failed to calculate asset script complexity by estimator version %d", currentEstimatorVersion)
	}
	if err := tc.stor.scriptsComplexity.saveComplexitiesForAsset(tx.AssetID, estimation, info.blockID); err != nil {
		return nil, errs.Extend(err, "saveComplexityForAsset")
	}
	return smartAssets, nil
}

func (tc *transactionChecker) checkInvokeScriptWithProofs(transaction proto.Transaction, info *checkerInfo) ([]crypto.Digest, error) {
	tx, ok := transaction.(*proto.InvokeScriptWithProofs)
	if !ok {
		return nil, errors.New("failed to convert interface to InvokeScriptWithProofs transaction")
	}
	if err := tc.checkTimestamps(tx.Timestamp, info.currentTimestamp, info.parentTimestamp); err != nil {
		return nil, errs.Extend(err, "invalid timestamp")
	}
	ride4DAppsActivated, err := tc.stor.features.newestIsActivated(int16(settings.Ride4DApps))
	if err != nil {
		return nil, err
	}
	if !ride4DAppsActivated {
		return nil, errors.New("can not use InvokeScript before Ride4DApps activation")
	}
	if err := tc.checkFeeAsset(&tx.FeeAsset, info.initialisation); err != nil {
		return nil, err
	}
	multiPaymentActivated, err := tc.stor.features.newestIsActivated(int16(settings.BlockV5))
	if err != nil {
		return nil, err
	}
	rideV5activated, err := tc.stor.features.newestIsActivated(int16(settings.RideV5))
	if err != nil {
		return nil, err
	}
	l := len(tx.Payments)
	switch {
	case l > 1 && !multiPaymentActivated && !rideV5activated:
		return nil, errors.New("no more than one payment is allowed")
	case l > 2 && multiPaymentActivated && !rideV5activated:
		return nil, errors.New("no more than two payments is allowed")
	case l > 10 && rideV5activated:
		return nil, errors.New("no more than ten payments is allowed since RideV5 activation")
	}
	var paymentAssets []proto.OptionalAsset
	for _, payment := range tx.Payments {
		if err := tc.checkAsset(&payment.Asset, info.initialisation); err != nil {
			return nil, errs.Extend(err, "bad payment asset")
		}
		paymentAssets = append(paymentAssets, payment.Asset)
	}
	smartAssets, err := tc.smartAssets(paymentAssets, info.initialisation)
	if err != nil {
		return nil, err
	}
	assets := &txAssets{feeAsset: tx.FeeAsset, smartAssets: smartAssets}
	if err := tc.checkFee(transaction, assets, info); err != nil {
		return nil, err
	}
	return smartAssets, nil
}

func (tc *transactionChecker) checkUpdateAssetInfoWithProofs(transaction proto.Transaction, info *checkerInfo) ([]crypto.Digest, error) {
	tx, ok := transaction.(*proto.UpdateAssetInfoWithProofs)
	if !ok {
		return nil, errors.New("failed to convert interface to UpdateAssetInfoWithProofs transaction")
	}
	if err := tc.checkTimestamps(tx.Timestamp, info.currentTimestamp, info.parentTimestamp); err != nil {
		return nil, errs.Extend(err, "invalid timestamp")
	}
	if err := tc.checkFeeAsset(&tx.FeeAsset, info.initialisation); err != nil {
		return nil, errs.Extend(err, "bad fee asset")
	}
	allAssets := []proto.OptionalAsset{*proto.NewOptionalAssetFromDigest(tx.AssetID)}
	smartAssets, err := tc.smartAssets(allAssets, info.initialisation)
	if err != nil {
		return nil, err
	}
	assets := &txAssets{feeAsset: tx.FeeAsset, smartAssets: smartAssets}
	if err := tc.checkFee(transaction, assets, info); err != nil {
		return nil, err
	}
	activated, err := tc.stor.features.newestIsActivated(int16(settings.BlockV5))
	if err != nil {
		return nil, err
	}
	if !activated {
		return nil, errors.New("BlockV5 must be activated for UpdateAssetInfo transaction")
	}
	id := proto.AssetIDFromDigest(tx.AssetID)
	assetInfo, err := tc.stor.assets.newestAssetInfo(id, !info.initialisation)
	if err != nil {
		return nil, errs.NewUnknownAsset(fmt.Sprintf("unknown asset %s", tx.AssetID.String()))
	}
	if !bytes.Equal(assetInfo.issuer[:], tx.SenderPK[:]) {
		return nil, errs.NewAssetIssuedByOtherAddress("asset was issued by other address")
	}
	lastUpdateHeight, err := tc.stor.assets.newestLastUpdateHeight(id, !info.initialisation)
	if err != nil {
		return nil, errs.Extend(err, "failed to retrieve last update height")
	}
	updateAllowedAt := lastUpdateHeight + tc.settings.MinUpdateAssetInfoInterval
	blockHeight := info.height + 1
	if blockHeight < updateAllowedAt {
		return nil, errs.NewAssetUpdateInterval(fmt.Sprintf("Can't update info of asset with id=%s before height %d, current height is %d", tx.AssetID.String(), updateAllowedAt, blockHeight))
	}
	return smartAssets, nil
}<|MERGE_RESOLUTION|>--- conflicted
+++ resolved
@@ -257,14 +257,10 @@
 			// Waves can not be scripted.
 			continue
 		}
-<<<<<<< HEAD
-		hasScript := tc.stor.scriptsStorage.newestIsSmartAsset(proto.AssetIDFromDigest(asset.ID), !initialisation)
-=======
 		hasScript, err := tc.stor.scriptsStorage.newestIsSmartAsset(proto.AssetIDFromDigest(asset.ID), !initialisation)
 		if err != nil {
 			return nil, errors.Wrapf(err, "failed to check newestIsSmartAsset for asset %q", asset.String())
 		}
->>>>>>> f98ad4dc
 		if hasScript {
 			smartAssets = append(smartAssets, asset.ID)
 		}
@@ -1010,14 +1006,10 @@
 	if assetInfo.issuer != tx.SenderPK {
 		return nil, errs.NewAssetIssuedByOtherAddress("asset was issued by other address")
 	}
-<<<<<<< HEAD
-	isSmart := tc.stor.scriptsStorage.newestIsSmartAsset(id, !info.initialisation)
-=======
 	isSmart, err := tc.stor.scriptsStorage.newestIsSmartAsset(id, !info.initialisation)
 	if err != nil {
 		return nil, errors.Wrapf(err, "failed to check newestIsSmartAsset for asset %q", tx.AssetID.String())
 	}
->>>>>>> f98ad4dc
 	if isSmart {
 		return nil, errors.Errorf("can not sponsor smart asset %s", tx.AssetID.String())
 	}
@@ -1085,14 +1077,10 @@
 		return nil, errs.NewAssetIssuedByOtherAddress("asset was issued by other address")
 	}
 
-<<<<<<< HEAD
-	isSmartAsset := tc.stor.scriptsStorage.newestIsSmartAsset(id, !info.initialisation)
-=======
 	isSmartAsset, err := tc.stor.scriptsStorage.newestIsSmartAsset(id, !info.initialisation)
 	if err != nil {
 		return nil, errors.Wrapf(err, "failed to check newestIsSmartAsset for asset %q", tx.AssetID.String())
 	}
->>>>>>> f98ad4dc
 	if len(tx.Script) == 0 {
 		return nil, errs.NewTxValidationError("Cannot set empty script")
 	}
