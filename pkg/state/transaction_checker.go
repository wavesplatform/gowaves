--- conflicted
+++ resolved
@@ -1637,11 +1637,7 @@
 		return 0, fmt.Errorf(
 			"invalid block height %d, must be greater than feature #25 \"Deterministic Finality and Ride V9\" "+
 				"activation height %d", blockHeight, activationHeight)
-<<<<<<< HEAD
-	case activationHeight <= blockHeight && blockHeight <= activationHeight+periodLength:
-=======
 	case isFirstPeriod(activationHeight, blockHeight, periodLength):
->>>>>>> d5ffa83c
 		if offset > 0 {
 			return activationHeight + 1 + offset*periodLength, nil
 		}
