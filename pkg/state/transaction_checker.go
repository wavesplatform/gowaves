--- conflicted
+++ resolved
@@ -74,11 +74,7 @@
 	return nil
 }
 
-<<<<<<< HEAD
-func (tc *transactionChecker) estimatorByScript(script *ast.Script) *estimation.EstimatorV1 {
-=======
 func (tc *transactionChecker) estimatorByScript(script *ast.Script) *estimation.Estimator {
->>>>>>> 64e6abbb
 	var variables map[string]ast.Expr
 	var cat *estimation.Catalogue
 	switch script.Version {
