--- conflicted
+++ resolved
@@ -1632,11 +1632,7 @@
 	default:
 		base := activationHeight + 1 // Start of the first full period.
 		k := (blockHeight - base) / periodLength
-<<<<<<< HEAD
-		return safecast.ToUint32(base + (k+offset)*periodLength)
-=======
-		return safecast.Convert[uint32](base + (k+1)*periodLength)
->>>>>>> cc890285
+		return safecast.Convert[uint32](base + (k+offset)*periodLength)
 	}
 }
 
