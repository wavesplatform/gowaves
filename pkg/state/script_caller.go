--- conflicted
+++ resolved
@@ -229,10 +229,6 @@
 		sender            proto.WavesAddress
 		r                 ride.Result
 	)
-<<<<<<< HEAD
-	// TODO refactor this switch case in the next PR
-=======
->>>>>>> d23463c8
 	switch transaction := tx.(type) {
 	case *proto.InvokeScriptWithProofs:
 		err = env.SetInvoke(tx, tree.LibVersion)
@@ -248,17 +244,6 @@
 		functionArguments = transaction.FunctionCall.Arguments
 		defaultFunction = transaction.FunctionCall.Default
 
-<<<<<<< HEAD
-		env.ChooseSizeCheck(tree.LibVersion)
-		env.ChooseTakeString(info.rideV5Activated)
-		env.ChooseMaxDataEntriesSize(info.rideV5Activated)
-
-		// Since V5 we have to create environment with wrapped state to which we put attached payments
-		if tree.LibVersion >= 5 {
-			env, err = ride.NewEnvironmentWithWrappedState(env, payments, sender, info.rideV6Activated)
-			if err != nil {
-				return nil, errors.Wrapf(err, "failed to create RIDE environment with wrapped state")
-=======
 		// Since V5 we have to create environment with wrapped state to which we put attached payments
 		if tree.LibVersion >= 5 {
 			env, err = ride.NewEnvironmentWithWrappedState(env, payments, sender, info.rideV5Activated, info.rideV6Activated)
@@ -301,69 +286,6 @@
 			return nil, err
 		}
 
-	case *proto.EthereumTransaction:
-		abiPayments := transaction.TxKind.DecodedData().Payments
-		scriptPayments := make([]proto.ScriptPayment, 0, len(abiPayments))
-		for _, p := range abiPayments {
-			var optAsset proto.OptionalAsset
-			if p.PresentAssetID {
-				optAsset = *proto.NewOptionalAssetFromDigest(p.AssetID)
-			} else {
-				optAsset = proto.NewOptionalAssetWaves()
->>>>>>> d23463c8
-			}
-		}
-
-		r, err = ride.CallFunction(env, tree, functionName, functionArguments)
-		if err != nil {
-			if appendErr := a.appendFunctionComplexity(ride.EvaluationErrorSpentComplexity(err), scriptAddress, functionName, defaultFunction, info); appendErr != nil {
-				return nil, appendErr
-			}
-			return nil, err
-		}
-	case *proto.InvokeExpressionTransactionWithProofs:
-		err = env.SetInvoke(tx, tree.LibVersion)
-		if err != nil {
-			return nil, err
-		}
-		sender, err = proto.NewAddressFromPublicKey(a.settings.AddressSchemeCharacter, transaction.SenderPK)
-		if err != nil {
-			return nil, err
-		}
-<<<<<<< HEAD
-		functionName = ""
-		env.ChooseSizeCheck(tree.LibVersion)
-		env.ChooseTakeString(info.rideV5Activated)
-		env.ChooseMaxDataEntriesSize(info.rideV5Activated)
-
-		// Since V5 we have to create environment with wrapped state to which we put attached payments
-		if tree.LibVersion >= 5 {
-			env, err = ride.NewEnvironmentWithWrappedState(env, payments, sender, info.rideV6Activated)
-=======
-		functionArguments = arguments
-		defaultFunction = true
-		// Since V5 we have to create environment with wrapped state to which we put attached payments
-		if tree.LibVersion >= 5 {
-			env, err = ride.NewEnvironmentWithWrappedState(env, payments, sender, info.rideV5Activated, info.rideV6Activated)
->>>>>>> d23463c8
-			if err != nil {
-				return nil, errors.Wrapf(err, "failed to create RIDE environment with wrapped state")
-			}
-		}
-
-<<<<<<< HEAD
-		r, err = ride.CallVerifier(env, tree)
-=======
-		r, err = ride.CallFunction(env, tree, functionName, functionArguments)
->>>>>>> d23463c8
-		if err != nil {
-			if appendErr := a.appendFunctionComplexity(ride.EvaluationErrorSpentComplexity(err), scriptAddress, functionName, defaultFunction, info); appendErr != nil {
-				return nil, appendErr
-			}
-			return nil, err
-		}
-
-<<<<<<< HEAD
 	case *proto.EthereumTransaction:
 		switch transaction.TxKind.(type) {
 		case *proto.EthereumInvokeScriptTxKind:
@@ -398,13 +320,9 @@
 			functionArguments = arguments
 			defaultFunction = true
 
-			env.ChooseSizeCheck(tree.LibVersion)
-			env.ChooseTakeString(info.rideV5Activated)
-			env.ChooseMaxDataEntriesSize(info.rideV5Activated)
-
 			// Since V5 we have to create environment with wrapped state to which we put attached payments
 			if tree.LibVersion >= 5 {
-				env, err = ride.NewEnvironmentWithWrappedState(env, payments, sender, info.rideV6Activated)
+				env, err = ride.NewEnvironmentWithWrappedState(env, payments, sender, info.rideV5Activated, info.rideV6Activated)
 				if err != nil {
 					return nil, errors.Wrapf(err, "failed to create RIDE environment with wrapped state")
 				}
@@ -427,13 +345,9 @@
 				return nil, err
 			}
 			functionName = ""
-			env.ChooseSizeCheck(tree.LibVersion)
-			env.ChooseTakeString(info.rideV5Activated)
-			env.ChooseMaxDataEntriesSize(info.rideV5Activated)
-
 			// Since V5 we have to create environment with wrapped state to which we put attached payments
 			if tree.LibVersion >= 5 {
-				env, err = ride.NewEnvironmentWithWrappedState(env, payments, sender, info.rideV6Activated)
+				env, err = ride.NewEnvironmentWithWrappedState(env, payments, sender, info.rideV5Activated, info.rideV6Activated)
 				if err != nil {
 					return nil, errors.Wrapf(err, "failed to create RIDE environment with wrapped state")
 				}
@@ -449,11 +363,7 @@
 		}
 
 	default:
-		return nil, errors.New("failed to invoke function: unexpected type of transaction ")
-=======
-	default:
 		return nil, errors.Errorf("failed to invoke function: unexpected type of transaction (%T)", transaction)
->>>>>>> d23463c8
 	}
 
 	if err := a.appendFunctionComplexity(r.Complexity(), scriptAddress, functionName, defaultFunction, info); err != nil {
