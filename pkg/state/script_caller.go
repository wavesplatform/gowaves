--- conflicted
+++ resolved
@@ -280,11 +280,7 @@
 
 	// Since V5 we have to create environment with wrapped state to which we put attached payments
 	if tree.LibVersion >= 5 {
-<<<<<<< HEAD
-		env, err = ride.NewEnvironmentWithWrappedState(env, tx.Payments, tx.SenderPK, info.rideV6Activated)
-=======
-		env, err = ride.NewEnvironmentWithWrappedState(env, payments, sender)
->>>>>>> daa3fdbb
+		env, err = ride.NewEnvironmentWithWrappedState(env, payments, sender, info.rideV6Activated)
 		if err != nil {
 			return false, nil, errors.Wrapf(err, "failed to create RIDE environment with wrapped state")
 		}
