--- conflicted
+++ resolved
@@ -133,13 +133,8 @@
 	return nil
 }
 
-<<<<<<< HEAD
-func (a *scriptCaller) callAssetScriptCommon(env *ride.EvaluationEnvironment, assetID crypto.Digest, lastBlockInfo *proto.BlockInfo, initialisation bool, acceptFailed bool) (ride.Result, error) {
-	tree, err := a.stor.scriptsStorage.newestScriptByAsset(assetID, !initialisation)
-=======
-func (a *scriptCaller) callAssetScriptCommon(env *ride.EvaluationEnvironment, assetID crypto.Digest, params *appendTxParams) (ride.RideResult, error) {
+func (a *scriptCaller) callAssetScriptCommon(env *ride.EvaluationEnvironment, assetID crypto.Digest, params *appendTxParams) (ride.Result, error) {
 	tree, err := a.stor.scriptsStorage.newestScriptByAsset(assetID, !params.initialisation)
->>>>>>> 4c9c4dd6
 	if err != nil {
 		return nil, err
 	}
@@ -182,11 +177,7 @@
 	return r, nil
 }
 
-<<<<<<< HEAD
-func (a *scriptCaller) callAssetScriptWithScriptTransfer(tr *proto.FullScriptTransfer, assetID crypto.Digest, lastBlockInfo *proto.BlockInfo, initialisation bool, acceptFailed bool) (ride.Result, error) {
-=======
-func (a *scriptCaller) callAssetScriptWithScriptTransfer(tr *proto.FullScriptTransfer, assetID crypto.Digest, params *appendTxParams) (ride.RideResult, error) {
->>>>>>> 4c9c4dd6
+func (a *scriptCaller) callAssetScriptWithScriptTransfer(tr *proto.FullScriptTransfer, assetID crypto.Digest, params *appendTxParams) (ride.Result, error) {
 	env, err := ride.NewEnvironment(a.settings.AddressSchemeCharacter, a.state)
 	if err != nil {
 		return nil, err
@@ -195,11 +186,7 @@
 	return a.callAssetScriptCommon(env, assetID, params)
 }
 
-<<<<<<< HEAD
-func (a *scriptCaller) callAssetScript(tx proto.Transaction, assetID crypto.Digest, lastBlockInfo *proto.BlockInfo, initialisation bool, acceptFailed bool) (ride.Result, error) {
-=======
-func (a *scriptCaller) callAssetScript(tx proto.Transaction, assetID crypto.Digest, params *appendTxParams) (ride.RideResult, error) {
->>>>>>> 4c9c4dd6
+func (a *scriptCaller) callAssetScript(tx proto.Transaction, assetID crypto.Digest, params *appendTxParams) (ride.Result, error) {
 	env, err := ride.NewEnvironment(a.settings.AddressSchemeCharacter, a.state)
 	if err != nil {
 		return nil, err
