package state

import (
	"github.com/mr-tron/base58/base58"
	"github.com/pkg/errors"
	"github.com/wavesplatform/gowaves/pkg/crypto"
	"github.com/wavesplatform/gowaves/pkg/errs"
	"github.com/wavesplatform/gowaves/pkg/proto"
	"github.com/wavesplatform/gowaves/pkg/ride"
	"github.com/wavesplatform/gowaves/pkg/settings"
	"github.com/wavesplatform/gowaves/pkg/types"
)

type scriptCaller struct {
	state types.SmartState

	stor     *blockchainEntitiesStorage
	settings *settings.BlockchainSettings

	totalComplexity    uint64
	recentTxComplexity uint64
}

func newScriptCaller(
	state types.SmartState,
	stor *blockchainEntitiesStorage,
	settings *settings.BlockchainSettings,
) (*scriptCaller, error) {
	return &scriptCaller{
		state:    state,
		stor:     stor,
		settings: settings,
	}, nil
}

func (a *scriptCaller) callAccountScriptWithOrder(order proto.Order, lastBlockInfo *proto.BlockInfo, isRideV5 bool, initialisation bool) error {
	sender, err := proto.NewAddressFromPublicKey(a.settings.AddressSchemeCharacter, order.GetSenderPK())
	if err != nil {
		return err
	}
	id, err := order.GetID()
	if err != nil {
		return err
	}
	tree, err := a.stor.scriptsStorage.newestScriptByAddr(sender, !initialisation)
	if err != nil {
		return errors.Wrap(err, "failed to retrieve account script")
	}
	env, err := ride.NewEnvironment(a.settings.AddressSchemeCharacter, a.state, a.settings.InternalInvokePaymentsValidationAfterHeight)
	if err != nil {
		return errors.Wrap(err, "failed to create RIDE environment")
	}
	env.SetThisFromAddress(sender)
	env.SetLastBlock(lastBlockInfo)
	env.ChooseSizeCheck(tree.LibVersion)
	env.ChooseTakeString(isRideV5)
	env.ChooseMaxDataEntriesSize(isRideV5)
	err = env.SetTransactionFromOrder(order)
	if err != nil {
		return errors.Wrap(err, "failed to convert order")
	}
	r, err := ride.CallVerifier(env, tree)
	if err != nil {
		return errors.Wrapf(err, "failed to call account script on order '%s'", base58.Encode(id))
	}
	if !r.Result() {
		if r.UserError() != "" {
			return errors.Errorf("account script on order '%s' thrown error with message: %s", base58.Encode(id), r.UserError())
		}
		return errors.Errorf("account script on order '%s' returned false result", base58.Encode(id))
	}
	// Increase complexity.
	if isRideV5 { // After activation of RideV5
		a.recentTxComplexity += uint64(r.Complexity())
	} else {
		// For account script we use original estimation
		est, err := a.stor.scriptsComplexity.newestOriginalScriptComplexityByAddr(sender, !initialisation)
		if err != nil {
			return errors.Wrapf(err, "failed to call account script on order '%s'", base58.Encode(id))
		}
		a.recentTxComplexity += uint64(est.Verifier)
	}
	return nil
}

func (a *scriptCaller) callAccountScriptWithTx(tx proto.Transaction, params *appendTxParams) error {
	senderAddr, err := tx.GetSender(a.settings.AddressSchemeCharacter)
	if err != nil {
		return err
	}
	senderWavesAddr, ok := senderAddr.(proto.WavesAddress)
	if !ok {
		return errors.Errorf("address %q must be a waves address, not %T", senderAddr.String(), senderAddr)
	}
	tree, err := a.stor.scriptsStorage.newestScriptByAddr(senderWavesAddr, !params.initialisation)
	if err != nil {
		return err
	}
	id, err := tx.GetID(a.settings.AddressSchemeCharacter)
	if err != nil {
		return err
	}
	env, err := ride.NewEnvironment(a.settings.AddressSchemeCharacter, a.state, a.settings.InternalInvokePaymentsValidationAfterHeight)
	if err != nil {
		return errors.Wrapf(err, "failed to call account script on transaction '%s'", base58.Encode(id))
	}
	env.ChooseSizeCheck(tree.LibVersion)
<<<<<<< HEAD
	if err := env.ChooseTakeString(params.rideV5Activated); err != nil {
		return errors.Wrap(err, "failed to initialize environment")
	}
	env.SetThisFromAddress(senderWavesAddr)
=======
	env.ChooseTakeString(params.rideV5Activated)
	env.ChooseMaxDataEntriesSize(params.rideV5Activated)
	env.SetThisFromAddress(senderAddr)
>>>>>>> 25223074
	env.SetLastBlock(params.blockInfo)
	err = env.SetTransaction(tx)
	if err != nil {
		return errors.Wrapf(err, "failed to call account script on transaction '%s'", base58.Encode(id))
	}
	r, err := ride.CallVerifier(env, tree)
	if err != nil {
		return errors.Wrapf(err, "failed to call account script on transaction '%s'", base58.Encode(id))
	}
	if !r.Result() {
		if r.UserError() != "" {
			return errors.Errorf("account script on transaction '%s' failed with error: %v", base58.Encode(id), r.UserError())
		}
		return errs.NewTransactionNotAllowedByScript("script failed", id)
	}
	// Increase complexity.
	if params.rideV5Activated { // After activation of RideV5 add actual complexity
		a.recentTxComplexity += uint64(r.Complexity())
	} else {
		// For account script we use original estimation
		est, err := a.stor.scriptsComplexity.newestOriginalScriptComplexityByAddr(senderWavesAddr, !params.initialisation)
		if err != nil {
			return errors.Wrapf(err, "failed to call account script on transaction '%s'", base58.Encode(id))
		}
		a.recentTxComplexity += uint64(est.Verifier)
	}
	return nil
}

func (a *scriptCaller) callAssetScriptCommon(env *ride.EvaluationEnvironment, assetID crypto.Digest, params *appendTxParams) (ride.Result, error) {
	tree, err := a.stor.scriptsStorage.newestScriptByAsset(proto.AssetIDFromDigest(assetID), !params.initialisation)
	if err != nil {
		return nil, err
	}
	env.ChooseSizeCheck(tree.LibVersion)
	env.ChooseTakeString(params.rideV5Activated)
	env.ChooseMaxDataEntriesSize(params.rideV5Activated)
	switch tree.LibVersion {
	case 4, 5:
		assetInfo, err := a.state.NewestFullAssetInfo(assetID)
		if err != nil {
			return nil, err
		}
		env.SetThisFromFullAssetInfo(assetInfo)
	default:
		assetInfo, err := a.state.NewestAssetInfo(assetID)
		if err != nil {
			return nil, err
		}
		env.SetThisFromAssetInfo(assetInfo)
	}
	env.SetLastBlock(params.blockInfo)
	r, err := ride.CallVerifier(env, tree)
	if err != nil {
		return nil, errors.Wrapf(err, "failed to call script on asset '%s'", assetID.String())
	}
	if !r.Result() && !params.acceptFailed {
		return nil, errs.NewTransactionNotAllowedByScript(r.UserError(), assetID.Bytes())
	}
	// Increase complexity.
	if params.rideV5Activated { // After activation of RideV5 add actual execution complexity
		a.recentTxComplexity += uint64(r.Complexity())
	} else {
		// For asset script we use original estimation
		est, err := a.stor.scriptsComplexity.newestScriptComplexityByAsset(assetID, !params.initialisation)
		if err != nil {
			return nil, errors.Wrapf(err, "failed to call script on asset '%s'", assetID.String())
		}
		a.recentTxComplexity += uint64(est.Verifier)
	}
	return r, nil
}

func (a *scriptCaller) callAssetScriptWithScriptTransfer(tr *proto.FullScriptTransfer, assetID crypto.Digest, params *appendTxParams) (ride.Result, error) {
	env, err := ride.NewEnvironment(a.settings.AddressSchemeCharacter, a.state, a.settings.InternalInvokePaymentsValidationAfterHeight)
	if err != nil {
		return nil, err
	}
	env.SetTransactionFromScriptTransfer(tr)
	return a.callAssetScriptCommon(env, assetID, params)
}

func (a *scriptCaller) callAssetScript(tx proto.Transaction, assetID crypto.Digest, params *appendTxParams) (ride.Result, error) {
	env, err := ride.NewEnvironment(a.settings.AddressSchemeCharacter, a.state, a.settings.InternalInvokePaymentsValidationAfterHeight)
	if err != nil {
		return nil, err
	}
	err = env.SetTransactionWithoutProofs(tx)
	if err != nil {
		return nil, err
	}
	return a.callAssetScriptCommon(env, assetID, params)
}

func (a *scriptCaller) invokeFunction(tree *ride.Tree, tx *proto.InvokeScriptWithProofs, info *fallibleValidationParams, scriptAddress proto.WavesAddress) (bool, []proto.ScriptAction, error) {
	env, err := ride.NewEnvironment(a.settings.AddressSchemeCharacter, a.state, a.settings.InternalInvokePaymentsValidationAfterHeight)
	if err != nil {
		return false, nil, errors.Wrap(err, "failed to create RIDE environment")
	}
	env.SetThisFromAddress(scriptAddress)
	env.SetLastBlock(info.blockInfo)
	env.SetTimestamp(tx.Timestamp)
	err = env.SetTransaction(tx)
	if err != nil {
		return false, nil, errors.Wrapf(err, "invocation of transaction '%s' failed", tx.ID.String())
	}
	err = env.SetInvoke(tx, tree.LibVersion)
	if err != nil {
		return false, nil, errors.Wrapf(err, "invocation of transaction '%s' failed", tx.ID.String())
	}
	env.ChooseSizeCheck(tree.LibVersion)

	env.ChooseTakeString(info.rideV5Activated)
	env.ChooseMaxDataEntriesSize(info.rideV5Activated)

	// Since V5 we have to create environment with wrapped state to which we put attached payments
	if tree.LibVersion >= 5 {
		env, err = ride.NewEnvironmentWithWrappedState(env, tx.Payments, tx.SenderPK)
		if err != nil {
			return false, nil, errors.Wrapf(err, "failed to create RIDE environment with wrapped state")
		}
	}

	r, err := ride.CallFunction(env, tree, tx.FunctionCall.Name, tx.FunctionCall.Arguments)
	if err != nil {
		return false, nil, errors.Wrapf(err, "invocation of transaction '%s' failed", tx.ID.String())
	}
	if sr, ok := r.(ride.ScriptResult); ok {
		return false, nil, errors.Errorf("unexpected ScriptResult: %v", sr)
	}
	// Increase complexity.
	if info.rideV5Activated { // After activation of RideV5 add actual execution complexity
		a.recentTxComplexity += uint64(r.Complexity())
	} else {
		// For callable (function) we have to use latest possible estimation
		ev, err := a.state.EstimatorVersion()
		if err != nil {
			return false, nil, errors.Wrapf(err, "invocation of transaction '%s' failed", tx.ID.String())
		}
		est, err := a.stor.scriptsComplexity.newestScriptComplexityByAddr(scriptAddress, ev, !info.initialisation)
		if err != nil {
			return false, nil, errors.Wrapf(err, "invocation of transaction '%s' failed", tx.ID.String())
		}
		fn := tx.FunctionCall.Name
		if fn == "" && tx.FunctionCall.Default {
			fn = "default"
		}
		c, ok := est.Functions[fn]
		if !ok {
			return false, nil, errors.Errorf("no estimation for function '%s' on invocation of transaction '%s'", fn, tx.ID.String())
		}
		a.recentTxComplexity += uint64(c)
	}
	err = nil
	if !r.Result() { // Replace failure status with an error
		err = errors.Errorf("call failed: %s", r.UserError())
	}
	return true, r.ScriptActions(), err
}

func (a *scriptCaller) getTotalComplexity() uint64 {
	return a.totalComplexity + a.recentTxComplexity
}

func (a *scriptCaller) resetRecentTxComplexity() {
	a.recentTxComplexity = 0
}

func (a *scriptCaller) addRecentTxComplexity() {
	a.totalComplexity += a.recentTxComplexity
	a.recentTxComplexity = 0
}

func (a *scriptCaller) resetComplexity() {
	a.totalComplexity = 0
	a.recentTxComplexity = 0
}<|MERGE_RESOLUTION|>--- conflicted
+++ resolved
@@ -105,16 +105,9 @@
 		return errors.Wrapf(err, "failed to call account script on transaction '%s'", base58.Encode(id))
 	}
 	env.ChooseSizeCheck(tree.LibVersion)
-<<<<<<< HEAD
-	if err := env.ChooseTakeString(params.rideV5Activated); err != nil {
-		return errors.Wrap(err, "failed to initialize environment")
-	}
-	env.SetThisFromAddress(senderWavesAddr)
-=======
 	env.ChooseTakeString(params.rideV5Activated)
 	env.ChooseMaxDataEntriesSize(params.rideV5Activated)
-	env.SetThisFromAddress(senderAddr)
->>>>>>> 25223074
+	env.SetThisFromAddress(senderWavesAddr)
 	env.SetLastBlock(params.blockInfo)
 	err = env.SetTransaction(tx)
 	if err != nil {
