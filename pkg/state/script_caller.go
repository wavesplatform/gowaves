--- conflicted
+++ resolved
@@ -144,21 +144,8 @@
 	return nil
 }
 
-<<<<<<< HEAD
-func (a *scriptCaller) invokeFunction(script ast.Script, tx *proto.InvokeScriptV1, lastBlockInfo *proto.BlockInfo, scriptAddress proto.Address, initialisation bool) ([]proto.ScriptAction, error) {
+func (a *scriptCaller) invokeFunction(script ast.Script, tx *proto.InvokeScriptWithProofs, lastBlockInfo *proto.BlockInfo, scriptAddress proto.Address, initialisation bool) ([]proto.ScriptAction, error) {
 	this := ast.NewAddressFromProtoAddress(scriptAddress)
-=======
-func (a *scriptCaller) invokeFunction(tx *proto.InvokeScriptWithProofs, lastBlockInfo *proto.BlockInfo, initialisation bool) (*proto.ScriptResult, error) {
-	scriptAddr, err := recipientToAddress(tx.ScriptRecipient, a.stor.aliases, !initialisation)
-	if err != nil {
-		return nil, err
-	}
-	script, err := a.stor.scriptsStorage.newestScriptByAddr(*scriptAddr, !initialisation)
-	if err != nil {
-		return nil, err
-	}
-	this := ast.NewAddressFromProtoAddress(*scriptAddr)
->>>>>>> ebb4217e
 	lastBlock := ast.NewObjectFromBlockInfo(*lastBlockInfo)
 	actions, err := script.CallFunction(a.settings.AddressSchemeCharacter, a.state, tx, this, lastBlock)
 	if err != nil {
