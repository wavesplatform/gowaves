package state

import (
	"github.com/mr-tron/base58/base58"
	"github.com/pkg/errors"
	"github.com/wavesplatform/gowaves/pkg/crypto"
	"github.com/wavesplatform/gowaves/pkg/errs"
	"github.com/wavesplatform/gowaves/pkg/proto"
	"github.com/wavesplatform/gowaves/pkg/ride"
	"github.com/wavesplatform/gowaves/pkg/settings"
	"github.com/wavesplatform/gowaves/pkg/types"
)

type scriptCaller struct {
	state types.SmartState

	stor     *blockchainEntitiesStorage
	settings *settings.BlockchainSettings

	totalComplexity    uint64
	recentTxComplexity uint64
}

func newScriptCaller(
	state types.SmartState,
	stor *blockchainEntitiesStorage,
	settings *settings.BlockchainSettings,
) (*scriptCaller, error) {
	return &scriptCaller{
		state:    state,
		stor:     stor,
		settings: settings,
	}, nil
}

func (a *scriptCaller) callAccountScriptWithOrder(order proto.Order, lastBlockInfo *proto.BlockInfo, isRideV5 bool, initialisation bool) error {
	sender, err := proto.NewAddressFromPublicKey(a.settings.AddressSchemeCharacter, order.GetSenderPK())
	if err != nil {
		return err
	}
	id, err := order.GetID()
	if err != nil {
		return err
	}
	tree, err := a.stor.scriptsStorage.newestScriptByAddr(sender, !initialisation)
	if err != nil {
		return errors.Wrap(err, "failed to retrieve account script")
	}
	env, err := ride.NewEnvironment(a.settings.AddressSchemeCharacter, a.state)
	if err != nil {
		return errors.Wrap(err, "failed to create RIDE environment")
	}
	env.SetThisFromAddress(sender)
	env.SetLastBlock(lastBlockInfo)
	env.ChooseSizeCheck(tree.LibVersion)
	if err := env.ChooseTakeString(isRideV5); err != nil {
		return errors.Wrap(err, "failed to initialize environment")
	}
	err = env.SetTransactionFromOrder(order)
	if err != nil {
		return errors.Wrap(err, "failed to convert order")
	}
	r, err := ride.CallVerifier(env, tree)
	if err != nil {
		return errors.Wrapf(err, "failed to call account script on order '%s'", base58.Encode(id))
	}
	if !r.Result() {
		if r.UserError() != "" {
			return errors.Errorf("account script on order '%s' thrown error with message: %s", base58.Encode(id), r.UserError())
		}
		return errors.Errorf("account script on order '%s' returned false result", base58.Encode(id))
	}
	// Increase complexity.
	ev, err := a.state.EstimatorVersion()
	if err != nil {
		return errors.Wrapf(err, "failed to call account script on order '%s'", base58.Encode(id))
	}
	est, err := a.stor.scriptsComplexity.newestScriptComplexityByAddr(sender, ev, !initialisation)
	if err != nil {
		return errors.Wrapf(err, "failed to call account script on order '%s'", base58.Encode(id))
	}
	a.recentTxComplexity += uint64(est.Verifier)
	return nil
}

func (a *scriptCaller) callAccountScriptWithTx(tx proto.Transaction, params *appendTxParams) error {
	senderAddr, err := proto.NewAddressFromPublicKey(a.settings.AddressSchemeCharacter, tx.GetSenderPK())
	if err != nil {
		return err
	}
	tree, err := a.stor.scriptsStorage.newestScriptByAddr(senderAddr, !params.initialisation)
	if err != nil {
		return err
	}
	id, err := tx.GetID(a.settings.AddressSchemeCharacter)
	if err != nil {
		return err
	}
	env, err := ride.NewEnvironment(a.settings.AddressSchemeCharacter, a.state)
	if err != nil {
		return errors.Wrapf(err, "failed to call account script on transaction '%s'", base58.Encode(id))
	}
	env.ChooseSizeCheck(tree.LibVersion)
	if err := env.ChooseTakeString(params.rideV5Activated); err != nil {
		return errors.Wrap(err, "failed to initialize environment")
	}
	env.SetThisFromAddress(senderAddr)
	env.SetLastBlock(params.blockInfo)
	err = env.SetTransaction(tx)
	if err != nil {
		return errors.Wrapf(err, "failed to call account script on transaction '%s'", base58.Encode(id))
	}
	r, err := ride.CallVerifier(env, tree)
	if err != nil {
		return errors.Wrapf(err, "failed to call account script on transaction '%s'", base58.Encode(id))
	}
	if !r.Result() {
		if r.UserError() != "" {
			return errors.Errorf("account script on transaction '%s' failed with error: %v", base58.Encode(id), r.UserError())
		}
		return errs.NewTransactionNotAllowedByScript("script failed", id)
	}
	// Increase complexity.
	ev, err := a.state.EstimatorVersion()
	if err != nil {
		return errors.Wrapf(err, "failed to call account script on transaction '%s'", base58.Encode(id))
	}
	est, err := a.stor.scriptsComplexity.newestScriptComplexityByAddr(senderAddr, ev, !params.initialisation)
	if err != nil {
		return errors.Wrapf(err, "failed to call account script on transaction '%s'", base58.Encode(id))
	}
	a.recentTxComplexity += uint64(est.Verifier)
	return nil
}

<<<<<<< HEAD
func (a *scriptCaller) callAssetScriptCommon(env *ride.EvaluationEnvironment, assetID crypto.Digest, params *appendTxParams) (ride.Result, error) {
=======
func (a *scriptCaller) callAssetScriptCommon(env *ride.EvaluationEnvironment, assetID crypto.Digest, params *appendTxParams) (ride.RideResult, error) {
>>>>>>> 4c1d44e9
	tree, err := a.stor.scriptsStorage.newestScriptByAsset(assetID, !params.initialisation)
	if err != nil {
		return nil, err
	}
	env.ChooseSizeCheck(tree.LibVersion)
	if err := env.ChooseTakeString(params.rideV5Activated); err != nil {
		return nil, errors.Wrap(err, "failed to initialize environment")
	}
	switch tree.LibVersion {
	case 4, 5:
		assetInfo, err := a.state.NewestFullAssetInfo(assetID)
		if err != nil {
			return nil, err
		}
		env.SetThisFromFullAssetInfo(assetInfo)
	default:
		assetInfo, err := a.state.NewestAssetInfo(assetID)
		if err != nil {
			return nil, err
		}
		env.SetThisFromAssetInfo(assetInfo)
	}
	env.SetLastBlock(params.blockInfo)
	r, err := ride.CallVerifier(env, tree)
	if err != nil {
		return nil, errors.Wrapf(err, "failed to call script on asset '%s'", assetID.String())
	}
	if !r.Result() && !params.acceptFailed {
		return nil, errs.NewTransactionNotAllowedByScript(r.UserError(), assetID.Bytes())
	}
	// Increase complexity.
	ev, err := a.state.EstimatorVersion()
	if err != nil {
		return nil, errors.Wrapf(err, "failed to call script on asset '%s'", assetID.String())
	}
	est, err := a.stor.scriptsComplexity.newestScriptComplexityByAsset(assetID, ev, !params.initialisation)
	if err != nil {
		return nil, errors.Wrapf(err, "failed to call script on asset '%s'", assetID.String())
	}
	a.recentTxComplexity += uint64(est.Verifier)
	return r, nil
}

<<<<<<< HEAD
func (a *scriptCaller) callAssetScriptWithScriptTransfer(tr *proto.FullScriptTransfer, assetID crypto.Digest, params *appendTxParams) (ride.Result, error) {
=======
func (a *scriptCaller) callAssetScriptWithScriptTransfer(tr *proto.FullScriptTransfer, assetID crypto.Digest, params *appendTxParams) (ride.RideResult, error) {
>>>>>>> 4c1d44e9
	env, err := ride.NewEnvironment(a.settings.AddressSchemeCharacter, a.state)
	if err != nil {
		return nil, err
	}
	env.SetTransactionFromScriptTransfer(tr)
	return a.callAssetScriptCommon(env, assetID, params)
}

<<<<<<< HEAD
func (a *scriptCaller) callAssetScript(tx proto.Transaction, assetID crypto.Digest, params *appendTxParams) (ride.Result, error) {
=======
func (a *scriptCaller) callAssetScript(tx proto.Transaction, assetID crypto.Digest, params *appendTxParams) (ride.RideResult, error) {
>>>>>>> 4c1d44e9
	env, err := ride.NewEnvironment(a.settings.AddressSchemeCharacter, a.state)
	if err != nil {
		return nil, err
	}
	err = env.SetTransactionWithoutProofs(tx)
	if err != nil {
		return nil, err
	}
	return a.callAssetScriptCommon(env, assetID, params)
}

func (a *scriptCaller) invokeFunction(tree *ride.Tree, tx *proto.InvokeScriptWithProofs, info *fallibleValidationParams, scriptAddress proto.Address) (bool, []proto.ScriptAction, error) {
	env, err := ride.NewEnvironment(a.settings.AddressSchemeCharacter, a.state)
	if err != nil {
		return false, nil, errors.Wrap(err, "failed to create RIDE environment")
	}
	env.SetThisFromAddress(scriptAddress)
	env.SetLastBlock(info.blockInfo)
	env.SetTimestamp(tx.Timestamp)
	err = env.SetTransaction(tx)
	if err != nil {
		return false, nil, errors.Wrapf(err, "invocation of transaction '%s' failed", tx.ID.String())
	}
	err = env.SetInvoke(tx, tree.LibVersion)
	if err != nil {
		return false, nil, errors.Wrapf(err, "invocation of transaction '%s' failed", tx.ID.String())
	}
	env.ChooseSizeCheck(tree.LibVersion)

	err = env.ChooseTakeString(info.rideV5Activated)
	if err != nil {
		return false, nil, errors.Wrap(err, "failed to choose takeString")
	}
	// Since V5 we have to create environment with wrapped state to which we put attached payments
	if tree.LibVersion >= 5 {
		env, err = ride.NewEnvironmentWithWrappedState(env, tx.Payments, tx.SenderPK)
		if err != nil {
			return false, nil, errors.Wrapf(err, "failed to create RIDE environment with wrapped state")
		}
	}

	r, err := ride.CallFunction(env, tree, tx.FunctionCall.Name, tx.FunctionCall.Arguments)
	if err != nil {
		return false, nil, errors.Wrapf(err, "invocation of transaction '%s' failed", tx.ID.String())
	}
	if sr, ok := r.(ride.ScriptResult); ok {
		return false, nil, errors.Errorf("unexpected ScriptResult: %v", sr)
	}
	// Increase complexity.
	ev, err := a.state.EstimatorVersion()
	if err != nil {
		return false, nil, errors.Wrapf(err, "invocation of transaction '%s' failed", tx.ID.String())
	}
	est, err := a.stor.scriptsComplexity.newestScriptComplexityByAddr(scriptAddress, ev, !info.initialisation)
	if err != nil {
		return false, nil, errors.Wrapf(err, "invocation of transaction '%s' failed", tx.ID.String())
	}
	fn := tx.FunctionCall.Name
	if fn == "" && tx.FunctionCall.Default {
		fn = "default"
	}
	c, ok := est.Functions[fn]
	if !ok {
		return false, nil, errors.Errorf("no estimation for function '%s' on invocation of transaction '%s'", fn, tx.ID.String())
	}
	a.recentTxComplexity += uint64(c)
	err = nil
	if !r.Result() { // Replace failure status with an error
		err = errors.Errorf("call failed: %s", r.UserError())
	}
	return true, r.ScriptActions(), err
}

func (a *scriptCaller) getTotalComplexity() uint64 {
	return a.totalComplexity + a.recentTxComplexity
}

func (a *scriptCaller) resetRecentTxComplexity() {
	a.recentTxComplexity = 0
}

func (a *scriptCaller) addRecentTxComplexity() {
	a.totalComplexity += a.recentTxComplexity
	a.recentTxComplexity = 0
}

func (a *scriptCaller) resetComplexity() {
	a.totalComplexity = 0
	a.recentTxComplexity = 0
}<|MERGE_RESOLUTION|>--- conflicted
+++ resolved
@@ -133,11 +133,7 @@
 	return nil
 }
 
-<<<<<<< HEAD
 func (a *scriptCaller) callAssetScriptCommon(env *ride.EvaluationEnvironment, assetID crypto.Digest, params *appendTxParams) (ride.Result, error) {
-=======
-func (a *scriptCaller) callAssetScriptCommon(env *ride.EvaluationEnvironment, assetID crypto.Digest, params *appendTxParams) (ride.RideResult, error) {
->>>>>>> 4c1d44e9
 	tree, err := a.stor.scriptsStorage.newestScriptByAsset(assetID, !params.initialisation)
 	if err != nil {
 		return nil, err
@@ -181,11 +177,7 @@
 	return r, nil
 }
 
-<<<<<<< HEAD
 func (a *scriptCaller) callAssetScriptWithScriptTransfer(tr *proto.FullScriptTransfer, assetID crypto.Digest, params *appendTxParams) (ride.Result, error) {
-=======
-func (a *scriptCaller) callAssetScriptWithScriptTransfer(tr *proto.FullScriptTransfer, assetID crypto.Digest, params *appendTxParams) (ride.RideResult, error) {
->>>>>>> 4c1d44e9
 	env, err := ride.NewEnvironment(a.settings.AddressSchemeCharacter, a.state)
 	if err != nil {
 		return nil, err
@@ -193,12 +185,8 @@
 	env.SetTransactionFromScriptTransfer(tr)
 	return a.callAssetScriptCommon(env, assetID, params)
 }
-
-<<<<<<< HEAD
+  
 func (a *scriptCaller) callAssetScript(tx proto.Transaction, assetID crypto.Digest, params *appendTxParams) (ride.Result, error) {
-=======
-func (a *scriptCaller) callAssetScript(tx proto.Transaction, assetID crypto.Digest, params *appendTxParams) (ride.RideResult, error) {
->>>>>>> 4c1d44e9
 	env, err := ride.NewEnvironment(a.settings.AddressSchemeCharacter, a.state)
 	if err != nil {
 		return nil, err
