--- conflicted
+++ resolved
@@ -158,48 +158,11 @@
 }
 
 func (a *blockSnapshotsApplier) ApplyAssetScript(snapshot proto.AssetScriptSnapshot) error {
-<<<<<<< HEAD
-	treeEstimation := ride.TreeEstimation{
-		Estimation: int(snapshot.VerifierComplexity),
-		Verifier:   int(snapshot.VerifierComplexity),
-		Functions:  nil,
-	}
 	if snapshot.Script.IsEmpty() {
 		return a.stor.scriptsStorage.setAssetScript(snapshot.AssetID, proto.Script{},
-			snapshot.SenderPK, a.info.BlockID())
-	}
-	setErr := a.stor.scriptsStorage.setAssetScript(snapshot.AssetID, snapshot.Script, snapshot.SenderPK, a.info.BlockID())
-	if setErr != nil {
-		return setErr
-	}
-	scriptEstimation := scriptEstimation{currentEstimatorVersion: a.info.EstimatorVersion(),
-		scriptIsEmpty: snapshot.Script.IsEmpty(),
-		estimation:    treeEstimation}
-	if err := a.stor.scriptsComplexity.saveComplexitiesForAsset(
-		snapshot.AssetID, scriptEstimation, a.info.BlockID()); err != nil {
-		return errors.Wrapf(err, "failed to store asset script estimation for asset %q",
-			snapshot.AssetID.String())
-	}
-	return nil
-=======
-	// estimation := ride.TreeEstimation{
-	//	Estimation: int(snapshot.Complexity),
-	//	Verifier:   int(snapshot.Complexity),
-	//	Functions:  nil,
-	// }
-	// TODO complexity is being saved in transaction_performer, we need to move to this place
-	// if err := a.stor.scriptsComplexity.saveComplexitiesForAsset(
-	//	snapshot.AssetID, estimation, a.info.BlockID()); err != nil {
-	//	return errors.Wrapf(err, "failed to store asset script estimation for asset %q",
-	//		snapshot.AssetID.String())
-	//}
-	// only issuer can set new asset script
-	// constInfo, err := a.stor.assets.newestConstInfo(proto.AssetIDFromDigest(snapshot.AssetID))
-	// if err != nil {
-	//	return errors.Wrapf(err, "failed to get const asset info for asset %q", snapshot.AssetID.String())
-	// }
+			a.info.BlockID())
+	}
 	return a.stor.scriptsStorage.setAssetScript(snapshot.AssetID, snapshot.Script, a.info.BlockID())
->>>>>>> 12a40111
 }
 
 func (a *blockSnapshotsApplier) ApplySponsorship(snapshot proto.SponsorshipSnapshot) error {
