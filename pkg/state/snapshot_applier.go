--- conflicted
+++ resolved
@@ -703,23 +703,14 @@
 	if err != nil {
 		return errors.Wrapf(err, "failed to get newest waves balance profile for address %q", addr.String())
 	}
-<<<<<<< HEAD
-	//TODO: Do we need to check that account already has 2 active deposits?
-=======
->>>>>>> d5ffa83c
 	if profile.Deposit >= 2*Deposit {
 		return errors.Errorf("invalid deposit in profile for address %q: %d", addr.String(), profile.Deposit)
 	}
 	newProfile := profile
-<<<<<<< HEAD
-	//TODO: Should we check that the deposit does not overflow?
-	newProfile.Deposit += Deposit
-=======
 	newProfile.Deposit, err = common.AddInt(profile.Deposit, Deposit)
 	if err != nil {
 		return errors.Wrapf(err, "failed to add deposit to profile for address %q", addr.String())
 	}
->>>>>>> d5ffa83c
 	value := newWavesValue(profile, newProfile)
 	if err = a.stor.balances.setWavesBalance(addr.ID(), value, a.info.BlockID()); err != nil {
 		return errors.Wrapf(err, "failed to get set balance profile for address %q", addr.String())
