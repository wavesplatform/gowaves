package state

import (
	"bytes"
	"io"

	"github.com/fxamacker/cbor/v2"
	"github.com/wavesplatform/gowaves/pkg/crypto"
	"github.com/wavesplatform/gowaves/pkg/proto"
	"github.com/wavesplatform/gowaves/pkg/ride"
)

const (
	maxCacheSize = 100000
	// Can't evaluate real script size, so we use 1 per each.
	scriptSize    = 1
	maxCacheBytes = maxCacheSize * scriptSize
)

func scriptBytesToTree(script proto.Script) (*ride.Tree, error) {
	tree, err := ride.Parse(script)
	if err != nil {
		return nil, err
	}
	return tree, nil
}

type accountScripRecordForHashes struct {
	addr   *proto.WavesAddress
	script proto.Script
}

func (ac *accountScripRecordForHashes) writeTo(w io.Writer) error {
	if _, err := w.Write(ac.addr[:]); err != nil {
		return err
	}
	if len(ac.script) != 0 {
		if _, err := w.Write(ac.script[:]); err != nil {
			return err
		}
	}
	return nil
}

func (ac *accountScripRecordForHashes) less(other stateComponent) bool {
	ac2 := other.(*accountScripRecordForHashes)
	return bytes.Compare(ac.addr[:], ac2.addr[:]) == -1
}

type assetScripRecordForHashes struct {
	asset  crypto.Digest
	script proto.Script
}

func (as *assetScripRecordForHashes) writeTo(w io.Writer) error {
	if _, err := w.Write(as.asset[:]); err != nil {
		return err
	}
	if len(as.script) != 0 {
		if _, err := w.Write(as.script[:]); err != nil {
			return err
		}
	}
	return nil
}

func (as *assetScripRecordForHashes) less(other stateComponent) bool {
	as2 := other.(*assetScripRecordForHashes)
	return bytes.Compare(as.asset[:], as2.asset[:]) == -1
}

type scriptBasicInfoRecord struct {
	PK        crypto.PublicKey `cbor:"0,keyasint,omitemtpy"`
	ScriptLen uint32           `cbor:"1,keyasint,omitemtpy"`
}

func newScriptBasicInfoRecord(pk crypto.PublicKey, script proto.Script) scriptBasicInfoRecord {
	return scriptBasicInfoRecord{
		PK:        pk,
		ScriptLen: uint32(len(script)),
	}
}

func (r *scriptBasicInfoRecord) scriptExists() bool {
	return r.ScriptLen != 0
}

func (r *scriptBasicInfoRecord) marshalBinary() ([]byte, error) {
	return cbor.Marshal(r)
}

func (r *scriptBasicInfoRecord) unmarshalBinary(data []byte) error {
	return cbor.Unmarshal(data, r)
}

type scriptDBItem struct {
	script proto.Script
	info   scriptBasicInfoRecord
}

func newScriptDBItem(pk crypto.PublicKey, script proto.Script) scriptDBItem {
	return scriptDBItem{
		script: script,
		info:   newScriptBasicInfoRecord(pk, script),
	}
<<<<<<< HEAD
	r.pk = pk
	scriptBytes := make([]byte, len(data)-crypto.KeySize)
	copy(scriptBytes, data[crypto.KeySize:])
	r.script = scriptBytes
	return nil
=======
>>>>>>> 99976012
}

type scriptRecordWithAdditionalInfo struct {
	scriptRecord scriptRecord
	assetIDTail  [proto.AssetIDTailSize]byte // this field doesn't stored to db and it used only for state hash calculation
}

// TODO: LRU cache for script ASTs here only makes sense at the import stage.
// It shouldn't be used at all when the node does rollbacks or validates UTX,
// because it has to be cleared after each rollback or UTX validation,
// which makes it inefficient.
type scriptsStorage struct {
	hs    *historyStorage
	cache *lru

	accountScriptsHasher *stateHasher
	assetScriptsHasher   *stateHasher
	calculateHashes      bool
	scheme               proto.Scheme

<<<<<<< HEAD
	uncertainAssetScripts map[proto.AssetID]scriptRecordWithAdditionalInfo
=======
	uncertainAssetScripts map[crypto.Digest]scriptDBItem
>>>>>>> 99976012
}

func newScriptsStorage(hs *historyStorage, scheme proto.Scheme, calcHashes bool) (*scriptsStorage, error) {
	cache, err := newLru(maxCacheSize, maxCacheBytes)
	if err != nil {
		return nil, err
	}
	return &scriptsStorage{
		hs:                    hs,
		cache:                 cache,
		accountScriptsHasher:  newStateHasher(),
		assetScriptsHasher:    newStateHasher(),
		calculateHashes:       calcHashes,
<<<<<<< HEAD
		scheme:                scheme,
		uncertainAssetScripts: make(map[proto.AssetID]scriptRecordWithAdditionalInfo),
=======
		uncertainAssetScripts: make(map[crypto.Digest]scriptDBItem),
>>>>>>> 99976012
	}, nil
}

func (ss *scriptsStorage) setScript(scriptType blockchainEntity, key scriptKey, dbItem scriptDBItem, blockID proto.BlockID) error {
	scriptBasicInfoRecordBytes, err := dbItem.info.marshalBinary()
	if err != nil {
		return err
	}
	scriptKeyBytes := key.bytes()
	if err := ss.hs.addNewEntry(scriptType, scriptKeyBytes, dbItem.script, blockID); err != nil {
		return err
	}
	scriptBasicInfoKeyBytes := (&scriptBasicInfoKey{scriptKey: key}).bytes()
	if err := ss.hs.addNewEntry(scriptBasicInfo, scriptBasicInfoKeyBytes, scriptBasicInfoRecordBytes, blockID); err != nil {
		return err
	}
	if dbItem.script.IsEmpty() {
		// There is no AST for empty script.
		ss.cache.deleteIfExists(scriptKeyBytes)
		return nil
	}
	tree, err := scriptBytesToTree(dbItem.script)
	if err != nil {
		return err
	}
	ss.cache.set(scriptKeyBytes, *tree, scriptSize)
	return nil
}

func (ss *scriptsStorage) scriptBytesByKey(key []byte, filter bool) (proto.Script, error) {
	script, err := ss.hs.topEntryData(key, filter)
	if err != nil {
		return proto.Script{}, err
	}
	return script, nil
}

func (ss *scriptsStorage) newestScriptBytesByKey(key []byte, filter bool) (proto.Script, error) {
	script, err := ss.hs.newestTopEntryData(key, filter)
	if err != nil {
		return proto.Script{}, err
	}
	return script, nil
}

func (ss *scriptsStorage) scriptAstFromRecordBytes(script proto.Script) (*ride.Tree, error) {
	if script.IsEmpty() {
		// Empty script = no script.
		return nil, proto.ErrNotFound
	}
	return scriptBytesToTree(script)
}

func (ss *scriptsStorage) newestScriptAstByKey(key []byte, filter bool) (*ride.Tree, error) {
	script, err := ss.hs.newestTopEntryData(key, filter)
	if err != nil {
		return nil, err
	}
	return ss.scriptAstFromRecordBytes(script)
}

func (ss *scriptsStorage) scriptTreeByKey(key []byte, filter bool) (*ride.Tree, error) {
	script, err := ss.hs.topEntryData(key, filter)
	if err != nil {
		return nil, err
	}
	return ss.scriptAstFromRecordBytes(script)
}

func (ss *scriptsStorage) commitUncertain(blockID proto.BlockID) error {
	for assetID, r := range ss.uncertainAssetScripts {
<<<<<<< HEAD
		fullAssetID := proto.ReconstructDigest(assetID, r.assetIDTail)
		if err := ss.setAssetScript(fullAssetID, r.scriptRecord.script, r.scriptRecord.pk, blockID); err != nil {
=======
		if err := ss.setAssetScript(assetID, r.script, r.info.PK, blockID); err != nil {
>>>>>>> 99976012
			return err
		}
	}
	return nil
}

func (ss *scriptsStorage) dropUncertain() {
<<<<<<< HEAD
	ss.uncertainAssetScripts = make(map[proto.AssetID]scriptRecordWithAdditionalInfo)
}

func (ss *scriptsStorage) setAssetScriptUncertain(fullAssetID crypto.Digest, script proto.Script, pk crypto.PublicKey) {
	// NOTE: we use fullAssetID (crypto.Digest) only for state hashes compatibility
	ss.uncertainAssetScripts[proto.AssetIDFromDigest(fullAssetID)] = scriptRecordWithAdditionalInfo{
		assetIDTail: proto.DigestTail(fullAssetID),
		scriptRecord: scriptRecord{
			pk:     pk,
			script: script,
		},
	}
}

func (ss *scriptsStorage) setAssetScript(assetID crypto.Digest, script proto.Script, pk crypto.PublicKey, blockID proto.BlockID) error {
	key := assetScriptKey{assetID: proto.AssetIDFromDigest(assetID)}
	keyBytes := key.bytes()
	keyStr := string(keyBytes)
	record := scriptRecord{pk: pk, script: script}
=======
	ss.uncertainAssetScripts = make(map[crypto.Digest]scriptDBItem)
}

func (ss *scriptsStorage) setAssetScriptUncertain(assetID crypto.Digest, script proto.Script, pk crypto.PublicKey) {
	ss.uncertainAssetScripts[assetID] = newScriptDBItem(pk, script)
}

func (ss *scriptsStorage) setAssetScript(assetID crypto.Digest, script proto.Script, pk crypto.PublicKey, blockID proto.BlockID) error {
	key := assetScriptKey{assetID}
	keyStr := string(key.bytes())
	dbItem := newScriptDBItem(pk, script)
>>>>>>> 99976012
	if ss.calculateHashes {
		as := &assetScripRecordForHashes{
			asset:  assetID,
			script: script,
		}
		if err := ss.assetScriptsHasher.push(keyStr, as, blockID); err != nil {
			return err
		}
	}
	return ss.setScript(assetScript, &key, dbItem, blockID)
}

<<<<<<< HEAD
func (ss *scriptsStorage) newestIsSmartAsset(assetID proto.AssetID, filter bool) bool {
	if r, ok := ss.uncertainAssetScripts[assetID]; ok {
		return len(r.scriptRecord.script) != 0
	}
	key := assetScriptKey{assetID: assetID}
	keyBytes := key.bytes()
	if _, has := ss.cache.get(keyBytes); has {
		return true
=======
func (ss *scriptsStorage) newestIsSmartAsset(assetID crypto.Digest, filter bool) (bool, error) {
	if r, ok := ss.uncertainAssetScripts[assetID]; ok {
		return !r.script.IsEmpty(), nil
	}
	key := assetScriptKey{assetID}
	if _, has := ss.cache.get(key.bytes()); has {
		return true, nil
>>>>>>> 99976012
	}
	infoKey := scriptBasicInfoKey{scriptKey: &key}
	recordBytes, err := ss.hs.newestTopEntryData(infoKey.bytes(), filter)
	if err != nil { // TODO: check error type
		return false, nil
	}
	var info scriptBasicInfoRecord
	if err := info.unmarshalBinary(recordBytes); err != nil {
		return false, err
	}
	return info.scriptExists(), nil
}

<<<<<<< HEAD
func (ss *scriptsStorage) isSmartAsset(assetID proto.AssetID, filter bool) (bool, error) {
	key := assetScriptKey{assetID: assetID}
=======
func (ss *scriptsStorage) isSmartAsset(assetID crypto.Digest, filter bool) (bool, error) {
	key := scriptBasicInfoKey{scriptKey: &assetScriptKey{assetID}}
>>>>>>> 99976012
	recordBytes, err := ss.hs.topEntryData(key.bytes(), filter)
	if err != nil { // TODO: check error type
		return false, nil
	}
	var info scriptBasicInfoRecord
	if err := info.unmarshalBinary(recordBytes); err != nil {
		return false, err
	}
	return info.scriptExists(), nil
}

func (ss *scriptsStorage) newestScriptByAsset(assetID proto.AssetID, filter bool) (*ride.Tree, error) {
	if r, ok := ss.uncertainAssetScripts[assetID]; ok {
<<<<<<< HEAD
		if r.scriptRecord.scriptIsEmpty() {
=======
		if r.script.IsEmpty() {
>>>>>>> 99976012
			return nil, proto.ErrNotFound
		}
		return scriptBytesToTree(r.scriptRecord.script)
	}
	key := assetScriptKey{assetID: assetID}
	keyBytes := key.bytes()
	if script, has := ss.cache.get(keyBytes); has {
		return &script, nil
	}
	tree, err := ss.newestScriptAstByKey(keyBytes, filter)
	if err != nil {
		return nil, err
	}
	ss.cache.set(keyBytes, *tree, scriptSize)
	return tree, nil
}

func (ss *scriptsStorage) scriptByAsset(assetID proto.AssetID, filter bool) (*ride.Tree, error) {
	key := assetScriptKey{assetID: assetID}
	return ss.scriptTreeByKey(key.bytes(), filter)
}

func (ss *scriptsStorage) scriptBytesByAsset(assetID proto.AssetID, filter bool) (proto.Script, error) {
	key := assetScriptKey{assetID: assetID}
	return ss.scriptBytesByKey(key.bytes(), filter)
}

func (ss *scriptsStorage) newestScriptBytesByAsset(assetID proto.AssetID, filter bool) (proto.Script, error) {
	key := assetScriptKey{assetID: assetID}
	return ss.newestScriptBytesByKey(key.bytes(), filter)
}

<<<<<<< HEAD
func (ss *scriptsStorage) setAccountScript(addr proto.WavesAddress, script proto.Script, pk crypto.PublicKey, blockID proto.BlockID) error {
	key := accountScriptKey{addr: addr.ID()}
	keyBytes := key.bytes()
	keyStr := string(keyBytes)
	record := scriptRecord{pk: pk, script: script}
=======
func (ss *scriptsStorage) setAccountScript(addr proto.Address, script proto.Script, pk crypto.PublicKey, blockID proto.BlockID) error {
	key := accountScriptKey{addr}
	keyStr := string(key.bytes())
	dbItem := newScriptDBItem(pk, script)
>>>>>>> 99976012
	if ss.calculateHashes {
		ac := &accountScripRecordForHashes{
			addr:   &addr,
			script: script,
		}
		if err := ss.accountScriptsHasher.push(keyStr, ac, blockID); err != nil {
			return err
		}
	}
	return ss.setScript(accountScript, &key, dbItem, blockID)
}

func (ss *scriptsStorage) newestAccountHasVerifier(addr proto.WavesAddress, filter bool) (bool, error) {
	key := accountScriptKey{addr: addr.ID()}
	keyBytes := key.bytes()
	if script, has := ss.cache.get(keyBytes); has {
		return script.HasVerifier(), nil
	}
	script, err := ss.newestScriptAstByKey(keyBytes, filter)
	if err != nil {
		return false, nil
	}
	accountHasVerifier := script.HasVerifier()
	return accountHasVerifier, nil
}

func (ss *scriptsStorage) accountHasVerifier(addr proto.WavesAddress, filter bool) (bool, error) {
	script, err := ss.scriptByAddr(addr, filter)
	if err != nil {
		return false, nil
	}
	accountHasVerifier := script.HasVerifier()
	return accountHasVerifier, nil
}

<<<<<<< HEAD
func (ss *scriptsStorage) newestAccountHasScript(addr proto.WavesAddress, filter bool) (bool, error) {
	key := accountScriptKey{addr: addr.ID()}
	keyBytes := key.bytes()
	if _, has := ss.cache.get(keyBytes); has {
=======
func (ss *scriptsStorage) newestAccountHasScript(addr proto.Address, filter bool) (bool, error) {
	key := accountScriptKey{addr}
	if _, has := ss.cache.get(key.bytes()); has {
>>>>>>> 99976012
		return true, nil
	}
	infoKey := scriptBasicInfoKey{scriptKey: &key}
	recordBytes, err := ss.hs.newestTopEntryData(infoKey.bytes(), filter)
	if err != nil { // TODO: check error type
		return false, nil
	}
	var info scriptBasicInfoRecord
	if err := info.unmarshalBinary(recordBytes); err != nil {
		return false, err
	}
	return info.scriptExists(), nil
}

<<<<<<< HEAD
func (ss *scriptsStorage) accountHasScript(addr proto.WavesAddress, filter bool) (bool, error) {
	key := accountScriptKey{addr: addr.ID()}
=======
func (ss *scriptsStorage) accountHasScript(addr proto.Address, filter bool) (bool, error) {
	key := scriptBasicInfoKey{scriptKey: &accountScriptKey{addr}}
>>>>>>> 99976012
	recordBytes, err := ss.hs.topEntryData(key.bytes(), filter)
	if err != nil { // TODO: check error type
		return false, nil
	}
	var info scriptBasicInfoRecord
	if err := info.unmarshalBinary(recordBytes); err != nil {
		return false, err
	}
	return info.scriptExists(), nil
}

func (ss *scriptsStorage) newestScriptByAddr(addr proto.WavesAddress, filter bool) (*ride.Tree, error) {
	key := accountScriptKey{addr: addr.ID()}
	keyBytes := key.bytes()
	if tree, has := ss.cache.get(keyBytes); has {
		return &tree, nil
	}
	tree, err := ss.newestScriptAstByKey(keyBytes, filter)
	if err != nil {
		return nil, err
	}
	ss.cache.set(keyBytes, *tree, scriptSize)
	return tree, nil
}

<<<<<<< HEAD
func (ss *scriptsStorage) NewestScriptPKByAddr(addr proto.WavesAddress, filter bool) (crypto.PublicKey, error) {
	key := accountScriptKey{addr: addr.ID()}
=======
func (ss *scriptsStorage) newestScriptPKByAddr(addr proto.Address, filter bool) (crypto.PublicKey, error) {
	key := scriptBasicInfoKey{scriptKey: &accountScriptKey{addr}}
>>>>>>> 99976012
	recordBytes, err := ss.hs.newestTopEntryData(key.bytes(), filter)
	if err != nil {
		return crypto.PublicKey{}, err
	}
	var info scriptBasicInfoRecord
	if err := info.unmarshalBinary(recordBytes); err != nil {
		return crypto.PublicKey{}, err
	}
	return info.PK, err
}

func (ss *scriptsStorage) scriptByAddr(addr proto.WavesAddress, filter bool) (*ride.Tree, error) {
	key := accountScriptKey{addr: addr.ID()}
	return ss.scriptTreeByKey(key.bytes(), filter)
}

func (ss *scriptsStorage) scriptBytesByAddr(addr proto.WavesAddress, filter bool) (proto.Script, error) {
	key := accountScriptKey{addr: addr.ID()}
	return ss.scriptBytesByKey(key.bytes(), filter)
}

func (ss *scriptsStorage) clear() error {
	var err error
	ss.cache, err = newLru(maxCacheSize, maxCacheBytes)
	if err != nil {
		return err
	}
	return nil
}

func (ss *scriptsStorage) prepareHashes() error {
	if err := ss.accountScriptsHasher.stop(); err != nil {
		return err
	}
	if err := ss.assetScriptsHasher.stop(); err != nil {
		return err
	}
	return nil
}

func (ss *scriptsStorage) reset() {
	if !ss.calculateHashes {
		return
	}
	ss.assetScriptsHasher.reset()
	ss.accountScriptsHasher.reset()
}<|MERGE_RESOLUTION|>--- conflicted
+++ resolved
@@ -103,19 +103,11 @@
 		script: script,
 		info:   newScriptBasicInfoRecord(pk, script),
 	}
-<<<<<<< HEAD
-	r.pk = pk
-	scriptBytes := make([]byte, len(data)-crypto.KeySize)
-	copy(scriptBytes, data[crypto.KeySize:])
-	r.script = scriptBytes
-	return nil
-=======
->>>>>>> 99976012
-}
-
-type scriptRecordWithAdditionalInfo struct {
-	scriptRecord scriptRecord
-	assetIDTail  [proto.AssetIDTailSize]byte // this field doesn't stored to db and it used only for state hash calculation
+}
+
+type assetScriptRecordWithAssetIDTail struct {
+	scriptDBItem scriptDBItem
+	assetIDTail  [proto.AssetIDTailSize]byte // this field doesn't stored to db, because it is used only for state hash calculation
 }
 
 // TODO: LRU cache for script ASTs here only makes sense at the import stage.
@@ -131,11 +123,7 @@
 	calculateHashes      bool
 	scheme               proto.Scheme
 
-<<<<<<< HEAD
-	uncertainAssetScripts map[proto.AssetID]scriptRecordWithAdditionalInfo
-=======
-	uncertainAssetScripts map[crypto.Digest]scriptDBItem
->>>>>>> 99976012
+	uncertainAssetScripts map[proto.AssetID]assetScriptRecordWithAssetIDTail
 }
 
 func newScriptsStorage(hs *historyStorage, scheme proto.Scheme, calcHashes bool) (*scriptsStorage, error) {
@@ -149,12 +137,8 @@
 		accountScriptsHasher:  newStateHasher(),
 		assetScriptsHasher:    newStateHasher(),
 		calculateHashes:       calcHashes,
-<<<<<<< HEAD
 		scheme:                scheme,
-		uncertainAssetScripts: make(map[proto.AssetID]scriptRecordWithAdditionalInfo),
-=======
-		uncertainAssetScripts: make(map[crypto.Digest]scriptDBItem),
->>>>>>> 99976012
+		uncertainAssetScripts: make(map[proto.AssetID]assetScriptRecordWithAssetIDTail),
 	}, nil
 }
 
@@ -226,12 +210,8 @@
 
 func (ss *scriptsStorage) commitUncertain(blockID proto.BlockID) error {
 	for assetID, r := range ss.uncertainAssetScripts {
-<<<<<<< HEAD
-		fullAssetID := proto.ReconstructDigest(assetID, r.assetIDTail)
-		if err := ss.setAssetScript(fullAssetID, r.scriptRecord.script, r.scriptRecord.pk, blockID); err != nil {
-=======
-		if err := ss.setAssetScript(assetID, r.script, r.info.PK, blockID); err != nil {
->>>>>>> 99976012
+		digest := proto.ReconstructDigest(assetID, r.assetIDTail)
+		if err := ss.setAssetScript(digest, r.scriptDBItem.script, r.scriptDBItem.info.PK, blockID); err != nil {
 			return err
 		}
 	}
@@ -239,69 +219,45 @@
 }
 
 func (ss *scriptsStorage) dropUncertain() {
-<<<<<<< HEAD
-	ss.uncertainAssetScripts = make(map[proto.AssetID]scriptRecordWithAdditionalInfo)
+	ss.uncertainAssetScripts = make(map[proto.AssetID]assetScriptRecordWithAssetIDTail)
 }
 
 func (ss *scriptsStorage) setAssetScriptUncertain(fullAssetID crypto.Digest, script proto.Script, pk crypto.PublicKey) {
 	// NOTE: we use fullAssetID (crypto.Digest) only for state hashes compatibility
-	ss.uncertainAssetScripts[proto.AssetIDFromDigest(fullAssetID)] = scriptRecordWithAdditionalInfo{
-		assetIDTail: proto.DigestTail(fullAssetID),
-		scriptRecord: scriptRecord{
-			pk:     pk,
-			script: script,
-		},
-	}
-}
-
-func (ss *scriptsStorage) setAssetScript(assetID crypto.Digest, script proto.Script, pk crypto.PublicKey, blockID proto.BlockID) error {
-	key := assetScriptKey{assetID: proto.AssetIDFromDigest(assetID)}
-	keyBytes := key.bytes()
-	keyStr := string(keyBytes)
-	record := scriptRecord{pk: pk, script: script}
-=======
-	ss.uncertainAssetScripts = make(map[crypto.Digest]scriptDBItem)
-}
-
-func (ss *scriptsStorage) setAssetScriptUncertain(assetID crypto.Digest, script proto.Script, pk crypto.PublicKey) {
-	ss.uncertainAssetScripts[assetID] = newScriptDBItem(pk, script)
-}
-
-func (ss *scriptsStorage) setAssetScript(assetID crypto.Digest, script proto.Script, pk crypto.PublicKey, blockID proto.BlockID) error {
-	key := assetScriptKey{assetID}
-	keyStr := string(key.bytes())
-	dbItem := newScriptDBItem(pk, script)
->>>>>>> 99976012
+	var (
+		assetID     = proto.AssetIDFromDigest(fullAssetID)
+		assetIDTail = proto.DigestTail(fullAssetID)
+	)
+	ss.uncertainAssetScripts[assetID] = assetScriptRecordWithAssetIDTail{
+		assetIDTail:  assetIDTail,
+		scriptDBItem: newScriptDBItem(pk, script),
+	}
+}
+
+func (ss *scriptsStorage) setAssetScript(fullAssetID crypto.Digest, script proto.Script, pk crypto.PublicKey, blockID proto.BlockID) error {
+	// NOTE: we use fullAssetID (crypto.Digest) only for state hashes compatibility
+	key := assetScriptKey{assetID: proto.AssetIDFromDigest(fullAssetID)}
 	if ss.calculateHashes {
 		as := &assetScripRecordForHashes{
-			asset:  assetID,
+			asset:  fullAssetID,
 			script: script,
 		}
+		keyStr := string(key.bytes())
 		if err := ss.assetScriptsHasher.push(keyStr, as, blockID); err != nil {
 			return err
 		}
 	}
+	dbItem := newScriptDBItem(pk, script)
 	return ss.setScript(assetScript, &key, dbItem, blockID)
 }
 
-<<<<<<< HEAD
-func (ss *scriptsStorage) newestIsSmartAsset(assetID proto.AssetID, filter bool) bool {
+func (ss *scriptsStorage) newestIsSmartAsset(assetID proto.AssetID, filter bool) (bool, error) {
 	if r, ok := ss.uncertainAssetScripts[assetID]; ok {
-		return len(r.scriptRecord.script) != 0
-	}
-	key := assetScriptKey{assetID: assetID}
-	keyBytes := key.bytes()
-	if _, has := ss.cache.get(keyBytes); has {
-		return true
-=======
-func (ss *scriptsStorage) newestIsSmartAsset(assetID crypto.Digest, filter bool) (bool, error) {
-	if r, ok := ss.uncertainAssetScripts[assetID]; ok {
-		return !r.script.IsEmpty(), nil
+		return !r.scriptDBItem.script.IsEmpty(), nil
 	}
 	key := assetScriptKey{assetID}
 	if _, has := ss.cache.get(key.bytes()); has {
 		return true, nil
->>>>>>> 99976012
 	}
 	infoKey := scriptBasicInfoKey{scriptKey: &key}
 	recordBytes, err := ss.hs.newestTopEntryData(infoKey.bytes(), filter)
@@ -315,13 +271,8 @@
 	return info.scriptExists(), nil
 }
 
-<<<<<<< HEAD
 func (ss *scriptsStorage) isSmartAsset(assetID proto.AssetID, filter bool) (bool, error) {
-	key := assetScriptKey{assetID: assetID}
-=======
-func (ss *scriptsStorage) isSmartAsset(assetID crypto.Digest, filter bool) (bool, error) {
 	key := scriptBasicInfoKey{scriptKey: &assetScriptKey{assetID}}
->>>>>>> 99976012
 	recordBytes, err := ss.hs.topEntryData(key.bytes(), filter)
 	if err != nil { // TODO: check error type
 		return false, nil
@@ -335,16 +286,12 @@
 
 func (ss *scriptsStorage) newestScriptByAsset(assetID proto.AssetID, filter bool) (*ride.Tree, error) {
 	if r, ok := ss.uncertainAssetScripts[assetID]; ok {
-<<<<<<< HEAD
-		if r.scriptRecord.scriptIsEmpty() {
-=======
-		if r.script.IsEmpty() {
->>>>>>> 99976012
+		if r.scriptDBItem.script.IsEmpty() {
 			return nil, proto.ErrNotFound
 		}
-		return scriptBytesToTree(r.scriptRecord.script)
-	}
-	key := assetScriptKey{assetID: assetID}
+		return scriptBytesToTree(r.scriptDBItem.script)
+	}
+	key := assetScriptKey{assetID}
 	keyBytes := key.bytes()
 	if script, has := ss.cache.get(keyBytes); has {
 		return &script, nil
@@ -358,46 +305,38 @@
 }
 
 func (ss *scriptsStorage) scriptByAsset(assetID proto.AssetID, filter bool) (*ride.Tree, error) {
-	key := assetScriptKey{assetID: assetID}
+	key := assetScriptKey{assetID}
 	return ss.scriptTreeByKey(key.bytes(), filter)
 }
 
 func (ss *scriptsStorage) scriptBytesByAsset(assetID proto.AssetID, filter bool) (proto.Script, error) {
-	key := assetScriptKey{assetID: assetID}
+	key := assetScriptKey{assetID}
 	return ss.scriptBytesByKey(key.bytes(), filter)
 }
 
 func (ss *scriptsStorage) newestScriptBytesByAsset(assetID proto.AssetID, filter bool) (proto.Script, error) {
-	key := assetScriptKey{assetID: assetID}
+	key := assetScriptKey{assetID}
 	return ss.newestScriptBytesByKey(key.bytes(), filter)
 }
 
-<<<<<<< HEAD
 func (ss *scriptsStorage) setAccountScript(addr proto.WavesAddress, script proto.Script, pk crypto.PublicKey, blockID proto.BlockID) error {
-	key := accountScriptKey{addr: addr.ID()}
-	keyBytes := key.bytes()
-	keyStr := string(keyBytes)
-	record := scriptRecord{pk: pk, script: script}
-=======
-func (ss *scriptsStorage) setAccountScript(addr proto.Address, script proto.Script, pk crypto.PublicKey, blockID proto.BlockID) error {
-	key := accountScriptKey{addr}
-	keyStr := string(key.bytes())
-	dbItem := newScriptDBItem(pk, script)
->>>>>>> 99976012
+	key := accountScriptKey{addr.ID()}
 	if ss.calculateHashes {
 		ac := &accountScripRecordForHashes{
 			addr:   &addr,
 			script: script,
 		}
+		keyStr := string(key.bytes())
 		if err := ss.accountScriptsHasher.push(keyStr, ac, blockID); err != nil {
 			return err
 		}
 	}
+	dbItem := newScriptDBItem(pk, script)
 	return ss.setScript(accountScript, &key, dbItem, blockID)
 }
 
 func (ss *scriptsStorage) newestAccountHasVerifier(addr proto.WavesAddress, filter bool) (bool, error) {
-	key := accountScriptKey{addr: addr.ID()}
+	key := accountScriptKey{addr.ID()}
 	keyBytes := key.bytes()
 	if script, has := ss.cache.get(keyBytes); has {
 		return script.HasVerifier(), nil
@@ -406,8 +345,7 @@
 	if err != nil {
 		return false, nil
 	}
-	accountHasVerifier := script.HasVerifier()
-	return accountHasVerifier, nil
+	return script.HasVerifier(), nil
 }
 
 func (ss *scriptsStorage) accountHasVerifier(addr proto.WavesAddress, filter bool) (bool, error) {
@@ -415,20 +353,12 @@
 	if err != nil {
 		return false, nil
 	}
-	accountHasVerifier := script.HasVerifier()
-	return accountHasVerifier, nil
-}
-
-<<<<<<< HEAD
+	return script.HasVerifier(), nil
+}
+
 func (ss *scriptsStorage) newestAccountHasScript(addr proto.WavesAddress, filter bool) (bool, error) {
-	key := accountScriptKey{addr: addr.ID()}
-	keyBytes := key.bytes()
-	if _, has := ss.cache.get(keyBytes); has {
-=======
-func (ss *scriptsStorage) newestAccountHasScript(addr proto.Address, filter bool) (bool, error) {
-	key := accountScriptKey{addr}
+	key := accountScriptKey{addr.ID()}
 	if _, has := ss.cache.get(key.bytes()); has {
->>>>>>> 99976012
 		return true, nil
 	}
 	infoKey := scriptBasicInfoKey{scriptKey: &key}
@@ -443,13 +373,8 @@
 	return info.scriptExists(), nil
 }
 
-<<<<<<< HEAD
 func (ss *scriptsStorage) accountHasScript(addr proto.WavesAddress, filter bool) (bool, error) {
-	key := accountScriptKey{addr: addr.ID()}
-=======
-func (ss *scriptsStorage) accountHasScript(addr proto.Address, filter bool) (bool, error) {
-	key := scriptBasicInfoKey{scriptKey: &accountScriptKey{addr}}
->>>>>>> 99976012
+	key := scriptBasicInfoKey{scriptKey: &accountScriptKey{addr.ID()}}
 	recordBytes, err := ss.hs.topEntryData(key.bytes(), filter)
 	if err != nil { // TODO: check error type
 		return false, nil
@@ -462,7 +387,7 @@
 }
 
 func (ss *scriptsStorage) newestScriptByAddr(addr proto.WavesAddress, filter bool) (*ride.Tree, error) {
-	key := accountScriptKey{addr: addr.ID()}
+	key := accountScriptKey{addr.ID()}
 	keyBytes := key.bytes()
 	if tree, has := ss.cache.get(keyBytes); has {
 		return &tree, nil
@@ -475,13 +400,8 @@
 	return tree, nil
 }
 
-<<<<<<< HEAD
-func (ss *scriptsStorage) NewestScriptPKByAddr(addr proto.WavesAddress, filter bool) (crypto.PublicKey, error) {
-	key := accountScriptKey{addr: addr.ID()}
-=======
-func (ss *scriptsStorage) newestScriptPKByAddr(addr proto.Address, filter bool) (crypto.PublicKey, error) {
-	key := scriptBasicInfoKey{scriptKey: &accountScriptKey{addr}}
->>>>>>> 99976012
+func (ss *scriptsStorage) newestScriptPKByAddr(addr proto.WavesAddress, filter bool) (crypto.PublicKey, error) {
+	key := scriptBasicInfoKey{scriptKey: &accountScriptKey{addr.ID()}}
 	recordBytes, err := ss.hs.newestTopEntryData(key.bytes(), filter)
 	if err != nil {
 		return crypto.PublicKey{}, err
