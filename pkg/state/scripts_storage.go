package state

import (
	"bytes"
	"io"

	"github.com/fxamacker/cbor/v2"
	"github.com/pkg/errors"

	"github.com/wavesplatform/gowaves/pkg/crypto"
	"github.com/wavesplatform/gowaves/pkg/proto"
	"github.com/wavesplatform/gowaves/pkg/ride/ast"
	"github.com/wavesplatform/gowaves/pkg/ride/serialization"
)

const (
	maxCacheSize = 100000
	// Can't evaluate real script size, so we use 1 per each.
	scriptSize    = 1
	maxCacheBytes = maxCacheSize * scriptSize
)

var errEmptyScript = errors.New("empty script")

func scriptBytesToTree(script proto.Script) (*ast.Tree, error) {
	tree, err := serialization.Parse(script)
	if err != nil {
		return nil, err
	}
	return tree, nil
}

type accountScripRecordForHashes struct {
	addr   *proto.WavesAddress
	script proto.Script
}

func (ac *accountScripRecordForHashes) writeTo(w io.Writer) error {
	if _, err := w.Write(ac.addr[:]); err != nil {
		return err
	}
	if len(ac.script) != 0 {
		if _, err := w.Write(ac.script[:]); err != nil {
			return err
		}
	}
	return nil
}

func (ac *accountScripRecordForHashes) less(other stateComponent) bool {
	ac2 := other.(*accountScripRecordForHashes)
	return bytes.Compare(ac.addr[:], ac2.addr[:]) == -1
}

type assetScripRecordForHashes struct {
	asset  crypto.Digest
	script proto.Script
}

func (as *assetScripRecordForHashes) writeTo(w io.Writer) error {
	if _, err := w.Write(as.asset[:]); err != nil {
		return err
	}
	if len(as.script) != 0 {
		if _, err := w.Write(as.script[:]); err != nil {
			return err
		}
	}
	return nil
}

func (as *assetScripRecordForHashes) less(other stateComponent) bool {
	as2 := other.(*assetScripRecordForHashes)
	return bytes.Compare(as.asset[:], as2.asset[:]) == -1
}

type scriptBasicInfoRecord struct {
	PK             crypto.PublicKey   `cbor:"0,keyasint,omitemtpy"` // not empty only for account script
	ScriptLen      uint32             `cbor:"1,keyasint,omitemtpy"`
	LibraryVersion ast.LibraryVersion `cbor:"2,keyasint,omitemtpy"`
	HasVerifier    bool               `cbor:"3,keyasint,omitemtpy"`
	IsDApp         bool               `cbor:"4,keyasint,omitemtpy"`
}

func newScriptBasicInfoRecord(pk crypto.PublicKey, script proto.Script) (scriptBasicInfoRecord, *ast.Tree, error) {
	scriptLen := uint32(len(script))
	if scriptLen == 0 {
		return scriptBasicInfoRecord{PK: pk, ScriptLen: scriptLen}, nil, nil
	}
	tree, err := scriptBytesToTree(script)
	if err != nil {
		return scriptBasicInfoRecord{}, nil, errors.Wrapf(err, "failed to parse script bytes to tree for pk %q", pk.String())
	}
	info := scriptBasicInfoRecord{
		PK:             pk,
		ScriptLen:      scriptLen,
		LibraryVersion: tree.LibVersion,
		HasVerifier:    tree.HasVerifier(),
		IsDApp:         tree.IsDApp(),
	}
	return info, tree, nil
}

func (r *scriptBasicInfoRecord) scriptExists() bool {
	return r.ScriptLen != 0
}

func (r *scriptBasicInfoRecord) marshalBinary() ([]byte, error) {
	return cbor.Marshal(r)
}

func (r *scriptBasicInfoRecord) unmarshalBinary(data []byte) error {
	return cbor.Unmarshal(data, r)
}

func newAccountScriptBasicInfoRecord(
	pk crypto.PublicKey,
	script proto.Script,
) (scriptBasicInfoRecord, *ast.Tree, error) {
	info, tree, err := newScriptBasicInfoRecord(pk, script)
	if err != nil {
		return scriptBasicInfoRecord{}, nil, errors.Wrap(err, "failed to create new account script basic info record")
	}
	return info, tree, nil
}

func newAssetScriptBasicInfoRecord(script proto.Script) (scriptBasicInfoRecord, *ast.Tree, error) {
	var emptyPKStub crypto.PublicKey
	info, tree, err := newScriptBasicInfoRecord(emptyPKStub, script)
	if err != nil {
		return scriptBasicInfoRecord{}, nil, errors.Wrap(err, "failed to create new asset script basic info record")
	}
	return info, tree, nil
}

type scriptDBItem struct {
	script proto.Script
	tree   *ast.Tree
	info   scriptBasicInfoRecord
}

func newAccountScriptDBItem(pk crypto.PublicKey, script proto.Script) (scriptDBItem, error) {
	info, tree, err := newAccountScriptBasicInfoRecord(pk, script)
<<<<<<< HEAD
	if err != nil {
		return scriptDBItem{}, errors.Wrap(err, "failed to create new account script basic info record")
	}
	dbItem := scriptDBItem{
		script: script,
		tree:   tree,
		info:   info,
	}
	return dbItem, nil
}

func newAssetScriptDBIterm(script proto.Script) (scriptDBItem, error) {
	info, tree, err := newAssetScriptBasicInfoRecord(script)
	if err != nil {
=======
	if err != nil {
		return scriptDBItem{}, errors.Wrap(err, "failed to create new account script basic info record")
	}
	dbItem := scriptDBItem{
		script: script,
		tree:   tree,
		info:   info,
	}
	return dbItem, nil
}

func newAssetScriptDBIterm(script proto.Script) (scriptDBItem, error) {
	info, tree, err := newAssetScriptBasicInfoRecord(script)
	if err != nil {
>>>>>>> ed3c5f7d
		return scriptDBItem{}, errors.Wrap(err, "failed to create new asset script basic info record")
	}
	dbItem := scriptDBItem{
		script: script,
		tree:   tree,
		info:   info,
	}
	return dbItem, nil
}

type assetScriptRecordWithAssetIDTail struct {
	scriptDBItem scriptDBItem
	assetIDTail  [proto.AssetIDTailSize]byte // this field doesn't have to be stored to db, because it is used only for state hash calculation
}

// TODO: LRU cache for script ASTs here only makes sense at the import stage.
// It shouldn't be used at all when the node does rollbacks or validates UTX,
// because it has to be cleared after each rollback or UTX validation,
// which makes it inefficient.
type scriptsStorage struct {
	hs    *historyStorage
	cache *lru

	accountScriptsHasher *stateHasher
	assetScriptsHasher   *stateHasher
	calculateHashes      bool
	scheme               proto.Scheme

	uncertainAssetScripts map[proto.AssetID]assetScriptRecordWithAssetIDTail
}

func newScriptsStorage(hs *historyStorage, scheme proto.Scheme, calcHashes bool) (*scriptsStorage, error) {
	cache, err := newLru(maxCacheSize, maxCacheBytes)
	if err != nil {
		return nil, err
	}
	return &scriptsStorage{
		hs:                    hs,
		cache:                 cache,
		accountScriptsHasher:  newStateHasher(),
		assetScriptsHasher:    newStateHasher(),
		calculateHashes:       calcHashes,
		scheme:                scheme,
		uncertainAssetScripts: make(map[proto.AssetID]assetScriptRecordWithAssetIDTail),
	}, nil
}

func (ss *scriptsStorage) uncertainAssetScriptsCopy() map[proto.AssetID]assetScriptRecordWithAssetIDTail {
	copyAssetScripts := make(map[proto.AssetID]assetScriptRecordWithAssetIDTail)
	for key, elem := range ss.uncertainAssetScripts {
		copyAssetScripts[key] = elem
	}
	return copyAssetScripts
}

func (ss *scriptsStorage) setScript(scriptType blockchainEntity, key scriptKey, dbItem scriptDBItem, blockID proto.BlockID) error {
	scriptBasicInfoRecordBytes, err := dbItem.info.marshalBinary()
	if err != nil {
		return err
	}
	scriptKeyBytes := key.bytes()
	if err := ss.hs.addNewEntry(scriptType, scriptKeyBytes, dbItem.script, blockID); err != nil {
		return err
	}
	scriptBasicInfoKeyBytes := (&scriptBasicInfoKey{scriptKey: key}).bytes()
	if err := ss.hs.addNewEntry(scriptBasicInfo, scriptBasicInfoKeyBytes, scriptBasicInfoRecordBytes, blockID); err != nil {
		return err
	}
	if dbItem.script.IsEmpty() {
		// There is no AST for empty script.
		ss.cache.deleteIfExists(scriptKeyBytes)
		return nil
	}
	ss.cache.set(scriptKeyBytes, *dbItem.tree, scriptSize)
	return nil
}

func (ss *scriptsStorage) scriptBytesByKey(key []byte) (proto.Script, error) {
	script, err := ss.hs.topEntryData(key)
	if err != nil {
		return proto.Script{}, err
	}
	return script, nil
}

func (ss *scriptsStorage) newestScriptBytesByKey(key []byte) (proto.Script, error) {
	script, err := ss.hs.newestTopEntryData(key)
	if err != nil {
		return proto.Script{}, err
	}
	return script, nil
}

func (ss *scriptsStorage) scriptAstFromRecordBytes(script proto.Script) (*ast.Tree, error) {
	if script.IsEmpty() {
		// Empty script = no script.
		return nil, proto.ErrNotFound
	}
	return scriptBytesToTree(script)
}

func (ss *scriptsStorage) newestScriptAstByKey(key []byte) (*ast.Tree, error) {
	script, err := ss.hs.newestTopEntryData(key)
	if err != nil {
		return nil, err
	}
	return ss.scriptAstFromRecordBytes(script) // Possible errors `proto.ErrNotFound` and parsing errors.
}

func (ss *scriptsStorage) scriptTreeByKey(key []byte) (*ast.Tree, error) {
	script, err := ss.hs.topEntryData(key)
	if err != nil {
		return nil, err // Possible errors are `keyvalue.ErrNotFoundHere` and untyped "empty history"
	}
	return ss.scriptAstFromRecordBytes(script) // Possible errors `proto.ErrNotFound` and parsing errors.
}

func (ss *scriptsStorage) commitUncertain(blockID proto.BlockID) error {
	for assetID, r := range ss.uncertainAssetScripts {
		digest := proto.ReconstructDigest(assetID, r.assetIDTail)
		if err := ss.setAssetScript(digest, r.scriptDBItem.script, blockID); err != nil {
			return err
		}
	}
	return nil
}

func (ss *scriptsStorage) dropUncertain() {
	ss.uncertainAssetScripts = make(map[proto.AssetID]assetScriptRecordWithAssetIDTail)
}

func (ss *scriptsStorage) setAssetScriptUncertain(fullAssetID crypto.Digest, script proto.Script, pk crypto.PublicKey) error {
	// NOTE: we use fullAssetID (crypto.Digest) only for state hashes compatibility
	var (
		assetID     = proto.AssetIDFromDigest(fullAssetID)
		assetIDTail = proto.DigestTail(fullAssetID)
	)
	dbItem, err := newAccountScriptDBItem(pk, script)
	if err != nil {
		return errors.Wrapf(err, "failed to set uncertain asset script for asset %q with pk %q",
			fullAssetID.String(), pk.String(),
		)
	}
	ss.uncertainAssetScripts[assetID] = assetScriptRecordWithAssetIDTail{
		assetIDTail:  assetIDTail,
		scriptDBItem: dbItem,
	}
	return nil
}

func (ss *scriptsStorage) setAssetScript(fullAssetID crypto.Digest, script proto.Script, blockID proto.BlockID) error {
	// NOTE: we use fullAssetID (crypto.Digest) only for state hashes compatibility
	key := assetScriptKey{assetID: proto.AssetIDFromDigest(fullAssetID)}
	if ss.calculateHashes {
		as := &assetScripRecordForHashes{
			asset:  fullAssetID,
			script: script,
		}
		keyStr := string(key.bytes())
		if err := ss.assetScriptsHasher.push(keyStr, as, blockID); err != nil {
			return err
		}
	}
	dbItem, err := newAssetScriptDBIterm(script)
	if err != nil {
		return errors.Wrapf(err, "failed to set asset script for asset %q with on block %q",
			fullAssetID.String(), blockID.String(),
		)
	}
	return ss.setScript(assetScript, &key, dbItem, blockID)
}

func (ss *scriptsStorage) newestIsSmartAsset(assetID proto.AssetID) (bool, error) {
	if r, ok := ss.uncertainAssetScripts[assetID]; ok {
		return !r.scriptDBItem.script.IsEmpty(), nil
	}
	key := assetScriptKey{assetID}
	if _, has := ss.cache.get(key.bytes()); has {
		return true, nil
	}
	infoKey := scriptBasicInfoKey{scriptKey: &key}
	recordBytes, err := ss.hs.newestTopEntryData(infoKey.bytes())
	if err != nil { // TODO: check error type
		return false, nil
	}
	var info scriptBasicInfoRecord
	if err := info.unmarshalBinary(recordBytes); err != nil {
		return false, err
	}
	return info.scriptExists(), nil
}

func (ss *scriptsStorage) isSmartAsset(assetID proto.AssetID) (bool, error) {
	key := scriptBasicInfoKey{scriptKey: &assetScriptKey{assetID}}
	recordBytes, err := ss.hs.topEntryData(key.bytes())
	if err != nil { // TODO: check error type
		return false, nil
	}
	var info scriptBasicInfoRecord
	if err := info.unmarshalBinary(recordBytes); err != nil {
		return false, err
	}
	return info.scriptExists(), nil
}

func (ss *scriptsStorage) newestScriptByAsset(assetID proto.AssetID) (*ast.Tree, error) {
	if r, ok := ss.uncertainAssetScripts[assetID]; ok {
		return ss.scriptAstFromRecordBytes(r.scriptDBItem.script) // Possible errors `proto.ErrNotFound` and parsing errors.
	}
	key := assetScriptKey{assetID}
	keyBytes := key.bytes()
	if script, has := ss.cache.get(keyBytes); has {
		return &script, nil
	}
	tree, err := ss.newestScriptAstByKey(keyBytes)
	if err != nil {
		return nil, err
	}
	ss.cache.set(keyBytes, *tree, scriptSize)
	return tree, nil
}

func (ss *scriptsStorage) scriptByAsset(assetID proto.AssetID) (*ast.Tree, error) {
	key := assetScriptKey{assetID}
	return ss.scriptTreeByKey(key.bytes())
}

func (ss *scriptsStorage) scriptBytesByAsset(assetID proto.AssetID) (proto.Script, error) {
	key := assetScriptKey{assetID}
	return ss.scriptBytesByKey(key.bytes())
}

func (ss *scriptsStorage) newestScriptBytesByAsset(assetID proto.AssetID) (proto.Script, error) {
	key := assetScriptKey{assetID}
	return ss.newestScriptBytesByKey(key.bytes())
}

func (ss *scriptsStorage) newestScriptBytesByAddr(addr proto.WavesAddress) (proto.Script, error) {
	key := accountScriptKey{addr.ID()}
	return ss.newestScriptBytesByKey(key.bytes())
}

func (ss *scriptsStorage) setAccountScript(addr proto.WavesAddress, script proto.Script, pk crypto.PublicKey, blockID proto.BlockID) error {
	key := accountScriptKey{addr.ID()}
	if ss.calculateHashes {
		ac := &accountScripRecordForHashes{
			addr:   &addr,
			script: script,
		}
		keyStr := string(key.bytes())
		if err := ss.accountScriptsHasher.push(keyStr, ac, blockID); err != nil {
			return err
		}
	}
	dbItem, err := newAccountScriptDBItem(pk, script)
	if err != nil {
		return errors.Wrapf(err, "failed to set account script for account %q with pk %q on block %q",
			addr.String(), pk.String(), blockID.String(),
		)
	}
	return ss.setScript(accountScript, &key, dbItem, blockID)
}

// newestAccountIsDApp checks that account is DApp.
// Note that only real proto.WavesAddress account can be a DApp.
func (ss *scriptsStorage) newestAccountIsDApp(addr proto.WavesAddress) (bool, error) {
	key := accountScriptKey{addr.ID()}
	keyBytes := key.bytes()
	if script, has := ss.cache.get(keyBytes); has {
		return script.IsDApp(), nil
	}
	infoKey := scriptBasicInfoKey{scriptKey: &key}
	recordBytes, err := ss.hs.newestTopEntryData(infoKey.bytes())
	if err != nil { // TODO: Check errors type, all NotFound like errors must be suppressed
		return false, nil
	}
	var info scriptBasicInfoRecord
	if err := info.unmarshalBinary(recordBytes); err != nil {
		return false, err
	}
	if !info.scriptExists() { // Script doesn't exist, so account is not DApp
		return false, nil
	}
	return info.IsDApp, nil
}

func (ss *scriptsStorage) accountIsDApp(addr proto.WavesAddress) (bool, error) {
	key := scriptBasicInfoKey{scriptKey: &accountScriptKey{addr.ID()}}
	recordBytes, err := ss.hs.topEntryData(key.bytes())
	if err != nil { // TODO: Check errors type, all NotFound like errors must be suppressed
		return false, nil
	}
	var info scriptBasicInfoRecord
	if err := info.unmarshalBinary(recordBytes); err != nil {
		return false, err
	}
	if !info.scriptExists() { // Script doesn't exist, so account is not DApp
		return false, nil
	}
	return info.IsDApp, nil
}

// newestAccountHasVerifier checks that account has verifier.
// Note that only real proto.WavesAddress account can have a verifier.
func (ss *scriptsStorage) newestAccountHasVerifier(addr proto.WavesAddress) (bool, error) {
	key := accountScriptKey{addr.ID()}
	keyBytes := key.bytes()
	if script, has := ss.cache.get(keyBytes); has {
		return script.HasVerifier(), nil
	}
	infoKey := scriptBasicInfoKey{scriptKey: &key}
	recordBytes, err := ss.hs.newestTopEntryData(infoKey.bytes())
	if err != nil { // TODO: Check errors type, all NotFound like errors must be suppressed
		return false, nil
	}
	var info scriptBasicInfoRecord
	if err := info.unmarshalBinary(recordBytes); err != nil {
		return false, err
	}
	if !info.scriptExists() { // Script doesn't exist, so account also doesn't have verifier
		return false, nil
	}
	return info.HasVerifier, nil
}

func (ss *scriptsStorage) accountHasVerifier(addr proto.WavesAddress) (bool, error) {
	key := scriptBasicInfoKey{scriptKey: &accountScriptKey{addr.ID()}}
	recordBytes, err := ss.hs.topEntryData(key.bytes())
	if err != nil { // TODO: Check errors type, all NotFound like errors must be suppressed
		return false, nil
	}
	var info scriptBasicInfoRecord
	if err := info.unmarshalBinary(recordBytes); err != nil {
		return false, err
	}
	if !info.scriptExists() { // Script doesn't exist, so account also doesn't have verifier
		return false, nil
	}
	return info.HasVerifier, nil
}

func (ss *scriptsStorage) newestAccountHasScript(addr proto.WavesAddress) (bool, error) {
	key := accountScriptKey{addr.ID()}
	if _, has := ss.cache.get(key.bytes()); has {
		return true, nil
	}
	infoKey := scriptBasicInfoKey{scriptKey: &key}
	recordBytes, err := ss.hs.newestTopEntryData(infoKey.bytes())
	if err != nil { // TODO: check error type
		return false, nil
	}
	var info scriptBasicInfoRecord
	if err := info.unmarshalBinary(recordBytes); err != nil {
		return false, err
	}
	return info.scriptExists(), nil
}

func (ss *scriptsStorage) accountHasScript(addr proto.WavesAddress) (bool, error) {
	key := scriptBasicInfoKey{scriptKey: &accountScriptKey{addr.ID()}}
	recordBytes, err := ss.hs.topEntryData(key.bytes())
	if err != nil { // TODO: check error type
		return false, nil
	}
	var info scriptBasicInfoRecord
	if err := info.unmarshalBinary(recordBytes); err != nil {
		return false, err
	}
	return info.scriptExists(), nil
}

func (ss *scriptsStorage) newestScriptByAddr(addr proto.WavesAddress) (*ast.Tree, error) {
	key := accountScriptKey{addr.ID()}
	keyBytes := key.bytes()
	if tree, has := ss.cache.get(keyBytes); has {
		return &tree, nil
	}
	tree, err := ss.newestScriptAstByKey(keyBytes)
	if err != nil {
		return nil, err
	}
	ss.cache.set(keyBytes, *tree, scriptSize)
	return tree, nil
}

func (ss *scriptsStorage) newestScriptBasicInfoByAddressID(addressID proto.AddressID) (scriptBasicInfoRecord, error) {
	key := scriptBasicInfoKey{scriptKey: &accountScriptKey{addressID}}
	recordBytes, err := ss.hs.newestTopEntryData(key.bytes())
	if err != nil {
		return scriptBasicInfoRecord{}, err
	}
	var info scriptBasicInfoRecord
	if err := info.unmarshalBinary(recordBytes); err != nil {
		return scriptBasicInfoRecord{}, err
	}
	if !info.scriptExists() {
		return scriptBasicInfoRecord{}, errEmptyScript
	}
	return info, nil
}

func (ss *scriptsStorage) scriptBasicInfoByAddressID(addressID proto.AddressID) (scriptBasicInfoRecord, error) {
	key := scriptBasicInfoKey{scriptKey: &accountScriptKey{addressID}}
	recordBytes, err := ss.hs.topEntryData(key.bytes())
	if err != nil {
		return scriptBasicInfoRecord{}, err
	}
	var info scriptBasicInfoRecord
	if err := info.unmarshalBinary(recordBytes); err != nil {
		return scriptBasicInfoRecord{}, err
	}
	if !info.scriptExists() {
		return scriptBasicInfoRecord{}, errEmptyScript
	}
	return info, nil
}

// scriptByAddr returns script of corresponding proto.WavesAddress.
// Note that only real proto.WavesAddress account can have a scripts.
func (ss *scriptsStorage) scriptByAddr(addr proto.WavesAddress) (*ast.Tree, error) {
	key := accountScriptKey{addr: addr.ID()}
	return ss.scriptTreeByKey(key.bytes())
}

// scriptBytesByAddr returns script bytes of corresponding proto.WavesAddress.
// Note that only real proto.WavesAddress account can have a scripts.
func (ss *scriptsStorage) scriptBytesByAddr(addr proto.WavesAddress) (proto.Script, error) {
	key := accountScriptKey{addr: addr.ID()}
	return ss.scriptBytesByKey(key.bytes())
}

func (ss *scriptsStorage) clearCache() error {
	var err error
	ss.cache, err = newLru(maxCacheSize, maxCacheBytes)
	return err
}

func (ss *scriptsStorage) prepareHashes() error {
	if err := ss.accountScriptsHasher.stop(); err != nil {
		return err
	}
	if err := ss.assetScriptsHasher.stop(); err != nil {
		return err
	}
	return nil
}

func (ss *scriptsStorage) reset() {
	if !ss.calculateHashes {
		return
	}
	ss.assetScriptsHasher.reset()
	ss.accountScriptsHasher.reset()
}

func (ss *scriptsStorage) getAccountScriptsHasher() *stateHasher {
	return ss.accountScriptsHasher
}

func (ss *scriptsStorage) getAssetScriptsHasher() *stateHasher {
	return ss.assetScriptsHasher
}<|MERGE_RESOLUTION|>--- conflicted
+++ resolved
@@ -141,7 +141,6 @@
 
 func newAccountScriptDBItem(pk crypto.PublicKey, script proto.Script) (scriptDBItem, error) {
 	info, tree, err := newAccountScriptBasicInfoRecord(pk, script)
-<<<<<<< HEAD
 	if err != nil {
 		return scriptDBItem{}, errors.Wrap(err, "failed to create new account script basic info record")
 	}
@@ -156,22 +155,6 @@
 func newAssetScriptDBIterm(script proto.Script) (scriptDBItem, error) {
 	info, tree, err := newAssetScriptBasicInfoRecord(script)
 	if err != nil {
-=======
-	if err != nil {
-		return scriptDBItem{}, errors.Wrap(err, "failed to create new account script basic info record")
-	}
-	dbItem := scriptDBItem{
-		script: script,
-		tree:   tree,
-		info:   info,
-	}
-	return dbItem, nil
-}
-
-func newAssetScriptDBIterm(script proto.Script) (scriptDBItem, error) {
-	info, tree, err := newAssetScriptBasicInfoRecord(script)
-	if err != nil {
->>>>>>> ed3c5f7d
 		return scriptDBItem{}, errors.Wrap(err, "failed to create new asset script basic info record")
 	}
 	dbItem := scriptDBItem{
