package state

import (
	"bytes"
	"io"

	"github.com/fxamacker/cbor/v2"
	"github.com/wavesplatform/gowaves/pkg/crypto"
	"github.com/wavesplatform/gowaves/pkg/proto"
	"github.com/wavesplatform/gowaves/pkg/ride"
)

const (
	maxCacheSize = 100000
	// Can't evaluate real script size, so we use 1 per each.
	scriptSize    = 1
	maxCacheBytes = maxCacheSize * scriptSize
)

func scriptBytesToTree(script proto.Script) (*ride.Tree, error) {
	tree, err := ride.Parse(script)
	if err != nil {
		return nil, err
	}
	return tree, nil
}

type accountScripRecordForHashes struct {
	addr   *proto.WavesAddress
	script proto.Script
}

func (ac *accountScripRecordForHashes) writeTo(w io.Writer) error {
	if _, err := w.Write(ac.addr[:]); err != nil {
		return err
	}
	if len(ac.script) != 0 {
		if _, err := w.Write(ac.script[:]); err != nil {
			return err
		}
	}
	return nil
}

func (ac *accountScripRecordForHashes) less(other stateComponent) bool {
	ac2 := other.(*accountScripRecordForHashes)
	return bytes.Compare(ac.addr[:], ac2.addr[:]) == -1
}

type assetScripRecordForHashes struct {
	asset  crypto.Digest
	script proto.Script
}

func (as *assetScripRecordForHashes) writeTo(w io.Writer) error {
	if _, err := w.Write(as.asset[:]); err != nil {
		return err
	}
	if len(as.script) != 0 {
		if _, err := w.Write(as.script[:]); err != nil {
			return err
		}
	}
	return nil
}

func (as *assetScripRecordForHashes) less(other stateComponent) bool {
	as2 := other.(*assetScripRecordForHashes)
	return bytes.Compare(as.asset[:], as2.asset[:]) == -1
}

type scriptBasicInfoRecord struct {
	PK        crypto.PublicKey `cbor:"0,keyasint,omitemtpy"`
	ScriptLen uint32           `cbor:"1,keyasint,omitemtpy"`
}

func newScriptBasicInfoRecord(pk crypto.PublicKey, script proto.Script) scriptBasicInfoRecord {
	return scriptBasicInfoRecord{
		PK:        pk,
		ScriptLen: uint32(len(script)),
	}
}

func (r *scriptBasicInfoRecord) scriptExists() bool {
	return r.ScriptLen != 0
}

func (r *scriptBasicInfoRecord) marshalBinary() ([]byte, error) {
	return cbor.Marshal(r)
}

func (r *scriptBasicInfoRecord) unmarshalBinary(data []byte) error {
	return cbor.Unmarshal(data, r)
}

type scriptDBItem struct {
	script proto.Script
	info   scriptBasicInfoRecord
}

func newScriptDBItem(pk crypto.PublicKey, script proto.Script) scriptDBItem {
	return scriptDBItem{
		script: script,
		info:   newScriptBasicInfoRecord(pk, script),
	}
<<<<<<< HEAD
	r.pk = pk
	scriptBytes := make([]byte, len(data)-crypto.KeySize)
	copy(scriptBytes, data[crypto.KeySize:])
	r.script = scriptBytes
	return nil
=======
}

type assetScriptRecordWithAssetIDTail struct {
	scriptDBItem scriptDBItem
	assetIDTail  [proto.AssetIDTailSize]byte // this field doesn't stored to db, because it is used only for state hash calculation
>>>>>>> f331a92a
}

// TODO: LRU cache for script ASTs here only makes sense at the import stage.
// It shouldn't be used at all when the node does rollbacks or validates UTX,
// because it has to be cleared after each rollback or UTX validation,
// which makes it inefficient.
type scriptsStorage struct {
	hs    *historyStorage
	cache *lru

	accountScriptsHasher *stateHasher
	assetScriptsHasher   *stateHasher
	calculateHashes      bool
	scheme               proto.Scheme

	uncertainAssetScripts map[proto.AssetID]assetScriptRecordWithAssetIDTail
}

func newScriptsStorage(hs *historyStorage, scheme proto.Scheme, calcHashes bool) (*scriptsStorage, error) {
	cache, err := newLru(maxCacheSize, maxCacheBytes)
	if err != nil {
		return nil, err
	}
	return &scriptsStorage{
		hs:                    hs,
		cache:                 cache,
		accountScriptsHasher:  newStateHasher(),
		assetScriptsHasher:    newStateHasher(),
		calculateHashes:       calcHashes,
		scheme:                scheme,
		uncertainAssetScripts: make(map[proto.AssetID]assetScriptRecordWithAssetIDTail),
	}, nil
}

func (ss *scriptsStorage) setScript(scriptType blockchainEntity, key scriptKey, dbItem scriptDBItem, blockID proto.BlockID) error {
	scriptBasicInfoRecordBytes, err := dbItem.info.marshalBinary()
	if err != nil {
		return err
	}
	scriptKeyBytes := key.bytes()
	if err := ss.hs.addNewEntry(scriptType, scriptKeyBytes, dbItem.script, blockID); err != nil {
		return err
	}
	scriptBasicInfoKeyBytes := (&scriptBasicInfoKey{scriptKey: key}).bytes()
	if err := ss.hs.addNewEntry(scriptBasicInfo, scriptBasicInfoKeyBytes, scriptBasicInfoRecordBytes, blockID); err != nil {
		return err
	}
	if dbItem.script.IsEmpty() {
		// There is no AST for empty script.
		ss.cache.deleteIfExists(scriptKeyBytes)
		return nil
	}
	tree, err := scriptBytesToTree(dbItem.script)
	if err != nil {
		return err
	}
	ss.cache.set(scriptKeyBytes, *tree, scriptSize)
	return nil
}

func (ss *scriptsStorage) scriptBytesByKey(key []byte, filter bool) (proto.Script, error) {
	script, err := ss.hs.topEntryData(key, filter)
	if err != nil {
		return proto.Script{}, err
	}
	return script, nil
}

func (ss *scriptsStorage) newestScriptBytesByKey(key []byte, filter bool) (proto.Script, error) {
	script, err := ss.hs.newestTopEntryData(key, filter)
	if err != nil {
		return proto.Script{}, err
	}
	return script, nil
}

func (ss *scriptsStorage) scriptAstFromRecordBytes(script proto.Script) (*ride.Tree, error) {
	if script.IsEmpty() {
		// Empty script = no script.
		return nil, proto.ErrNotFound
	}
	return scriptBytesToTree(script)
}

func (ss *scriptsStorage) newestScriptAstByKey(key []byte, filter bool) (*ride.Tree, error) {
	script, err := ss.hs.newestTopEntryData(key, filter)
	if err != nil {
		return nil, err
	}
	return ss.scriptAstFromRecordBytes(script)
}

func (ss *scriptsStorage) scriptTreeByKey(key []byte, filter bool) (*ride.Tree, error) {
	script, err := ss.hs.topEntryData(key, filter)
	if err != nil {
		return nil, err
	}
	return ss.scriptAstFromRecordBytes(script)
}

func (ss *scriptsStorage) commitUncertain(blockID proto.BlockID) error {
	for assetID, r := range ss.uncertainAssetScripts {
		digest := proto.ReconstructDigest(assetID, r.assetIDTail)
		if err := ss.setAssetScript(digest, r.scriptDBItem.script, r.scriptDBItem.info.PK, blockID); err != nil {
			return err
		}
	}
	return nil
}

func (ss *scriptsStorage) dropUncertain() {
	ss.uncertainAssetScripts = make(map[proto.AssetID]assetScriptRecordWithAssetIDTail)
}

func (ss *scriptsStorage) setAssetScriptUncertain(fullAssetID crypto.Digest, script proto.Script, pk crypto.PublicKey) {
	// NOTE: we use fullAssetID (crypto.Digest) only for state hashes compatibility
	var (
		assetID     = proto.AssetIDFromDigest(fullAssetID)
		assetIDTail = proto.DigestTail(fullAssetID)
	)
	ss.uncertainAssetScripts[assetID] = assetScriptRecordWithAssetIDTail{
		assetIDTail:  assetIDTail,
		scriptDBItem: newScriptDBItem(pk, script),
	}
}

func (ss *scriptsStorage) setAssetScript(fullAssetID crypto.Digest, script proto.Script, pk crypto.PublicKey, blockID proto.BlockID) error {
	// NOTE: we use fullAssetID (crypto.Digest) only for state hashes compatibility
	key := assetScriptKey{assetID: proto.AssetIDFromDigest(fullAssetID)}
	if ss.calculateHashes {
		as := &assetScripRecordForHashes{
			asset:  fullAssetID,
			script: script,
		}
		keyStr := string(key.bytes())
		if err := ss.assetScriptsHasher.push(keyStr, as, blockID); err != nil {
			return err
		}
	}
	dbItem := newScriptDBItem(pk, script)
	return ss.setScript(assetScript, &key, dbItem, blockID)
}

func (ss *scriptsStorage) newestIsSmartAsset(assetID proto.AssetID, filter bool) (bool, error) {
	if r, ok := ss.uncertainAssetScripts[assetID]; ok {
		return !r.scriptDBItem.script.IsEmpty(), nil
	}
	key := assetScriptKey{assetID}
	if _, has := ss.cache.get(key.bytes()); has {
		return true, nil
	}
	infoKey := scriptBasicInfoKey{scriptKey: &key}
	recordBytes, err := ss.hs.newestTopEntryData(infoKey.bytes(), filter)
	if err != nil { // TODO: check error type
		return false, nil
	}
	var info scriptBasicInfoRecord
	if err := info.unmarshalBinary(recordBytes); err != nil {
		return false, err
	}
	return info.scriptExists(), nil
}

func (ss *scriptsStorage) isSmartAsset(assetID proto.AssetID, filter bool) (bool, error) {
	key := scriptBasicInfoKey{scriptKey: &assetScriptKey{assetID}}
	recordBytes, err := ss.hs.topEntryData(key.bytes(), filter)
	if err != nil { // TODO: check error type
		return false, nil
	}
	var info scriptBasicInfoRecord
	if err := info.unmarshalBinary(recordBytes); err != nil {
		return false, err
	}
	return info.scriptExists(), nil
}

func (ss *scriptsStorage) newestScriptByAsset(assetID proto.AssetID, filter bool) (*ride.Tree, error) {
	if r, ok := ss.uncertainAssetScripts[assetID]; ok {
		if r.scriptDBItem.script.IsEmpty() {
			return nil, proto.ErrNotFound
		}
		return scriptBytesToTree(r.scriptDBItem.script)
	}
	key := assetScriptKey{assetID}
	keyBytes := key.bytes()
	if script, has := ss.cache.get(keyBytes); has {
		return &script, nil
	}
	tree, err := ss.newestScriptAstByKey(keyBytes, filter)
	if err != nil {
		return nil, err
	}
	ss.cache.set(keyBytes, *tree, scriptSize)
	return tree, nil
}

func (ss *scriptsStorage) scriptByAsset(assetID proto.AssetID, filter bool) (*ride.Tree, error) {
	key := assetScriptKey{assetID}
	return ss.scriptTreeByKey(key.bytes(), filter)
}

func (ss *scriptsStorage) scriptBytesByAsset(assetID proto.AssetID, filter bool) (proto.Script, error) {
	key := assetScriptKey{assetID}
	return ss.scriptBytesByKey(key.bytes(), filter)
}

func (ss *scriptsStorage) newestScriptBytesByAsset(assetID proto.AssetID, filter bool) (proto.Script, error) {
	key := assetScriptKey{assetID}
	return ss.newestScriptBytesByKey(key.bytes(), filter)
}

func (ss *scriptsStorage) setAccountScript(addr proto.WavesAddress, script proto.Script, pk crypto.PublicKey, blockID proto.BlockID) error {
	key := accountScriptKey{addr.ID()}
	if ss.calculateHashes {
		ac := &accountScripRecordForHashes{
			addr:   &addr,
			script: script,
		}
		keyStr := string(key.bytes())
		if err := ss.accountScriptsHasher.push(keyStr, ac, blockID); err != nil {
			return err
		}
	}
	dbItem := newScriptDBItem(pk, script)
	return ss.setScript(accountScript, &key, dbItem, blockID)
}

// newestAccountHasVerifier checks that account has verifier.
// Note that only real proto.WavesAddress account can have a verifier.
func (ss *scriptsStorage) newestAccountHasVerifier(addr proto.WavesAddress, filter bool) (bool, error) {
	key := accountScriptKey{addr.ID()}
	keyBytes := key.bytes()
	if script, has := ss.cache.get(keyBytes); has {
		return script.HasVerifier(), nil
	}
	script, err := ss.newestScriptAstByKey(keyBytes, filter)
	if err != nil {
		return false, nil
	}
	return script.HasVerifier(), nil
}

func (ss *scriptsStorage) accountHasVerifier(addr proto.WavesAddress, filter bool) (bool, error) {
	script, err := ss.scriptByAddr(addr, filter)
	if err != nil {
		return false, nil
	}
	return script.HasVerifier(), nil
}

func (ss *scriptsStorage) newestAccountHasScript(addr proto.WavesAddress, filter bool) (bool, error) {
	key := accountScriptKey{addr.ID()}
	if _, has := ss.cache.get(key.bytes()); has {
		return true, nil
	}
	infoKey := scriptBasicInfoKey{scriptKey: &key}
	recordBytes, err := ss.hs.newestTopEntryData(infoKey.bytes(), filter)
	if err != nil { // TODO: check error type
		return false, nil
	}
	var info scriptBasicInfoRecord
	if err := info.unmarshalBinary(recordBytes); err != nil {
		return false, err
	}
	return info.scriptExists(), nil
}

func (ss *scriptsStorage) accountHasScript(addr proto.WavesAddress, filter bool) (bool, error) {
	key := scriptBasicInfoKey{scriptKey: &accountScriptKey{addr.ID()}}
	recordBytes, err := ss.hs.topEntryData(key.bytes(), filter)
	if err != nil { // TODO: check error type
		return false, nil
	}
	var info scriptBasicInfoRecord
	if err := info.unmarshalBinary(recordBytes); err != nil {
		return false, err
	}
	return info.scriptExists(), nil
}

func (ss *scriptsStorage) newestScriptByAddr(addr proto.WavesAddress, filter bool) (*ride.Tree, error) {
	key := accountScriptKey{addr.ID()}
	keyBytes := key.bytes()
	if tree, has := ss.cache.get(keyBytes); has {
		return &tree, nil
	}
	tree, err := ss.newestScriptAstByKey(keyBytes, filter)
	if err != nil {
		return nil, err
	}
	ss.cache.set(keyBytes, *tree, scriptSize)
	return tree, nil
}

func (ss *scriptsStorage) newestScriptPKByAddr(addr proto.WavesAddress, filter bool) (crypto.PublicKey, error) {
	key := scriptBasicInfoKey{scriptKey: &accountScriptKey{addr.ID()}}
	recordBytes, err := ss.hs.newestTopEntryData(key.bytes(), filter)
	if err != nil {
		return crypto.PublicKey{}, err
	}
	var info scriptBasicInfoRecord
	if err := info.unmarshalBinary(recordBytes); err != nil {
		return crypto.PublicKey{}, err
	}
	return info.PK, err
}

// scriptByAddr returns script of corresponding proto.WavesAddress.
// Note that only real proto.WavesAddress account can have a scripts.
func (ss *scriptsStorage) scriptByAddr(addr proto.WavesAddress, filter bool) (*ride.Tree, error) {
	key := accountScriptKey{addr: addr.ID()}
	return ss.scriptTreeByKey(key.bytes(), filter)
}

// scriptBytesByAddr returns script bytes of corresponding proto.WavesAddress.
// Note that only real proto.WavesAddress account can have a scripts.
func (ss *scriptsStorage) scriptBytesByAddr(addr proto.WavesAddress, filter bool) (proto.Script, error) {
	key := accountScriptKey{addr: addr.ID()}
	return ss.scriptBytesByKey(key.bytes(), filter)
}

func (ss *scriptsStorage) clear() error {
	var err error
	ss.cache, err = newLru(maxCacheSize, maxCacheBytes)
	if err != nil {
		return err
	}
	return nil
}

func (ss *scriptsStorage) prepareHashes() error {
	if err := ss.accountScriptsHasher.stop(); err != nil {
		return err
	}
	if err := ss.assetScriptsHasher.stop(); err != nil {
		return err
	}
	return nil
}

func (ss *scriptsStorage) reset() {
	if !ss.calculateHashes {
		return
	}
	ss.assetScriptsHasher.reset()
	ss.accountScriptsHasher.reset()
}

func (ss *scriptsStorage) getAccountScriptsHasher() *stateHasher {
	return ss.accountScriptsHasher
}

func (ss *scriptsStorage) getAssetScriptsHasher() *stateHasher {
	return ss.assetScriptsHasher
}<|MERGE_RESOLUTION|>--- conflicted
+++ resolved
@@ -103,19 +103,11 @@
 		script: script,
 		info:   newScriptBasicInfoRecord(pk, script),
 	}
-<<<<<<< HEAD
-	r.pk = pk
-	scriptBytes := make([]byte, len(data)-crypto.KeySize)
-	copy(scriptBytes, data[crypto.KeySize:])
-	r.script = scriptBytes
-	return nil
-=======
 }
 
 type assetScriptRecordWithAssetIDTail struct {
 	scriptDBItem scriptDBItem
 	assetIDTail  [proto.AssetIDTailSize]byte // this field doesn't stored to db, because it is used only for state hash calculation
->>>>>>> f331a92a
 }
 
 // TODO: LRU cache for script ASTs here only makes sense at the import stage.
