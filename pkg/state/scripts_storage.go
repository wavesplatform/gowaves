--- conflicted
+++ resolved
@@ -400,7 +400,7 @@
 	return tree, nil
 }
 
-func (ss *scriptsStorage) NewestScriptPKByAddr(addr proto.WavesAddress, filter bool) (crypto.PublicKey, error) {
+func (ss *scriptsStorage) newestScriptPKByAddr(addr proto.WavesAddress, filter bool) (crypto.PublicKey, error) {
 	key := scriptBasicInfoKey{scriptKey: &accountScriptKey{addr.ID()}}
 	recordBytes, err := ss.hs.newestTopEntryData(key.bytes(), filter)
 	if err != nil {
@@ -450,18 +450,10 @@
 	ss.accountScriptsHasher.reset()
 }
 
-<<<<<<< HEAD
-func (ss *scriptsStorage) AccountScriptsHasher() *stateHasher {
-	return ss.accountScriptsHasher
-}
-
-func (ss *scriptsStorage) AssetScriptsHasher() *stateHasher {
-=======
 func (ss *scriptsStorage) getAccountScriptsHasher() *stateHasher {
 	return ss.accountScriptsHasher
 }
 
 func (ss *scriptsStorage) getAssetScriptsHasher() *stateHasher {
->>>>>>> bf55fb40
 	return ss.assetScriptsHasher
 }