--- conflicted
+++ resolved
@@ -103,24 +103,11 @@
 		script: script,
 		info:   newScriptBasicInfoRecord(pk, script),
 	}
-<<<<<<< HEAD
-	r.pk = pk
-	scriptBytes := make([]byte, len(data)-crypto.KeySize)
-	copy(scriptBytes, data[crypto.KeySize:])
-	r.script = scriptBytes
-	return nil
-=======
 }
 
 type assetScriptRecordWithAssetIDTail struct {
 	scriptDBItem scriptDBItem
 	assetIDTail  [proto.AssetIDTailSize]byte // this field doesn't stored to db, because it is used only for state hash calculation
->>>>>>> 5b55619e
-}
-
-type scriptRecordWithAdditionalInfo struct {
-	scriptRecord scriptRecord
-	assetIDTail  [proto.AssetIDTailSize]byte // this field doesn't stored to db and it used only for state hash calculation
 }
 
 // TODO: LRU cache for script ASTs here only makes sense at the import stage.
@@ -136,11 +123,7 @@
 	calculateHashes      bool
 	scheme               proto.Scheme
 
-<<<<<<< HEAD
-	uncertainAssetScripts map[proto.AssetID]scriptRecordWithAdditionalInfo
-=======
 	uncertainAssetScripts map[proto.AssetID]assetScriptRecordWithAssetIDTail
->>>>>>> 5b55619e
 }
 
 func newScriptsStorage(hs *historyStorage, scheme proto.Scheme, calcHashes bool) (*scriptsStorage, error) {
@@ -154,12 +137,8 @@
 		accountScriptsHasher:  newStateHasher(),
 		assetScriptsHasher:    newStateHasher(),
 		calculateHashes:       calcHashes,
-<<<<<<< HEAD
-		uncertainAssetScripts: make(map[proto.AssetID]scriptRecordWithAdditionalInfo),
-=======
 		scheme:                scheme,
 		uncertainAssetScripts: make(map[proto.AssetID]assetScriptRecordWithAssetIDTail),
->>>>>>> 5b55619e
 	}, nil
 }
 
@@ -231,13 +210,8 @@
 
 func (ss *scriptsStorage) commitUncertain(blockID proto.BlockID) error {
 	for assetID, r := range ss.uncertainAssetScripts {
-<<<<<<< HEAD
-		fullAssetID := proto.ReconstructDigest(assetID, r.assetIDTail)
-		if err := ss.setAssetScript(fullAssetID, r.scriptRecord.script, r.scriptRecord.pk, blockID); err != nil {
-=======
 		digest := proto.ReconstructDigest(assetID, r.assetIDTail)
 		if err := ss.setAssetScript(digest, r.scriptDBItem.script, r.scriptDBItem.info.PK, blockID); err != nil {
->>>>>>> 5b55619e
 			return err
 		}
 	}
@@ -245,34 +219,11 @@
 }
 
 func (ss *scriptsStorage) dropUncertain() {
-<<<<<<< HEAD
-	ss.uncertainAssetScripts = make(map[proto.AssetID]scriptRecordWithAdditionalInfo)
-=======
 	ss.uncertainAssetScripts = make(map[proto.AssetID]assetScriptRecordWithAssetIDTail)
->>>>>>> 5b55619e
 }
 
 func (ss *scriptsStorage) setAssetScriptUncertain(fullAssetID crypto.Digest, script proto.Script, pk crypto.PublicKey) {
 	// NOTE: we use fullAssetID (crypto.Digest) only for state hashes compatibility
-<<<<<<< HEAD
-	ss.uncertainAssetScripts[proto.AssetIDFromDigest(fullAssetID)] = scriptRecordWithAdditionalInfo{
-		assetIDTail: proto.DigestTail(fullAssetID),
-		scriptRecord: scriptRecord{
-			pk:     pk,
-			script: script,
-		},
-	}
-}
-
-func (ss *scriptsStorage) setAssetScript(assetID crypto.Digest, script proto.Script, pk crypto.PublicKey, blockID proto.BlockID) error {
-	key := assetScriptKey{assetID: proto.AssetIDFromDigest(assetID)}
-	keyBytes := key.bytes()
-	keyStr := string(keyBytes)
-	record := scriptRecord{pk: pk, script: script}
-	if ss.calculateHashes {
-		as := &assetScripRecordForHashes{
-			asset:  assetID,
-=======
 	var (
 		assetID     = proto.AssetIDFromDigest(fullAssetID)
 		assetIDTail = proto.DigestTail(fullAssetID)
@@ -289,7 +240,6 @@
 	if ss.calculateHashes {
 		as := &assetScripRecordForHashes{
 			asset:  fullAssetID,
->>>>>>> 5b55619e
 			script: script,
 		}
 		keyStr := string(key.bytes())
@@ -301,16 +251,6 @@
 	return ss.setScript(assetScript, &key, dbItem, blockID)
 }
 
-<<<<<<< HEAD
-func (ss *scriptsStorage) newestIsSmartAsset(assetID proto.AssetID, filter bool) bool {
-	if r, ok := ss.uncertainAssetScripts[assetID]; ok {
-		return len(r.scriptRecord.script) != 0
-	}
-	key := assetScriptKey{assetID: assetID}
-	keyBytes := key.bytes()
-	if _, has := ss.cache.get(keyBytes); has {
-		return true
-=======
 func (ss *scriptsStorage) newestIsSmartAsset(assetID proto.AssetID, filter bool) (bool, error) {
 	if r, ok := ss.uncertainAssetScripts[assetID]; ok {
 		return !r.scriptDBItem.script.IsEmpty(), nil
@@ -318,7 +258,6 @@
 	key := assetScriptKey{assetID}
 	if _, has := ss.cache.get(key.bytes()); has {
 		return true, nil
->>>>>>> 5b55619e
 	}
 	infoKey := scriptBasicInfoKey{scriptKey: &key}
 	recordBytes, err := ss.hs.newestTopEntryData(infoKey.bytes(), filter)
@@ -333,11 +272,7 @@
 }
 
 func (ss *scriptsStorage) isSmartAsset(assetID proto.AssetID, filter bool) (bool, error) {
-<<<<<<< HEAD
-	key := assetScriptKey{assetID: assetID}
-=======
 	key := scriptBasicInfoKey{scriptKey: &assetScriptKey{assetID}}
->>>>>>> 5b55619e
 	recordBytes, err := ss.hs.topEntryData(key.bytes(), filter)
 	if err != nil { // TODO: check error type
 		return false, nil
@@ -351,19 +286,12 @@
 
 func (ss *scriptsStorage) newestScriptByAsset(assetID proto.AssetID, filter bool) (*ride.Tree, error) {
 	if r, ok := ss.uncertainAssetScripts[assetID]; ok {
-<<<<<<< HEAD
-		if r.scriptRecord.scriptIsEmpty() {
-			return nil, proto.ErrNotFound
-		}
-		return scriptBytesToTree(r.scriptRecord.script)
-=======
 		if r.scriptDBItem.script.IsEmpty() {
 			return nil, proto.ErrNotFound
 		}
 		return scriptBytesToTree(r.scriptDBItem.script)
->>>>>>> 5b55619e
-	}
-	key := assetScriptKey{assetID: assetID}
+	}
+	key := assetScriptKey{assetID}
 	keyBytes := key.bytes()
 	if script, has := ss.cache.get(keyBytes); has {
 		return &script, nil
@@ -377,41 +305,22 @@
 }
 
 func (ss *scriptsStorage) scriptByAsset(assetID proto.AssetID, filter bool) (*ride.Tree, error) {
-<<<<<<< HEAD
-	key := assetScriptKey{assetID: assetID}
-=======
 	key := assetScriptKey{assetID}
->>>>>>> 5b55619e
 	return ss.scriptTreeByKey(key.bytes(), filter)
 }
 
 func (ss *scriptsStorage) scriptBytesByAsset(assetID proto.AssetID, filter bool) (proto.Script, error) {
-<<<<<<< HEAD
-	key := assetScriptKey{assetID: assetID}
-=======
 	key := assetScriptKey{assetID}
->>>>>>> 5b55619e
 	return ss.scriptBytesByKey(key.bytes(), filter)
 }
 
 func (ss *scriptsStorage) newestScriptBytesByAsset(assetID proto.AssetID, filter bool) (proto.Script, error) {
-<<<<<<< HEAD
-	key := assetScriptKey{assetID: assetID}
-=======
 	key := assetScriptKey{assetID}
->>>>>>> 5b55619e
 	return ss.newestScriptBytesByKey(key.bytes(), filter)
 }
 
 func (ss *scriptsStorage) setAccountScript(addr proto.WavesAddress, script proto.Script, pk crypto.PublicKey, blockID proto.BlockID) error {
-<<<<<<< HEAD
-	key := accountScriptKey{addr: addr}
-	keyBytes := key.bytes()
-	keyStr := string(keyBytes)
-	record := scriptRecord{pk: pk, script: script}
-=======
 	key := accountScriptKey{addr.ID()}
->>>>>>> 5b55619e
 	if ss.calculateHashes {
 		ac := &accountScripRecordForHashes{
 			addr:   &addr,
@@ -427,11 +336,7 @@
 }
 
 func (ss *scriptsStorage) newestAccountHasVerifier(addr proto.WavesAddress, filter bool) (bool, error) {
-<<<<<<< HEAD
-	key := accountScriptKey{addr: addr}
-=======
 	key := accountScriptKey{addr.ID()}
->>>>>>> 5b55619e
 	keyBytes := key.bytes()
 	if script, has := ss.cache.get(keyBytes); has {
 		return script.HasVerifier(), nil
@@ -452,14 +357,8 @@
 }
 
 func (ss *scriptsStorage) newestAccountHasScript(addr proto.WavesAddress, filter bool) (bool, error) {
-<<<<<<< HEAD
-	key := accountScriptKey{addr: addr}
-	keyBytes := key.bytes()
-	if _, has := ss.cache.get(keyBytes); has {
-=======
 	key := accountScriptKey{addr.ID()}
 	if _, has := ss.cache.get(key.bytes()); has {
->>>>>>> 5b55619e
 		return true, nil
 	}
 	infoKey := scriptBasicInfoKey{scriptKey: &key}
@@ -475,11 +374,7 @@
 }
 
 func (ss *scriptsStorage) accountHasScript(addr proto.WavesAddress, filter bool) (bool, error) {
-<<<<<<< HEAD
-	key := accountScriptKey{addr: addr}
-=======
 	key := scriptBasicInfoKey{scriptKey: &accountScriptKey{addr.ID()}}
->>>>>>> 5b55619e
 	recordBytes, err := ss.hs.topEntryData(key.bytes(), filter)
 	if err != nil { // TODO: check error type
 		return false, nil
@@ -492,11 +387,7 @@
 }
 
 func (ss *scriptsStorage) newestScriptByAddr(addr proto.WavesAddress, filter bool) (*ride.Tree, error) {
-<<<<<<< HEAD
-	key := accountScriptKey{addr: addr}
-=======
 	key := accountScriptKey{addr.ID()}
->>>>>>> 5b55619e
 	keyBytes := key.bytes()
 	if tree, has := ss.cache.get(keyBytes); has {
 		return &tree, nil
@@ -509,13 +400,8 @@
 	return tree, nil
 }
 
-<<<<<<< HEAD
-func (ss *scriptsStorage) NewestScriptPKByAddr(addr proto.WavesAddress, filter bool) (crypto.PublicKey, error) {
-	key := accountScriptKey{addr: addr}
-=======
 func (ss *scriptsStorage) newestScriptPKByAddr(addr proto.WavesAddress, filter bool) (crypto.PublicKey, error) {
 	key := scriptBasicInfoKey{scriptKey: &accountScriptKey{addr.ID()}}
->>>>>>> 5b55619e
 	recordBytes, err := ss.hs.newestTopEntryData(key.bytes(), filter)
 	if err != nil {
 		return crypto.PublicKey{}, err
@@ -528,20 +414,12 @@
 }
 
 func (ss *scriptsStorage) scriptByAddr(addr proto.WavesAddress, filter bool) (*ride.Tree, error) {
-<<<<<<< HEAD
-	key := accountScriptKey{addr: addr}
-=======
 	key := accountScriptKey{addr: addr.ID()}
->>>>>>> 5b55619e
 	return ss.scriptTreeByKey(key.bytes(), filter)
 }
 
 func (ss *scriptsStorage) scriptBytesByAddr(addr proto.WavesAddress, filter bool) (proto.Script, error) {
-<<<<<<< HEAD
-	key := accountScriptKey{addr: addr}
-=======
 	key := accountScriptKey{addr: addr.ID()}
->>>>>>> 5b55619e
 	return ss.scriptBytesByKey(key.bytes(), filter)
 }
 
