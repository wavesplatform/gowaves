--- conflicted
+++ resolved
@@ -128,11 +128,7 @@
 	return script, err
 }
 
-<<<<<<< HEAD
-func (ss *scriptsStorage) setAssetScript(assetID crypto.Digest, script proto.Script, pk crypto.PublicKey, blockID crypto.Signature) error {
-=======
-func (ss *scriptsStorage) setAssetScript(assetID crypto.Digest, script proto.Script, blockID proto.BlockID) error {
->>>>>>> 00b18e8a
+func (ss *scriptsStorage) setAssetScript(assetID crypto.Digest, script proto.Script, pk crypto.PublicKey, blockID proto.BlockID) error {
 	key := assetScriptKey{assetID}
 	record := scriptRecord{pk: pk, script: script}
 	return ss.setScript(assetScript, key.bytes(), record, blockID)
@@ -184,11 +180,7 @@
 	return ss.scriptBytesByKey(key.bytes(), filter)
 }
 
-<<<<<<< HEAD
-func (ss *scriptsStorage) setAccountScript(addr proto.Address, script proto.Script, pk crypto.PublicKey, blockID crypto.Signature) error {
-=======
-func (ss *scriptsStorage) setAccountScript(addr proto.Address, script proto.Script, blockID proto.BlockID) error {
->>>>>>> 00b18e8a
+func (ss *scriptsStorage) setAccountScript(addr proto.Address, script proto.Script, pk crypto.PublicKey, blockID proto.BlockID) error {
 	key := accountScriptKey{addr}
 	record := scriptRecord{pk: pk, script: script}
 	return ss.setScript(accountScript, key.bytes(), record, blockID)
