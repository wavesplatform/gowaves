package state

import (
	"bytes"
	"testing"

	"github.com/stretchr/testify/assert"

	"github.com/wavesplatform/gowaves/pkg/crypto"
	"github.com/wavesplatform/gowaves/pkg/proto"
)

type leasesTestObjects struct {
	stor   *testStorageObjects
	leases *leases
}

func createLeases(t *testing.T) *leasesTestObjects {
	stor := createStorageObjects(t, true)
	leases := newLeases(stor.hs, true)
	return &leasesTestObjects{stor, leases}
}

func createLease(t *testing.T, sender string, id crypto.Digest) *leasing {
	senderAddr, err := proto.NewAddressFromString(sender)
	assert.NoError(t, err, "failed to create address from string")
	recipientAddr, err := proto.NewAddressFromString("3PDdGex1meSUf4Yq5bjPBpyAbx6us9PaLfo")
	assert.NoError(t, err, "failed to create address from string")
	return &leasing{
		OriginTransactionID: &id,
		Recipient:           recipientAddr,
		Sender:              senderAddr,
		Amount:              10,
		Status:              proto.LeaseActive,
	}
}

func TestCancelLeases(t *testing.T) {
	to := createLeases(t)

	to.stor.addBlock(t, blockID0)
	leasings := []struct {
		sender      string
		leaseIDByte byte
	}{
		{"3PNXHYoWp83VaWudq9ds9LpS5xykWuJHiHp", 0xff},
		{"3PDdGex1meSUf4Yq5bjPBpyAbx6us9PaLfo", 0xaa},
	}
	for _, l := range leasings {
		leaseID, err := crypto.NewDigestFromBytes(bytes.Repeat([]byte{l.leaseIDByte}, crypto.DigestSize))
		assert.NoError(t, err, "failed to create digest from bytes")
		r := createLease(t, l.sender, leaseID)
		err = to.leases.addLeasing(leaseID, r, blockID0)
		assert.NoError(t, err, "failed to add leasing")
	}
	// Cancel one lease by sender and check.
	badSenderStr := leasings[0].sender
	badSender, err := proto.NewAddressFromString(badSenderStr)
	assert.NoError(t, err, "failed to create address from string")
	sendersToCancel := make(map[proto.WavesAddress]struct{})
	var empty struct{}
	sendersToCancel[badSender] = empty
	err = to.leases.cancelLeases(sendersToCancel, blockID0)
	assert.NoError(t, err, "cancelLeases() failed")
	to.stor.flush(t)
	for _, l := range leasings {
		leaseID, err := crypto.NewDigestFromBytes(bytes.Repeat([]byte{l.leaseIDByte}, crypto.DigestSize))
		assert.NoError(t, err, "failed to create digest from bytes")
		leasing, err := to.leases.leasingInfo(leaseID)
		assert.NoError(t, err, "failed to get leasing")
		active, err := to.leases.isActive(leaseID)
		assert.NoError(t, err)
		if l.sender == badSenderStr {
			assert.Equal(t, false, active)
			assert.Equal(t, leasing.isActive(), false, "did not cancel leasing by sender")
		} else {
			assert.Equal(t, true, active)
			assert.Equal(t, leasing.isActive(), true, "cancelled leasing with different sender")
		}
	}
	// Cancel all the leases and check.
	err = to.leases.cancelLeases(nil, blockID0)
	assert.NoError(t, err, "cancelLeases() failed")
	to.stor.flush(t)
	for _, l := range leasings {
		leaseID, err := crypto.NewDigestFromBytes(bytes.Repeat([]byte{l.leaseIDByte}, crypto.DigestSize))
		assert.NoError(t, err, "failed to create digest from bytes")
		leasing, err := to.leases.leasingInfo(leaseID)
		assert.NoError(t, err, "failed to get leasing")
		assert.Equal(t, leasing.isActive(), false, "did not cancel all the leasings")
		active, err := to.leases.isActive(leaseID)
		assert.NoError(t, err)
		assert.Equal(t, false, active)
	}
}

func TestValidLeaseIns(t *testing.T) {
	to := createLeases(t)

	to.stor.addBlock(t, blockID0)
	leasings := []struct {
		sender      string
		leaseIDByte byte
	}{
		{"3PNXHYoWp83VaWudq9ds9LpS5xykWuJHiHp", 0xff},
		{"3PDdGex1meSUf4Yq5bjPBpyAbx6us9PaLfo", 0xaa},
	}
	properLeaseIns := make(map[proto.WavesAddress]int64)
	for _, l := range leasings {
		leaseID, err := crypto.NewDigestFromBytes(bytes.Repeat([]byte{l.leaseIDByte}, crypto.DigestSize))
		assert.NoError(t, err, "failed to create digest from bytes")
		r := createLease(t, l.sender, leaseID)
		err = to.leases.addLeasing(leaseID, r, blockID0)
		assert.NoError(t, err, "failed to add leasing")
		properLeaseIns[r.Recipient] += int64(r.Amount)
	}
	leaseIns, err := to.leases.validLeaseIns()
	assert.NoError(t, err, "validLeaseIns() failed")
	assert.Equal(t, len(properLeaseIns), len(leaseIns))
	for k, v := range properLeaseIns {
		v1 := leaseIns[k]
		assert.Equal(t, v, v1)
	}
}

func TestAddLeasing(t *testing.T) {
	to := createLeases(t)

	to.stor.addBlock(t, blockID0)
	leaseID, err := crypto.NewDigestFromBytes(bytes.Repeat([]byte{0xff}, crypto.DigestSize))
	assert.NoError(t, err, "failed to create digest from bytes")
	senderStr := "3PNXHYoWp83VaWudq9ds9LpS5xykWuJHiHp"
	r := createLease(t, senderStr, leaseID)
	err = to.leases.addLeasing(leaseID, r, blockID0)
	assert.NoError(t, err, "failed to add leasing")
	l, err := to.leases.newestLeasingInfo(leaseID)
	assert.NoError(t, err, "failed to get newest leasing info")
	assert.Equal(t, l, r, "leasings differ before flushing")
	to.stor.flush(t)
	resLeasing, err := to.leases.leasingInfo(leaseID)
	assert.NoError(t, err, "failed to get leasing info")
	assert.Equal(t, resLeasing, r, "leasings differ after flushing")
}

func TestCancelLeasing(t *testing.T) {
	to := createLeases(t)

	to.stor.addBlock(t, blockID0)
	leaseID, err := crypto.NewDigestFromBytes(bytes.Repeat([]byte{0xff}, crypto.DigestSize))
	assert.NoError(t, err, "failed to create digest from bytes")
	txID, err := crypto.NewDigestFromBytes(bytes.Repeat([]byte{0xfe}, crypto.DigestSize))
	assert.NoError(t, err, "failed to create digest from bytes")
	senderStr := "3PNXHYoWp83VaWudq9ds9LpS5xykWuJHiHp"
	r := createLease(t, senderStr, leaseID)
	err = to.leases.addLeasing(leaseID, r, blockID0)
	assert.NoError(t, err, "failed to add leasing")
	err = to.leases.cancelLeasing(leaseID, blockID0, to.stor.rw.height, &txID)
	assert.NoError(t, err, "failed to cancel leasing")
<<<<<<< HEAD
	r.Status = proto.LeaseCanceled
=======
	r.Status = LeaseCancelled
>>>>>>> ed3c5f7d
	r.CancelHeight = 1
	r.CancelTransactionID = &txID
	to.stor.flush(t)
	resLeasing, err := to.leases.leasingInfo(leaseID)
	assert.NoError(t, err, "failed to get leasing info")
	assert.Equal(t, resLeasing, r, "invalid leasing record after cancellation")
}<|MERGE_RESOLUTION|>--- conflicted
+++ resolved
@@ -31,7 +31,7 @@
 		Recipient:           recipientAddr,
 		Sender:              senderAddr,
 		Amount:              10,
-		Status:              proto.LeaseActive,
+		Status:              LeaseActive,
 	}
 }
 
@@ -156,11 +156,7 @@
 	assert.NoError(t, err, "failed to add leasing")
 	err = to.leases.cancelLeasing(leaseID, blockID0, to.stor.rw.height, &txID)
 	assert.NoError(t, err, "failed to cancel leasing")
-<<<<<<< HEAD
-	r.Status = proto.LeaseCanceled
-=======
 	r.Status = LeaseCancelled
->>>>>>> ed3c5f7d
 	r.CancelHeight = 1
 	r.CancelTransactionID = &txID
 	to.stor.flush(t)
