package state

import (
	"bytes"
	"encoding/binary"

	"github.com/pkg/errors"
	"github.com/wavesplatform/gowaves/pkg/crypto"
	"github.com/wavesplatform/gowaves/pkg/proto"
)

const (
	// Key sizes.
	wavesBalanceKeySize = 1 + proto.AddressSize
	assetBalanceKeySize = 1 + proto.AddressSize + crypto.DigestSize

	approvedFeaturesKeySize = 1 + 2
	votesFeaturesKeySize    = 1 + 2

	// Balances.
	wavesBalanceKeyPrefix byte = iota
	assetBalanceKeyPrefix

	// Valid block IDs.
	blockIdKeyPrefix

	// For block storage.
	// IDs of blocks and transactions --> offsets in files.
	blockOffsetKeyPrefix
	txOffsetKeyPrefix

	// Minimum height to which rollback is possible.
	rollbackMinHeightKeyPrefix
	// Min height of blockReadWriter's files.
	rwHeightKeyPrefix
	// Height of main db.
	dbHeightKeyPrefix

	// Score at height.
	scoreKeyPrefix
	// Assets.
	assetConstKeyPrefix
	assetHistKeyPrefix

	// Leases.
	leaseKeyPrefix
	// Known peers.
	knownPeersPrefix

	// Aliases.
	aliasKeyPrefix
<<<<<<< HEAD
=======

	// Features.
	activatedFeaturesKeyPrefix
	approvedFeaturesKeyPrefix
	votesFeaturesKeyPrefix
>>>>>>> 1fd7c5ff
)

type wavesBalanceKey struct {
	address proto.Address
}

func (k *wavesBalanceKey) bytes() []byte {
	buf := make([]byte, wavesBalanceKeySize)
	buf[0] = wavesBalanceKeyPrefix
	copy(buf[1:], k.address[:])
	return buf
}

func (k *wavesBalanceKey) unmarshal(data []byte) error {
	if len(data) != wavesBalanceKeySize {
		return errors.New("invalid data size")
	}
	var err error
	if k.address, err = proto.NewAddressFromBytes(data[1 : 1+proto.AddressSize]); err != nil {
		return err
	}
	return nil
}

type assetBalanceKey struct {
	address proto.Address
	asset   []byte
}

func (k *assetBalanceKey) bytes() []byte {
	buf := make([]byte, assetBalanceKeySize)
	buf[0] = assetBalanceKeyPrefix
	copy(buf[1:], k.address[:])
	copy(buf[1+proto.AddressSize:], k.asset)
	return buf
}

func (k *assetBalanceKey) unmarshal(data []byte) error {
	if len(data) != assetBalanceKeySize {
		return errors.New("invalid data size")
	}
	var err error
	if k.address, err = proto.NewAddressFromBytes(data[1 : 1+proto.AddressSize]); err != nil {
		return err
	}
	k.asset = make([]byte, crypto.DigestSize)
	copy(k.asset, data[1+proto.AddressSize:])
	return nil
}

type blockIdKey struct {
	blockID crypto.Signature
}

func (k *blockIdKey) bytes() []byte {
	buf := make([]byte, 1+crypto.SignatureSize)
	buf[0] = blockIdKeyPrefix
	copy(buf[1:], k.blockID[:])
	return buf
}

type blockOffsetKey struct {
	blockID crypto.Signature
}

func (k *blockOffsetKey) bytes() []byte {
	buf := make([]byte, 1+crypto.SignatureSize)
	buf[0] = blockOffsetKeyPrefix
	copy(buf[1:], k.blockID[:])
	return buf
}

type txOffsetKey struct {
	txID []byte
}

func (k *txOffsetKey) bytes() []byte {
	buf := make([]byte, 1+crypto.DigestSize)
	buf[0] = txOffsetKeyPrefix
	copy(buf[1:], k.txID)
	return buf
}

type scoreKey struct {
	height uint64
}

func (k *scoreKey) bytes() []byte {
	buf := make([]byte, 9)
	buf[0] = scoreKeyPrefix
	binary.LittleEndian.PutUint64(buf[1:], k.height)
	return buf
}

type assetConstKey struct {
	assetID crypto.Digest
}

func (k *assetConstKey) bytes() []byte {
	buf := make([]byte, 1+crypto.DigestSize)
	buf[0] = assetConstKeyPrefix
	copy(buf[1:], k.assetID[:])
	return buf
}

type assetHistKey struct {
	assetID crypto.Digest
}

func (k *assetHistKey) bytes() []byte {
	buf := make([]byte, 1+crypto.DigestSize)
	buf[0] = assetHistKeyPrefix
	copy(buf[1:], k.assetID[:])
	return buf
}

type leaseKey struct {
	leaseID crypto.Digest
}

func (k *leaseKey) bytes() []byte {
	buf := make([]byte, 1+crypto.DigestSize)
	buf[0] = leaseKeyPrefix
	copy(buf[1:], k.leaseID[:])
	return buf
}

type aliasKey struct {
	alias string
}

func (k *aliasKey) bytes() []byte {
	aliasBytes := []byte(k.alias)
	buf := make([]byte, 1+len(aliasBytes))
	buf[0] = aliasKeyPrefix
	copy(buf[1:], aliasBytes[:])
	return buf
<<<<<<< HEAD
=======
}

type activatedFeaturesKey struct {
	featureID int16
}

func (k *activatedFeaturesKey) bytes() ([]byte, error) {
	buf := new(bytes.Buffer)
	if _, err := buf.Write([]byte{activatedFeaturesKeyPrefix}); err != nil {
		return nil, err
	}
	if err := binary.Write(buf, binary.BigEndian, k.featureID); err != nil {
		return nil, err
	}
	return buf.Bytes(), nil
}

type approvedFeaturesKey struct {
	featureID int16
}

func (k *approvedFeaturesKey) bytes() ([]byte, error) {
	buf := new(bytes.Buffer)
	if _, err := buf.Write([]byte{approvedFeaturesKeyPrefix}); err != nil {
		return nil, err
	}
	if err := binary.Write(buf, binary.BigEndian, k.featureID); err != nil {
		return nil, err
	}
	return buf.Bytes(), nil
}

func (k *approvedFeaturesKey) unmarshal(data []byte) error {
	if len(data) != approvedFeaturesKeySize {
		return errors.New("invalid data size")
	}
	buf := bytes.NewBuffer(data[1:])
	if err := binary.Read(buf, binary.BigEndian, &k.featureID); err != nil {
		return err
	}
	return nil
}

type votesFeaturesKey struct {
	featureID int16
}

func (k *votesFeaturesKey) bytes() ([]byte, error) {
	buf := new(bytes.Buffer)
	if _, err := buf.Write([]byte{votesFeaturesKeyPrefix}); err != nil {
		return nil, err
	}
	if err := binary.Write(buf, binary.BigEndian, k.featureID); err != nil {
		return nil, err
	}
	return buf.Bytes(), nil
}

func (k *votesFeaturesKey) unmarshal(data []byte) error {
	if len(data) != votesFeaturesKeySize {
		return errors.New("invalid data size")
	}
	buf := bytes.NewBuffer(data[1:])
	if err := binary.Read(buf, binary.BigEndian, &k.featureID); err != nil {
		return err
	}
	return nil
>>>>>>> 1fd7c5ff
}<|MERGE_RESOLUTION|>--- conflicted
+++ resolved
@@ -49,14 +49,11 @@
 
 	// Aliases.
 	aliasKeyPrefix
-<<<<<<< HEAD
-=======
 
 	// Features.
 	activatedFeaturesKeyPrefix
 	approvedFeaturesKeyPrefix
 	votesFeaturesKeyPrefix
->>>>>>> 1fd7c5ff
 )
 
 type wavesBalanceKey struct {
@@ -194,8 +191,6 @@
 	buf[0] = aliasKeyPrefix
 	copy(buf[1:], aliasBytes[:])
 	return buf
-<<<<<<< HEAD
-=======
 }
 
 type activatedFeaturesKey struct {
@@ -263,5 +258,4 @@
 		return err
 	}
 	return nil
->>>>>>> 1fd7c5ff
 }