--- conflicted
+++ resolved
@@ -780,9 +780,5 @@
 type finalizationKey struct{}
 
 func (k finalizationKey) bytes() []byte {
-<<<<<<< HEAD
-	// Можно использовать один байт-префикс, как commitments
-=======
->>>>>>> 51ed89d3
 	return []byte{finalizationKeyPrefix}
 }