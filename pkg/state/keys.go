package state

// keys.go - database keys.

import (
	"bytes"
	"encoding/binary"

	"github.com/pkg/errors"
	"github.com/wavesplatform/gowaves/pkg/crypto"
	"github.com/wavesplatform/gowaves/pkg/proto"
)

const (
	// Key sizes.
	minAccountsDataStorKeySize = 1 + 8 + 2 + 1

<<<<<<< HEAD
	wavesBalanceKeySize     = 1 + proto.WavesAddressSize
	assetBalanceKeySize     = 1 + proto.WavesAddressSize + crypto.DigestSize
=======
	wavesBalanceKeySize     = 1 + proto.AddressIDSize
	assetBalanceKeySize     = 1 + proto.AddressIDSize + proto.AssetIDSize
>>>>>>> f98ad4dc
	leaseKeySize            = 1 + crypto.DigestSize
	aliasKeySize            = 1 + 2 + proto.AliasMaxLength
	disabledAliasKeySize    = 1 + 2 + proto.AliasMaxLength
	approvedFeaturesKeySize = 1 + 2
	votesFeaturesKeySize    = 1 + 2
	invokeResultKeySize     = 1 + crypto.DigestSize

	// Balances.
	wavesBalanceKeyPrefix byte = iota
	assetBalanceKeyPrefix

	// Unique block num of the last block.
	lastBlockNumKeyPrefix
	// BlockID --> unique block number.
	// Numbers are increasing sequentially.
	// These numbers are stored in history records instead of long IDs.
	blockIdToNumKeyPrefix
	blockNumToIdKeyPrefix
	// Valid block unique nums.
	validBlockNumKeyPrefix

	// For block storage.
	// IDs of blocks --> offsets in files.
	blockOffsetKeyPrefix
	// IDs of transactions --> offsets in files, heights, failure status.
	txInfoKeyPrefix

	// Minimum height to which rollback is possible.
	rollbackMinHeightKeyPrefix
	// Height of main db.
	dbHeightKeyPrefix

	// Score at height.
	scoreKeyPrefix
	// Assets.
	assetConstKeyPrefix
	assetHistKeyPrefix

	// Leases.
	leaseKeyPrefix

	// Aliases.
	aliasKeyPrefix
	disabledAliasKeyPrefix

	// Features.
	activatedFeaturesKeyPrefix
	approvedFeaturesKeyPrefix
	votesFeaturesKeyPrefix

	// Orders volume.
	ordersVolumeKeyPrefix

	// Blocks information (fees for now).
	blocksInfoKeyPrefix

	// Unique address number by address.
	// These numbers are only used for accounts data storage.
	lastAccountsStorAddrNumKeyPrefix
	accountStorAddrToNumKeyPrefix
	// Prefix for keys of accounts data entries.
	accountsDataStorKeyPrefix

	// Sponsored assets storage.
	sponsorshipKeyPrefix

	// Scripts.
	accountScriptKeyPrefix
	assetScriptKeyPrefix
	scriptBasicInfoKeyPrefix
	accountScriptComplexityKeyPrefix
	assetScriptComplexityKeyPrefix
	accountOriginalEstimatorVersionKeyPrefix

	// Block Reward.
	blockRewardKeyPrefix
	rewardVotesKeyPrefix

	// Batched storage (see batched_storage.go).
	batchedStorKeyPrefix
	// The last batch num by internal key (batched_storage.go).
	lastBatchKeyPrefix

	// Invoke results.
	invokeResultKeyPrefix

	// Information about state: version, API support flag, ...
	stateInfoKeyPrefix

	// Size of TransactionsByAddresses file.
	txsByAddressesFileSizeKeyPrefix

	// Stores protobuf-related info for blockReadWriter.
	rwProtobufInfoKeyPrefix

	// Stores state hashes at height.
	stateHashKeyPrefix

	// Hit source data.
	hitSourceKeyPrefix
)

var (
	errInvalidDataSize = errors.New("invalid data size")
	errInvalidPrefix   = errors.New("invalid prefix for given key")
)

func prefixByEntity(entity blockchainEntity) ([]byte, error) {
	switch entity {
	case alias:
		return []byte{aliasKeyPrefix}, nil
	case asset:
		return []byte{assetHistKeyPrefix}, nil
	case lease:
		return []byte{leaseKeyPrefix}, nil
	case wavesBalance:
		return []byte{wavesBalanceKeyPrefix}, nil
	case assetBalance:
		return []byte{assetBalanceKeyPrefix}, nil
	case featureVote:
		return []byte{votesFeaturesKeyPrefix}, nil
	case approvedFeature:
		return []byte{approvedFeaturesKeyPrefix}, nil
	case activatedFeature:
		return []byte{activatedFeaturesKeyPrefix}, nil
	case ordersVolume:
		return []byte{ordersVolumeKeyPrefix}, nil
	case sponsorship:
		return []byte{sponsorshipKeyPrefix}, nil
	case dataEntry:
		return []byte{accountsDataStorKeyPrefix}, nil
	case accountScript:
		return []byte{accountScriptKeyPrefix}, nil
	case assetScript:
		return []byte{assetScriptKeyPrefix}, nil
	case scriptBasicInfo:
		return []byte{scriptBasicInfoKeyPrefix}, nil
	case accountScriptComplexity:
		return []byte{accountScriptComplexityKeyPrefix}, nil
	case assetScriptComplexity:
		return []byte{assetScriptComplexityKeyPrefix}, nil
	case rewardVotes:
		return []byte{rewardVotesKeyPrefix}, nil
	case blockReward:
		return []byte{blockRewardKeyPrefix}, nil
	case invokeResult:
		return []byte{invokeResultKeyPrefix}, nil
	case score:
		return []byte{scoreKeyPrefix}, nil
	case stateHash:
		return []byte{stateHashKeyPrefix}, nil
	case hitSource:
		return []byte{hitSourceKeyPrefix}, nil
	case feeDistr:
		return []byte{blocksInfoKeyPrefix}, nil
	case accountOriginalEstimatorVersion:
		return []byte{accountOriginalEstimatorVersionKeyPrefix}, nil
	default:
		return nil, errors.New("bad entity type")
	}
}

type wavesBalanceKey struct {
<<<<<<< HEAD
	address proto.WavesAddress
=======
	address proto.AddressID
>>>>>>> f98ad4dc
}

func (k *wavesBalanceKey) bytes() []byte {
	buf := make([]byte, wavesBalanceKeySize)
	buf[0] = wavesBalanceKeyPrefix
	copy(buf[1:], k.address[:])
	return buf
}

func (k *wavesBalanceKey) unmarshal(data []byte) error {
	if len(data) != wavesBalanceKeySize {
		return errInvalidDataSize
	}
	if data[0] != wavesBalanceKeyPrefix {
		return errInvalidPrefix
	}
<<<<<<< HEAD
	var err error
	if k.address, err = proto.NewAddressFromBytes(data[1 : 1+proto.WavesAddressSize]); err != nil {
		return err
	}
=======
	copy(k.address[:], data[1:1+proto.AddressIDSize])
>>>>>>> f98ad4dc
	return nil
}

type assetBalanceKey struct {
<<<<<<< HEAD
	address proto.WavesAddress
	asset   []byte
}

func (k *assetBalanceKey) addressPrefix() []byte {
	buf := make([]byte, 1+proto.WavesAddressSize)
=======
	address proto.AddressID
	asset   proto.AssetID
}

func (k *assetBalanceKey) addressPrefix() []byte {
	buf := make([]byte, 1+proto.AddressIDSize)
>>>>>>> f98ad4dc
	buf[0] = assetBalanceKeyPrefix
	copy(buf[1:], k.address[:])
	return buf
}

func (k *assetBalanceKey) bytes() []byte {
	buf := make([]byte, assetBalanceKeySize)
	buf[0] = assetBalanceKeyPrefix
	copy(buf[1:], k.address[:])
<<<<<<< HEAD
	copy(buf[1+proto.WavesAddressSize:], k.asset)
=======
	copy(buf[1+proto.AddressIDSize:], k.asset[:])
>>>>>>> f98ad4dc
	return buf
}

func (k *assetBalanceKey) unmarshal(data []byte) error {
	if len(data) != assetBalanceKeySize {
		return errInvalidDataSize
	}
	if data[0] != assetBalanceKeyPrefix {
		return errInvalidPrefix
	}
<<<<<<< HEAD
	var err error
	if k.address, err = proto.NewAddressFromBytes(data[1 : 1+proto.WavesAddressSize]); err != nil {
		return err
	}
	k.asset = make([]byte, crypto.DigestSize)
	copy(k.asset, data[1+proto.WavesAddressSize:])
=======
	copy(k.address[:], data[1:1+proto.AddressIDSize])
	copy(k.asset[:], data[1+proto.AddressIDSize:])
>>>>>>> f98ad4dc
	return nil
}

type blockIdToNumKey struct {
	blockID proto.BlockID
}

func (k *blockIdToNumKey) bytes() []byte {
	idBytes := k.blockID.Bytes()
	buf := make([]byte, 1+len(idBytes))
	buf[0] = blockIdToNumKeyPrefix
	copy(buf[1:], idBytes)
	return buf
}

type blockNumToIdKey struct {
	blockNum uint32
}

func (k *blockNumToIdKey) bytes() []byte {
	buf := make([]byte, 1+4)
	buf[0] = blockNumToIdKeyPrefix
	binary.BigEndian.PutUint32(buf[1:], k.blockNum)
	return buf
}

type validBlockNumKey struct {
	blockNum uint32
}

func (k *validBlockNumKey) bytes() []byte {
	buf := make([]byte, 1+4)
	buf[0] = validBlockNumKeyPrefix
	binary.BigEndian.PutUint32(buf[1:], k.blockNum)
	return buf
}

type blockOffsetKey struct {
	blockID proto.BlockID
}

func (k *blockOffsetKey) bytes() []byte {
	idBytes := k.blockID.Bytes()
	buf := make([]byte, 1+len(idBytes))
	buf[0] = blockOffsetKeyPrefix
	copy(buf[1:], idBytes)
	return buf
}

type txInfoKey struct {
	txID []byte
}

func (k *txInfoKey) bytes() []byte {
	buf := make([]byte, 1+crypto.DigestSize)
	buf[0] = txInfoKeyPrefix
	copy(buf[1:], k.txID)
	return buf
}

type scoreKey struct {
	height uint64
}

func (k *scoreKey) bytes() []byte {
	buf := make([]byte, 9)
	buf[0] = scoreKeyPrefix
	binary.BigEndian.PutUint64(buf[1:], k.height)
	return buf
}

type assetConstKey struct {
	assetID proto.AssetID
}

func (k *assetConstKey) bytes() []byte {
	buf := make([]byte, 1+proto.AssetIDSize)
	buf[0] = assetConstKeyPrefix
	copy(buf[1:], k.assetID[:])
	return buf
}

type assetHistKey struct {
	assetID proto.AssetID
}

func (k *assetHistKey) bytes() []byte {
<<<<<<< HEAD
	buf := make([]byte, 1+proto.AddressIDSize)
=======
	buf := make([]byte, 1+proto.AssetIDSize)
>>>>>>> f98ad4dc
	buf[0] = assetHistKeyPrefix
	copy(buf[1:], k.assetID[:])
	return buf
}

type leaseKey struct {
	leaseID crypto.Digest
}

func (k *leaseKey) unmarshal(data []byte) error {
	if len(data) != leaseKeySize {
		return errInvalidDataSize
	}
	if data[0] != leaseKeyPrefix {
		return errInvalidPrefix
	}
	var err error
	k.leaseID, err = crypto.NewDigestFromBytes(data[1:])
	if err != nil {
		return err
	}
	return nil
}

func (k *leaseKey) bytes() []byte {
	buf := make([]byte, 1+crypto.DigestSize)
	buf[0] = leaseKeyPrefix
	copy(buf[1:], k.leaseID[:])
	return buf
}

type aliasKey struct {
	alias string
}

func (k *aliasKey) bytes() []byte {
	buf := make([]byte, aliasKeySize)
	buf[0] = aliasKeyPrefix
	proto.PutStringWithUInt16Len(buf[1:], k.alias)
	return buf
}

func (k *aliasKey) unmarshal(data []byte) error {
	if len(data) != aliasKeySize {
		return errInvalidDataSize
	}
	if data[0] != aliasKeyPrefix {
		return errInvalidPrefix
	}
	var err error
	k.alias, err = proto.StringWithUInt16Len(data[1:])
	if err != nil {
		return err
	}
	return nil
}

type disabledAliasKey struct {
	alias string
}

func (k *disabledAliasKey) bytes() []byte {
	buf := make([]byte, disabledAliasKeySize)
	buf[0] = disabledAliasKeyPrefix
	proto.PutStringWithUInt16Len(buf[1:], k.alias)
	return buf
}

func (k *disabledAliasKey) unmarshal(data []byte) error {
	if len(data) != disabledAliasKeySize {
		return errInvalidDataSize
	}
	if data[0] != disabledAliasKeyPrefix {
		return errInvalidPrefix
	}
	var err error
	k.alias, err = proto.StringWithUInt16Len(data[1:])
	if err != nil {
		return errors.Wrap(err, "StringWithUInt16Len() failed")
	}
	return nil
}

type activatedFeaturesKey struct {
	featureID int16
}

func (k *activatedFeaturesKey) bytes() ([]byte, error) {
	buf := new(bytes.Buffer)
	if _, err := buf.Write([]byte{activatedFeaturesKeyPrefix}); err != nil {
		return nil, err
	}
	if err := binary.Write(buf, binary.BigEndian, k.featureID); err != nil {
		return nil, err
	}
	return buf.Bytes(), nil
}

type approvedFeaturesKey struct {
	featureID int16
}

func (k *approvedFeaturesKey) bytes() ([]byte, error) {
	buf := new(bytes.Buffer)
	if _, err := buf.Write([]byte{approvedFeaturesKeyPrefix}); err != nil {
		return nil, err
	}
	if err := binary.Write(buf, binary.BigEndian, k.featureID); err != nil {
		return nil, err
	}
	return buf.Bytes(), nil
}

func (k *approvedFeaturesKey) unmarshal(data []byte) error {
	if len(data) != approvedFeaturesKeySize {
		return errInvalidDataSize
	}
	if data[0] != approvedFeaturesKeyPrefix {
		return errInvalidPrefix
	}
	buf := bytes.NewBuffer(data[1:])
	if err := binary.Read(buf, binary.BigEndian, &k.featureID); err != nil {
		return err
	}
	return nil
}

type votesFeaturesKey struct {
	featureID int16
}

func (k *votesFeaturesKey) bytes() ([]byte, error) {
	buf := new(bytes.Buffer)
	if _, err := buf.Write([]byte{votesFeaturesKeyPrefix}); err != nil {
		return nil, err
	}
	if err := binary.Write(buf, binary.BigEndian, k.featureID); err != nil {
		return nil, err
	}
	return buf.Bytes(), nil
}

func (k *votesFeaturesKey) unmarshal(data []byte) error {
	if len(data) != votesFeaturesKeySize {
		return errInvalidDataSize
	}
	if data[0] != votesFeaturesKeyPrefix {
		return errInvalidPrefix
	}
	buf := bytes.NewBuffer(data[1:])
	if err := binary.Read(buf, binary.BigEndian, &k.featureID); err != nil {
		return err
	}
	return nil
}

type ordersVolumeKey struct {
	orderId []byte
}

func (k *ordersVolumeKey) bytes() []byte {
	buf := make([]byte, 1+len(k.orderId))
	buf[0] = ordersVolumeKeyPrefix
	copy(buf[1:], k.orderId)
	return buf
}

type blocksInfoKey struct {
	blockID proto.BlockID
}

func (k *blocksInfoKey) bytes() []byte {
	idBytes := k.blockID.Bytes()
	buf := make([]byte, 1+len(idBytes))
	buf[0] = blocksInfoKeyPrefix
	copy(buf[1:], idBytes)
	return buf
}

type accountStorAddrToNumKey struct {
	addressID proto.AddressID
}

func (k *accountStorAddrToNumKey) bytes() []byte {
	buf := make([]byte, 1+proto.AddressIDSize)
	buf[0] = accountStorAddrToNumKeyPrefix
	copy(buf[1:], k.addressID[:])
	return buf
}

type accountsDataStorKey struct {
	addrNum  uint64
	entryKey string
}

func (k *accountsDataStorKey) accountPrefix() []byte {
	buf := make([]byte, 1+8)
	buf[0] = accountsDataStorKeyPrefix
	binary.BigEndian.PutUint64(buf[1:9], k.addrNum)
	return buf
}

func (k *accountsDataStorKey) bytes() []byte {
	buf := make([]byte, 1+8+2+len(k.entryKey))
	buf[0] = accountsDataStorKeyPrefix
	binary.BigEndian.PutUint64(buf[1:9], k.addrNum)
	proto.PutStringWithUInt16Len(buf[9:], k.entryKey)
	return buf
}

func (k *accountsDataStorKey) unmarshal(data []byte) error {
	if len(data) < minAccountsDataStorKeySize {
		return errInvalidDataSize
	}
	if data[0] != accountsDataStorKeyPrefix {
		return errInvalidPrefix
	}
	k.addrNum = binary.BigEndian.Uint64(data[1:9])
	var err error
	k.entryKey, err = proto.StringWithUInt16Len(data[9:])
	if err != nil {
		return errors.Wrap(err, "StringWithUInt16Len() failed")
	}
	return nil
}

type sponsorshipKey struct {
	assetID proto.AssetID
}

func (k *sponsorshipKey) bytes() []byte {
	buf := make([]byte, 1+proto.AssetIDSize)
	buf[0] = sponsorshipKeyPrefix
	copy(buf[1:], k.assetID[:])
	return buf
}

type scriptKey interface {
	scriptKeyMarker()
	bytes() []byte
}

type accountScriptKey struct {
<<<<<<< HEAD
	addr proto.WavesAddress
=======
	addr proto.AddressID
>>>>>>> f98ad4dc
}

func (accountScriptKey) scriptKeyMarker() {}

func (k *accountScriptKey) bytes() []byte {
<<<<<<< HEAD
	buf := make([]byte, 1+proto.WavesAddressSize)
=======
	buf := make([]byte, 1+proto.AddressIDSize)
>>>>>>> f98ad4dc
	buf[0] = accountScriptKeyPrefix
	copy(buf[1:], k.addr[:])
	return buf
}

type assetScriptKey struct {
	assetID proto.AssetID
}

func (assetScriptKey) scriptKeyMarker() {}

func (k *assetScriptKey) bytes() []byte {
	buf := make([]byte, 1+proto.AssetIDSize)
	buf[0] = assetScriptKeyPrefix
	copy(buf[1:], k.assetID[:])
<<<<<<< HEAD
=======
	return buf
}

type scriptBasicInfoKey struct {
	scriptKey scriptKey
}

func (k *scriptBasicInfoKey) bytes() []byte {
	scriptKeyBytes := k.scriptKey.bytes()
	buf := make([]byte, 1+len(scriptKeyBytes))
	buf[0] = scriptBasicInfoKeyPrefix
	copy(buf[1:], scriptKeyBytes)
>>>>>>> f98ad4dc
	return buf
}

type accountScriptComplexityKey struct {
	ver       int
	addressID proto.AddressID
}

func (k *accountScriptComplexityKey) bytes() []byte {
<<<<<<< HEAD
	buf := make([]byte, 2+proto.WavesAddressSize)
=======
	buf := make([]byte, 2+proto.AddressIDSize)
>>>>>>> f98ad4dc
	buf[0] = accountScriptComplexityKeyPrefix
	buf[1] = byte(k.ver)
	copy(buf[2:], k.addressID[:])
	return buf
}

type assetScriptComplexityKey struct {
	asset proto.AssetID
}

func (k *assetScriptComplexityKey) bytes() []byte {
	buf := make([]byte, 1+proto.AssetIDSize)
	buf[0] = assetScriptComplexityKeyPrefix
	copy(buf[1:], k.asset[:])
	return buf
}

type accountOriginalEstimatorVersionKey struct {
	addressID proto.AddressID
}

func (k *accountOriginalEstimatorVersionKey) bytes() []byte {
	buf := make([]byte, 1+proto.AddressIDSize)
	buf[0] = accountOriginalEstimatorVersionKeyPrefix
	copy(buf[1:], k.addressID[:])
	return buf
}

type batchedStorKey struct {
	prefix      byte
	internalKey []byte
	batchNum    uint32
}

func (k *batchedStorKey) prefixUntilBatch() []byte {
	buf := make([]byte, 2+len(k.internalKey))
	buf[0] = batchedStorKeyPrefix
	buf[1] = k.prefix
	copy(buf[2:], k.internalKey[:])
	return buf
}

func (k *batchedStorKey) bytes() []byte {
	buf := make([]byte, 2+len(k.internalKey)+4)
	buf[0] = batchedStorKeyPrefix
	buf[1] = k.prefix
	copy(buf[2:], k.internalKey[:])
	pos := 2 + len(k.internalKey)
	binary.BigEndian.PutUint32(buf[pos:], k.batchNum)
	return buf
}

type lastBatchKey struct {
	prefix      byte
	internalKey []byte
}

func (k *lastBatchKey) bytes() []byte {
	buf := make([]byte, 2+len(k.internalKey)+4)
	buf[0] = lastBatchKeyPrefix
	buf[1] = k.prefix
	copy(buf[2:], k.internalKey[:])
	return buf
}

type invokeResultKey struct {
	invokeID crypto.Digest
}

func (k *invokeResultKey) bytes() []byte {
	res := make([]byte, invokeResultKeySize)
	res[0] = invokeResultKeyPrefix
	copy(res[1:], k.invokeID[:])
	return res
}

type stateHashKey struct {
	height uint64
}

func (k *stateHashKey) bytes() []byte {
	buf := make([]byte, 9)
	buf[0] = stateHashKeyPrefix
	binary.BigEndian.PutUint64(buf[1:], k.height)
	return buf
}

type hitSourceKey struct {
	height uint64
}

func (k *hitSourceKey) bytes() []byte {
	buf := make([]byte, 9)
	buf[0] = hitSourceKeyPrefix
	binary.LittleEndian.PutUint64(buf[1:], k.height)
	return buf
}<|MERGE_RESOLUTION|>--- conflicted
+++ resolved
@@ -15,13 +15,8 @@
 	// Key sizes.
 	minAccountsDataStorKeySize = 1 + 8 + 2 + 1
 
-<<<<<<< HEAD
-	wavesBalanceKeySize     = 1 + proto.WavesAddressSize
-	assetBalanceKeySize     = 1 + proto.WavesAddressSize + crypto.DigestSize
-=======
 	wavesBalanceKeySize     = 1 + proto.AddressIDSize
 	assetBalanceKeySize     = 1 + proto.AddressIDSize + proto.AssetIDSize
->>>>>>> f98ad4dc
 	leaseKeySize            = 1 + crypto.DigestSize
 	aliasKeySize            = 1 + 2 + proto.AliasMaxLength
 	disabledAliasKeySize    = 1 + 2 + proto.AliasMaxLength
@@ -185,11 +180,7 @@
 }
 
 type wavesBalanceKey struct {
-<<<<<<< HEAD
-	address proto.WavesAddress
-=======
 	address proto.AddressID
->>>>>>> f98ad4dc
 }
 
 func (k *wavesBalanceKey) bytes() []byte {
@@ -206,33 +197,17 @@
 	if data[0] != wavesBalanceKeyPrefix {
 		return errInvalidPrefix
 	}
-<<<<<<< HEAD
-	var err error
-	if k.address, err = proto.NewAddressFromBytes(data[1 : 1+proto.WavesAddressSize]); err != nil {
-		return err
-	}
-=======
 	copy(k.address[:], data[1:1+proto.AddressIDSize])
->>>>>>> f98ad4dc
 	return nil
 }
 
 type assetBalanceKey struct {
-<<<<<<< HEAD
-	address proto.WavesAddress
-	asset   []byte
-}
-
-func (k *assetBalanceKey) addressPrefix() []byte {
-	buf := make([]byte, 1+proto.WavesAddressSize)
-=======
 	address proto.AddressID
 	asset   proto.AssetID
 }
 
 func (k *assetBalanceKey) addressPrefix() []byte {
 	buf := make([]byte, 1+proto.AddressIDSize)
->>>>>>> f98ad4dc
 	buf[0] = assetBalanceKeyPrefix
 	copy(buf[1:], k.address[:])
 	return buf
@@ -242,11 +217,7 @@
 	buf := make([]byte, assetBalanceKeySize)
 	buf[0] = assetBalanceKeyPrefix
 	copy(buf[1:], k.address[:])
-<<<<<<< HEAD
-	copy(buf[1+proto.WavesAddressSize:], k.asset)
-=======
 	copy(buf[1+proto.AddressIDSize:], k.asset[:])
->>>>>>> f98ad4dc
 	return buf
 }
 
@@ -257,17 +228,8 @@
 	if data[0] != assetBalanceKeyPrefix {
 		return errInvalidPrefix
 	}
-<<<<<<< HEAD
-	var err error
-	if k.address, err = proto.NewAddressFromBytes(data[1 : 1+proto.WavesAddressSize]); err != nil {
-		return err
-	}
-	k.asset = make([]byte, crypto.DigestSize)
-	copy(k.asset, data[1+proto.WavesAddressSize:])
-=======
 	copy(k.address[:], data[1:1+proto.AddressIDSize])
 	copy(k.asset[:], data[1+proto.AddressIDSize:])
->>>>>>> f98ad4dc
 	return nil
 }
 
@@ -355,11 +317,7 @@
 }
 
 func (k *assetHistKey) bytes() []byte {
-<<<<<<< HEAD
-	buf := make([]byte, 1+proto.AddressIDSize)
-=======
 	buf := make([]byte, 1+proto.AssetIDSize)
->>>>>>> f98ad4dc
 	buf[0] = assetHistKeyPrefix
 	copy(buf[1:], k.assetID[:])
 	return buf
@@ -603,21 +561,13 @@
 }
 
 type accountScriptKey struct {
-<<<<<<< HEAD
-	addr proto.WavesAddress
-=======
 	addr proto.AddressID
->>>>>>> f98ad4dc
 }
 
 func (accountScriptKey) scriptKeyMarker() {}
 
 func (k *accountScriptKey) bytes() []byte {
-<<<<<<< HEAD
-	buf := make([]byte, 1+proto.WavesAddressSize)
-=======
 	buf := make([]byte, 1+proto.AddressIDSize)
->>>>>>> f98ad4dc
 	buf[0] = accountScriptKeyPrefix
 	copy(buf[1:], k.addr[:])
 	return buf
@@ -633,8 +583,6 @@
 	buf := make([]byte, 1+proto.AssetIDSize)
 	buf[0] = assetScriptKeyPrefix
 	copy(buf[1:], k.assetID[:])
-<<<<<<< HEAD
-=======
 	return buf
 }
 
@@ -647,7 +595,6 @@
 	buf := make([]byte, 1+len(scriptKeyBytes))
 	buf[0] = scriptBasicInfoKeyPrefix
 	copy(buf[1:], scriptKeyBytes)
->>>>>>> f98ad4dc
 	return buf
 }
 
@@ -657,11 +604,7 @@
 }
 
 func (k *accountScriptComplexityKey) bytes() []byte {
-<<<<<<< HEAD
-	buf := make([]byte, 2+proto.WavesAddressSize)
-=======
 	buf := make([]byte, 2+proto.AddressIDSize)
->>>>>>> f98ad4dc
 	buf[0] = accountScriptComplexityKeyPrefix
 	buf[1] = byte(k.ver)
 	copy(buf[2:], k.addressID[:])
