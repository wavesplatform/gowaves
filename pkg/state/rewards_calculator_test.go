package state

import (
	"strconv"
	"testing"

	"github.com/stretchr/testify/assert"
	"github.com/stretchr/testify/require"

	"github.com/wavesplatform/gowaves/pkg/keyvalue"
	"github.com/wavesplatform/gowaves/pkg/proto"
	"github.com/wavesplatform/gowaves/pkg/settings"
)

func makeTestNetRewards(t *testing.T, gen proto.WavesAddress, amounts ...uint64) proto.Rewards {
	require.True(t, len(amounts) > 0 && len(amounts) <= 3)
	addresses := make([]proto.WavesAddress, 3)
	addresses[0] = gen
	copy(addresses[1:], settings.TestNetSettings.RewardAddresses)
	r := make(proto.Rewards, 0, 3)
	for i, a := range amounts {
		r = append(r, proto.NewReward(addresses[i], a))
	}
	return r
}

func makeMockFeaturesStateForRewardsCalc(features ...settings.Feature) featuresStateForRewardsCalculator {
	enabledFeatures := make(map[int16]struct{}, len(features))
	for _, f := range features {
		enabledFeatures[int16(f)] = struct{}{}
	}
	mf := &mockFeaturesState{
		newestIsActivatedAtHeightFunc: func(featureID int16, height uint64) bool {
			_, isEnabled := enabledFeatures[featureID]
			switch settings.Feature(featureID) {
			case settings.BlockRewardDistribution:
				return height >= 1000 && isEnabled
			case settings.CappedRewards:
				return height >= 2000 && isEnabled
			case settings.XTNBuyBackCessation:
				return height >= 3000 && isEnabled
			default:
				return false
			}
		},
<<<<<<< HEAD
		newestIsActivatedFunc: func(featureID int16) (bool, error) {
			_, isEnabled := enabledFeatures[featureID]
			activations := map[settings.Feature]bool{}
			if currentHeight >= 1000 {
				activations[settings.BlockRewardDistribution] = isEnabled
			}
			if currentHeight >= 2000 {
				activations[settings.CappedRewards] = isEnabled
			}
			if currentHeight >= 3000 {
				activations[settings.XTNBuyBackCessation] = isEnabled
			}
			return activations[settings.Feature(featureID)], nil
		},
		newestActivationHeightFunc: func(featureID int16) (uint64, error) {
			ahs := map[settings.Feature]uint64{}
			if _, enabled := enabledFeatures[int16(settings.BlockRewardDistribution)]; enabled && currentHeight >= 1000 {
				ahs[settings.BlockRewardDistribution] = 1000
			}
			if _, enabled := enabledFeatures[int16(settings.CappedRewards)]; enabled && currentHeight >= 2000 {
				ahs[settings.CappedRewards] = 2000
			}
			if _, enabled := enabledFeatures[int16(settings.XTNBuyBackCessation)]; enabled && currentHeight >= 3000 {
				ahs[settings.XTNBuyBackCessation] = 3000
			}
			if _, enabled := enabledFeatures[int16(settings.BoostBlockReward)]; enabled && currentHeight >= 4000 {
				ahs[settings.BoostBlockReward] = 4000
			}
			h, ok := ahs[settings.Feature(featureID)]
			if !ok {
				return 0, keyvalue.ErrNotFound
			}
			return h, nil
		},
=======
>>>>>>> fd7f2eb1
	}
	return mf
}

func newTestRewardsCalculator(features ...settings.Feature) *rewardCalculator {
	mf := makeMockFeaturesStateForRewardsCalc(features...)
	sets := *settings.TestNetSettings
	sets.MinXTNBuyBackPeriod = 3000
	sets.BlockRewardBoostPeriod = 1000
	c := newRewardsCalculator(&sets, mf)
	return c
}

func TestFeature19RewardCalculation(t *testing.T) {
	gen, err := proto.NewAddressFromString(testAddr)
	require.NoError(t, err)

	c := newTestRewardsCalculator(
		settings.BlockRewardDistribution,
	)
	for i, test := range []struct {
		height  proto.Height
		reward  uint64
		rewards proto.Rewards
	}{
		{900, 6_0000_0000, makeTestNetRewards(t, gen, 6_0000_0000)},
		{1000, 6_0000_0000, makeTestNetRewards(t, gen, 2_0000_0000, 2_0000_0000, 2_0000_0000)},
		{900, 6_5000_0000, makeTestNetRewards(t, gen, 6_5000_0000)},
		{1000, 6_5000_0000, makeTestNetRewards(t, gen, 2_1666_6668, 2_1666_6666, 2_1666_6666)},
		{900, 3_0000_0000, makeTestNetRewards(t, gen, 3_0000_0000)},
		{1000, 3_0000_0000, makeTestNetRewards(t, gen, 1_0000_0000, 1_0000_0000, 1_0000_0000)},
		{900, 0, makeTestNetRewards(t, gen, 0)},
		{1000, 0, makeTestNetRewards(t, gen, 0, 0, 0)},
	} {
		t.Run(strconv.Itoa(i+1), func(t *testing.T) {
			actual, err := c.calculateRewards(gen, test.height, test.reward)
			require.NoError(t, err)
			assert.ElementsMatch(t, test.rewards, actual)
		})
	}
}

func TestFeatures19And21RewardCalculation(t *testing.T) {
	gen, err := proto.NewAddressFromString(testAddr)
	require.NoError(t, err)

	c := newTestRewardsCalculator(
		settings.BlockRewardDistribution,
		settings.XTNBuyBackCessation,
	)
	for i, test := range []struct {
		height  proto.Height
		reward  uint64
		rewards proto.Rewards
	}{
		{999, 6_0000_0000, makeTestNetRewards(t, gen, 6_0000_0000)},
		{1000, 6_0000_0000, makeTestNetRewards(t, gen, 2_0000_0000, 2_0000_0000, 2_0000_0000)},
		{2999, 6_0000_0000, makeTestNetRewards(t, gen, 2_0000_0000, 2_0000_0000, 2_0000_0000)},
		{3000, 6_0000_0000, makeTestNetRewards(t, gen, 2_0000_0000, 2_0000_0000, 2_0000_0000)},
		{3999, 6_0000_0000, makeTestNetRewards(t, gen, 2_0000_0000, 2_0000_0000, 2_0000_0000)},
		{4000, 6_0000_0000, makeTestNetRewards(t, gen, 4_0000_0000, 2_0000_0000)},
		{5000, 6_0000_0000, makeTestNetRewards(t, gen, 4_0000_0000, 2_0000_0000)},
	} {
		t.Run(strconv.Itoa(i+1), func(t *testing.T) {
			actual, err := c.calculateRewards(gen, test.height, test.reward)
			require.NoError(t, err)
			assert.ElementsMatch(t, test.rewards, actual)
		})
	}
}

func TestFeatures19And20RewardCalculation(t *testing.T) {
	gen, err := proto.NewAddressFromString(testAddr)
	require.NoError(t, err)

	c := newTestRewardsCalculator(
		settings.BlockRewardDistribution,
		settings.CappedRewards,
	)
	for i, test := range []struct {
		height  proto.Height
		reward  uint64
		rewards proto.Rewards
	}{
<<<<<<< HEAD
		{999, 999, 6_0000_0000, makeTestNetRewards(t, gen, 6_0000_0000)},

		{1000, 1000, 6_0000_0000, makeTestNetRewards(t, gen, 2_0000_0000, 2_0000_0000, 2_0000_0000)},
		{1999, 1999, 6_0000_0000, makeTestNetRewards(t, gen, 2_0000_0000, 2_0000_0000, 2_0000_0000)},

		// test for compatibility with scala node behaviour
		{999, 999, 6_3333_3333, makeTestNetRewards(t, gen, 6_3333_3333)},
		{999, 1999, 6_3333_3333, makeTestNetRewards(t, gen, 2_1111_1111, 2_1111_1111, 2_1111_1111)},
		{999, 2000, 6_3333_3333, makeTestNetRewards(t, gen, 6_3333_3333)},
		{1500, 2000, 6_3333_3333, makeTestNetRewards(t, gen, 2_1111_1111, 2_1111_1111, 2_1111_1111)},
		{2000, 2000, 6_3333_3333, makeTestNetRewards(t, gen, 2_3333_3333, 2_0000_0000, 2_0000_0000)},

		{2000, 2000, 1_9999_9999, makeTestNetRewards(t, gen, 1_9999_9999)},
		{2000, 2000, 2_0000_0000, makeTestNetRewards(t, gen, 2_0000_0000)},
		{2000, 2000, 4_2222_2222, makeTestNetRewards(t, gen, 2_0000_0000, 1_1111_1111, 1_1111_1111)},
		{2000, 2000, 6_0000_0000, makeTestNetRewards(t, gen, 2_0000_0000, 2_0000_0000, 2_0000_0000)},
		{2000, 2000, 10_1234_5678, makeTestNetRewards(t, gen, 6_1234_5678, 2_0000_0000, 2_0000_0000)},

		{3000, 3000, 1_9999_9999, makeTestNetRewards(t, gen, 1_9999_9999)},
		{3000, 3000, 2_0000_0000, makeTestNetRewards(t, gen, 2_0000_0000)},
		{3000, 3000, 4_2222_2222, makeTestNetRewards(t, gen, 2_0000_0000, 1_1111_1111, 1_1111_1111)},
		{3000, 3000, 6_0000_0000, makeTestNetRewards(t, gen, 2_0000_0000, 2_0000_0000, 2_0000_0000)},
		{3000, 3000, 10_1234_5678, makeTestNetRewards(t, gen, 6_1234_5678, 2_0000_0000, 2_0000_0000)},
=======
		{999, 6_0000_0000, makeTestNetRewards(t, gen, 6_0000_0000)},

		{1000, 6_0000_0000, makeTestNetRewards(t, gen, 2_0000_0000, 2_0000_0000, 2_0000_0000)},
		{1999, 6_0000_0000, makeTestNetRewards(t, gen, 2_0000_0000, 2_0000_0000, 2_0000_0000)},

		{999, 6_3333_3333, makeTestNetRewards(t, gen, 6_3333_3333)},
		{1000, 6_3333_3333, makeTestNetRewards(t, gen, 2_1111_1111, 2_1111_1111, 2_1111_1111)},
		{1500, 6_3333_3333, makeTestNetRewards(t, gen, 2_1111_1111, 2_1111_1111, 2_1111_1111)},
		{2000, 6_3333_3333, makeTestNetRewards(t, gen, 2_3333_3333, 2_0000_0000, 2_0000_0000)},

		{2000, 1_9999_9999, makeTestNetRewards(t, gen, 1_9999_9999)},
		{2000, 2_0000_0000, makeTestNetRewards(t, gen, 2_0000_0000)},
		{2000, 4_2222_2222, makeTestNetRewards(t, gen, 2_0000_0000, 1_1111_1111, 1_1111_1111)},
		{2000, 6_0000_0000, makeTestNetRewards(t, gen, 2_0000_0000, 2_0000_0000, 2_0000_0000)},
		{2000, 10_1234_5678, makeTestNetRewards(t, gen, 6_1234_5678, 2_0000_0000, 2_0000_0000)},

		{3000, 1_9999_9999, makeTestNetRewards(t, gen, 1_9999_9999)},
		{3000, 2_0000_0000, makeTestNetRewards(t, gen, 2_0000_0000)},
		{3000, 4_2222_2222, makeTestNetRewards(t, gen, 2_0000_0000, 1_1111_1111, 1_1111_1111)},
		{3000, 6_0000_0000, makeTestNetRewards(t, gen, 2_0000_0000, 2_0000_0000, 2_0000_0000)},
		{3000, 10_1234_5678, makeTestNetRewards(t, gen, 6_1234_5678, 2_0000_0000, 2_0000_0000)},
>>>>>>> fd7f2eb1
	} {
		t.Run(strconv.Itoa(i+1), func(t *testing.T) {
			actual, err := c.calculateRewards(gen, test.height, test.reward)
			require.NoError(t, err)
			assert.ElementsMatch(t, test.rewards, actual)
		})
	}
}

func TestFeatures19And20And21RewardCalculation(t *testing.T) {
	gen, err := proto.NewAddressFromString(testAddr)
	require.NoError(t, err)

	c := newTestRewardsCalculator(
		settings.BlockRewardDistribution,
		settings.CappedRewards,
		settings.XTNBuyBackCessation,
	)
	for i, test := range []struct {
		height  proto.Height
		reward  uint64
		rewards proto.Rewards
	}{
		{999, 6_0000_0000, makeTestNetRewards(t, gen, 6_0000_0000)},

		{1000, 6_0000_0000, makeTestNetRewards(t, gen, 2_0000_0000, 2_0000_0000, 2_0000_0000)},
		{1999, 6_0000_0000, makeTestNetRewards(t, gen, 2_0000_0000, 2_0000_0000, 2_0000_0000)},

		{2000, 1_9999_9999, makeTestNetRewards(t, gen, 1_9999_9999)},
		{2000, 2_0000_0000, makeTestNetRewards(t, gen, 2_0000_0000)},
		{2000, 4_2222_2222, makeTestNetRewards(t, gen, 2_0000_0000, 1_1111_1111, 1_1111_1111)},
		{2000, 6_0000_0000, makeTestNetRewards(t, gen, 2_0000_0000, 2_0000_0000, 2_0000_0000)},
		{2000, 10_1234_5678, makeTestNetRewards(t, gen, 6_1234_5678, 2_0000_0000, 2_0000_0000)},

		// reward addresses remains the same because xtn buyback period is still continuing
<<<<<<< HEAD
		{3000, 3000, 4_2222_2222, makeTestNetRewards(t, gen, 2_0000_0000, 1_1111_1111, 1_1111_1111)},

		{4000, 4000, 1_9999_9999, makeTestNetRewards(t, gen, 1_9999_9999)},
		{4000, 4000, 2_0000_0000, makeTestNetRewards(t, gen, 2_0000_0000)},
		{4000, 4000, 4_2222_2222, makeTestNetRewards(t, gen, 3_1111_1111, 1_1111_1111)},
		{4000, 4000, 5_0000_0000, makeTestNetRewards(t, gen, 3_5000_0000, 1_5000_0000)},
		{4000, 4000, 6_0000_0000, makeTestNetRewards(t, gen, 4_0000_0000, 2_0000_0000)},
		{4000, 4000, 10_1234_5678, makeTestNetRewards(t, gen, 8_1234_5678, 2_0000_0000)},

		{5000, 5000, 1_9999_9999, makeTestNetRewards(t, gen, 1_9999_9999)},
		{5000, 5000, 2_0000_0000, makeTestNetRewards(t, gen, 2_0000_0000)},
		{5000, 5000, 4_2222_2222, makeTestNetRewards(t, gen, 3_1111_1111, 1_1111_1111)},
		{5000, 5000, 5_0000_0000, makeTestNetRewards(t, gen, 3_5000_0000, 1_5000_0000)},
		{5000, 5000, 6_0000_0000, makeTestNetRewards(t, gen, 4_0000_0000, 2_0000_0000)},
		{5000, 5000, 10_1234_5678, makeTestNetRewards(t, gen, 8_1234_5678, 2_0000_0000)},
=======
		{3000, 4_2222_2222, makeTestNetRewards(t, gen, 2_0000_0000, 1_1111_1111, 1_1111_1111)},

		{4000, 1_9999_9999, makeTestNetRewards(t, gen, 1_9999_9999)},
		{4000, 2_0000_0000, makeTestNetRewards(t, gen, 2_0000_0000)},
		{4000, 4_2222_2222, makeTestNetRewards(t, gen, 3_1111_1111, 1_1111_1111)},
		{5000, 5_0000_0000, makeTestNetRewards(t, gen, 3_5000_0000, 1_5000_0000)},
		{4000, 6_0000_0000, makeTestNetRewards(t, gen, 4_0000_0000, 2_0000_0000)},
		{4000, 10_1234_5678, makeTestNetRewards(t, gen, 8_1234_5678, 2_0000_0000)},

		{5000, 1_9999_9999, makeTestNetRewards(t, gen, 1_9999_9999)},
		{5000, 2_0000_0000, makeTestNetRewards(t, gen, 2_0000_0000)},
		{5000, 4_2222_2222, makeTestNetRewards(t, gen, 3_1111_1111, 1_1111_1111)},
		{5000, 5_0000_0000, makeTestNetRewards(t, gen, 3_5000_0000, 1_5000_0000)},
		{5000, 6_0000_0000, makeTestNetRewards(t, gen, 4_0000_0000, 2_0000_0000)},
		{5000, 10_1234_5678, makeTestNetRewards(t, gen, 8_1234_5678, 2_0000_0000)},
>>>>>>> fd7f2eb1
	} {
		t.Run(strconv.Itoa(i+1), func(t *testing.T) {
			actual, err := c.calculateRewards(gen, test.height, test.reward)
			require.NoError(t, err)
			assert.ElementsMatch(t, test.rewards, actual)
		})
	}
}

func TestFeatures23RewardCalculation(t *testing.T) {
	gen, err := proto.NewAddressFromString(testAddr)
	require.NoError(t, err)

	c, setCurrentHeight := newTestRewardsCalculator(
		settings.BoostBlockReward,
	)
	for i, test := range []struct {
		height        proto.Height
		currentHeight proto.Height
		reward        uint64
		rewards       proto.Rewards
	}{
		{999, 999, 6_0000_0000, makeTestNetRewards(t, gen, 6_0000_0000)},
		{1000, 1000, 6_0000_0000, makeTestNetRewards(t, gen, 6_0000_0000)},
		{1999, 1999, 6_0000_0000, makeTestNetRewards(t, gen, 6_0000_0000)},

		{3999, 3999, 6_0000_0000, makeTestNetRewards(t, gen, 6_0000_0000)},
		{4000, 4000, 6_0000_0000, makeTestNetRewards(t, gen, 60_0000_0000)},
		{4999, 4999, 6_0000_0000, makeTestNetRewards(t, gen, 60_0000_0000)},

		{5000, 5000, 6_0000_0000, makeTestNetRewards(t, gen, 6_0000_0000)},
		{5099, 5099, 6_0000_0000, makeTestNetRewards(t, gen, 6_0000_0000)},
	} {
		setCurrentHeight(test.currentHeight)
		t.Run(strconv.Itoa(i+1), func(t *testing.T) {
			actual, cErr := c.calculateRewards(gen, test.height, test.reward)
			require.NoError(t, cErr)
			assert.ElementsMatch(t, test.rewards, actual)
		})
	}
}

func TestFeature19And23RewardCalculation(t *testing.T) {
	gen, err := proto.NewAddressFromString(testAddr)
	require.NoError(t, err)

	c, setCurrentHeight := newTestRewardsCalculator(
		settings.BlockRewardDistribution,
		settings.BoostBlockReward,
	)
	for i, test := range []struct {
		height        proto.Height
		currentHeight proto.Height
		reward        uint64
		rewards       proto.Rewards
	}{
		{900, 900, 6_0000_0000, makeTestNetRewards(t, gen, 6_0000_0000)},
		{1000, 1000, 6_0000_0000, makeTestNetRewards(t, gen, 2_0000_0000, 2_0000_0000, 2_0000_0000)},
		{4000, 4000, 6_0000_0000, makeTestNetRewards(t, gen, 20_0000_0000, 20_0000_0000, 20_0000_0000)},
		{5000, 5000, 6_0000_0000, makeTestNetRewards(t, gen, 2_0000_0000, 2_0000_0000, 2_0000_0000)},
		{900, 900, 6_5000_0000, makeTestNetRewards(t, gen, 6_5000_0000)},
		{1000, 1000, 6_5000_0000, makeTestNetRewards(t, gen, 2_1666_6668, 2_1666_6666, 2_1666_6666)},
		{4000, 4000, 6_5000_0000, makeTestNetRewards(t, gen, 21_6666_6680, 21_6666_6660, 21_6666_6660)},
		{5000, 5000, 6_5000_0000, makeTestNetRewards(t, gen, 2_1666_6668, 2_1666_6666, 2_1666_6666)},
		{900, 900, 3_0000_0000, makeTestNetRewards(t, gen, 3_0000_0000)},
		{1000, 1000, 3_0000_0000, makeTestNetRewards(t, gen, 1_0000_0000, 1_0000_0000, 1_0000_0000)},
		{4000, 4000, 3_0000_0000, makeTestNetRewards(t, gen, 10_0000_0000, 10_0000_0000, 10_0000_0000)},
		{5000, 5000, 3_0000_0000, makeTestNetRewards(t, gen, 1_0000_0000, 1_0000_0000, 1_0000_0000)},
		{900, 900, 0, makeTestNetRewards(t, gen, 0)},
		{1000, 1000, 0, makeTestNetRewards(t, gen, 0, 0, 0)},
		{4000, 4000, 0, makeTestNetRewards(t, gen, 0, 0, 0)},
		{5000, 5000, 0, makeTestNetRewards(t, gen, 0, 0, 0)},
	} {
		setCurrentHeight(test.currentHeight)
		t.Run(strconv.Itoa(i+1), func(t *testing.T) {
			actual, cErr := c.calculateRewards(gen, test.height, test.reward)
			require.NoError(t, cErr)
			assert.ElementsMatch(t, test.rewards, actual)
		})
	}
}

func TestFeatures19And21And23RewardCalculation(t *testing.T) {
	gen, err := proto.NewAddressFromString(testAddr)
	require.NoError(t, err)

	c, setCurrentHeight := newTestRewardsCalculator(
		settings.BlockRewardDistribution,
		settings.XTNBuyBackCessation,
		settings.BoostBlockReward,
	)
	for i, test := range []struct {
		height        proto.Height
		currentHeight proto.Height
		reward        uint64
		rewards       proto.Rewards
	}{
		{999, 999, 6_0000_0000, makeTestNetRewards(t, gen, 6_0000_0000)},
		{1000, 1000, 6_0000_0000, makeTestNetRewards(t, gen, 2_0000_0000, 2_0000_0000, 2_0000_0000)},
		{2999, 2999, 6_0000_0000, makeTestNetRewards(t, gen, 2_0000_0000, 2_0000_0000, 2_0000_0000)},
		{3000, 3000, 6_0000_0000, makeTestNetRewards(t, gen, 2_0000_0000, 2_0000_0000, 2_0000_0000)},
		{3999, 3999, 6_0000_0000, makeTestNetRewards(t, gen, 2_0000_0000, 2_0000_0000, 2_0000_0000)},
		{4000, 4000, 6_0000_0000, makeTestNetRewards(t, gen, 40_0000_0000, 20_0000_0000)},
		{5000, 5000, 6_0000_0000, makeTestNetRewards(t, gen, 4_0000_0000, 2_0000_0000)},
	} {
		setCurrentHeight(test.currentHeight)
		t.Run(strconv.Itoa(i+1), func(t *testing.T) {
			actual, cErr := c.calculateRewards(gen, test.height, test.reward)
			require.NoError(t, cErr)
			assert.ElementsMatch(t, test.rewards, actual)
		})
	}
}

func TestFeatures19And20And23RewardCalculation(t *testing.T) {
	gen, err := proto.NewAddressFromString(testAddr)
	require.NoError(t, err)

	c, setCurrentHeight := newTestRewardsCalculator(
		settings.BlockRewardDistribution,
		settings.CappedRewards,
		settings.BoostBlockReward,
	)
	for i, test := range []struct {
		height        proto.Height
		currentHeight proto.Height
		reward        uint64
		rewards       proto.Rewards
	}{
		{999, 999, 6_0000_0000, makeTestNetRewards(t, gen, 6_0000_0000)},

		{1000, 1000, 6_0000_0000, makeTestNetRewards(t, gen, 2_0000_0000, 2_0000_0000, 2_0000_0000)},
		{1999, 1999, 6_0000_0000, makeTestNetRewards(t, gen, 2_0000_0000, 2_0000_0000, 2_0000_0000)},

		{4000, 4000, 6_0000_0000, makeTestNetRewards(t, gen, 20_0000_0000, 20_0000_0000, 20_0000_0000)},
		{5000, 5000, 6_0000_0000, makeTestNetRewards(t, gen, 2_0000_0000, 2_0000_0000, 2_0000_0000)},

		// test for compatibility with scala node behaviour
		{999, 1999, 6_3333_3333, makeTestNetRewards(t, gen, 2_1111_1111, 2_1111_1111, 2_1111_1111)},
		{999, 2000, 6_3333_3333, makeTestNetRewards(t, gen, 6_3333_3333)},
		{1500, 2000, 6_3333_3333, makeTestNetRewards(t, gen, 2_1111_1111, 2_1111_1111, 2_1111_1111)},
		{2000, 2000, 6_3333_3333, makeTestNetRewards(t, gen, 2_3333_3333, 2_0000_0000, 2_0000_0000)},

		{2000, 2000, 1_9999_9999, makeTestNetRewards(t, gen, 1_9999_9999)},
		{2000, 2000, 2_0000_0000, makeTestNetRewards(t, gen, 2_0000_0000)},
		{2000, 2000, 4_2222_2222, makeTestNetRewards(t, gen, 2_0000_0000, 1_1111_1111, 1_1111_1111)},
		{2000, 2000, 6_0000_0000, makeTestNetRewards(t, gen, 2_0000_0000, 2_0000_0000, 2_0000_0000)},
		{2000, 2000, 10_1234_5678, makeTestNetRewards(t, gen, 6_1234_5678, 2_0000_0000, 2_0000_0000)},

		{3000, 3000, 1_9999_9999, makeTestNetRewards(t, gen, 1_9999_9999)},
		{3000, 3000, 2_0000_0000, makeTestNetRewards(t, gen, 2_0000_0000)},
		{3000, 3000, 4_2222_2222, makeTestNetRewards(t, gen, 2_0000_0000, 1_1111_1111, 1_1111_1111)},
		{3000, 3000, 6_0000_0000, makeTestNetRewards(t, gen, 2_0000_0000, 2_0000_0000, 2_0000_0000)},
		{3000, 3000, 10_1234_5678, makeTestNetRewards(t, gen, 6_1234_5678, 2_0000_0000, 2_0000_0000)},

		{4000, 4000, 1_9999_9999, makeTestNetRewards(t, gen, 19_9999_9990)},
		{4000, 4000, 2_0000_0000, makeTestNetRewards(t, gen, 20_0000_0000)},
		{4000, 4000, 4_2222_2222, makeTestNetRewards(t, gen, 20_0000_0000, 11_1111_1110, 11_1111_1110)},
		{4000, 4000, 6_0000_0000, makeTestNetRewards(t, gen, 20_0000_0000, 20_0000_0000, 20_0000_0000)},
		{4000, 4000, 10_1234_5678, makeTestNetRewards(t, gen, 61_2345_6780, 20_0000_0000, 20_0000_0000)},

		{5000, 5000, 1_9999_9999, makeTestNetRewards(t, gen, 1_9999_9999)},
		{5000, 5000, 2_0000_0000, makeTestNetRewards(t, gen, 2_0000_0000)},
		{5000, 5000, 4_2222_2222, makeTestNetRewards(t, gen, 2_0000_0000, 1_1111_1111, 1_1111_1111)},
		{5000, 5000, 6_0000_0000, makeTestNetRewards(t, gen, 2_0000_0000, 2_0000_0000, 2_0000_0000)},
		{5000, 5000, 10_1234_5678, makeTestNetRewards(t, gen, 6_1234_5678, 2_0000_0000, 2_0000_0000)},
	} {
		setCurrentHeight(test.currentHeight)
		t.Run(strconv.Itoa(i+1), func(t *testing.T) {
			actual, cErr := c.calculateRewards(gen, test.height, test.reward)
			require.NoError(t, cErr)
			assert.ElementsMatch(t, test.rewards, actual)
		})
	}
}

func TestFeatures19And20And21And23RewardCalculation(t *testing.T) {
	gen, err := proto.NewAddressFromString(testAddr)
	require.NoError(t, err)

	c, setCurrentHeight := newTestRewardsCalculator(
		settings.BlockRewardDistribution,
		settings.CappedRewards,
		settings.XTNBuyBackCessation,
		settings.BoostBlockReward,
	)
	for i, test := range []struct {
		height        proto.Height
		currentHeight proto.Height
		reward        uint64
		rewards       proto.Rewards
	}{
		{999, 999, 6_0000_0000, makeTestNetRewards(t, gen, 6_0000_0000)},

		{1000, 1000, 6_0000_0000, makeTestNetRewards(t, gen, 2_0000_0000, 2_0000_0000, 2_0000_0000)},
		{1999, 1999, 6_0000_0000, makeTestNetRewards(t, gen, 2_0000_0000, 2_0000_0000, 2_0000_0000)},

		{2000, 2000, 1_9999_9999, makeTestNetRewards(t, gen, 1_9999_9999)},
		{2000, 2000, 2_0000_0000, makeTestNetRewards(t, gen, 2_0000_0000)},
		{2000, 2000, 4_2222_2222, makeTestNetRewards(t, gen, 2_0000_0000, 1_1111_1111, 1_1111_1111)},
		{2000, 2000, 6_0000_0000, makeTestNetRewards(t, gen, 2_0000_0000, 2_0000_0000, 2_0000_0000)},
		{2000, 2000, 10_1234_5678, makeTestNetRewards(t, gen, 6_1234_5678, 2_0000_0000, 2_0000_0000)},

		// reward addresses remains the same because xtn buyback period is still continuing
		{3000, 3000, 4_2222_2222, makeTestNetRewards(t, gen, 2_0000_0000, 1_1111_1111, 1_1111_1111)},

		{4000, 4000, 1_9999_9999, makeTestNetRewards(t, gen, 19_9999_9990)},
		{4000, 4000, 2_0000_0000, makeTestNetRewards(t, gen, 20_0000_0000)},
		{4000, 4000, 4_2222_2222, makeTestNetRewards(t, gen, 31_1111_1110, 11_1111_1110)},
		{4000, 4000, 5_0000_0000, makeTestNetRewards(t, gen, 35_0000_0000, 15_0000_0000)},
		{4000, 4000, 6_0000_0000, makeTestNetRewards(t, gen, 40_0000_0000, 20_0000_0000)},
		{4000, 4000, 10_1234_5678, makeTestNetRewards(t, gen, 81_2345_6780, 20_0000_0000)},

		{5000, 5000, 1_9999_9999, makeTestNetRewards(t, gen, 1_9999_9999)},
		{5000, 5000, 2_0000_0000, makeTestNetRewards(t, gen, 2_0000_0000)},
		{5000, 5000, 4_2222_2222, makeTestNetRewards(t, gen, 3_1111_1111, 1_1111_1111)},
		{5000, 5000, 5_0000_0000, makeTestNetRewards(t, gen, 3_5000_0000, 1_5000_0000)},
		{5000, 5000, 6_0000_0000, makeTestNetRewards(t, gen, 4_0000_0000, 2_0000_0000)},
		{5000, 5000, 10_1234_5678, makeTestNetRewards(t, gen, 8_1234_5678, 2_0000_0000)},
	} {
		setCurrentHeight(test.currentHeight)
		t.Run(strconv.Itoa(i+1), func(t *testing.T) {
			actual, cErr := c.calculateRewards(gen, test.height, test.reward)
			require.NoError(t, cErr)
			assert.ElementsMatch(t, test.rewards, actual)
		})
	}
}<|MERGE_RESOLUTION|>--- conflicted
+++ resolved
@@ -43,43 +43,24 @@
 				return false
 			}
 		},
-<<<<<<< HEAD
-		newestIsActivatedFunc: func(featureID int16) (bool, error) {
-			_, isEnabled := enabledFeatures[featureID]
-			activations := map[settings.Feature]bool{}
-			if currentHeight >= 1000 {
-				activations[settings.BlockRewardDistribution] = isEnabled
-			}
-			if currentHeight >= 2000 {
-				activations[settings.CappedRewards] = isEnabled
-			}
-			if currentHeight >= 3000 {
-				activations[settings.XTNBuyBackCessation] = isEnabled
-			}
-			return activations[settings.Feature(featureID)], nil
-		},
 		newestActivationHeightFunc: func(featureID int16) (uint64, error) {
-			ahs := map[settings.Feature]uint64{}
-			if _, enabled := enabledFeatures[int16(settings.BlockRewardDistribution)]; enabled && currentHeight >= 1000 {
-				ahs[settings.BlockRewardDistribution] = 1000
-			}
-			if _, enabled := enabledFeatures[int16(settings.CappedRewards)]; enabled && currentHeight >= 2000 {
-				ahs[settings.CappedRewards] = 2000
-			}
-			if _, enabled := enabledFeatures[int16(settings.XTNBuyBackCessation)]; enabled && currentHeight >= 3000 {
-				ahs[settings.XTNBuyBackCessation] = 3000
-			}
-			if _, enabled := enabledFeatures[int16(settings.BoostBlockReward)]; enabled && currentHeight >= 4000 {
-				ahs[settings.BoostBlockReward] = 4000
-			}
-			h, ok := ahs[settings.Feature(featureID)]
-			if !ok {
+			_, enabled := enabledFeatures[featureID]
+			if !enabled {
 				return 0, keyvalue.ErrNotFound
 			}
-			return h, nil
+			switch settings.Feature(featureID) { //nolint:exhaustive // only relevant features
+			case settings.BlockRewardDistribution:
+				return 1000, nil
+			case settings.CappedRewards:
+				return 2000, nil
+			case settings.XTNBuyBackCessation:
+				return 3000, nil
+			case settings.BoostBlockReward:
+				return 4000, nil
+			default:
+				return 0, keyvalue.ErrNotFound
+			}
 		},
-=======
->>>>>>> fd7f2eb1
 	}
 	return mf
 }
@@ -164,31 +145,6 @@
 		reward  uint64
 		rewards proto.Rewards
 	}{
-<<<<<<< HEAD
-		{999, 999, 6_0000_0000, makeTestNetRewards(t, gen, 6_0000_0000)},
-
-		{1000, 1000, 6_0000_0000, makeTestNetRewards(t, gen, 2_0000_0000, 2_0000_0000, 2_0000_0000)},
-		{1999, 1999, 6_0000_0000, makeTestNetRewards(t, gen, 2_0000_0000, 2_0000_0000, 2_0000_0000)},
-
-		// test for compatibility with scala node behaviour
-		{999, 999, 6_3333_3333, makeTestNetRewards(t, gen, 6_3333_3333)},
-		{999, 1999, 6_3333_3333, makeTestNetRewards(t, gen, 2_1111_1111, 2_1111_1111, 2_1111_1111)},
-		{999, 2000, 6_3333_3333, makeTestNetRewards(t, gen, 6_3333_3333)},
-		{1500, 2000, 6_3333_3333, makeTestNetRewards(t, gen, 2_1111_1111, 2_1111_1111, 2_1111_1111)},
-		{2000, 2000, 6_3333_3333, makeTestNetRewards(t, gen, 2_3333_3333, 2_0000_0000, 2_0000_0000)},
-
-		{2000, 2000, 1_9999_9999, makeTestNetRewards(t, gen, 1_9999_9999)},
-		{2000, 2000, 2_0000_0000, makeTestNetRewards(t, gen, 2_0000_0000)},
-		{2000, 2000, 4_2222_2222, makeTestNetRewards(t, gen, 2_0000_0000, 1_1111_1111, 1_1111_1111)},
-		{2000, 2000, 6_0000_0000, makeTestNetRewards(t, gen, 2_0000_0000, 2_0000_0000, 2_0000_0000)},
-		{2000, 2000, 10_1234_5678, makeTestNetRewards(t, gen, 6_1234_5678, 2_0000_0000, 2_0000_0000)},
-
-		{3000, 3000, 1_9999_9999, makeTestNetRewards(t, gen, 1_9999_9999)},
-		{3000, 3000, 2_0000_0000, makeTestNetRewards(t, gen, 2_0000_0000)},
-		{3000, 3000, 4_2222_2222, makeTestNetRewards(t, gen, 2_0000_0000, 1_1111_1111, 1_1111_1111)},
-		{3000, 3000, 6_0000_0000, makeTestNetRewards(t, gen, 2_0000_0000, 2_0000_0000, 2_0000_0000)},
-		{3000, 3000, 10_1234_5678, makeTestNetRewards(t, gen, 6_1234_5678, 2_0000_0000, 2_0000_0000)},
-=======
 		{999, 6_0000_0000, makeTestNetRewards(t, gen, 6_0000_0000)},
 
 		{1000, 6_0000_0000, makeTestNetRewards(t, gen, 2_0000_0000, 2_0000_0000, 2_0000_0000)},
@@ -210,7 +166,6 @@
 		{3000, 4_2222_2222, makeTestNetRewards(t, gen, 2_0000_0000, 1_1111_1111, 1_1111_1111)},
 		{3000, 6_0000_0000, makeTestNetRewards(t, gen, 2_0000_0000, 2_0000_0000, 2_0000_0000)},
 		{3000, 10_1234_5678, makeTestNetRewards(t, gen, 6_1234_5678, 2_0000_0000, 2_0000_0000)},
->>>>>>> fd7f2eb1
 	} {
 		t.Run(strconv.Itoa(i+1), func(t *testing.T) {
 			actual, err := c.calculateRewards(gen, test.height, test.reward)
@@ -246,29 +201,12 @@
 		{2000, 10_1234_5678, makeTestNetRewards(t, gen, 6_1234_5678, 2_0000_0000, 2_0000_0000)},
 
 		// reward addresses remains the same because xtn buyback period is still continuing
-<<<<<<< HEAD
-		{3000, 3000, 4_2222_2222, makeTestNetRewards(t, gen, 2_0000_0000, 1_1111_1111, 1_1111_1111)},
-
-		{4000, 4000, 1_9999_9999, makeTestNetRewards(t, gen, 1_9999_9999)},
-		{4000, 4000, 2_0000_0000, makeTestNetRewards(t, gen, 2_0000_0000)},
-		{4000, 4000, 4_2222_2222, makeTestNetRewards(t, gen, 3_1111_1111, 1_1111_1111)},
-		{4000, 4000, 5_0000_0000, makeTestNetRewards(t, gen, 3_5000_0000, 1_5000_0000)},
-		{4000, 4000, 6_0000_0000, makeTestNetRewards(t, gen, 4_0000_0000, 2_0000_0000)},
-		{4000, 4000, 10_1234_5678, makeTestNetRewards(t, gen, 8_1234_5678, 2_0000_0000)},
-
-		{5000, 5000, 1_9999_9999, makeTestNetRewards(t, gen, 1_9999_9999)},
-		{5000, 5000, 2_0000_0000, makeTestNetRewards(t, gen, 2_0000_0000)},
-		{5000, 5000, 4_2222_2222, makeTestNetRewards(t, gen, 3_1111_1111, 1_1111_1111)},
-		{5000, 5000, 5_0000_0000, makeTestNetRewards(t, gen, 3_5000_0000, 1_5000_0000)},
-		{5000, 5000, 6_0000_0000, makeTestNetRewards(t, gen, 4_0000_0000, 2_0000_0000)},
-		{5000, 5000, 10_1234_5678, makeTestNetRewards(t, gen, 8_1234_5678, 2_0000_0000)},
-=======
 		{3000, 4_2222_2222, makeTestNetRewards(t, gen, 2_0000_0000, 1_1111_1111, 1_1111_1111)},
 
 		{4000, 1_9999_9999, makeTestNetRewards(t, gen, 1_9999_9999)},
 		{4000, 2_0000_0000, makeTestNetRewards(t, gen, 2_0000_0000)},
 		{4000, 4_2222_2222, makeTestNetRewards(t, gen, 3_1111_1111, 1_1111_1111)},
-		{5000, 5_0000_0000, makeTestNetRewards(t, gen, 3_5000_0000, 1_5000_0000)},
+		{4000, 5_0000_0000, makeTestNetRewards(t, gen, 3_5000_0000, 1_5000_0000)},
 		{4000, 6_0000_0000, makeTestNetRewards(t, gen, 4_0000_0000, 2_0000_0000)},
 		{4000, 10_1234_5678, makeTestNetRewards(t, gen, 8_1234_5678, 2_0000_0000)},
 
@@ -278,7 +216,6 @@
 		{5000, 5_0000_0000, makeTestNetRewards(t, gen, 3_5000_0000, 1_5000_0000)},
 		{5000, 6_0000_0000, makeTestNetRewards(t, gen, 4_0000_0000, 2_0000_0000)},
 		{5000, 10_1234_5678, makeTestNetRewards(t, gen, 8_1234_5678, 2_0000_0000)},
->>>>>>> fd7f2eb1
 	} {
 		t.Run(strconv.Itoa(i+1), func(t *testing.T) {
 			actual, err := c.calculateRewards(gen, test.height, test.reward)
@@ -292,27 +229,25 @@
 	gen, err := proto.NewAddressFromString(testAddr)
 	require.NoError(t, err)
 
-	c, setCurrentHeight := newTestRewardsCalculator(
+	c := newTestRewardsCalculator(
 		settings.BoostBlockReward,
 	)
 	for i, test := range []struct {
-		height        proto.Height
-		currentHeight proto.Height
-		reward        uint64
-		rewards       proto.Rewards
-	}{
-		{999, 999, 6_0000_0000, makeTestNetRewards(t, gen, 6_0000_0000)},
-		{1000, 1000, 6_0000_0000, makeTestNetRewards(t, gen, 6_0000_0000)},
-		{1999, 1999, 6_0000_0000, makeTestNetRewards(t, gen, 6_0000_0000)},
-
-		{3999, 3999, 6_0000_0000, makeTestNetRewards(t, gen, 6_0000_0000)},
-		{4000, 4000, 6_0000_0000, makeTestNetRewards(t, gen, 60_0000_0000)},
-		{4999, 4999, 6_0000_0000, makeTestNetRewards(t, gen, 60_0000_0000)},
-
-		{5000, 5000, 6_0000_0000, makeTestNetRewards(t, gen, 6_0000_0000)},
-		{5099, 5099, 6_0000_0000, makeTestNetRewards(t, gen, 6_0000_0000)},
-	} {
-		setCurrentHeight(test.currentHeight)
+		height  proto.Height
+		reward  uint64
+		rewards proto.Rewards
+	}{
+		{999, 6_0000_0000, makeTestNetRewards(t, gen, 6_0000_0000)},
+		{1000, 6_0000_0000, makeTestNetRewards(t, gen, 6_0000_0000)},
+		{1999, 6_0000_0000, makeTestNetRewards(t, gen, 6_0000_0000)},
+
+		{3999, 6_0000_0000, makeTestNetRewards(t, gen, 6_0000_0000)},
+		{4000, 6_0000_0000, makeTestNetRewards(t, gen, 60_0000_0000)},
+		{4999, 6_0000_0000, makeTestNetRewards(t, gen, 60_0000_0000)},
+
+		{5000, 6_0000_0000, makeTestNetRewards(t, gen, 6_0000_0000)},
+		{5099, 6_0000_0000, makeTestNetRewards(t, gen, 6_0000_0000)},
+	} {
 		t.Run(strconv.Itoa(i+1), func(t *testing.T) {
 			actual, cErr := c.calculateRewards(gen, test.height, test.reward)
 			require.NoError(t, cErr)
@@ -325,34 +260,32 @@
 	gen, err := proto.NewAddressFromString(testAddr)
 	require.NoError(t, err)
 
-	c, setCurrentHeight := newTestRewardsCalculator(
+	c := newTestRewardsCalculator(
 		settings.BlockRewardDistribution,
 		settings.BoostBlockReward,
 	)
 	for i, test := range []struct {
-		height        proto.Height
-		currentHeight proto.Height
-		reward        uint64
-		rewards       proto.Rewards
-	}{
-		{900, 900, 6_0000_0000, makeTestNetRewards(t, gen, 6_0000_0000)},
-		{1000, 1000, 6_0000_0000, makeTestNetRewards(t, gen, 2_0000_0000, 2_0000_0000, 2_0000_0000)},
-		{4000, 4000, 6_0000_0000, makeTestNetRewards(t, gen, 20_0000_0000, 20_0000_0000, 20_0000_0000)},
-		{5000, 5000, 6_0000_0000, makeTestNetRewards(t, gen, 2_0000_0000, 2_0000_0000, 2_0000_0000)},
-		{900, 900, 6_5000_0000, makeTestNetRewards(t, gen, 6_5000_0000)},
-		{1000, 1000, 6_5000_0000, makeTestNetRewards(t, gen, 2_1666_6668, 2_1666_6666, 2_1666_6666)},
-		{4000, 4000, 6_5000_0000, makeTestNetRewards(t, gen, 21_6666_6680, 21_6666_6660, 21_6666_6660)},
-		{5000, 5000, 6_5000_0000, makeTestNetRewards(t, gen, 2_1666_6668, 2_1666_6666, 2_1666_6666)},
-		{900, 900, 3_0000_0000, makeTestNetRewards(t, gen, 3_0000_0000)},
-		{1000, 1000, 3_0000_0000, makeTestNetRewards(t, gen, 1_0000_0000, 1_0000_0000, 1_0000_0000)},
-		{4000, 4000, 3_0000_0000, makeTestNetRewards(t, gen, 10_0000_0000, 10_0000_0000, 10_0000_0000)},
-		{5000, 5000, 3_0000_0000, makeTestNetRewards(t, gen, 1_0000_0000, 1_0000_0000, 1_0000_0000)},
-		{900, 900, 0, makeTestNetRewards(t, gen, 0)},
-		{1000, 1000, 0, makeTestNetRewards(t, gen, 0, 0, 0)},
-		{4000, 4000, 0, makeTestNetRewards(t, gen, 0, 0, 0)},
-		{5000, 5000, 0, makeTestNetRewards(t, gen, 0, 0, 0)},
-	} {
-		setCurrentHeight(test.currentHeight)
+		height  proto.Height
+		reward  uint64
+		rewards proto.Rewards
+	}{
+		{900, 6_0000_0000, makeTestNetRewards(t, gen, 6_0000_0000)},
+		{1000, 6_0000_0000, makeTestNetRewards(t, gen, 2_0000_0000, 2_0000_0000, 2_0000_0000)},
+		{4000, 6_0000_0000, makeTestNetRewards(t, gen, 20_0000_0000, 20_0000_0000, 20_0000_0000)},
+		{5000, 6_0000_0000, makeTestNetRewards(t, gen, 2_0000_0000, 2_0000_0000, 2_0000_0000)},
+		{900, 6_5000_0000, makeTestNetRewards(t, gen, 6_5000_0000)},
+		{1000, 6_5000_0000, makeTestNetRewards(t, gen, 2_1666_6668, 2_1666_6666, 2_1666_6666)},
+		{4000, 6_5000_0000, makeTestNetRewards(t, gen, 21_6666_6680, 21_6666_6660, 21_6666_6660)},
+		{5000, 6_5000_0000, makeTestNetRewards(t, gen, 2_1666_6668, 2_1666_6666, 2_1666_6666)},
+		{900, 3_0000_0000, makeTestNetRewards(t, gen, 3_0000_0000)},
+		{1000, 3_0000_0000, makeTestNetRewards(t, gen, 1_0000_0000, 1_0000_0000, 1_0000_0000)},
+		{4000, 3_0000_0000, makeTestNetRewards(t, gen, 10_0000_0000, 10_0000_0000, 10_0000_0000)},
+		{5000, 3_0000_0000, makeTestNetRewards(t, gen, 1_0000_0000, 1_0000_0000, 1_0000_0000)},
+		{900, 0, makeTestNetRewards(t, gen, 0)},
+		{1000, 0, makeTestNetRewards(t, gen, 0, 0, 0)},
+		{4000, 0, makeTestNetRewards(t, gen, 0, 0, 0)},
+		{5000, 0, makeTestNetRewards(t, gen, 0, 0, 0)},
+	} {
 		t.Run(strconv.Itoa(i+1), func(t *testing.T) {
 			actual, cErr := c.calculateRewards(gen, test.height, test.reward)
 			require.NoError(t, cErr)
@@ -365,26 +298,24 @@
 	gen, err := proto.NewAddressFromString(testAddr)
 	require.NoError(t, err)
 
-	c, setCurrentHeight := newTestRewardsCalculator(
+	c := newTestRewardsCalculator(
 		settings.BlockRewardDistribution,
 		settings.XTNBuyBackCessation,
 		settings.BoostBlockReward,
 	)
 	for i, test := range []struct {
-		height        proto.Height
-		currentHeight proto.Height
-		reward        uint64
-		rewards       proto.Rewards
-	}{
-		{999, 999, 6_0000_0000, makeTestNetRewards(t, gen, 6_0000_0000)},
-		{1000, 1000, 6_0000_0000, makeTestNetRewards(t, gen, 2_0000_0000, 2_0000_0000, 2_0000_0000)},
-		{2999, 2999, 6_0000_0000, makeTestNetRewards(t, gen, 2_0000_0000, 2_0000_0000, 2_0000_0000)},
-		{3000, 3000, 6_0000_0000, makeTestNetRewards(t, gen, 2_0000_0000, 2_0000_0000, 2_0000_0000)},
-		{3999, 3999, 6_0000_0000, makeTestNetRewards(t, gen, 2_0000_0000, 2_0000_0000, 2_0000_0000)},
-		{4000, 4000, 6_0000_0000, makeTestNetRewards(t, gen, 40_0000_0000, 20_0000_0000)},
-		{5000, 5000, 6_0000_0000, makeTestNetRewards(t, gen, 4_0000_0000, 2_0000_0000)},
-	} {
-		setCurrentHeight(test.currentHeight)
+		height  proto.Height
+		reward  uint64
+		rewards proto.Rewards
+	}{
+		{999, 6_0000_0000, makeTestNetRewards(t, gen, 6_0000_0000)},
+		{1000, 6_0000_0000, makeTestNetRewards(t, gen, 2_0000_0000, 2_0000_0000, 2_0000_0000)},
+		{2999, 6_0000_0000, makeTestNetRewards(t, gen, 2_0000_0000, 2_0000_0000, 2_0000_0000)},
+		{3000, 6_0000_0000, makeTestNetRewards(t, gen, 2_0000_0000, 2_0000_0000, 2_0000_0000)},
+		{3999, 6_0000_0000, makeTestNetRewards(t, gen, 2_0000_0000, 2_0000_0000, 2_0000_0000)},
+		{4000, 6_0000_0000, makeTestNetRewards(t, gen, 40_0000_0000, 20_0000_0000)},
+		{5000, 6_0000_0000, makeTestNetRewards(t, gen, 4_0000_0000, 2_0000_0000)},
+	} {
 		t.Run(strconv.Itoa(i+1), func(t *testing.T) {
 			actual, cErr := c.calculateRewards(gen, test.height, test.reward)
 			require.NoError(t, cErr)
@@ -397,56 +328,52 @@
 	gen, err := proto.NewAddressFromString(testAddr)
 	require.NoError(t, err)
 
-	c, setCurrentHeight := newTestRewardsCalculator(
+	c := newTestRewardsCalculator(
 		settings.BlockRewardDistribution,
 		settings.CappedRewards,
 		settings.BoostBlockReward,
 	)
 	for i, test := range []struct {
-		height        proto.Height
-		currentHeight proto.Height
-		reward        uint64
-		rewards       proto.Rewards
-	}{
-		{999, 999, 6_0000_0000, makeTestNetRewards(t, gen, 6_0000_0000)},
-
-		{1000, 1000, 6_0000_0000, makeTestNetRewards(t, gen, 2_0000_0000, 2_0000_0000, 2_0000_0000)},
-		{1999, 1999, 6_0000_0000, makeTestNetRewards(t, gen, 2_0000_0000, 2_0000_0000, 2_0000_0000)},
-
-		{4000, 4000, 6_0000_0000, makeTestNetRewards(t, gen, 20_0000_0000, 20_0000_0000, 20_0000_0000)},
-		{5000, 5000, 6_0000_0000, makeTestNetRewards(t, gen, 2_0000_0000, 2_0000_0000, 2_0000_0000)},
-
-		// test for compatibility with scala node behaviour
-		{999, 1999, 6_3333_3333, makeTestNetRewards(t, gen, 2_1111_1111, 2_1111_1111, 2_1111_1111)},
-		{999, 2000, 6_3333_3333, makeTestNetRewards(t, gen, 6_3333_3333)},
-		{1500, 2000, 6_3333_3333, makeTestNetRewards(t, gen, 2_1111_1111, 2_1111_1111, 2_1111_1111)},
-		{2000, 2000, 6_3333_3333, makeTestNetRewards(t, gen, 2_3333_3333, 2_0000_0000, 2_0000_0000)},
-
-		{2000, 2000, 1_9999_9999, makeTestNetRewards(t, gen, 1_9999_9999)},
-		{2000, 2000, 2_0000_0000, makeTestNetRewards(t, gen, 2_0000_0000)},
-		{2000, 2000, 4_2222_2222, makeTestNetRewards(t, gen, 2_0000_0000, 1_1111_1111, 1_1111_1111)},
-		{2000, 2000, 6_0000_0000, makeTestNetRewards(t, gen, 2_0000_0000, 2_0000_0000, 2_0000_0000)},
-		{2000, 2000, 10_1234_5678, makeTestNetRewards(t, gen, 6_1234_5678, 2_0000_0000, 2_0000_0000)},
-
-		{3000, 3000, 1_9999_9999, makeTestNetRewards(t, gen, 1_9999_9999)},
-		{3000, 3000, 2_0000_0000, makeTestNetRewards(t, gen, 2_0000_0000)},
-		{3000, 3000, 4_2222_2222, makeTestNetRewards(t, gen, 2_0000_0000, 1_1111_1111, 1_1111_1111)},
-		{3000, 3000, 6_0000_0000, makeTestNetRewards(t, gen, 2_0000_0000, 2_0000_0000, 2_0000_0000)},
-		{3000, 3000, 10_1234_5678, makeTestNetRewards(t, gen, 6_1234_5678, 2_0000_0000, 2_0000_0000)},
-
-		{4000, 4000, 1_9999_9999, makeTestNetRewards(t, gen, 19_9999_9990)},
-		{4000, 4000, 2_0000_0000, makeTestNetRewards(t, gen, 20_0000_0000)},
-		{4000, 4000, 4_2222_2222, makeTestNetRewards(t, gen, 20_0000_0000, 11_1111_1110, 11_1111_1110)},
-		{4000, 4000, 6_0000_0000, makeTestNetRewards(t, gen, 20_0000_0000, 20_0000_0000, 20_0000_0000)},
-		{4000, 4000, 10_1234_5678, makeTestNetRewards(t, gen, 61_2345_6780, 20_0000_0000, 20_0000_0000)},
-
-		{5000, 5000, 1_9999_9999, makeTestNetRewards(t, gen, 1_9999_9999)},
-		{5000, 5000, 2_0000_0000, makeTestNetRewards(t, gen, 2_0000_0000)},
-		{5000, 5000, 4_2222_2222, makeTestNetRewards(t, gen, 2_0000_0000, 1_1111_1111, 1_1111_1111)},
-		{5000, 5000, 6_0000_0000, makeTestNetRewards(t, gen, 2_0000_0000, 2_0000_0000, 2_0000_0000)},
-		{5000, 5000, 10_1234_5678, makeTestNetRewards(t, gen, 6_1234_5678, 2_0000_0000, 2_0000_0000)},
-	} {
-		setCurrentHeight(test.currentHeight)
+		height  proto.Height
+		reward  uint64
+		rewards proto.Rewards
+	}{
+		{999, 6_0000_0000, makeTestNetRewards(t, gen, 6_0000_0000)},
+
+		{1000, 6_0000_0000, makeTestNetRewards(t, gen, 2_0000_0000, 2_0000_0000, 2_0000_0000)},
+		{1999, 6_0000_0000, makeTestNetRewards(t, gen, 2_0000_0000, 2_0000_0000, 2_0000_0000)},
+
+		{4000, 6_0000_0000, makeTestNetRewards(t, gen, 20_0000_0000, 20_0000_0000, 20_0000_0000)},
+		{5000, 6_0000_0000, makeTestNetRewards(t, gen, 2_0000_0000, 2_0000_0000, 2_0000_0000)},
+
+		{999, 6_3333_3333, makeTestNetRewards(t, gen, 6_3333_3333)},
+		{1500, 6_3333_3333, makeTestNetRewards(t, gen, 2_1111_1111, 2_1111_1111, 2_1111_1111)},
+		{2000, 6_3333_3333, makeTestNetRewards(t, gen, 2_3333_3333, 2_0000_0000, 2_0000_0000)},
+
+		{2000, 1_9999_9999, makeTestNetRewards(t, gen, 1_9999_9999)},
+		{2000, 2_0000_0000, makeTestNetRewards(t, gen, 2_0000_0000)},
+		{2000, 4_2222_2222, makeTestNetRewards(t, gen, 2_0000_0000, 1_1111_1111, 1_1111_1111)},
+		{2000, 6_0000_0000, makeTestNetRewards(t, gen, 2_0000_0000, 2_0000_0000, 2_0000_0000)},
+		{2000, 10_1234_5678, makeTestNetRewards(t, gen, 6_1234_5678, 2_0000_0000, 2_0000_0000)},
+
+		{3000, 1_9999_9999, makeTestNetRewards(t, gen, 1_9999_9999)},
+		{3000, 2_0000_0000, makeTestNetRewards(t, gen, 2_0000_0000)},
+		{3000, 4_2222_2222, makeTestNetRewards(t, gen, 2_0000_0000, 1_1111_1111, 1_1111_1111)},
+		{3000, 6_0000_0000, makeTestNetRewards(t, gen, 2_0000_0000, 2_0000_0000, 2_0000_0000)},
+		{3000, 10_1234_5678, makeTestNetRewards(t, gen, 6_1234_5678, 2_0000_0000, 2_0000_0000)},
+
+		{4000, 1_9999_9999, makeTestNetRewards(t, gen, 19_9999_9990)},
+		{4000, 2_0000_0000, makeTestNetRewards(t, gen, 20_0000_0000)},
+		{4000, 4_2222_2222, makeTestNetRewards(t, gen, 20_0000_0000, 11_1111_1110, 11_1111_1110)},
+		{4000, 6_0000_0000, makeTestNetRewards(t, gen, 20_0000_0000, 20_0000_0000, 20_0000_0000)},
+		{4000, 10_1234_5678, makeTestNetRewards(t, gen, 61_2345_6780, 20_0000_0000, 20_0000_0000)},
+
+		{5000, 1_9999_9999, makeTestNetRewards(t, gen, 1_9999_9999)},
+		{5000, 2_0000_0000, makeTestNetRewards(t, gen, 2_0000_0000)},
+		{5000, 4_2222_2222, makeTestNetRewards(t, gen, 2_0000_0000, 1_1111_1111, 1_1111_1111)},
+		{5000, 6_0000_0000, makeTestNetRewards(t, gen, 2_0000_0000, 2_0000_0000, 2_0000_0000)},
+		{5000, 10_1234_5678, makeTestNetRewards(t, gen, 6_1234_5678, 2_0000_0000, 2_0000_0000)},
+	} {
 		t.Run(strconv.Itoa(i+1), func(t *testing.T) {
 			actual, cErr := c.calculateRewards(gen, test.height, test.reward)
 			require.NoError(t, cErr)
@@ -459,47 +386,45 @@
 	gen, err := proto.NewAddressFromString(testAddr)
 	require.NoError(t, err)
 
-	c, setCurrentHeight := newTestRewardsCalculator(
+	c := newTestRewardsCalculator(
 		settings.BlockRewardDistribution,
 		settings.CappedRewards,
 		settings.XTNBuyBackCessation,
 		settings.BoostBlockReward,
 	)
 	for i, test := range []struct {
-		height        proto.Height
-		currentHeight proto.Height
-		reward        uint64
-		rewards       proto.Rewards
-	}{
-		{999, 999, 6_0000_0000, makeTestNetRewards(t, gen, 6_0000_0000)},
-
-		{1000, 1000, 6_0000_0000, makeTestNetRewards(t, gen, 2_0000_0000, 2_0000_0000, 2_0000_0000)},
-		{1999, 1999, 6_0000_0000, makeTestNetRewards(t, gen, 2_0000_0000, 2_0000_0000, 2_0000_0000)},
-
-		{2000, 2000, 1_9999_9999, makeTestNetRewards(t, gen, 1_9999_9999)},
-		{2000, 2000, 2_0000_0000, makeTestNetRewards(t, gen, 2_0000_0000)},
-		{2000, 2000, 4_2222_2222, makeTestNetRewards(t, gen, 2_0000_0000, 1_1111_1111, 1_1111_1111)},
-		{2000, 2000, 6_0000_0000, makeTestNetRewards(t, gen, 2_0000_0000, 2_0000_0000, 2_0000_0000)},
-		{2000, 2000, 10_1234_5678, makeTestNetRewards(t, gen, 6_1234_5678, 2_0000_0000, 2_0000_0000)},
+		height  proto.Height
+		reward  uint64
+		rewards proto.Rewards
+	}{
+		{999, 6_0000_0000, makeTestNetRewards(t, gen, 6_0000_0000)},
+
+		{1000, 6_0000_0000, makeTestNetRewards(t, gen, 2_0000_0000, 2_0000_0000, 2_0000_0000)},
+		{1999, 6_0000_0000, makeTestNetRewards(t, gen, 2_0000_0000, 2_0000_0000, 2_0000_0000)},
+
+		{2000, 1_9999_9999, makeTestNetRewards(t, gen, 1_9999_9999)},
+		{2000, 2_0000_0000, makeTestNetRewards(t, gen, 2_0000_0000)},
+		{2000, 4_2222_2222, makeTestNetRewards(t, gen, 2_0000_0000, 1_1111_1111, 1_1111_1111)},
+		{2000, 6_0000_0000, makeTestNetRewards(t, gen, 2_0000_0000, 2_0000_0000, 2_0000_0000)},
+		{2000, 10_1234_5678, makeTestNetRewards(t, gen, 6_1234_5678, 2_0000_0000, 2_0000_0000)},
 
 		// reward addresses remains the same because xtn buyback period is still continuing
-		{3000, 3000, 4_2222_2222, makeTestNetRewards(t, gen, 2_0000_0000, 1_1111_1111, 1_1111_1111)},
-
-		{4000, 4000, 1_9999_9999, makeTestNetRewards(t, gen, 19_9999_9990)},
-		{4000, 4000, 2_0000_0000, makeTestNetRewards(t, gen, 20_0000_0000)},
-		{4000, 4000, 4_2222_2222, makeTestNetRewards(t, gen, 31_1111_1110, 11_1111_1110)},
-		{4000, 4000, 5_0000_0000, makeTestNetRewards(t, gen, 35_0000_0000, 15_0000_0000)},
-		{4000, 4000, 6_0000_0000, makeTestNetRewards(t, gen, 40_0000_0000, 20_0000_0000)},
-		{4000, 4000, 10_1234_5678, makeTestNetRewards(t, gen, 81_2345_6780, 20_0000_0000)},
-
-		{5000, 5000, 1_9999_9999, makeTestNetRewards(t, gen, 1_9999_9999)},
-		{5000, 5000, 2_0000_0000, makeTestNetRewards(t, gen, 2_0000_0000)},
-		{5000, 5000, 4_2222_2222, makeTestNetRewards(t, gen, 3_1111_1111, 1_1111_1111)},
-		{5000, 5000, 5_0000_0000, makeTestNetRewards(t, gen, 3_5000_0000, 1_5000_0000)},
-		{5000, 5000, 6_0000_0000, makeTestNetRewards(t, gen, 4_0000_0000, 2_0000_0000)},
-		{5000, 5000, 10_1234_5678, makeTestNetRewards(t, gen, 8_1234_5678, 2_0000_0000)},
-	} {
-		setCurrentHeight(test.currentHeight)
+		{3000, 4_2222_2222, makeTestNetRewards(t, gen, 2_0000_0000, 1_1111_1111, 1_1111_1111)},
+
+		{4000, 1_9999_9999, makeTestNetRewards(t, gen, 19_9999_9990)},
+		{4000, 2_0000_0000, makeTestNetRewards(t, gen, 20_0000_0000)},
+		{4000, 4_2222_2222, makeTestNetRewards(t, gen, 31_1111_1110, 11_1111_1110)},
+		{4000, 5_0000_0000, makeTestNetRewards(t, gen, 35_0000_0000, 15_0000_0000)},
+		{4000, 6_0000_0000, makeTestNetRewards(t, gen, 40_0000_0000, 20_0000_0000)},
+		{4000, 10_1234_5678, makeTestNetRewards(t, gen, 81_2345_6780, 20_0000_0000)},
+
+		{5000, 1_9999_9999, makeTestNetRewards(t, gen, 1_9999_9999)},
+		{5000, 2_0000_0000, makeTestNetRewards(t, gen, 2_0000_0000)},
+		{5000, 4_2222_2222, makeTestNetRewards(t, gen, 3_1111_1111, 1_1111_1111)},
+		{5000, 5_0000_0000, makeTestNetRewards(t, gen, 3_5000_0000, 1_5000_0000)},
+		{5000, 6_0000_0000, makeTestNetRewards(t, gen, 4_0000_0000, 2_0000_0000)},
+		{5000, 10_1234_5678, makeTestNetRewards(t, gen, 8_1234_5678, 2_0000_0000)},
+	} {
 		t.Run(strconv.Itoa(i+1), func(t *testing.T) {
 			actual, cErr := c.calculateRewards(gen, test.height, test.reward)
 			require.NoError(t, cErr)
