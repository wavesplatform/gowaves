--- conflicted
+++ resolved
@@ -142,11 +142,7 @@
 		if isNotFoundInHistoryOrDBErr(err) {
 			return nil, nil
 		}
-<<<<<<< HEAD
-		return nil, fmt.Errorf("failed to retrieve commitment record: %w", err)
-=======
 		return nil, fmt.Errorf("failed to retrieve newest commitment record: %w", err)
->>>>>>> d5ffa83c
 	}
 	var rec commitmentsRecord
 	if umErr := rec.unmarshalBinary(data); umErr != nil {
@@ -155,28 +151,6 @@
 	generators := make([]crypto.PublicKey, len(rec.Commitments))
 	for i, cm := range rec.Commitments {
 		generators[i] = cm.GeneratorPK
-<<<<<<< HEAD
 	}
 	return generators, nil
-}
-
-// size returns the number of commitments for the given period start.
-func (c *commitments) size(periodStart uint32) (int, error) {
-	generators, err := c.generators(periodStart)
-	if err != nil {
-		return 0, err
-	}
-	return len(generators), nil
-}
-
-func (c *commitments) newestSize(periodStart uint32) (int, error) {
-	generators, err := c.newestGenerators(periodStart)
-	if err != nil {
-		return 0, err
-	}
-	return len(generators), nil
-=======
-	}
-	return generators, nil
->>>>>>> d5ffa83c
 }