--- conflicted
+++ resolved
@@ -118,13 +118,8 @@
 	key := commitmentKey{periodStart: periodStart}
 	data, err := c.hs.topEntryData(key.bytes())
 	if err != nil {
-<<<<<<< HEAD
-		if errors.Is(err, keyvalue.ErrNotFound) {
+		if isNotFoundInHistoryOrDBErr(err) {
 			return nil, nil
-=======
-		if isNotFoundInHistoryOrDBErr(err) {
-			return 0, nil
->>>>>>> cc890285
 		}
 		return nil, fmt.Errorf("failed to retrieve commitment record: %w", err)
 	}
@@ -144,13 +139,8 @@
 	key := commitmentKey{periodStart: periodStart}
 	data, err := c.hs.newestTopEntryData(key.bytes())
 	if err != nil {
-<<<<<<< HEAD
-		if errors.Is(err, keyvalue.ErrNotFound) {
+		if isNotFoundInHistoryOrDBErr(err) {
 			return nil, nil
-=======
-		if isNotFoundInHistoryOrDBErr(err) {
-			return 0, nil
->>>>>>> cc890285
 		}
 		return nil, fmt.Errorf("failed to retrieve commitment record: %w", err)
 	}
