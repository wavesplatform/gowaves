--- conflicted
+++ resolved
@@ -137,29 +137,6 @@
 	for i, cm := range rec.Commitments {
 		generators[i] = cm.GeneratorPK
 	}
-<<<<<<< HEAD
-	return len(rec.Commitments), nil
-}
-
-func (c *commitments) generators(periodStart uint32) ([]crypto.PublicKey, error) {
-	key := commitmentKey{periodStart: periodStart}
-	data, err := c.hs.newestTopEntryData(key.bytes())
-	if err != nil {
-		if isNotFoundInHistoryOrDBErr(err) {
-			return nil, nil
-		}
-		return nil, fmt.Errorf("failed to retrieve commitment newest record: %w", err)
-	}
-	var rec commitmentsRecord
-	if umErr := rec.unmarshalBinary(data); umErr != nil {
-		return nil, fmt.Errorf("failed to unmarshal commitment record: %w", umErr)
-	}
-	generators := make([]crypto.PublicKey, 0, len(rec.Commitments))
-	for _, cm := range rec.Commitments {
-		generators = append(generators, cm.GeneratorPK)
-	}
-	return generators, nil
-=======
 	return generators, nil
 }
 
@@ -179,5 +156,37 @@
 		}
 	}
 	return false, nil
->>>>>>> 4183c341
+}
+
+// size returns the number of commitments for the given period start.
+func (c *commitments) size(periodStart uint32) (int, error) {
+	key := commitmentKey{periodStart: periodStart}
+	data, err := c.hs.topEntryData(key.bytes())
+	if err != nil {
+		if isNotFoundInHistoryOrDBErr(err) {
+			return 0, nil
+		}
+		return 0, fmt.Errorf("failed to retrieve commitment record: %w", err)
+	}
+	var rec commitmentsRecord
+	if umErr := rec.unmarshalBinary(data); umErr != nil {
+		return 0, fmt.Errorf("failed to unmarshal commitment record: %w", umErr)
+	}
+	return len(rec.Commitments), nil
+}
+
+func (c *commitments) newestSize(periodStart uint32) (int, error) {
+	key := commitmentKey{periodStart: periodStart}
+	data, err := c.hs.newestTopEntryData(key.bytes())
+	if err != nil {
+		if isNotFoundInHistoryOrDBErr(err) {
+			return 0, nil
+		}
+		return 0, fmt.Errorf("failed to retrieve commitment newest record: %w", err)
+	}
+	var rec commitmentsRecord
+	if umErr := rec.unmarshalBinary(data); umErr != nil {
+		return 0, fmt.Errorf("failed to unmarshal commitment record: %w", umErr)
+	}
+	return len(rec.Commitments), nil
 }