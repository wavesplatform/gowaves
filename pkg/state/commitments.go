--- conflicted
+++ resolved
@@ -3,7 +3,6 @@
 import (
 	"bytes"
 	"fmt"
-
 	"github.com/fxamacker/cbor/v2"
 
 	"github.com/wavesplatform/gowaves/pkg/crypto"
@@ -131,27 +130,6 @@
 	return len(rec.Commitments), nil
 }
 
-<<<<<<< HEAD
-// size returns the number of commitments for the given period start.
-func (c *commitments) generators(periodStart uint32) ([]crypto.PublicKey, error) {
-	key := commitmentKey{periodStart: periodStart}
-	data, err := c.hs.newestTopEntryData(key.bytes())
-	if err != nil {
-		if errors.Is(err, keyvalue.ErrNotFound) {
-			return nil, nil
-		}
-		return nil, fmt.Errorf("failed to retrieve commitment record: %w", err)
-	}
-	var rec commitmentsRecord
-	if umErr := rec.unmarshalBinary(data); umErr != nil {
-		return nil, fmt.Errorf("failed to unmarshal commitment record: %w", umErr)
-	}
-	generators := make([]crypto.PublicKey, 0, len(rec.Commitments))
-	for _, cm := range rec.Commitments {
-		generators = append(generators, cm.GeneratorPK)
-	}
-	return generators, nil
-=======
 func (c *commitments) newestSize(periodStart uint32) (int, error) {
 	key := commitmentKey{periodStart: periodStart}
 	data, err := c.hs.newestTopEntryData(key.bytes())
@@ -166,5 +144,24 @@
 		return 0, fmt.Errorf("failed to unmarshal commitment record: %w", umErr)
 	}
 	return len(rec.Commitments), nil
->>>>>>> cc890285
+}
+
+func (c *commitments) generators(periodStart uint32) ([]crypto.PublicKey, error) {
+	key := commitmentKey{periodStart: periodStart}
+	data, err := c.hs.newestTopEntryData(key.bytes())
+	if err != nil {
+		if isNotFoundInHistoryOrDBErr(err) {
+			return nil, nil
+		}
+		return nil, fmt.Errorf("failed to retrieve commitment newest record: %w", err)
+	}
+	var rec commitmentsRecord
+	if umErr := rec.unmarshalBinary(data); umErr != nil {
+		return nil, fmt.Errorf("failed to unmarshal commitment record: %w", umErr)
+	}
+	generators := make([]crypto.PublicKey, 0, len(rec.Commitments))
+	for _, cm := range rec.Commitments {
+		generators = append(generators, cm.GeneratorPK)
+	}
+	return generators, nil
 }