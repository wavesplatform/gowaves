--- conflicted
+++ resolved
@@ -14,17 +14,6 @@
 	height              uint64
 	blockID             proto.BlockID
 	currentMinerAddress proto.WavesAddress
-<<<<<<< HEAD
-	stateActionsCounter *proto.StateActionsCounter
-	checkerData         txCheckerData
-}
-
-func newPerformerInfo(height proto.Height, stateActionsCounter *proto.StateActionsCounter,
-	blockID proto.BlockID, currentMinerAddress proto.WavesAddress,
-	checkerData txCheckerData) *performerInfo {
-	return &performerInfo{height, blockID,
-		currentMinerAddress, stateActionsCounter,
-=======
 	checkerData         txCheckerData
 }
 
@@ -33,7 +22,6 @@
 	checkerData txCheckerData) *performerInfo {
 	return &performerInfo{height, blockID,
 		currentMinerAddress,
->>>>>>> d2dc9bae
 		checkerData} // all fields must be initialized
 }
 
@@ -104,11 +92,7 @@
 
 func (tp *transactionPerformer) performIssue(tx *proto.Issue, txID crypto.Digest,
 	assetID crypto.Digest, info *performerInfo,
-<<<<<<< HEAD
-	balanceChanges txDiff, scriptInformation *scriptInformation) (proto.TransactionSnapshot, error) {
-=======
 	balanceChanges txDiff, scriptEstimation *scriptEstimation, script *proto.Script) (proto.TransactionSnapshot, error) {
->>>>>>> d2dc9bae
 	blockHeight := info.height + 1
 	// Create new asset.
 	assetInfo := &assetInfo{
@@ -126,15 +110,8 @@
 			reissuable:               tx.Reissuable,
 		},
 	}
-<<<<<<< HEAD
-
-	snapshot, err := tp.snapshotGenerator.generateSnapshotForIssueTx(assetID, txID, tx.SenderPK,
-		*assetInfo, balanceChanges, scriptInformation)
-
-=======
 	snapshot, err := tp.snapshotGenerator.generateSnapshotForIssueTx(assetID, txID, tx.SenderPK,
 		*assetInfo, balanceChanges, scriptEstimation, script)
->>>>>>> d2dc9bae
 	if err != nil {
 		return nil, err
 	}
@@ -155,14 +132,7 @@
 	if err != nil {
 		return nil, err
 	}
-<<<<<<< HEAD
-	if setErr := tp.stor.scriptsStorage.setAssetScript(assetID, proto.Script{}, info.blockID); setErr != nil {
-		return nil, setErr
-	}
-	return tp.performIssue(&tx.Issue, assetID, assetID, info, balanceChanges, nil)
-=======
 	return tp.performIssue(&tx.Issue, assetID, assetID, info, balanceChanges, nil, nil)
->>>>>>> d2dc9bae
 }
 
 func (tp *transactionPerformer) performIssueWithProofs(transaction proto.Transaction, info *performerInfo,
@@ -179,28 +149,8 @@
 	if err != nil {
 		return nil, err
 	}
-<<<<<<< HEAD
-	if setErr := tp.stor.scriptsStorage.setAssetScript(assetID, tx.Script, info.blockID); setErr != nil {
-		return nil, setErr
-	}
-	var se *scriptEstimation
-	var scriptInfo *scriptInformation
-	if se = info.checkerData.scriptEstimation; se.isPresent() { // script estimation is present and not nil
-		// Save complexities to storage, so we won't have to calculate it every time the script is called.
-		if scErr := tp.stor.scriptsComplexity.saveComplexitiesForAsset(assetID, *se, info.blockID); scErr != nil {
-			return nil, scErr
-		}
-		scriptInfo = &scriptInformation{
-			script:     tx.Script,
-			complexity: se.estimation.Verifier,
-		}
-	}
-
-	return tp.performIssue(&tx.Issue, assetID, assetID, info, balanceChanges, scriptInfo)
-=======
 	return tp.performIssue(&tx.Issue, assetID, assetID, info,
 		balanceChanges, info.checkerData.scriptEstimation, &tx.Script)
->>>>>>> d2dc9bae
 }
 
 func (tp *transactionPerformer) performReissue(tx *proto.Reissue, _ *performerInfo,
@@ -465,58 +415,14 @@
 	if !se.isPresent() {
 		return nil, errors.New("script estimations must be set for SetScriptWithProofs tx")
 	}
-<<<<<<< HEAD
-	senderAddr, err := proto.NewAddressFromPublicKey(tp.settings.AddressSchemeCharacter, tx.SenderPK)
-	if err != nil {
-		return nil, errors.Wrapf(err, "failed to create addr from PK %q", tx.SenderPK.String())
-	}
-	if setErr := tp.stor.scriptsComplexity.saveComplexitiesForAddr(senderAddr, *se, info.blockID); setErr != nil {
-		return nil, errors.Wrapf(setErr, "failed to save script complexities for addr %q", senderAddr.String())
-	}
-
-	snapshot, err := tp.snapshotGenerator.generateSnapshotForSetScriptTx(tx.SenderPK,
-		tx.Script, se.estimation.Verifier, balanceChanges)
-
-	if err != nil {
-		return nil, err
-	}
-	return snapshot, snapshot.Apply(tp.snapshotApplier)
-}
-
-// TODO used only in tests
-func storeScriptByAddress(
-	stor *blockchainEntitiesStorage,
-	scheme proto.Scheme,
-	senderPK crypto.PublicKey,
-	script proto.Script,
-	se scriptEstimation,
-	blockID proto.BlockID,
-) error {
-	senderAddr, err := proto.NewAddressFromPublicKey(scheme, senderPK)
-	if err != nil {
-		return errors.Wrapf(err, "failed to create addr from PK %q", senderPK.String())
-	}
-	if setErr := stor.scriptsStorage.setAccountScript(senderAddr, script, senderPK, blockID); setErr != nil {
-		return errors.Wrapf(setErr, "failed to set account script on addr %q", senderAddr.String())
-	}
-	if setErr := stor.scriptsComplexity.saveComplexitiesForAddr(senderAddr, se, blockID); setErr != nil {
-		return errors.Wrapf(setErr, "failed to save script complexities for addr %q", senderAddr.String())
-	}
-	return nil
-}
-
-=======
-
 	snapshot, err := tp.snapshotGenerator.generateSnapshotForSetScriptTx(tx.SenderPK,
 		tx.Script, *se, balanceChanges)
 	if err != nil {
 		return nil, errors.Wrap(err, "failed to generate snapshot for set script tx")
 	}
-
-	return snapshot, snapshot.Apply(tp.snapshotApplier)
-}
-
->>>>>>> d2dc9bae
+	return snapshot, snapshot.Apply(tp.snapshotApplier)
+}
+
 func (tp *transactionPerformer) performSetAssetScriptWithProofs(transaction proto.Transaction,
 	info *performerInfo, _ *invocationResult, balanceChanges txDiff) (proto.TransactionSnapshot, error) {
 	tx, ok := transaction.(*proto.SetAssetScriptWithProofs)
@@ -528,29 +434,11 @@
 	if !se.isPresent() {
 		return nil, errors.New("script estimations must be set for SetAssetScriptWithProofs tx")
 	}
-<<<<<<< HEAD
-	senderAddr, err := proto.NewAddressFromPublicKey(tp.settings.AddressSchemeCharacter, tx.SenderPK)
-	if err != nil {
-		return nil, errors.Wrapf(err, "failed to create addr from PK %q", tx.SenderPK.String())
-	}
-
-	// Save complexity to storage, so we won't have to calculate it every time the script is called.
-	if setErr := tp.stor.scriptsComplexity.saveComplexitiesForAddr(senderAddr, *se, info.blockID); setErr != nil {
-		return nil, errors.Wrapf(setErr, "failed to save script complexities for addr %q", senderAddr.String())
-	}
-	snapshot, err := tp.snapshotGenerator.generateSnapshotForSetAssetScriptTx(tx.AssetID, tx.Script, balanceChanges)
-	if err != nil {
-		return nil, err
-	}
-	// TODO: generate special complexities snapshot for asset
-
-=======
 
 	snapshot, err := tp.snapshotGenerator.generateSnapshotForSetAssetScriptTx(tx.AssetID, tx.Script, balanceChanges, *se)
 	if err != nil {
 		return nil, err
 	}
->>>>>>> d2dc9bae
 	return snapshot, snapshot.Apply(tp.snapshotApplier)
 }
 
@@ -577,11 +465,7 @@
 	// this is the place where we have to store new estimation
 	scriptAddr, err := recipientToAddress(tx.ScriptRecipient, tp.stor.aliases)
 	if err != nil {
-<<<<<<< HEAD
-		return nil, errors.Errorf("failed to get transaction ID: %v", err)
-=======
 		return nil, errors.Wrap(err, "failed to get sender for InvokeScriptWithProofs")
->>>>>>> d2dc9bae
 	}
 	// update callable and summary complexity, verifier complexity remains the same
 	if scErr := tp.stor.scriptsComplexity.updateCallableComplexitiesForAddr(scriptAddr, *se, info.blockID); scErr != nil {
@@ -589,63 +473,14 @@
 			scriptAddr.String(), tx.ID.String(),
 		)
 	}
-<<<<<<< HEAD
-
-	scriptAddr, cnvrtErr := recipientToAddress(tx.ScriptRecipient, tp.stor.aliases)
-	if cnvrtErr != nil {
-		return nil, err
-	}
-	var si scriptBasicInfoRecord
-	si, err = tp.stor.scriptsStorage.newestScriptBasicInfoByAddressID(scriptAddr.ID())
-	if err != nil {
-		return nil, errors.Wrapf(err,
-			"failed to get script's public key on address '%s'",
-			tx.ScriptRecipient.Address().String())
-	}
-	scriptPK := si.PK
-
-	snapshot, err := tp.snapshotGenerator.generateSnapshotForInvokeScriptTx(txID, info,
-		invocationRes, balanceChanges, scriptPK, scriptAddr)
-	if err != nil {
-		return nil, err
-	}
-	return snapshot, snapshot.Apply(tp.snapshotApplier)
-=======
 	_ = invocationRes
 	_ = balanceChanges
 	return nil, nil
->>>>>>> d2dc9bae
 }
 
 func (tp *transactionPerformer) performInvokeExpressionWithProofs(transaction proto.Transaction,
 	info *performerInfo, invocationRes *invocationResult,
 	balanceChanges txDiff) (proto.TransactionSnapshot, error) {
-<<<<<<< HEAD
-	tx, ok := transaction.(*proto.InvokeExpressionTransactionWithProofs)
-	if !ok {
-		return nil, errors.New("failed to convert interface to InvokeExpressionWithProofs transaction")
-	}
-
-	txIDBytes, err := transaction.GetID(tp.settings.AddressSchemeCharacter)
-	if err != nil {
-		return nil, errors.Errorf("failed to get transaction ID: %v", err)
-	}
-	txID, err := crypto.NewDigestFromBytes(txIDBytes)
-	if err != nil {
-		return nil, err
-	}
-
-	senderAddress, err := proto.NewAddressFromPublicKey(tp.settings.AddressSchemeCharacter, tx.SenderPK)
-	if err != nil {
-		return nil, errors.Wrap(err, "recipientToAddress() failed")
-	}
-	snapshot, err := tp.snapshotGenerator.generateSnapshotForInvokeExpressionTx(txID, info, invocationRes,
-		balanceChanges, tx.SenderPK, senderAddress)
-	if err != nil {
-		return nil, err
-	}
-	return snapshot, snapshot.Apply(tp.snapshotApplier)
-=======
 	if _, ok := transaction.(*proto.InvokeExpressionTransactionWithProofs); !ok {
 		return nil, errors.New("failed to convert interface to InvokeExpressionWithProofs transaction")
 	}
@@ -655,7 +490,6 @@
 	_ = invocationRes
 	_ = balanceChanges
 	return nil, nil
->>>>>>> d2dc9bae
 }
 
 func (tp *transactionPerformer) performEthereumTransactionWithProofs(transaction proto.Transaction, info *performerInfo,
@@ -665,33 +499,6 @@
 		return nil, errors.New("failed to convert interface to EthereumTransaction transaction")
 	}
 
-<<<<<<< HEAD
-	txIDBytes, err := transaction.GetID(tp.settings.AddressSchemeCharacter)
-	if err != nil {
-		return nil, errors.Errorf("failed to get transaction ID: %v", err)
-	}
-	txID, err := crypto.NewDigestFromBytes(txIDBytes)
-	if err != nil {
-		return nil, err
-	}
-	scriptAddr, err := ethTx.WavesAddressTo(tp.settings.AddressSchemeCharacter)
-	if err != nil {
-		return nil, err
-	}
-	var si scriptBasicInfoRecord
-	si, err = tp.stor.scriptsStorage.newestScriptBasicInfoByAddressID(scriptAddr.ID())
-	if err != nil {
-		return nil,
-			errors.Wrapf(err, "failed to get script's public key on address '%s'", scriptAddr.String())
-	}
-	scriptPK := si.PK
-	snapshot, err := tp.snapshotGenerator.generateSnapshotForEthereumInvokeScriptTx(txID,
-		info, invocationRes, balanceChanges, scriptPK, scriptAddr)
-	if err != nil {
-		return nil, err
-	}
-	return snapshot, snapshot.Apply(tp.snapshotApplier)
-=======
 	if _, ok := ethTx.TxKind.(*proto.EthereumInvokeScriptTxKind); ok {
 		if err := tp.stor.commitUncertain(info.blockID); err != nil {
 			return nil, errors.Wrap(err, "failed to commit invoke changes")
@@ -701,7 +508,6 @@
 	_ = balanceChanges
 	// nothing to do for proto.EthereumTransferWavesTxKind and proto.EthereumTransferAssetsErc20TxKind
 	return nil, nil
->>>>>>> d2dc9bae
 }
 
 func (tp *transactionPerformer) performUpdateAssetInfoWithProofs(transaction proto.Transaction,
