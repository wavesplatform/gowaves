--- conflicted
+++ resolved
@@ -448,39 +448,23 @@
 
 func (tp *transactionPerformer) performInvokeScriptWithProofs(transaction proto.Transaction,
 	info *performerInfo,
-<<<<<<< HEAD
 	_ *invocationResult,
-	balanceChanges txDiff) (proto.TransactionSnapshot, error) {
-=======
-	invocationRes *invocationResult,
-	balanceChanges txDiff) (txSnapshot, error) {
->>>>>>> 3108a649
+	balanceChanges txDiff) (txSnapshot, error) {
 	tx, ok := transaction.(*proto.InvokeScriptWithProofs)
 	if !ok {
 		return txSnapshot{}, errors.New("failed to convert interface to InvokeScriptWithProofs transaction")
 	}
-<<<<<<< HEAD
 	txIDBytes, err := transaction.GetID(tp.settings.AddressSchemeCharacter)
 	if err != nil {
-		return nil, errors.Errorf("failed to get transaction ID: %v", err)
+		return txSnapshot{}, errors.Errorf("failed to get transaction ID: %v", err)
 	}
 	txID, err := crypto.NewDigestFromBytes(txIDBytes)
 	if err != nil {
-		return nil, err
-=======
-
-	if err := tp.stor.commitUncertain(info.blockID); err != nil {
-		return txSnapshot{}, errors.Wrapf(err, "failed to commit invoke changes for tx %q", tx.ID.String())
-	}
-	se := info.checkerData.scriptEstimation
-	if !se.isPresent() { // nothing to do, no estimation to save
-		return txSnapshot{}, nil
->>>>>>> 3108a649
+		return txSnapshot{}, err
 	}
 	snapshot, err := tp.snapshotGenerator.generateSnapshotForInvoke(txID, balanceChanges)
 	if err != nil {
-<<<<<<< HEAD
-		return nil, err
+		return txSnapshot{}, err
 	}
 	se := info.checkerData.scriptEstimation
 	if se.isPresent() { // nothing to do, no estimation to save
@@ -491,11 +475,11 @@
 		// this is the place where we have to store new estimation
 		scriptAddr, cnvrtErr := recipientToAddress(tx.ScriptRecipient, tp.stor.aliases)
 		if cnvrtErr != nil {
-			return nil, errors.Wrap(cnvrtErr, "failed to get sender for InvokeScriptWithProofs")
+			return txSnapshot{}, errors.Wrap(cnvrtErr, "failed to get sender for InvokeScriptWithProofs")
 		}
 		// update callable and summary complexity, verifier complexity remains the same
 		if scErr := tp.stor.scriptsComplexity.updateCallableComplexitiesForAddr(scriptAddr, *se, info.blockID); scErr != nil {
-			return nil, errors.Wrapf(scErr, "failed to save complexity for addr %q in tx %q",
+			return txSnapshot{}, errors.Wrapf(scErr, "failed to save complexity for addr %q in tx %q",
 				scriptAddr.String(), tx.ID.String(),
 			)
 		}
@@ -505,94 +489,45 @@
 
 func (tp *transactionPerformer) performInvokeExpressionWithProofs(transaction proto.Transaction,
 	_ *performerInfo, _ *invocationResult,
-	balanceChanges txDiff) (proto.TransactionSnapshot, error) {
-=======
-		return txSnapshot{}, errors.Wrap(err, "failed to get sender for InvokeScriptWithProofs")
-	}
-	// update callable and summary complexity, verifier complexity remains the same
-	if scErr := tp.stor.scriptsComplexity.updateCallableComplexitiesForAddr(scriptAddr, *se, info.blockID); scErr != nil {
-		return txSnapshot{}, errors.Wrapf(scErr, "failed to save complexity for addr %q in tx %q",
-			scriptAddr.String(), tx.ID.String(),
-		)
-	}
-	// TODO: ignored
-	_ = invocationRes
-	_ = balanceChanges
-	return txSnapshot{}, nil
-}
-
-func (tp *transactionPerformer) performInvokeExpressionWithProofs(transaction proto.Transaction,
-	info *performerInfo, invocationRes *invocationResult,
-	balanceChanges txDiff) (txSnapshot, error) {
->>>>>>> 3108a649
+	balanceChanges txDiff) (txSnapshot, error) {
 	if _, ok := transaction.(*proto.InvokeExpressionTransactionWithProofs); !ok {
 		return txSnapshot{}, errors.New("failed to convert interface to InvokeExpressionWithProofs transaction")
 	}
-<<<<<<< HEAD
 
 	txIDBytes, err := transaction.GetID(tp.settings.AddressSchemeCharacter)
 	if err != nil {
-		return nil, errors.Errorf("failed to get transaction ID: %v", err)
+		return txSnapshot{}, errors.Errorf("failed to get transaction ID: %v", err)
 	}
 	txID, err := crypto.NewDigestFromBytes(txIDBytes)
 	if err != nil {
-		return nil, err
+		return txSnapshot{}, err
 	}
 	snapshot, err := tp.snapshotGenerator.generateSnapshotForInvokeExpressionTx(txID, balanceChanges)
 	if err != nil {
-		return nil, err
-	}
-	return snapshot, snapshot.Apply(tp.snapshotApplier)
-}
-
-func (tp *transactionPerformer) performEthereumTransactionWithProofs(transaction proto.Transaction,
-	_ *performerInfo, _ *invocationResult,
-	balanceChanges txDiff) (proto.TransactionSnapshot, error) {
+		return txSnapshot{}, err
+	}
+	return snapshot, snapshot.Apply(tp.snapshotApplier)
+}
+
+func (tp *transactionPerformer) performEthereumTransactionWithProofs(transaction proto.Transaction, _ *performerInfo,
+	_ *invocationResult, balanceChanges txDiff) (txSnapshot, error) {
 	_, ok := transaction.(*proto.EthereumTransaction)
-=======
-	if err := tp.stor.commitUncertain(info.blockID); err != nil {
-		return txSnapshot{}, errors.Wrap(err, "failed to commit invoke changes")
-	}
-	// TODO: ignored
-	_ = invocationRes
-	_ = balanceChanges
-	return txSnapshot{}, nil
-}
-
-func (tp *transactionPerformer) performEthereumTransactionWithProofs(transaction proto.Transaction, info *performerInfo,
-	invocationRes *invocationResult, balanceChanges txDiff) (txSnapshot, error) {
-	ethTx, ok := transaction.(*proto.EthereumTransaction)
->>>>>>> 3108a649
 	if !ok {
 		return txSnapshot{}, errors.New("failed to convert interface to EthereumTransaction transaction")
 	}
-
-<<<<<<< HEAD
 	txIDBytes, err := transaction.GetID(tp.settings.AddressSchemeCharacter)
 	if err != nil {
-		return nil, errors.Errorf("failed to get transaction ID: %v", err)
+		return txSnapshot{}, errors.Errorf("failed to get transaction ID: %v", err)
 	}
 	txID, err := crypto.NewDigestFromBytes(txIDBytes)
 	if err != nil {
-		return nil, err
+		return txSnapshot{}, err
 	}
 	snapshot, err := tp.snapshotGenerator.generateSnapshotForEthereumInvokeScriptTx(txID, balanceChanges)
 	if err != nil {
-		return nil, err
-	}
-	return snapshot, snapshot.Apply(tp.snapshotApplier)
-=======
-	if _, ok := ethTx.TxKind.(*proto.EthereumInvokeScriptTxKind); ok {
-		if err := tp.stor.commitUncertain(info.blockID); err != nil {
-			return txSnapshot{}, errors.Wrap(err, "failed to commit invoke changes")
-		}
-	}
-	// TODO: ignored
-	_ = invocationRes
-	_ = balanceChanges
-	// nothing to do for proto.EthereumTransferWavesTxKind and proto.EthereumTransferAssetsErc20TxKind
-	return txSnapshot{}, nil
->>>>>>> 3108a649
+		return txSnapshot{}, err
+	}
+	return snapshot, snapshot.Apply(tp.snapshotApplier)
 }
 
 func (tp *transactionPerformer) performUpdateAssetInfoWithProofs(transaction proto.Transaction,
@@ -602,7 +537,6 @@
 		return txSnapshot{}, errors.New("failed to convert interface to UpdateAssetInfoWithProofs transaction")
 	}
 	blockHeight := info.height + 1
-
 	snapshot, err := tp.snapshotGenerator.generateSnapshotForUpdateAssetInfoTx(tx.AssetID,
 		tx.Name, tx.Description, blockHeight, balanceChanges)
 	if err != nil {
