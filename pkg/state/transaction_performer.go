--- conflicted
+++ resolved
@@ -349,20 +349,6 @@
 	if !ok {
 		return errors.New("failed to convert interface to EthereumTransaction transaction")
 	}
-<<<<<<< HEAD
-
-	switch ethTx.TxKind.(type) {
-	case *proto.EthereumTransferWavesTxKind, *proto.EthereumTransferAssetsErc20TxKind:
-		return nil
-	case *proto.EthereumInvokeScriptTxKind:
-		if err := tp.stor.commitUncertain(info.blockID); err != nil {
-			return errors.Wrap(err, "failed to commit invoke changes")
-		}
-		return nil
-	default:
-		return errors.New("wrong kind of ethereum transaction")
-	}
-=======
 	if _, ok := ethTx.TxKind.(*proto.EthereumInvokeScriptTxKind); ok {
 		if err := tp.stor.commitUncertain(info.blockID); err != nil {
 			return errors.Wrap(err, "failed to commit invoke changes")
@@ -370,7 +356,6 @@
 	}
 	// nothing to do for proto.EthereumTransferWavesTxKind and proto.EthereumTransferAssetsErc20TxKind
 	return nil
->>>>>>> bf55fb40
 }
 
 func (tp *transactionPerformer) performUpdateAssetInfoWithProofs(transaction proto.Transaction, info *performerInfo) error {
