--- conflicted
+++ resolved
@@ -15,7 +15,6 @@
 	blockID             proto.BlockID
 	currentMinerAddress proto.WavesAddress
 	stateActionsCounter *proto.StateActionsCounter
-<<<<<<< HEAD
 	checkerData         txCheckerData
 }
 
@@ -25,20 +24,11 @@
 	return &performerInfo{height, blockID,
 		currentMinerAddress, stateActionsCounter,
 		checkerData} // all fields must be initialized
-=======
-	// TODO put one into another
-	checkerData txCheckerData
-}
-
-func newPerformerInfo(height proto.Height, stateActionsCounter *proto.StateActionsCounter, blockID proto.BlockID, currentMinerAddress proto.WavesAddress, checkerData txCheckerData) *performerInfo {
-	return &performerInfo{height, blockID, currentMinerAddress, stateActionsCounter, checkerData} // all fields must be initialized
->>>>>>> 8891abc4
 }
 
 type transactionPerformer struct {
 	stor              *blockchainEntitiesStorage
 	settings          *settings.BlockchainSettings
-<<<<<<< HEAD
 	snapshotGenerator *snapshotGenerator // initialized in appendTx
 	snapshotApplier   SnapshotApplier    // initialized in appendTx
 }
@@ -104,52 +94,6 @@
 func (tp *transactionPerformer) performIssue(tx *proto.Issue, txID crypto.Digest,
 	assetID crypto.Digest, info *performerInfo,
 	balanceChanges txDiff, scriptInformation *scriptInformation) (TransactionSnapshot, error) {
-=======
-	snapshotGenerator *snapshotGenerator
-}
-
-func newTransactionPerformer(stor *blockchainEntitiesStorage, settings *settings.BlockchainSettings, snapshotGenerator *snapshotGenerator) (*transactionPerformer, error) {
-	return &transactionPerformer{stor, settings, snapshotGenerator}, nil
-}
-
-func (tp *transactionPerformer) performGenesis(transaction proto.Transaction, _ *performerInfo, _ *invocationResult, balanceChanges txDiff) (TransactionSnapshot, error) {
-	_, ok := transaction.(*proto.Genesis)
-	if !ok {
-		return nil, errors.New("failed to convert interface to genesis transaction")
-	}
-	return tp.snapshotGenerator.generateSnapshotForGenesisTx(balanceChanges)
-}
-
-func (tp *transactionPerformer) performPayment(transaction proto.Transaction, _ *performerInfo, _ *invocationResult, balanceChanges txDiff) (TransactionSnapshot, error) {
-	_, ok := transaction.(*proto.Payment)
-	if !ok {
-		return nil, errors.New("failed to convert interface to payment transaction")
-	}
-	return tp.snapshotGenerator.generateSnapshotForPaymentTx(balanceChanges)
-}
-
-func (tp *transactionPerformer) performTransfer(balanceChanges txDiff) (TransactionSnapshot, error) {
-	return tp.snapshotGenerator.generateSnapshotForTransferTx(balanceChanges)
-}
-
-func (tp *transactionPerformer) performTransferWithSig(transaction proto.Transaction, info *performerInfo, _ *invocationResult, balanceChanges txDiff) (TransactionSnapshot, error) {
-	_, ok := transaction.(*proto.TransferWithSig)
-	if !ok {
-		return nil, errors.New("failed to convert interface to transfer with sig transaction")
-	}
-	return tp.performTransfer(balanceChanges)
-}
-
-func (tp *transactionPerformer) performTransferWithProofs(transaction proto.Transaction, info *performerInfo, _ *invocationResult, balanceChanges txDiff) (TransactionSnapshot, error) {
-	_, ok := transaction.(*proto.TransferWithProofs)
-	if !ok {
-		return nil, errors.New("failed to convert interface to transfer with proofs transaction")
-	}
-	return tp.performTransfer(balanceChanges)
-}
-
-func (tp *transactionPerformer) performIssue(tx *proto.Issue, txID crypto.Digest, assetID crypto.Digest, info *performerInfo, balanceChanges txDiff, scriptInformation *scriptInformation) (TransactionSnapshot, error) {
->>>>>>> 8891abc4
 	blockHeight := info.height + 1
 	// Create new asset.
 	assetInfo := &assetInfo{
@@ -168,7 +112,6 @@
 		},
 	}
 
-<<<<<<< HEAD
 	snapshot, err := tp.snapshotGenerator.generateSnapshotForIssueTx(assetID, txID, tx.SenderPK,
 		*assetInfo, balanceChanges, scriptInformation)
 
@@ -180,37 +123,17 @@
 
 func (tp *transactionPerformer) performIssueWithSig(transaction proto.Transaction, info *performerInfo,
 	_ *invocationResult, balanceChanges txDiff) (TransactionSnapshot, error) {
-=======
-	snapshot, err := tp.snapshotGenerator.generateSnapshotForIssueTx(assetID, txID, tx.SenderPK, *assetInfo, balanceChanges, scriptInformation)
-	if err != nil {
-		return nil, err
-	}
-
-	if err := tp.stor.assets.issueAsset(proto.AssetIDFromDigest(assetID), assetInfo, info.blockID); err != nil {
-		return nil, errors.Wrap(err, "failed to issue asset")
-	}
-
-	return snapshot, nil
-}
-
-func (tp *transactionPerformer) performIssueWithSig(transaction proto.Transaction, info *performerInfo, _ *invocationResult, balanceChanges txDiff) (TransactionSnapshot, error) {
->>>>>>> 8891abc4
 	tx, ok := transaction.(*proto.IssueWithSig)
 	if !ok {
 		return nil, errors.New("failed to convert interface to IssueWithSig transaction")
 	}
 	txID, err := tx.GetID(tp.settings.AddressSchemeCharacter)
 	if err != nil {
-<<<<<<< HEAD
 		return nil, errors.Errorf("failed to get transaction ID: %v", err)
-=======
-		return nil, errors.Errorf("failed to get transaction ID: %v\n", err)
->>>>>>> 8891abc4
 	}
 	assetID, err := crypto.NewDigestFromBytes(txID)
 	if err != nil {
 		return nil, err
-<<<<<<< HEAD
 	}
 
 	return tp.performIssue(&tx.Issue, assetID, assetID, info, balanceChanges, nil)
@@ -218,66 +141,39 @@
 
 func (tp *transactionPerformer) performIssueWithProofs(transaction proto.Transaction, info *performerInfo,
 	_ *invocationResult, balanceChanges txDiff) (TransactionSnapshot, error) {
-=======
-	}
-	if err := tp.stor.scriptsStorage.setAssetScript(assetID, proto.Script{}, tx.SenderPK, info.blockID); err != nil {
-		return nil, err
-	}
-	return tp.performIssue(&tx.Issue, assetID, assetID, info, balanceChanges, nil)
-}
-
-func (tp *transactionPerformer) performIssueWithProofs(transaction proto.Transaction, info *performerInfo, _ *invocationResult, balanceChanges txDiff) (TransactionSnapshot, error) {
->>>>>>> 8891abc4
 	tx, ok := transaction.(*proto.IssueWithProofs)
 	if !ok {
 		return nil, errors.New("failed to convert interface to IssueWithProofs transaction")
 	}
 	txID, err := tx.GetID(tp.settings.AddressSchemeCharacter)
 	if err != nil {
-<<<<<<< HEAD
 		return nil, errors.Errorf("failed to get transaction ID: %v", err)
-=======
-		return nil, errors.Errorf("failed to get transaction ID: %v\n", err)
->>>>>>> 8891abc4
 	}
 	assetID, err := crypto.NewDigestFromBytes(txID)
 	if err != nil {
 		return nil, err
-<<<<<<< HEAD
-	}
+	}
+	if err := tp.stor.scriptsStorage.setAssetScript(assetID, tx.Script, tx.SenderPK, info.blockID); err != nil {
+		return nil, err
+	}
+	var se *scriptEstimation
 	var scriptInfo *scriptInformation
-	if se := info.checkerData.scriptEstimations; se.isPresent() {
+	if se = info.checkerData.scriptEstimation; se.isPresent() { // script estimation is present and not nil
 		// Save complexities to storage, so we won't have to calculate it every time the script is called.
-		complexity, ok := se.estimations[se.currentEstimatorVersion]
-		if !ok {
-			return nil,
-				errors.Errorf("failed to calculate asset script complexity by estimator version %d",
-					se.currentEstimatorVersion)
+		if scErr := tp.stor.scriptsComplexity.saveComplexitiesForAsset(assetID, *se, info.blockID); scErr != nil {
+			return nil, scErr
 		}
 		scriptInfo = &scriptInformation{
 			script:     tx.Script,
-			complexity: complexity.Verifier,
-=======
-	}
-	if err := tp.stor.scriptsStorage.setAssetScript(assetID, tx.Script, tx.SenderPK, info.blockID); err != nil {
-		return nil, err
-	}
-	if se := info.checkerData.scriptEstimation; se.isPresent() { // script estimation is present and not nil
-		// Save complexities to storage, so we won't have to calculate it every time the script is called.
-		if scErr := tp.stor.scriptsComplexity.saveComplexitiesForAsset(assetID, *se, info.blockID); scErr != nil {
-			return nil, scErr
->>>>>>> 8891abc4
+			complexity: se.estimation.Verifier,
 		}
 	}
+
 	return tp.performIssue(&tx.Issue, assetID, assetID, info, balanceChanges, scriptInfo)
 }
 
-<<<<<<< HEAD
 func (tp *transactionPerformer) performReissue(tx *proto.Reissue, _ *performerInfo,
 	balanceChanges txDiff) (TransactionSnapshot, error) {
-=======
-func (tp *transactionPerformer) performReissue(tx *proto.Reissue, info *performerInfo, balanceChanges txDiff) (TransactionSnapshot, error) {
->>>>>>> 8891abc4
 	// Modify asset.
 	change := &assetReissueChange{
 		reissuable: tx.Reissuable,
@@ -287,24 +183,12 @@
 	snapshot, err := tp.snapshotGenerator.generateSnapshotForReissueTx(tx.AssetID, *change, balanceChanges)
 	if err != nil {
 		return nil, err
-<<<<<<< HEAD
 	}
 	return snapshot, snapshot.Apply(tp.snapshotApplier)
 }
 
 func (tp *transactionPerformer) performReissueWithSig(transaction proto.Transaction, info *performerInfo,
 	_ *invocationResult, balanceChanges txDiff) (TransactionSnapshot, error) {
-=======
-	}
-
-	if err := tp.stor.assets.reissueAsset(proto.AssetIDFromDigest(tx.AssetID), change, info.blockID); err != nil {
-		return nil, errors.Wrap(err, "failed to reissue asset")
-	}
-	return snapshot, nil
-}
-
-func (tp *transactionPerformer) performReissueWithSig(transaction proto.Transaction, info *performerInfo, _ *invocationResult, balanceChanges txDiff) (TransactionSnapshot, error) {
->>>>>>> 8891abc4
 	tx, ok := transaction.(*proto.ReissueWithSig)
 	if !ok {
 		return nil, errors.New("failed to convert interface to ReissueWithSig transaction")
@@ -312,12 +196,8 @@
 	return tp.performReissue(&tx.Reissue, info, balanceChanges)
 }
 
-<<<<<<< HEAD
 func (tp *transactionPerformer) performReissueWithProofs(transaction proto.Transaction,
 	info *performerInfo, _ *invocationResult, balanceChanges txDiff) (TransactionSnapshot, error) {
-=======
-func (tp *transactionPerformer) performReissueWithProofs(transaction proto.Transaction, info *performerInfo, _ *invocationResult, balanceChanges txDiff) (TransactionSnapshot, error) {
->>>>>>> 8891abc4
 	tx, ok := transaction.(*proto.ReissueWithProofs)
 	if !ok {
 		return nil, errors.New("failed to convert interface to ReissueWithProofs transaction")
@@ -325,12 +205,8 @@
 	return tp.performReissue(&tx.Reissue, info, balanceChanges)
 }
 
-<<<<<<< HEAD
 func (tp *transactionPerformer) performBurn(tx *proto.Burn, _ *performerInfo,
 	balanceChanges txDiff) (TransactionSnapshot, error) {
-=======
-func (tp *transactionPerformer) performBurn(tx *proto.Burn, info *performerInfo, balanceChanges txDiff) (TransactionSnapshot, error) {
->>>>>>> 8891abc4
 	// Modify asset.
 	change := &assetBurnChange{
 		diff: int64(tx.Amount),
@@ -339,25 +215,12 @@
 	snapshot, err := tp.snapshotGenerator.generateSnapshotForBurnTx(tx.AssetID, *change, balanceChanges)
 	if err != nil {
 		return nil, err
-<<<<<<< HEAD
 	}
 	return snapshot, snapshot.Apply(tp.snapshotApplier)
 }
 
 func (tp *transactionPerformer) performBurnWithSig(transaction proto.Transaction, info *performerInfo,
 	_ *invocationResult, balanceChanges txDiff) (TransactionSnapshot, error) {
-=======
-	}
-
-	if err := tp.stor.assets.burnAsset(proto.AssetIDFromDigest(tx.AssetID), change, info.blockID); err != nil {
-		return nil, errors.Wrap(err, "failed to burn asset")
-	}
-
-	return snapshot, nil
-}
-
-func (tp *transactionPerformer) performBurnWithSig(transaction proto.Transaction, info *performerInfo, _ *invocationResult, balanceChanges txDiff) (TransactionSnapshot, error) {
->>>>>>> 8891abc4
 	tx, ok := transaction.(*proto.BurnWithSig)
 	if !ok {
 		return nil, errors.New("failed to convert interface to BurnWithSig transaction")
@@ -365,35 +228,17 @@
 	return tp.performBurn(&tx.Burn, info, balanceChanges)
 }
 
-<<<<<<< HEAD
 func (tp *transactionPerformer) performBurnWithProofs(transaction proto.Transaction, info *performerInfo,
 	_ *invocationResult, balanceChanges txDiff) (TransactionSnapshot, error) {
-=======
-func (tp *transactionPerformer) performBurnWithProofs(transaction proto.Transaction, info *performerInfo, _ *invocationResult, balanceChanges txDiff) (TransactionSnapshot, error) {
->>>>>>> 8891abc4
 	tx, ok := transaction.(*proto.BurnWithProofs)
 	if !ok {
 		return nil, errors.New("failed to convert interface to BurnWithProofs transaction")
 	}
 	return tp.performBurn(&tx.Burn, info, balanceChanges)
-<<<<<<< HEAD
 }
 
 func (tp *transactionPerformer) performExchange(transaction proto.Transaction, _ *performerInfo,
 	_ *invocationResult, balanceChanges txDiff) (TransactionSnapshot, error) {
-=======
-}
-
-func (tp *transactionPerformer) increaseOrderVolume(order proto.Order, fee uint64, volume uint64, info *performerInfo) error {
-	orderID, err := order.GetID()
-	if err != nil {
-		return err
-	}
-	return tp.stor.ordersVolumes.increaseFilled(orderID, volume, fee, info.blockID)
-}
-
-func (tp *transactionPerformer) performExchange(transaction proto.Transaction, info *performerInfo, _ *invocationResult, balanceChanges txDiff) (TransactionSnapshot, error) {
->>>>>>> 8891abc4
 	tx, ok := transaction.(proto.Exchange)
 	if !ok {
 		return nil, errors.New("failed to convert interface to Exchange transaction")
@@ -403,7 +248,6 @@
 		return nil, errors.Wrap(err, "no sell order")
 	}
 	buyOrder, err := tx.GetBuyOrder()
-<<<<<<< HEAD
 	if err != nil {
 		return nil, errors.Wrap(err, "no buy order")
 	}
@@ -422,33 +266,6 @@
 
 func (tp *transactionPerformer) performLease(tx *proto.Lease, txID crypto.Digest, info *performerInfo,
 	balanceChanges txDiff) (TransactionSnapshot, error) {
-=======
-	if err != nil {
-		return nil, errors.Wrap(err, "no buy order")
-	}
-	volume := tx.GetAmount()
-	sellFee := tx.GetSellMatcherFee()
-	buyFee := tx.GetBuyMatcherFee()
-
-	// snapshot must be generated before the state with orders is changed
-	snapshot, err := tp.snapshotGenerator.generateSnapshotForExchangeTx(sellOrder, sellFee, buyOrder, buyFee, volume, balanceChanges)
-	if err != nil {
-		return nil, err
-	}
-
-	err = tp.increaseOrderVolume(sellOrder, sellFee, volume, info)
-	if err != nil {
-		return nil, err
-	}
-	err = tp.increaseOrderVolume(buyOrder, buyFee, volume, info)
-	if err != nil {
-		return nil, err
-	}
-	return snapshot, nil
-}
-
-func (tp *transactionPerformer) performLease(tx *proto.Lease, txID crypto.Digest, info *performerInfo, balanceChanges txDiff) (TransactionSnapshot, error) {
->>>>>>> 8891abc4
 	senderAddr, err := proto.NewAddressFromPublicKey(tp.settings.AddressSchemeCharacter, tx.SenderPK)
 	if err != nil {
 		return nil, err
@@ -457,11 +274,7 @@
 	if addr := tx.Recipient.Address(); addr == nil {
 		recipientAddr, err = tp.stor.aliases.newestAddrByAlias(tx.Recipient.Alias().Alias)
 		if err != nil {
-<<<<<<< HEAD
 			return nil, errors.Errorf("invalid alias: %v", err)
-=======
-			return nil, errors.Errorf("invalid alias: %v\n", err)
->>>>>>> 8891abc4
 		}
 	} else {
 		recipientAddr = *addr
@@ -476,7 +289,6 @@
 	}
 	snapshot, err := tp.snapshotGenerator.generateSnapshotForLeaseTx(*l, txID, txID, balanceChanges)
 	if err != nil {
-<<<<<<< HEAD
 		return nil, err
 	}
 	return snapshot, snapshot.Apply(tp.snapshotApplier)
@@ -484,18 +296,6 @@
 
 func (tp *transactionPerformer) performLeaseWithSig(transaction proto.Transaction, info *performerInfo,
 	_ *invocationResult, balanceChanges txDiff) (TransactionSnapshot, error) {
-=======
-		return nil, nil
-	}
-
-	if err := tp.stor.leases.addLeasing(txID, l, info.blockID); err != nil {
-		return nil, errors.Wrap(err, "failed to add leasing")
-	}
-	return snapshot, nil
-}
-
-func (tp *transactionPerformer) performLeaseWithSig(transaction proto.Transaction, info *performerInfo, _ *invocationResult, balanceChanges txDiff) (TransactionSnapshot, error) {
->>>>>>> 8891abc4
 	tx, ok := transaction.(*proto.LeaseWithSig)
 	if !ok {
 		return nil, errors.New("failed to convert interface to LeaseWithSig transaction")
@@ -503,12 +303,8 @@
 	return tp.performLease(&tx.Lease, *tx.ID, info, balanceChanges)
 }
 
-<<<<<<< HEAD
 func (tp *transactionPerformer) performLeaseWithProofs(transaction proto.Transaction, info *performerInfo,
 	_ *invocationResult, balanceChanges txDiff) (TransactionSnapshot, error) {
-=======
-func (tp *transactionPerformer) performLeaseWithProofs(transaction proto.Transaction, info *performerInfo, _ *invocationResult, balanceChanges txDiff) (TransactionSnapshot, error) {
->>>>>>> 8891abc4
 	tx, ok := transaction.(*proto.LeaseWithProofs)
 	if !ok {
 		return nil, errors.New("failed to convert interface to LeaseWithProofs transaction")
@@ -516,18 +312,13 @@
 	return tp.performLease(&tx.Lease, *tx.ID, info, balanceChanges)
 }
 
-<<<<<<< HEAD
 func (tp *transactionPerformer) performLeaseCancel(tx *proto.LeaseCancel, txID *crypto.Digest, info *performerInfo,
 	balanceChanges txDiff) (TransactionSnapshot, error) {
-=======
-func (tp *transactionPerformer) performLeaseCancel(tx *proto.LeaseCancel, txID *crypto.Digest, info *performerInfo, balanceChanges txDiff) (TransactionSnapshot, error) {
->>>>>>> 8891abc4
 	oldLease, err := tp.stor.leases.newestLeasingInfo(tx.LeaseID)
 	if err != nil {
 		return nil, errors.Wrap(err, "failed to receiver leasing info")
 	}
 
-<<<<<<< HEAD
 	snapshot, err := tp.snapshotGenerator.generateSnapshotForLeaseCancelTx(txID,
 		*oldLease, tx.LeaseID, *oldLease.OriginTransactionID,
 		info.height, balanceChanges)
@@ -539,19 +330,6 @@
 
 func (tp *transactionPerformer) performLeaseCancelWithSig(transaction proto.Transaction, info *performerInfo,
 	_ *invocationResult, balanceChanges txDiff) (TransactionSnapshot, error) {
-=======
-	snapshot, err := tp.snapshotGenerator.generateSnapshotForLeaseCancelTx(txID, *oldLease, tx.LeaseID, *oldLease.OriginTransactionID, info.height, balanceChanges)
-	if err != nil {
-		return nil, err
-	}
-	if err := tp.stor.leases.cancelLeasing(tx.LeaseID, info.blockID, info.height, txID); err != nil {
-		return nil, errors.Wrap(err, "failed to cancel leasing")
-	}
-	return snapshot, nil
-}
-
-func (tp *transactionPerformer) performLeaseCancelWithSig(transaction proto.Transaction, info *performerInfo, _ *invocationResult, balanceChanges txDiff) (TransactionSnapshot, error) {
->>>>>>> 8891abc4
 	tx, ok := transaction.(*proto.LeaseCancelWithSig)
 	if !ok {
 		return nil, errors.New("failed to convert interface to LeaseCancelWithSig transaction")
@@ -559,12 +337,8 @@
 	return tp.performLeaseCancel(&tx.LeaseCancel, tx.ID, info, balanceChanges)
 }
 
-<<<<<<< HEAD
 func (tp *transactionPerformer) performLeaseCancelWithProofs(transaction proto.Transaction, info *performerInfo,
 	_ *invocationResult, balanceChanges txDiff) (TransactionSnapshot, error) {
-=======
-func (tp *transactionPerformer) performLeaseCancelWithProofs(transaction proto.Transaction, info *performerInfo, _ *invocationResult, balanceChanges txDiff) (TransactionSnapshot, error) {
->>>>>>> 8891abc4
 	tx, ok := transaction.(*proto.LeaseCancelWithProofs)
 	if !ok {
 		return nil, errors.New("failed to convert interface to LeaseCancelWithProofs transaction")
@@ -572,7 +346,6 @@
 	return tp.performLeaseCancel(&tx.LeaseCancel, tx.ID, info, balanceChanges)
 }
 
-<<<<<<< HEAD
 func (tp *transactionPerformer) performCreateAlias(tx *proto.CreateAlias,
 	_ *performerInfo, balanceChanges txDiff) (TransactionSnapshot, error) {
 	senderAddr, err := proto.NewAddressFromPublicKey(tp.settings.AddressSchemeCharacter, tx.SenderPK)
@@ -589,25 +362,6 @@
 
 func (tp *transactionPerformer) performCreateAliasWithSig(transaction proto.Transaction, info *performerInfo,
 	_ *invocationResult, balanceChanges txDiff) (TransactionSnapshot, error) {
-=======
-func (tp *transactionPerformer) performCreateAlias(tx *proto.CreateAlias, info *performerInfo, balanceChanges txDiff) (TransactionSnapshot, error) {
-	senderAddr, err := proto.NewAddressFromPublicKey(tp.settings.AddressSchemeCharacter, tx.SenderPK)
-	if err != nil {
-		return nil, err
-	}
-
-	snapshot, err := tp.snapshotGenerator.generateSnapshotForCreateAliasTx(senderAddr, tx.Alias, balanceChanges)
-	if err != nil {
-		return nil, err
-	}
-	if err := tp.stor.aliases.createAlias(tx.Alias.Alias, senderAddr, info.blockID); err != nil {
-		return nil, err
-	}
-	return snapshot, nil
-}
-
-func (tp *transactionPerformer) performCreateAliasWithSig(transaction proto.Transaction, info *performerInfo, _ *invocationResult, balanceChanges txDiff) (TransactionSnapshot, error) {
->>>>>>> 8891abc4
 	tx, ok := transaction.(*proto.CreateAliasWithSig)
 	if !ok {
 		return nil, errors.New("failed to convert interface to CreateAliasWithSig transaction")
@@ -615,7 +369,6 @@
 	return tp.performCreateAlias(&tx.CreateAlias, info, balanceChanges)
 }
 
-<<<<<<< HEAD
 func (tp *transactionPerformer) performCreateAliasWithProofs(transaction proto.Transaction, info *performerInfo,
 	_ *invocationResult, balanceChanges txDiff) (TransactionSnapshot, error) {
 	tx, ok := transaction.(*proto.CreateAliasWithProofs)
@@ -640,26 +393,6 @@
 
 func (tp *transactionPerformer) performDataWithProofs(transaction proto.Transaction,
 	_ *performerInfo, _ *invocationResult, balanceChanges txDiff) (TransactionSnapshot, error) {
-=======
-func (tp *transactionPerformer) performCreateAliasWithProofs(transaction proto.Transaction, info *performerInfo, _ *invocationResult, balanceChanges txDiff) (TransactionSnapshot, error) {
-	tx, ok := transaction.(*proto.CreateAliasWithProofs)
-	if !ok {
-		return nil, errors.New("failed to convert interface to CreateAliasWithProofs transaction")
-	}
-	return tp.performCreateAlias(&tx.CreateAlias, info, balanceChanges)
-}
-
-func (tp *transactionPerformer) performMassTransferWithProofs(transaction proto.Transaction, info *performerInfo, _ *invocationResult, balanceChanges txDiff) (TransactionSnapshot, error) {
-	_, ok := transaction.(*proto.MassTransferWithProofs)
-	if !ok {
-		return nil, errors.New("failed to convert interface to CreateAliasWithProofs transaction")
-	}
-	return tp.snapshotGenerator.generateSnapshotForMassTransferTx(balanceChanges)
-}
-
-func (tp *transactionPerformer) performDataWithProofs(transaction proto.Transaction, info *performerInfo, _ *invocationResult, balanceChanges txDiff) (TransactionSnapshot, error) {
-
->>>>>>> 8891abc4
 	tx, ok := transaction.(*proto.DataWithProofs)
 	if !ok {
 		return nil, errors.New("failed to convert interface to DataWithProofs transaction")
@@ -667,7 +400,6 @@
 	senderAddr, err := proto.NewAddressFromPublicKey(tp.settings.AddressSchemeCharacter, tx.SenderPK)
 	if err != nil {
 		return nil, err
-<<<<<<< HEAD
 	}
 
 	snapshot, err := tp.snapshotGenerator.generateSnapshotForDataTx(senderAddr, tx.Entries, balanceChanges)
@@ -693,39 +425,6 @@
 
 func (tp *transactionPerformer) performSetScriptWithProofs(transaction proto.Transaction, info *performerInfo,
 	_ *invocationResult, balanceChanges txDiff) (TransactionSnapshot, error) {
-=======
-	}
-
-	snapshot, err := tp.snapshotGenerator.generateSnapshotForDataTx(senderAddr, tx.Entries, balanceChanges)
-	if err != nil {
-		return nil, err
-	}
-	for _, entry := range tx.Entries {
-		if err := tp.stor.accountsDataStor.appendEntry(senderAddr, entry, info.blockID); err != nil {
-			return nil, err
-		}
-	}
-	return snapshot, nil
-}
-
-func (tp *transactionPerformer) performSponsorshipWithProofs(transaction proto.Transaction, info *performerInfo, _ *invocationResult, balanceChanges txDiff) (TransactionSnapshot, error) {
-	tx, ok := transaction.(*proto.SponsorshipWithProofs)
-	if !ok {
-		return nil, errors.New("failed to convert interface to SponsorshipWithProofs transaction")
-	}
-
-	snapshot, err := tp.snapshotGenerator.generateSnapshotForSponsorshipTx(tx.AssetID, tx.MinAssetFee, balanceChanges)
-	if err != nil {
-		return nil, err
-	}
-	if err := tp.stor.sponsoredAssets.sponsorAsset(tx.AssetID, tx.MinAssetFee, info.blockID); err != nil {
-		return nil, errors.Wrap(err, "failed to sponsor asset")
-	}
-	return snapshot, nil
-}
-
-func (tp *transactionPerformer) performSetScriptWithProofs(transaction proto.Transaction, info *performerInfo, _ *invocationResult, balanceChanges txDiff) (TransactionSnapshot, error) {
->>>>>>> 8891abc4
 	tx, ok := transaction.(*proto.SetScriptWithProofs)
 	if !ok {
 		return nil, errors.New("failed to convert interface to SetScriptWithProofs transaction")
@@ -736,36 +435,13 @@
 		return nil, errors.New("script estimations must be set for SetScriptWithProofs tx")
 	}
 
-<<<<<<< HEAD
-	// TODO check on correctness
-	complexity := info.checkerData.scriptEstimations.estimations[se.currentEstimatorVersion].Verifier
-
 	snapshot, err := tp.snapshotGenerator.generateSnapshotForSetScriptTx(tx.SenderPK,
-		tx.Script, complexity, info, balanceChanges)
-
-	if err != nil {
-		return nil, err
-	}
-	return snapshot, snapshot.Apply(tp.snapshotApplier)
-}
-
-func (tp *transactionPerformer) performSetAssetScriptWithProofs(transaction proto.Transaction, info *performerInfo,
-	_ *invocationResult, balanceChanges txDiff) (TransactionSnapshot, error) {
-=======
-	snapshot, err := tp.snapshotGenerator.generateSnapshotForSetScriptTx(tx.SenderPK, tx.Script, complexity, info, balanceChanges)
-	if err != nil {
-		return nil, err
-	}
-
-	if !se.isPresent() {
-		return nil, errors.New("script estimations must be set for SetScriptWithProofs tx")
-	}
-	// script estimation is present and not nil
-	err = storeScriptByAddress(tp.stor, tp.settings.AddressSchemeCharacter, tx.SenderPK, tx.Script, *se, info.blockID)
-	if err != nil {
-		return nil, errors.Wrapf(err, "failed to perform SetScriptWithProofs tx %q", tx.ID.String())
-	}
-	return snapshot, nil
+		tx.Script, se.estimation.Verifier, balanceChanges)
+
+	if err != nil {
+		return nil, err
+	}
+	return snapshot, snapshot.Apply(tp.snapshotApplier)
 }
 
 func storeScriptByAddress(
@@ -791,149 +467,38 @@
 }
 
 func (tp *transactionPerformer) performSetAssetScriptWithProofs(transaction proto.Transaction, info *performerInfo, _ *invocationResult, balanceChanges txDiff) (TransactionSnapshot, error) {
->>>>>>> 8891abc4
 	tx, ok := transaction.(*proto.SetAssetScriptWithProofs)
 	if !ok {
 		return nil, errors.New("failed to convert interface to SetAssetScriptWithProofs transaction")
 	}
 
-<<<<<<< HEAD
-	se := info.checkerData.scriptEstimations
-	if !se.isPresent() {
-		return nil, errors.New("script estimations must be set for SetAssetScriptWithProofs tx")
-	}
-	estimation, ok := se.estimations[se.currentEstimatorVersion]
-	if !ok {
-		return nil, errors.Errorf(
-			"failed to calculate asset script complexity by estimator version %d",
-			se.currentEstimatorVersion)
-	}
-	complexity := estimation.Verifier
-
-	snapshot, err := tp.snapshotGenerator.generateSnapshotForSetAssetScriptTx(tx.AssetID,
-		tx.Script, complexity, tx.SenderPK, balanceChanges)
-	if err != nil {
-		return nil, err
-	}
-	return snapshot, snapshot.Apply(tp.snapshotApplier)
-}
-
-func (tp *transactionPerformer) performInvokeScriptWithProofs(transaction proto.Transaction, info *performerInfo,
-	invocationRes *invocationResult, balanceChanges txDiff) (TransactionSnapshot, error) {
-	if _, ok := transaction.(*proto.InvokeScriptWithProofs); !ok {
-		return nil, errors.New("failed to convert interface to InvokeScriptWithProofs transaction")
-	}
-	// TODO remove?
-	if err := tp.stor.commitUncertain(info.blockID); err != nil {
-		return nil, errors.Wrap(err, "failed to commit invoke changes")
-	}
-	txIDBytes, err := transaction.GetID(tp.settings.AddressSchemeCharacter)
-	if err != nil {
-		return nil, errors.Errorf("failed to get transaction ID: %v", err)
-	}
-	txID, err := crypto.NewDigestFromBytes(txIDBytes)
-	if err != nil {
-		return nil, err
-	}
-
-	snapshot, err := tp.snapshotGenerator.generateSnapshotForInvokeScriptTx(txID, info, invocationRes, balanceChanges)
-	if err != nil {
-		return nil, err
-	}
-	return snapshot, snapshot.Apply(tp.snapshotApplier)
-}
-
-func (tp *transactionPerformer) performInvokeExpressionWithProofs(transaction proto.Transaction, info *performerInfo,
-	invocationRes *invocationResult, balanceChanges txDiff) (TransactionSnapshot, error) {
-=======
 	se := info.checkerData.scriptEstimation
 	if !se.isPresent() {
 		return nil, errors.New("script estimations must be set for SetAssetScriptWithProofs tx")
 	}
 
-	snapshot, err := tp.snapshotGenerator.generateSnapshotForSetAssetScriptTx(tx.AssetID, tx.Script, se, balanceChanges)
-	if err != nil {
-		return nil, err
-	}
-	if err = tp.stor.scriptsStorage.setAssetScript(tx.AssetID, tx.Script, tx.SenderPK, info.blockID); err != nil {
-		return nil, errors.Wrap(err, "failed to set asset script")
-	}
-
-	if err = tp.stor.scriptsStorage.setAssetScript(tx.AssetID, tx.Script, tx.SenderPK, info.blockID); err != nil {
-		return nil, errors.Wrap(err, "failed to set asset script")
-	}
-	// Save complexity to storage, so we won't have to calculate it every time the script is called.
-	if err = tp.stor.scriptsComplexity.saveComplexitiesForAsset(tx.AssetID, *se, info.blockID); err != nil {
-		return nil, errors.Wrapf(err, "failed to save script complexity for asset %q", tx.AssetID.String())
-	}
-	return snapshot, nil
-}
-
-func addToWavesBalanceDiff(addrWavesBalanceDiff addressWavesBalanceDiff,
-	senderAddress proto.WavesAddress,
-	recipientAddress proto.WavesAddress,
-	amount int64) {
-	if _, ok := addrWavesBalanceDiff[senderAddress]; ok {
-		prevBalance := addrWavesBalanceDiff[senderAddress]
-		prevBalance.balance -= amount
-		addrWavesBalanceDiff[senderAddress] = prevBalance
-	} else {
-		addrWavesBalanceDiff[senderAddress] = balanceDiff{balance: amount}
-	}
-
-	if _, ok := addrWavesBalanceDiff[recipientAddress]; ok {
-		prevRecipientBalance := addrWavesBalanceDiff[recipientAddress]
-		prevRecipientBalance.balance += amount
-		addrWavesBalanceDiff[recipientAddress] = prevRecipientBalance
-	} else {
-		addrWavesBalanceDiff[recipientAddress] = balanceDiff{balance: amount}
-	}
-}
-
-// subtracts the amount from the sender's balance and add it to the recipient's balance.
-func addSenderRecipientToAssetBalanceDiff(addrAssetBalanceDiff addressAssetBalanceDiff,
-	senderAddress proto.WavesAddress,
-	recipientAddress proto.WavesAddress,
-	asset proto.AssetID,
-	amount int64) {
-	keySender := assetBalanceDiffKey{address: senderAddress, asset: asset}
-	keyRecipient := assetBalanceDiffKey{address: recipientAddress, asset: asset}
-
-	if _, ok := addrAssetBalanceDiff[keySender]; ok {
-		prevSenderBalance := addrAssetBalanceDiff[keySender]
-		prevSenderBalance -= amount
-		addrAssetBalanceDiff[keySender] = prevSenderBalance
-	} else {
-		addrAssetBalanceDiff[keySender] = amount
-	}
-
-	if _, ok := addrAssetBalanceDiff[keyRecipient]; ok {
-		prevRecipientBalance := addrAssetBalanceDiff[keyRecipient]
-		prevRecipientBalance += amount
-		addrAssetBalanceDiff[keyRecipient] = prevRecipientBalance
-	} else {
-		addrAssetBalanceDiff[keyRecipient] = amount
-	}
-}
-
-// adds/subtracts the amount to the sender balance.
-func addSenderToAssetBalanceDiff(addrAssetBalanceDiff addressAssetBalanceDiff,
-	senderAddress proto.WavesAddress,
-	asset proto.AssetID,
-	amount int64) {
-	keySender := assetBalanceDiffKey{address: senderAddress, asset: asset}
-
-	if _, ok := addrAssetBalanceDiff[keySender]; ok {
-		prevSenderBalance := addrAssetBalanceDiff[keySender]
-		prevSenderBalance += amount
-		addrAssetBalanceDiff[keySender] = prevSenderBalance
-	} else {
-		addrAssetBalanceDiff[keySender] = amount
-	}
-
-}
-
-func (tp *transactionPerformer) performInvokeScriptWithProofs(transaction proto.Transaction, info *performerInfo) (TransactionSnapshot, error) {
+	snapshot, err := tp.snapshotGenerator.generateSnapshotForSetAssetScriptTx(tx.AssetID,
+		tx.Script, se.estimation.Verifier, tx.SenderPK, balanceChanges)
+	if err != nil {
+		return nil, err
+	}
+
+	if !se.isPresent() {
+		return nil, errors.New("script estimations must be set for SetScriptWithProofs tx")
+	}
+	// script estimation is present and not nil
+	err = storeScriptByAddress(tp.stor, tp.settings.AddressSchemeCharacter, tx.SenderPK, tx.Script, *se, info.blockID)
+	if err != nil {
+		return nil, errors.Wrapf(err, "failed to perform SetScriptWithProofs tx %q", tx.ID.String())
+	}
+
+	return snapshot, snapshot.Apply(tp.snapshotApplier)
+}
+
+func (tp *transactionPerformer) performInvokeScriptWithProofs(transaction proto.Transaction,
+	info *performerInfo,
+	invocationRes *invocationResult,
+	balanceChanges txDiff) (TransactionSnapshot, error) {
 	tx, ok := transaction.(*proto.InvokeScriptWithProofs)
 	if !ok {
 		return nil, errors.New("failed to convert interface to InvokeScriptWithProofs transaction")
@@ -960,7 +525,7 @@
 
 	txIDBytes, err := transaction.GetID(tp.settings.AddressSchemeCharacter)
 	if err != nil {
-		return nil, errors.Errorf("failed to get transaction ID: %v\n", err)
+		return nil, errors.Errorf("failed to get transaction ID: %v", err)
 	}
 	txID, err := crypto.NewDigestFromBytes(txIDBytes)
 	if err != nil {
@@ -969,22 +534,18 @@
 
 	snapshot, err := tp.snapshotGenerator.generateSnapshotForInvokeScriptTx(txID, info, invocationRes, balanceChanges)
 	if err != nil {
-		return nil, errors.Wrap(err, "failed to generate a snapshot for an invoke transaction")
-	}
-
-	return snapshot, nil
-}
-
-func (tp *transactionPerformer) performInvokeExpressionWithProofs(transaction proto.Transaction, info *performerInfo, invocationRes *invocationResult, balanceChanges txDiff) (TransactionSnapshot, error) {
->>>>>>> 8891abc4
+		return nil, err
+	}
+	return snapshot, snapshot.Apply(tp.snapshotApplier)
+}
+
+func (tp *transactionPerformer) performInvokeExpressionWithProofs(transaction proto.Transaction,
+	info *performerInfo, invocationRes *invocationResult,
+	balanceChanges txDiff) (TransactionSnapshot, error) {
 	if _, ok := transaction.(*proto.InvokeExpressionTransactionWithProofs); !ok {
 		return nil, errors.New("failed to convert interface to InvokeExpressionWithProofs transaction")
 	}
-	// TODO remove?
-	if err := tp.stor.commitUncertain(info.blockID); err != nil {
-		return nil, errors.Wrap(err, "failed to commit invoke changes")
-<<<<<<< HEAD
-	}
+
 	txIDBytes, err := transaction.GetID(tp.settings.AddressSchemeCharacter)
 	if err != nil {
 		return nil, errors.Errorf("failed to get transaction ID: %v", err)
@@ -1003,22 +564,6 @@
 
 func (tp *transactionPerformer) performEthereumTransactionWithProofs(transaction proto.Transaction, info *performerInfo,
 	invocationRes *invocationResult, balanceChanges txDiff) (TransactionSnapshot, error) {
-=======
-	}
-	txIDBytes, err := transaction.GetID(tp.settings.AddressSchemeCharacter)
-	if err != nil {
-		return nil, errors.Errorf("failed to get transaction ID: %v\n", err)
-	}
-	txID, err := crypto.NewDigestFromBytes(txIDBytes)
-	if err != nil {
-		return nil, err
-	}
-
-	return tp.snapshotGenerator.generateSnapshotForInvokeExpressionTx(txID, info, invocationRes, balanceChanges)
-}
-
-func (tp *transactionPerformer) performEthereumTransactionWithProofs(transaction proto.Transaction, info *performerInfo, invocationRes *invocationResult, balanceChanges txDiff) (TransactionSnapshot, error) {
->>>>>>> 8891abc4
 	ethTx, ok := transaction.(*proto.EthereumTransaction)
 	if !ok {
 		return nil, errors.New("failed to convert interface to EthereumTransaction transaction")
@@ -1031,18 +576,13 @@
 	}
 	txIDBytes, err := transaction.GetID(tp.settings.AddressSchemeCharacter)
 	if err != nil {
-<<<<<<< HEAD
 		return nil, errors.Errorf("failed to get transaction ID: %v", err)
-=======
-		return nil, errors.Errorf("failed to get transaction ID: %v\n", err)
->>>>>>> 8891abc4
 	}
 	txID, err := crypto.NewDigestFromBytes(txIDBytes)
 	if err != nil {
 		return nil, err
 	}
 
-<<<<<<< HEAD
 	snapshot, err := tp.snapshotGenerator.generateSnapshotForEthereumInvokeScriptTx(txID,
 		info, invocationRes, balanceChanges)
 	if err != nil {
@@ -1051,25 +591,13 @@
 	return snapshot, snapshot.Apply(tp.snapshotApplier)
 }
 
-func (tp *transactionPerformer) performUpdateAssetInfoWithProofs(transaction proto.Transaction, info *performerInfo,
-	_ *invocationResult, balanceChanges txDiff) (TransactionSnapshot, error) {
-=======
-	snapshot, err := tp.snapshotGenerator.generateSnapshotForEthereumInvokeScriptTx(txID, info, invocationRes, balanceChanges)
-	if err != nil {
-		return nil, errors.Wrap(err, "failed to generate a snapshot for an invoke transaction")
-	}
-
-	return snapshot, nil
-}
-
-func (tp *transactionPerformer) performUpdateAssetInfoWithProofs(transaction proto.Transaction, info *performerInfo, _ *invocationResult, balanceChanges txDiff) (TransactionSnapshot, error) {
->>>>>>> 8891abc4
+func (tp *transactionPerformer) performUpdateAssetInfoWithProofs(transaction proto.Transaction,
+	info *performerInfo, _ *invocationResult, balanceChanges txDiff) (TransactionSnapshot, error) {
 	tx, ok := transaction.(*proto.UpdateAssetInfoWithProofs)
 	if !ok {
 		return nil, errors.New("failed to convert interface to UpdateAssetInfoWithProofs transaction")
 	}
 	blockHeight := info.height + 1
-<<<<<<< HEAD
 
 	snapshot, err := tp.snapshotGenerator.generateSnapshotForUpdateAssetInfoTx(tx.AssetID,
 		tx.Name, tx.Description, blockHeight, balanceChanges)
@@ -1077,20 +605,4 @@
 		return nil, err
 	}
 	return snapshot, snapshot.Apply(tp.snapshotApplier)
-=======
-	ch := &assetInfoChange{
-		newName:        tx.Name,
-		newDescription: tx.Description,
-		newHeight:      blockHeight,
-	}
-
-	snapshot, err := tp.snapshotGenerator.generateSnapshotForUpdateAssetInfoTx(tx.AssetID, tx.Name, tx.Description, blockHeight, balanceChanges)
-	if err != nil {
-		return nil, err
-	}
-	if err := tp.stor.assets.updateAssetInfo(tx.AssetID, ch, info.blockID); err != nil {
-		return nil, errors.Wrap(err, "failed to update asset info")
-	}
-	return snapshot, nil
->>>>>>> 8891abc4
 }