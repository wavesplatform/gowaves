--- conflicted
+++ resolved
@@ -488,11 +488,7 @@
 	scriptPK := si.PK
 
 	snapshot, err := tp.snapshotGenerator.generateSnapshotForInvokeScriptTx(txID, info,
-<<<<<<< HEAD
-		invocationRes, balanceChanges, tx.SenderPK, info.checkerData.scriptEstimation, &tx.ScriptRecipient)
-=======
-		invocationRes, balanceChanges, scriptPK, scriptAddr)
->>>>>>> 0fb6d3fd
+		invocationRes, balanceChanges, &tx.ScriptRecipient, info.checkerData.scriptEstimation, scriptPK, scriptAddr)
 	if err != nil {
 		return nil, err
 	}
