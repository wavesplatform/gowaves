package state

import (
	"github.com/pkg/errors"
	"github.com/stretchr/testify/assert"
	"github.com/stretchr/testify/require"
	"github.com/wavesplatform/gowaves/pkg/importer"
	"io/ioutil"
	"math/big"
	"net"
	"os"
	"path/filepath"
	"testing"
<<<<<<< HEAD
=======

	"github.com/wavesplatform/gowaves/pkg/importer"
	"github.com/wavesplatform/gowaves/pkg/settings"
>>>>>>> 394e90f3
)

const (
	maxRollbackTestBlocks = 9000
	blocksToImport        = 1000
	startScore            = "28856275329634"
)

type testCase struct {
	height uint64
	score  *big.Int
	path   string
}

func bigFromStr(s string) *big.Int {
	var big big.Int
	big.SetString(s, 10)
	return &big
}

func TestGenesisConfig(t *testing.T) {
	dir, err := getLocalDir()
	if err != nil {
		t.Fatalf("Failed to get local dir: %v\n", err)
	}
	dataDir, err := ioutil.TempDir(os.TempDir(), "dataDir")
	ss := &settings.BlockchainSettings{
		Type:           settings.Custom,
		GenesisCfgPath: filepath.Join(dir, "genesis", "testnet.json"),
	}
	manager, err := newStateManager(dataDir, DefaultBlockStorageParams(), ss)
	if err != nil {
		t.Fatalf("Failed to create state manager: %v.\n", err)
	}

	defer func() {
		if err := manager.Close(); err != nil {
			t.Fatalf("Failed to close stateManager: %v\n", err)
		}
		if err := os.RemoveAll(dataDir); err != nil {
			t.Fatalf("Failed to clean dara dir: %v\n", err)
		}
	}()

	genesis, err := manager.BlockByHeight(1)
	if err != nil {
		t.Fatalf("Failed to get genesis block: %v\n", err)
	}
	if genesis.BlockSignature.String() != "5uqnLK3Z9eiot6FyYBfwUnbyid3abicQbAZjz38GQ1Q8XigQMxTK4C1zNkqS1SVw7FqSidbZKxWAKLVoEsp4nNqa" {
		t.Errorf("Genesis signature is not correct.")
	}
}

func TestStateRollback(t *testing.T) {
	dir, err := getLocalDir()
	if err != nil {
		t.Fatalf("Failed to get local dir: %v\n", err)
	}
	blocksPath := filepath.Join(dir, "testdata", "blocks-10000")
	dataDir, err := ioutil.TempDir(os.TempDir(), "dataDir")
	if err != nil {
		t.Fatalf("Failed to create temp dir for data: %v\n", err)
	}
	manager, err := newStateManager(dataDir, DefaultBlockStorageParams(), settings.MainNetSettings)
	if err != nil {
		t.Fatalf("Failed to create state manager: %v.\n", err)
	}

	tests := []struct {
		nextHeight        uint64
		minRollbackHeight uint64
		balancesPath      string
	}{
		{9001, 7001, filepath.Join(dir, "testdata", "accounts-9001")},
		{8001, 7001, filepath.Join(dir, "testdata", "accounts-8001")},
		{7001, 7001, filepath.Join(dir, "testdata", "accounts-7001")},
		{7501, 7001, filepath.Join(dir, "testdata", "accounts-7501")},
		{9501, 7501, filepath.Join(dir, "testdata", "accounts-9501")},
		{7501, 7501, filepath.Join(dir, "testdata", "accounts-7501")},
	}

	defer func() {
		if err := manager.Close(); err != nil {
			t.Fatalf("Failed to close stateManager: %v\n", err)
		}
		if err := os.RemoveAll(dataDir); err != nil {
			t.Fatalf("Failed to clean dara dir: %v\n", err)
		}
	}()

	for _, tc := range tests {
		height, err := manager.Height()
		if err != nil {
			t.Fatalf("Height(): %v\n", err)
		}
		if tc.nextHeight >= height {
			if err := importer.ApplyFromFile(manager, blocksPath, tc.nextHeight-1, height); err != nil {
				t.Fatalf("Failed to import: %v\n", err)
			}
		} else {
			if err := manager.RollbackToHeight(tc.nextHeight); err != nil {
				t.Fatalf("Rollback(): %v\n", err)
			}
		}
		if err := importer.CheckBalances(manager, tc.balancesPath); err != nil {
			t.Fatalf("CheckBalances(): %v\n", err)
		}
		if err := manager.RollbackToHeight(tc.minRollbackHeight - 1); err == nil {
			t.Fatalf("Rollback() did not fail with height less than minimum valid.")
		}
	}
}

func TestStateIntegrated(t *testing.T) {
	dir, err := getLocalDir()
	if err != nil {
		t.Fatalf("Failed to get local dir: %v\n", err)
	}
	blocksPath := filepath.Join(dir, "testdata", "blocks-10000")
	balancesPath := filepath.Join(dir, "testdata", "accounts-1001")
	dataDir, err := ioutil.TempDir(os.TempDir(), "dataDir")
	if err != nil {
		t.Fatalf("Failed to create temp dir for data: %v\n", err)
	}
	manager, err := newStateManager(dataDir, DefaultBlockStorageParams(), settings.MainNetSettings)
	if err != nil {
		t.Fatalf("Failed to create state manager: %v.\n", err)
	}

	tests := []testCase{
		{height: 901, score: bigFromStr("26588533320520"), path: filepath.Join(dir, "testdata", "accounts-901")},
		{height: 31, score: bigFromStr("2313166295294"), path: filepath.Join(dir, "testdata", "accounts-31")},
		{height: 1, score: bigFromStr("120000000219"), path: filepath.Join(dir, "testdata", "accounts-1")},
	}

	defer func() {
		if err := manager.Close(); err != nil {
			t.Fatalf("Failed to close stateManager: %v\n", err)
		}
		if err := os.RemoveAll(dataDir); err != nil {
			t.Fatalf("Failed to clean dara dir: %v\n", err)
		}
	}()

	// Test what happens in case of failure: we add blocks starting from wrong height.
	// State should be rolled back to previous state and ready to use after.
	wrongStartHeight := uint64(100)
	if err := importer.ApplyFromFile(manager, blocksPath, blocksToImport, wrongStartHeight); err == nil {
		t.Errorf("Import starting from wrong height must fail but it doesn't.")
	}
	// Test normal import.
	if err := importer.ApplyFromFile(manager, blocksPath, blocksToImport, 1); err != nil {
		t.Fatalf("Failed to import: %v\n", err)
	}
	if err := importer.CheckBalances(manager, balancesPath); err != nil {
		t.Fatalf("CheckBalances(): %v\n", err)
	}
	score, err := manager.ScoreAtHeight(blocksToImport + 1)
	if err != nil {
		t.Fatalf("ScoreAtHeight(): %v\n", err)
	}
	if score.Cmp(bigFromStr(startScore)) != 0 {
		t.Errorf("Scores are not equal.")
	}
	// Test rollback with wrong input.
	if err := manager.RollbackToHeight(0); err == nil {
		t.Fatalf("Rollback() did not fail with invalid input.")
	}
	if err := manager.RollbackToHeight(blocksToImport + 2); err == nil {
		t.Fatalf("Rollback() did not fail with invalid input.")
	}

	for _, tc := range tests {
		if err := manager.RollbackToHeight(tc.height); err != nil {
			t.Fatalf("Rollback(): %v\n", err)
		}
		if err := importer.CheckBalances(manager, tc.path); err != nil {
			t.Fatalf("CheckBalances(): %v\n", err)
		}
		score, err = manager.ScoreAtHeight(tc.height)
		if err != nil {
			t.Fatalf("ScoreAtHeight(): %v\n", err)
		}
		if score.Cmp(tc.score) != 0 {
			t.Errorf("Scores are not equal.")
		}
		height, err := manager.Height()
		if err != nil {
			t.Fatalf("Height(): %v\n", err)
		}
		if height != tc.height {
			t.Errorf("Height after rollback is not correct.")
		}
	}
}

func TestStateManager_SavePeers(t *testing.T) {
	dataDir, err := ioutil.TempDir(os.TempDir(), "dataDir")
	if err != nil {
		t.Fatalf("Failed to create temp dir for data: %v\n", err)
	}
	defer os.RemoveAll(dataDir)

	manager, err := newStateManager(dataDir, DefaultBlockStorageParams())
	if err != nil {
		t.Fatalf("Failed to create state manager: %v.\n", err)
	}
	defer manager.Close()

	peers, err := manager.Peers()
	require.NoError(t, err)
	assert.Len(t, peers, 0)

	peers = []KnownPeer{
		NewKnownPeer(net.IPv4(127, 0, 0, 1), 65535),
		NewKnownPeer(net.IPv4(83, 127, 1, 254).To4(), 80),
	}
	require.NoError(t, manager.SavePeers(peers))

	// check that peers saved
	peers2, err := manager.Peers()
	require.NoError(t, err)
	assert.Len(t, peers2, 2)
}<|MERGE_RESOLUTION|>--- conflicted
+++ resolved
@@ -1,22 +1,18 @@
 package state
 
 import (
-	"github.com/pkg/errors"
-	"github.com/stretchr/testify/assert"
-	"github.com/stretchr/testify/require"
-	"github.com/wavesplatform/gowaves/pkg/importer"
+	"github.com/wavesplatform/gowaves/pkg/proto"
 	"io/ioutil"
 	"math/big"
 	"net"
 	"os"
 	"path/filepath"
 	"testing"
-<<<<<<< HEAD
-=======
-
+
+	"github.com/stretchr/testify/assert"
+	"github.com/stretchr/testify/require"
 	"github.com/wavesplatform/gowaves/pkg/importer"
 	"github.com/wavesplatform/gowaves/pkg/settings"
->>>>>>> 394e90f3
 )
 
 const (
@@ -30,6 +26,14 @@
 	score  *big.Int
 	path   string
 }
+
+//func getLocalDir() (string, error) {
+//	_, filename, _, ok := runtime.Caller(0)
+//	if !ok {
+//		return "", errors.Errorf("Unable to find current package file")
+//	}
+//	return filepath.Dir(filename), nil
+//}
 
 func bigFromStr(s string) *big.Int {
 	var big big.Int
@@ -220,7 +224,7 @@
 	}
 	defer os.RemoveAll(dataDir)
 
-	manager, err := newStateManager(dataDir, DefaultBlockStorageParams())
+	manager, err := newStateManager(dataDir, DefaultBlockStorageParams(), settings.MainNetSettings)
 	if err != nil {
 		t.Fatalf("Failed to create state manager: %v.\n", err)
 	}
@@ -230,9 +234,9 @@
 	require.NoError(t, err)
 	assert.Len(t, peers, 0)
 
-	peers = []KnownPeer{
-		NewKnownPeer(net.IPv4(127, 0, 0, 1), 65535),
-		NewKnownPeer(net.IPv4(83, 127, 1, 254).To4(), 80),
+	peers = []proto.TCPAddr{
+		proto.NewTCPAddr(net.IPv4(127, 0, 0, 1), 65535),
+		proto.NewTCPAddr(net.IPv4(83, 127, 1, 254).To4(), 80),
 	}
 	require.NoError(t, manager.SavePeers(peers))
 
