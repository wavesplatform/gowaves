package state

import (
	"context"
	"fmt"
	"math/big"
	"path/filepath"
	"sync"
	"testing"
	"time"

	"github.com/mr-tron/base58"
	"github.com/stretchr/testify/assert"
	"github.com/stretchr/testify/require"
	"go.uber.org/atomic"

	"github.com/wavesplatform/gowaves/pkg/consensus"
	"github.com/wavesplatform/gowaves/pkg/importer"
	"github.com/wavesplatform/gowaves/pkg/keyvalue"
	"github.com/wavesplatform/gowaves/pkg/proto"
	"github.com/wavesplatform/gowaves/pkg/settings"
)

const (
	blocksToImport = 1000
	startScore     = "28856275329634"
)

type testCase struct {
	height uint64
	score  *big.Int
	path   string
}

func bigFromStr(s string) *big.Int {
	var i big.Int
	i.SetString(s, 10)
	return &i
}

func newTestState(t *testing.T, amend bool, params StateParams, settings *settings.BlockchainSettings) State {
	dataDir := t.TempDir()
	m, err := NewState(dataDir, amend, params, settings, false, nil)
	require.NoError(t, err)
	t.Cleanup(func() {
		require.NoError(t, m.Close(), "manager.Close() failed")
	})
	return m
}

func newTestStateManager(t *testing.T, amend bool, params StateParams, settings *settings.BlockchainSettings) *stateManager {
	dataDir := t.TempDir()
	m, err := newStateManager(dataDir, amend, params, settings, false, nil)
	require.NoError(t, err)
	t.Cleanup(func() {
		require.NoError(t, m.Close(), "manager.Close() failed")
	})
	return m
}

func TestHandleAmendFlag(t *testing.T) {
	dataDir := t.TempDir()
	bs := settings.MustMainNetSettings()
	// first open with false amend
<<<<<<< HEAD
	manager, err := newStateManager(dataDir, false, DefaultTestingStateParams(), settings.MainNetSettings, false, nil)
=======
	manager, err := newStateManager(dataDir, false, DefaultTestingStateParams(), bs, false)
>>>>>>> 4601f8d5
	assert.NoError(t, err, "newStateManager() failed")
	t.Cleanup(func() {
		assert.NoError(t, manager.Close(), "manager.Close() failed")
	})
	assert.False(t, manager.stor.hs.amend)

	// open with true amend
	assert.NoError(t, manager.Close(), "manager.Close() failed")
<<<<<<< HEAD
	manager, err = newStateManager(dataDir, true, DefaultTestingStateParams(), settings.MainNetSettings, false, nil)
=======
	manager, err = newStateManager(dataDir, true, DefaultTestingStateParams(), bs, false)
>>>>>>> 4601f8d5
	assert.NoError(t, err, "newStateManager() failed")
	assert.True(t, manager.stor.hs.amend)

	// open with false amend again. Result amend should be true
	assert.NoError(t, manager.Close(), "manager.Close() failed")
<<<<<<< HEAD
	manager, err = newStateManager(dataDir, false, DefaultTestingStateParams(), settings.MainNetSettings,
		false, nil)
=======
	manager, err = newStateManager(dataDir, false, DefaultTestingStateParams(), bs, false)
>>>>>>> 4601f8d5
	assert.NoError(t, err, "newStateManager() failed")
	assert.True(t, manager.stor.hs.amend)

	// first open with true amend
<<<<<<< HEAD
	newManager, err := newStateManager(t.TempDir(), true, DefaultTestingStateParams(), settings.MainNetSettings,
		false, nil)
=======
	newManager, err := newStateManager(t.TempDir(), true, DefaultTestingStateParams(), bs, false)
>>>>>>> 4601f8d5
	assert.NoError(t, err, "newStateManager() failed")
	t.Cleanup(func() {
		assert.NoError(t, newManager.Close(), "newManager.Close() failed")
	})
	assert.True(t, newManager.stor.hs.amend)
}

func TestGenesisConfig(t *testing.T) {
	ss := &settings.BlockchainSettings{
		Type:                  settings.Custom,
		Genesis:               settings.MustTestNetSettings().Genesis,
		FunctionalitySettings: settings.FunctionalitySettings{BlockRewardTerm: 100000, AddressSchemeCharacter: proto.TestNetScheme},
	}
	stateParams := DefaultStateParams()
	stateParams.DbParams.Store = &keyvalue.NoOpStore{}

	manager := newTestStateManager(t, true, stateParams, ss)

	genesis, err := manager.BlockByHeight(1)
	if err != nil {
		t.Fatalf("Failed to get genesis block: %v\n", err)
	}
	if genesis.BlockSignature.String() != "5uqnLK3Z9eiot6FyYBfwUnbyid3abicQbAZjz38GQ1Q8XigQMxTK4C1zNkqS1SVw7FqSidbZKxWAKLVoEsp4nNqa" {
		t.Errorf("Genesis signature is not correct.")
	}
}

func validateTxs(st *stateManager, timestamp uint64, txs []proto.Transaction) error {
	for _, tx := range txs {
		if _, err := st.ValidateNextTx(tx, timestamp, timestamp, 3, true); err != nil {
			return err
		}
	}
	st.ResetValidationList()
	return nil
}

func TestValidationWithoutBlocks(t *testing.T) {
	blocksPath, err := blocksPath()
	assert.NoError(t, err)
	bs := settings.MustMainNetSettings()
	manager := newTestStateManager(t, true, DefaultTestingStateParams(), bs)

	// Test txs from real block without this block.
	height := proto.Height(75)
	blocks, err := readBlocksFromTestPath(int(height + 1))
	assert.NoError(t, err, "readBlocksFromTestPath() failed")
	last := blocks[len(blocks)-1]
	txs := last.Transactions
	err = importer.ApplyFromFile(
		context.Background(),
		importer.ImportParams{Schema: bs.AddressSchemeCharacter, BlockchainPath: blocksPath, LightNodeMode: false},
		manager,
		height, 1)
	assert.NoError(t, err, "ApplyFromFile() failed")
	err = validateTxs(manager, last.Timestamp, txs)
	assert.NoError(t, err, "validateTxs() failed")

	// Test that in case validation using ValidateNextTx() fails,
	// its diffs are not taken into account for further validation.
	// This tx tries to send more Waves than exist at all.
	invalidTx := createPayment(t)
	invalidTx.Amount = 19999999500000000
	_, err = manager.ValidateNextTx(invalidTx, defaultTimestamp, defaultTimestamp, 3, true)
	assert.Error(t, err, "ValidateNextTx did not fail with invalid tx")
	// Now set some balance for sender.
	validTx := createPayment(t)
	err = manager.stateDB.addBlock(blockID0)
	assert.NoError(t, err, "addBlock() failed")
	waves := newWavesValueFromProfile(balanceProfile{validTx.Amount + validTx.Fee, 0, 0})
	err = manager.stor.balances.setWavesBalance(testGlobal.senderInfo.addr.ID(), waves, blockID0)
	assert.NoError(t, err, "setWavesBalance() failed")
	err = manager.flush()
	assert.NoError(t, err, "manager.flush() failed")
	// Valid tx with same sender must be valid after validation of previous invalid tx.
	_, err = manager.ValidateNextTx(validTx, defaultTimestamp, defaultTimestamp, 3, true)
	assert.NoError(t, err, "ValidateNextTx failed with valid tx")

	// Check NewestBalance() results after applying `validTx` from above.
	recipientBalance, err := manager.NewestWavesBalance(proto.NewRecipientFromAddress(testGlobal.recipientInfo.addr))
	assert.NoError(t, err, "manager.NewestAccountBalance() failed")
	assert.Equal(t, validTx.Amount, recipientBalance)
	senderBalance, err := manager.NewestWavesBalance(proto.NewRecipientFromAddress(testGlobal.senderInfo.addr))
	assert.NoError(t, err, "manager.NewestAccountBalance() failed")
	assert.Equal(t, uint64(0), senderBalance)
}

func TestStateRollback(t *testing.T) {
	dir, err := getLocalDir()
	if err != nil {
		t.Fatalf("Failed to get local dir: %v\n", err)
	}
	blocksPath, err := blocksPath()
	assert.NoError(t, err)
	bs := settings.MustMainNetSettings()
	manager := newTestStateManager(t, true, DefaultTestingStateParams(), bs)

	tests := []struct {
		nextHeight        uint64
		minRollbackHeight uint64
		balancesPath      string
	}{
		{9001, 7001, filepath.Join(dir, "testdata", "accounts-9001")},
		{8001, 7001, filepath.Join(dir, "testdata", "accounts-8001")},
		{7001, 7001, filepath.Join(dir, "testdata", "accounts-7001")},
		{7501, 7001, filepath.Join(dir, "testdata", "accounts-7501")},
		{7501, 7001, filepath.Join(dir, "testdata", "accounts-7501")},
		{9501, 7501, filepath.Join(dir, "testdata", "accounts-9501")},
		{7501, 7501, filepath.Join(dir, "testdata", "accounts-7501")},
	}

	for _, tc := range tests {
		height, hErr := manager.Height()
		if hErr != nil {
			t.Fatalf("Height(): %v\n", hErr)
		}
		if tc.nextHeight > height {
			if aErr := importer.ApplyFromFile(
				context.Background(),
				importer.ImportParams{Schema: bs.AddressSchemeCharacter, BlockchainPath: blocksPath, LightNodeMode: false},
				manager,
				tc.nextHeight-1, height,
			); aErr != nil {
				t.Fatalf("Failed to import: %v\n", aErr)
			}
		} else {
			if rErr := manager.RollbackToHeight(tc.nextHeight); rErr != nil {
				t.Fatalf("Rollback(): %v\n", rErr)
			}
		}
		if cErr := importer.CheckBalances(manager, tc.balancesPath); cErr != nil {
			t.Fatalf("CheckBalances(): %v\n", cErr)
		}
		if rErr := manager.RollbackToHeight(tc.minRollbackHeight - 1); rErr == nil {
			t.Fatalf("Rollback() did not fail with height less than minimum valid.")
		}
	}
}

func TestStateIntegrated(t *testing.T) {
	dir, err := getLocalDir()
	if err != nil {
		t.Fatalf("Failed to get local dir: %v\n", err)
	}
	blocksPath, err := blocksPath()
	assert.NoError(t, err)
	balancesPath := filepath.Join(dir, "testdata", "accounts-1001")
	bs := settings.MustMainNetSettings()
	manager := newTestStateManager(t, true, DefaultTestingStateParams(), bs)

	tests := []testCase{
		{height: 901, score: bigFromStr("26588533320520"), path: filepath.Join(dir, "testdata", "accounts-901")},
		{height: 31, score: bigFromStr("2313166295294"), path: filepath.Join(dir, "testdata", "accounts-31")},
		{height: 1, score: bigFromStr("120000000219"), path: filepath.Join(dir, "testdata", "accounts-1")},
	}

	// Test what happens in case of failure: we add blocks starting from wrong height.
	// State should be rolled back to previous state and ready to use after.
	wrongStartHeight := uint64(100)
	if aErr := importer.ApplyFromFile(
		context.Background(),
		importer.ImportParams{Schema: bs.AddressSchemeCharacter, BlockchainPath: blocksPath, LightNodeMode: false},
		manager, blocksToImport, wrongStartHeight); aErr == nil {
		t.Errorf("Import starting from wrong height must fail but it doesn't.")
	}
	// Test normal import.
	if aErr := importer.ApplyFromFile(
		context.Background(),
		importer.ImportParams{Schema: bs.AddressSchemeCharacter, BlockchainPath: blocksPath, LightNodeMode: false},
		manager, blocksToImport, 1); aErr != nil {
		t.Fatalf("Failed to import: %v\n", aErr)
	}
	if cErr := importer.CheckBalances(manager, balancesPath); cErr != nil {
		t.Fatalf("CheckBalances(): %v\n", cErr)
	}
	score, err := manager.ScoreAtHeight(blocksToImport + 1)
	if err != nil {
		t.Fatalf("ScoreAtHeight(): %v\n", err)
	}
	if score.Cmp(bigFromStr(startScore)) != 0 {
		t.Errorf("Scores are not equal.")
	}
	// Test rollback with wrong input.
	if err := manager.RollbackToHeight(0); err == nil {
		t.Fatalf("Rollback() did not fail with invalid input.")
	}
	if err := manager.RollbackToHeight(blocksToImport + 2); err == nil {
		t.Fatalf("Rollback() did not fail with invalid input.")
	}

	for _, tc := range tests {
		if err := manager.RollbackToHeight(tc.height); err != nil {
			t.Fatalf("Rollback(): %v\n", err)
		}
		if err := importer.CheckBalances(manager, tc.path); err != nil {
			t.Fatalf("CheckBalances(): %v\n", err)
		}
		score, err = manager.ScoreAtHeight(tc.height)
		if err != nil {
			t.Fatalf("ScoreAtHeight(): %v\n", err)
		}
		if score.Cmp(tc.score) != 0 {
			t.Errorf("Scores are not equal.")
		}
		height, err := manager.Height()
		if err != nil {
			t.Fatalf("Height(): %v\n", err)
		}
		if height != tc.height {
			t.Errorf("Height after rollback is not correct: %d; must be %d", height, tc.height)
		}
		height, err = manager.NewestHeight()
		if err != nil {
			t.Fatalf("NewestHeight(): %v\n", err)
		}
		if height != tc.height {
			t.Errorf("Height after rollback is not correct: %d; must be %d", height, tc.height)
		}
	}
}

func TestPreactivatedFeatures(t *testing.T) {
	blocksPath, err := blocksPath()
	assert.NoError(t, err)
	// Set preactivated feature.
	featureID := int16(1)
	sets := settings.MustMainNetSettings()
	sets.PreactivatedFeatures = []int16{featureID}
	manager := newTestStateManager(t, true, DefaultTestingStateParams(), sets)

	// Check features status.
	activated, err := manager.IsActivated(featureID)
	assert.NoError(t, err, "IsActivated() failed")
	assert.Equal(t, true, activated)
	approved, err := manager.IsApproved(featureID)
	assert.NoError(t, err, "IsApproved() failed")
	assert.Equal(t, true, approved)
	// Apply blocks.
	height := uint64(75)
	err = importer.ApplyFromFile(
		context.Background(),
		importer.ImportParams{Schema: sets.AddressSchemeCharacter, BlockchainPath: blocksPath, LightNodeMode: false},
		manager, height, 1)
	assert.NoError(t, err, "ApplyFromFile() failed")
	// Check activation and approval heights.
	activationHeight, err := manager.ActivationHeight(featureID)
	assert.NoError(t, err, "ActivationHeight() failed")
	assert.Equal(t, uint64(1), activationHeight)
	approvalHeight, err := manager.ApprovalHeight(featureID)
	assert.NoError(t, err, "ApprovalHeight() failed")
	assert.Equal(t, uint64(1), approvalHeight)
}

func TestDisallowDuplicateTxIds(t *testing.T) {
	blocksPath, err := blocksPath()
	bs := settings.MustMainNetSettings()
	assert.NoError(t, err)
	manager := newTestStateManager(t, true, DefaultTestingStateParams(), bs)

	// Apply blocks.
	height := uint64(75)
	err = importer.ApplyFromFile(
		context.Background(),
		importer.ImportParams{Schema: bs.AddressSchemeCharacter, BlockchainPath: blocksPath, LightNodeMode: false},
		manager, height, 1)
	assert.NoError(t, err, "ApplyFromFile() failed")
	// Now validate tx with ID which is already in the state.
	tx := existingGenesisTx(t)
	txID, err := tx.GetID(bs.AddressSchemeCharacter)
	assert.NoError(t, err, "tx.GetID() failed")
	expectedErrStr := fmt.Sprintf("check duplicate tx ids: transaction with ID %s already in state", base58.Encode(txID))
	_, err = manager.ValidateNextTx(tx, 1460678400000, 1460678400000, 3, true)
	assert.Error(t, err, "duplicate transaction ID was accepted by state")
	assert.EqualError(t, err, expectedErrStr)
}

func TestTransactionByID(t *testing.T) {
	blocksPath, err := blocksPath()
	bs := settings.MustMainNetSettings()
	assert.NoError(t, err)
	manager := newTestStateManager(t, true, DefaultTestingStateParams(), bs)

	// Apply blocks.
	height := uint64(75)
	err = importer.ApplyFromFile(
		context.Background(),
		importer.ImportParams{Schema: bs.AddressSchemeCharacter, BlockchainPath: blocksPath, LightNodeMode: false},
		manager, height, 1)
	assert.NoError(t, err, "ApplyFromFile() failed")

	// Retrieve existing MainNet genesis tx by its ID.
	correctTx := existingGenesisTx(t)
	id, err := correctTx.GetID(bs.AddressSchemeCharacter)
	assert.NoError(t, err, "GetID() failed")
	tx, err := manager.TransactionByID(id)
	assert.NoError(t, err, "TransactionByID() failed")
	assert.Equal(t, correctTx, tx)
}

func TestStateManager_TopBlock(t *testing.T) {
	blocksPath, err := blocksPath()
	bs := settings.MustMainNetSettings()
	assert.NoError(t, err)
	dataDir := t.TempDir()
<<<<<<< HEAD
	manager, err := newStateManager(dataDir, true, DefaultTestingStateParams(), settings.MainNetSettings, false, nil)
=======
	manager, err := newStateManager(dataDir, true, DefaultTestingStateParams(), bs, false)
>>>>>>> 4601f8d5
	assert.NoError(t, err, "newStateManager() failed")

	t.Cleanup(func() {
		err := manager.Close()
		assert.NoError(t, err, "manager.Close() failed")
	})

	genesis, err := manager.BlockByHeight(1)
	assert.NoError(t, err)
	assert.Equal(t, genesis, manager.TopBlock())

	height := proto.Height(100)
	err = importer.ApplyFromFile(
		context.Background(),
		importer.ImportParams{Schema: bs.AddressSchemeCharacter, BlockchainPath: blocksPath, LightNodeMode: false},
		manager, height-1, 1)
	assert.NoError(t, err, "ApplyFromFile() failed")

	correct, err := manager.BlockByHeight(height)
	assert.NoError(t, err)
	assert.Equal(t, correct, manager.TopBlock())

	height = proto.Height(30)
	err = manager.RollbackToHeight(height)
	assert.NoError(t, err)

	correct, err = manager.BlockByHeight(height)
	assert.NoError(t, err)
	assert.Equal(t, correct, manager.TopBlock())

	// Test after closure.
	err = manager.Close()
	assert.NoError(t, err, "manager.Close() failed")
<<<<<<< HEAD
	manager, err = newStateManager(dataDir, true, DefaultTestingStateParams(), settings.MainNetSettings, false, nil)
=======
	manager, err = newStateManager(dataDir, true, DefaultTestingStateParams(), settings.MustMainNetSettings(), false)
>>>>>>> 4601f8d5
	assert.NoError(t, err, "newStateManager() failed")
	assert.Equal(t, correct, manager.TopBlock())
}

func TestGenesisStateHash(t *testing.T) {
	params := DefaultTestingStateParams()
	params.BuildStateHashes = true

	manager := newTestStateManager(t, true, params, settings.MustMainNetSettings())

	stateHash, err := manager.LegacyStateHashAtHeight(1)
	assert.NoError(t, err, "LegacyStateHashAtHeight failed")
	var correctHashJs = `
{"sponsorshipHash":"0e5751c026e543b2e8ab2eb06099daa1d1e5df47778f7787faab45cdf12fe3a8","blockId":"FSH8eAAzZNqnG8xgTZtz5xuLqXySsXgAjmFEC25hXMbEufiGjqWPnGCZFt6gLiVLJny16ipxRNAkkzjjhqTjBE2","wavesBalanceHash":"211af58aa42c72d0cf546d11d7b9141a00c8394e0f5da2d8e7e9f4ba30e9ad37","accountScriptHash":"0e5751c026e543b2e8ab2eb06099daa1d1e5df47778f7787faab45cdf12fe3a8","aliasHash":"0e5751c026e543b2e8ab2eb06099daa1d1e5df47778f7787faab45cdf12fe3a8","stateHash":"fab947262e8f5f03807ee7a888c750e46d0544a04d5777f50cc6daaf5f4e8d19","leaseStatusHash":"0e5751c026e543b2e8ab2eb06099daa1d1e5df47778f7787faab45cdf12fe3a8","dataEntryHash":"0e5751c026e543b2e8ab2eb06099daa1d1e5df47778f7787faab45cdf12fe3a8","assetBalanceHash":"0e5751c026e543b2e8ab2eb06099daa1d1e5df47778f7787faab45cdf12fe3a8","assetScriptHash":"0e5751c026e543b2e8ab2eb06099daa1d1e5df47778f7787faab45cdf12fe3a8","leaseBalanceHash":"0e5751c026e543b2e8ab2eb06099daa1d1e5df47778f7787faab45cdf12fe3a8"}`
	var correctHash proto.StateHash
	err = correctHash.UnmarshalJSON([]byte(correctHashJs))
	assert.NoError(t, err, "failed to unmarshal correct hash JSON")
	assert.Equal(t, correctHash, *stateHash)
}

func TestStateHashAtHeight(t *testing.T) {
	params := DefaultTestingStateParams()
	bs := settings.MustMainNetSettings()
	params.BuildStateHashes = true
	manager := newTestStateManager(t, false, params, bs)

	blocksPath, err := blocksPath()
	assert.NoError(t, err)
	err = importer.ApplyFromFile(
		context.Background(),
		importer.ImportParams{Schema: bs.AddressSchemeCharacter, BlockchainPath: blocksPath, LightNodeMode: false},
		manager, 9499, 1)
	assert.NoError(t, err, "ApplyFromFile() failed")
	stateHash, err := manager.LegacyStateHashAtHeight(9500)
	assert.NoError(t, err, "LegacyStateHashAtHeight failed")
	var correctHashJs = `
	{"sponsorshipHash":"0e5751c026e543b2e8ab2eb06099daa1d1e5df47778f7787faab45cdf12fe3a8","blockId":"2DYapXXAwxPm9WdYjS6bAY2n2fokGWeKmvHrcJy26uDfCFMognrwNEdtWEixaDxx3AahDKcdTDRNXmPVEtVumKjY","wavesBalanceHash":"0e5751c026e543b2e8ab2eb06099daa1d1e5df47778f7787faab45cdf12fe3a8","accountScriptHash":"0e5751c026e543b2e8ab2eb06099daa1d1e5df47778f7787faab45cdf12fe3a8","aliasHash":"0e5751c026e543b2e8ab2eb06099daa1d1e5df47778f7787faab45cdf12fe3a8","stateHash":"df48986cfee70960c977d741146ef4980ca71b20401db663eeff72c332fd8825","leaseStatusHash":"0e5751c026e543b2e8ab2eb06099daa1d1e5df47778f7787faab45cdf12fe3a8","dataEntryHash":"0e5751c026e543b2e8ab2eb06099daa1d1e5df47778f7787faab45cdf12fe3a8","assetBalanceHash":"0e5751c026e543b2e8ab2eb06099daa1d1e5df47778f7787faab45cdf12fe3a8","assetScriptHash":"0e5751c026e543b2e8ab2eb06099daa1d1e5df47778f7787faab45cdf12fe3a8","leaseBalanceHash":"0e5751c026e543b2e8ab2eb06099daa1d1e5df47778f7787faab45cdf12fe3a8"}`
	var correctHash proto.StateHash
	err = correctHash.UnmarshalJSON([]byte(correctHashJs))
	assert.NoError(t, err, "failed to unmarshal correct hash JSON")
	assert.Equal(t, correctHash, *stateHash)
}

type timeMock struct{}

func (timeMock) Now() time.Time { return time.Now().UTC() }

func TestGeneratingBalanceValuesForNewestFunctions(t *testing.T) {
	createMockStateManager := func(t *testing.T, bs *settings.BlockchainSettings) (*stateManager, *testStorageObjects) {
		const (
			handleAmend               = true
			calculateHashes           = true
			enableLightNode           = false
			verificationGoroutinesNum = 2
			provideExtendedAPI        = true
		)
		toOpts := testStorageObjectsOptions{Amend: handleAmend, Settings: bs}
		to := createStorageObjectsWithOptions(t, toOpts)

		stor, err := newBlockchainEntitiesStorage(to.hs, to.settings, to.rw, calculateHashes)
		require.NoError(t, err, "newBlockchainEntitiesStorage() failed")

		blockStorageDir := t.TempDir()
		atxParams := &addressTransactionsParams{
			dir:                 blockStorageDir,
			batchedStorMemLimit: proto.KiB,
			batchedStorMaxKeys:  AddressTransactionsMaxKeys,
			maxFileSize:         2 * proto.KiB,
			providesData:        provideExtendedAPI,
		}
		atx, err := newAddressTransactions(to.db, to.stateDB, to.rw, atxParams, handleAmend)
		require.NoError(t, err, "newAddressTransactions() failed")

		state := &stateManager{
			mu:                        new(sync.RWMutex),
			lastBlock:                 atomic.Value{},
			genesis:                   new(proto.Block), // stub
			stateDB:                   to.stateDB,
			stor:                      stor,
			rw:                        to.rw,
			settings:                  to.settings,
			cv:                        nil, // filled in later
			appender:                  nil, // filled in later
			atx:                       atx,
			verificationGoroutinesNum: verificationGoroutinesNum,
			newBlocks:                 newNewBlocks(to.rw, to.settings),
			enableLightNode:           enableLightNode,
		}
		snapshotApplier := newBlockSnapshotsApplier(nil, newSnapshotApplierStorages(stor, to.rw))
		appender, err := newTxAppender(
			state,
			state.rw,
			state.stor,
			state.settings,
			state.stateDB,
			state.atx,
			&snapshotApplier,
			nil,
		)
		require.NoError(t, err, "newTxAppender() failed")
		state.appender = appender
		state.cv = consensus.NewValidator(state, state.settings, timeMock{})
		return state, to
	}
	const (
		initialBalance = 100
		changedBalance = 200
	)
	prepareStateCommon := func(t *testing.T, addr proto.WavesAddress) (*stateManager, *testStorageObjects) {
		const blocksToApply = 1000

		customSettings := settings.MustMainNetSettings()                 // copy the mainnet settings
		customSettings.GenerationBalanceDepthFrom50To1000AfterHeight = 1 // set from the first height
		state, testObj := createMockStateManager(t, customSettings)

		// add initial balance at first block
		testObj.addBlock(t, blockID0)
		initialBP := newWavesValueFromProfile(balanceProfile{initialBalance, 0, 0})
		err := state.stor.balances.setWavesBalance(addr.ID(), initialBP, blockID0) // height 1
		require.NoError(t, err, "setWavesBalance() failed")
		// add changed balance at second block
		testObj.addBlock(t, blockID1)
		changedBP := newWavesValueFromProfile(balanceProfile{changedBalance, 0, 0})
		err = state.stor.balances.setWavesBalance(addr.ID(), changedBP, blockID1) // height 2
		require.NoError(t, err, "setWavesBalance() failed")

		testObj.addBlocks(t, blocksToApply-2) // add 998 random blocks, 2 blocks have already been added

		nh, err := state.NewestHeight()
		require.NoError(t, err, "NewestHeight() failed")
		require.Equal(t, uint64(blocksToApply), nh) // sanity check, blockchain height should be 1000
		ah, err := state.AddingBlockHeight()
		require.NoError(t, err, "AddingBlockHeight() failed")
		require.Equal(t, nh, ah) // sanity check, adding block height should be the same
		return state, testObj
	}

	addr, aErr := proto.NewAddressFromString(addr0)
	require.NoError(t, aErr, "NewAddressFromString() failed")

	t.Run("NewestFullWavesBalance", func(t *testing.T) {
		state, testObj := prepareStateCommon(t, addr)
		rcp := proto.NewRecipientFromAddress(addr) // convert address to recipient

		fb, err := state.NewestFullWavesBalance(rcp) // height 1000
		require.NoError(t, err, "NewestFullWavesBalance() failed")
		assert.Equal(t, uint64(initialBalance), fb.Generating)

		lastBlockIDToApply := blockID2

		// blockchain height now 1000, height for NewestFullWavesBalance is 1001
		// because for NewestFullWavesBalance we take into account applying block
		testObj.prepareAndStartBlock(t, lastBlockIDToApply)
		newFb, err := state.NewestFullWavesBalance(rcp)
		require.NoError(t, err, "NewestFullWavesBalance() failed")
		assert.Equal(t, uint64(changedBalance), newFb.Generating) // should be changed balance
		// finish the block, we are not in the applying block state
		testObj.finishBlock(t, lastBlockIDToApply) // blockchain height now 1001
		newFb, err = state.NewestFullWavesBalance(rcp)
		require.NoError(t, err, "NewestFullWavesBalance() failed")
		assert.Equal(t, uint64(changedBalance), newFb.Generating) // result should be the same
	})
	t.Run("WavesBalanceProfile", func(t *testing.T) {
		state, testObj := prepareStateCommon(t, addr)

		fb, err := state.WavesBalanceProfile(addr.ID()) // height 1000
		require.NoError(t, err, "WavesBalanceProfile() failed")
		assert.Equal(t, uint64(initialBalance), fb.Generating)

		lastBlockIDToApply := blockID2

		// blockchain height now 1000, height for NewestFullWavesBalance is 1001
		// because for NewestFullWavesBalance we take into account applying block
		testObj.prepareAndStartBlock(t, lastBlockIDToApply)
		newFb, err := state.WavesBalanceProfile(addr.ID())
		require.NoError(t, err, "WavesBalanceProfile() failed")
		assert.Equal(t, uint64(changedBalance), newFb.Generating) // should be changed balance
		// finish the block, we are not in the applying block state
		testObj.finishBlock(t, lastBlockIDToApply) // blockchain height now 1001
		newFb, err = state.WavesBalanceProfile(addr.ID())
		require.NoError(t, err, "WavesBalanceProfile() failed")
		assert.Equal(t, uint64(changedBalance), newFb.Generating) // result should be the same
	})
	t.Run("NewestGeneratingBalance", func(t *testing.T) {
		state, testObj := prepareStateCommon(t, addr)
		rcp := proto.NewRecipientFromAddress(addr) // convert address to recipient
		nh, err := state.NewestHeight()
		require.NoError(t, err, "NewestHeight() failed")

		gb, err := state.NewestGeneratingBalance(rcp, nh) // height 1000
		require.NoError(t, err, "NewestGeneratingBalance() failed")
		assert.Equal(t, uint64(initialBalance), gb)

		lastBlockIDToApply := blockID2

		// blockchain height now 1000, height for NewestFullWavesBalance is 1001
		// because for NewestFullWavesBalance we take into account applying block
		testObj.prepareAndStartBlock(t, lastBlockIDToApply)
		newGB, err := state.NewestGeneratingBalance(rcp, nh)
		require.NoError(t, err, "NewestGeneratingBalance() failed")
		assert.Equal(t, uint64(initialBalance), newGB) // should be initial balance, because nh == 1000
		// check with adding block height == 1001
		ah, err := state.AddingBlockHeight()
		require.NoError(t, err, "AddingBlockHeight() failed")
		require.Equal(t, nh+1, ah) // sanity check, adding block height should be the same
		newGB, err = state.NewestGeneratingBalance(rcp, ah)
		require.NoError(t, err, "NewestGeneratingBalance() failed")
		assert.Equal(t, uint64(changedBalance), newGB) // should be changed balance now

		// finish the block, we are not in the applying block state
		testObj.finishBlock(t, lastBlockIDToApply) // blockchain height now 1001
		nh, err = state.NewestHeight()
		require.NoError(t, err, "NewestHeight() failed")
		assert.Equal(t, ah, nh) // sanity check, blockchain height should be 1001
		newGB, err = state.NewestGeneratingBalance(rcp, nh)
		require.NoError(t, err, "NewestGeneratingBalance() failed")
		assert.Equal(t, uint64(changedBalance), newGB) // result should be the same
	})
}<|MERGE_RESOLUTION|>--- conflicted
+++ resolved
@@ -62,11 +62,7 @@
 	dataDir := t.TempDir()
 	bs := settings.MustMainNetSettings()
 	// first open with false amend
-<<<<<<< HEAD
-	manager, err := newStateManager(dataDir, false, DefaultTestingStateParams(), settings.MainNetSettings, false, nil)
-=======
-	manager, err := newStateManager(dataDir, false, DefaultTestingStateParams(), bs, false)
->>>>>>> 4601f8d5
+	manager, err := newStateManager(dataDir, false, DefaultTestingStateParams(), bs, false, nil)
 	assert.NoError(t, err, "newStateManager() failed")
 	t.Cleanup(func() {
 		assert.NoError(t, manager.Close(), "manager.Close() failed")
@@ -75,32 +71,20 @@
 
 	// open with true amend
 	assert.NoError(t, manager.Close(), "manager.Close() failed")
-<<<<<<< HEAD
-	manager, err = newStateManager(dataDir, true, DefaultTestingStateParams(), settings.MainNetSettings, false, nil)
-=======
-	manager, err = newStateManager(dataDir, true, DefaultTestingStateParams(), bs, false)
->>>>>>> 4601f8d5
+	manager, err = newStateManager(dataDir, true, DefaultTestingStateParams(), bs, false, nil)
 	assert.NoError(t, err, "newStateManager() failed")
 	assert.True(t, manager.stor.hs.amend)
 
 	// open with false amend again. Result amend should be true
 	assert.NoError(t, manager.Close(), "manager.Close() failed")
-<<<<<<< HEAD
-	manager, err = newStateManager(dataDir, false, DefaultTestingStateParams(), settings.MainNetSettings,
+	manager, err = newStateManager(dataDir, false, DefaultTestingStateParams(), bs,
 		false, nil)
-=======
-	manager, err = newStateManager(dataDir, false, DefaultTestingStateParams(), bs, false)
->>>>>>> 4601f8d5
 	assert.NoError(t, err, "newStateManager() failed")
 	assert.True(t, manager.stor.hs.amend)
 
 	// first open with true amend
-<<<<<<< HEAD
-	newManager, err := newStateManager(t.TempDir(), true, DefaultTestingStateParams(), settings.MainNetSettings,
+	newManager, err := newStateManager(t.TempDir(), true, DefaultTestingStateParams(), bs,
 		false, nil)
-=======
-	newManager, err := newStateManager(t.TempDir(), true, DefaultTestingStateParams(), bs, false)
->>>>>>> 4601f8d5
 	assert.NoError(t, err, "newStateManager() failed")
 	t.Cleanup(func() {
 		assert.NoError(t, newManager.Close(), "newManager.Close() failed")
@@ -405,11 +389,7 @@
 	bs := settings.MustMainNetSettings()
 	assert.NoError(t, err)
 	dataDir := t.TempDir()
-<<<<<<< HEAD
-	manager, err := newStateManager(dataDir, true, DefaultTestingStateParams(), settings.MainNetSettings, false, nil)
-=======
-	manager, err := newStateManager(dataDir, true, DefaultTestingStateParams(), bs, false)
->>>>>>> 4601f8d5
+	manager, err := newStateManager(dataDir, true, DefaultTestingStateParams(), bs, false, nil)
 	assert.NoError(t, err, "newStateManager() failed")
 
 	t.Cleanup(func() {
@@ -443,11 +423,7 @@
 	// Test after closure.
 	err = manager.Close()
 	assert.NoError(t, err, "manager.Close() failed")
-<<<<<<< HEAD
-	manager, err = newStateManager(dataDir, true, DefaultTestingStateParams(), settings.MainNetSettings, false, nil)
-=======
-	manager, err = newStateManager(dataDir, true, DefaultTestingStateParams(), settings.MustMainNetSettings(), false)
->>>>>>> 4601f8d5
+	manager, err = newStateManager(dataDir, true, DefaultTestingStateParams(), settings.MustMainNetSettings(), false, nil)
 	assert.NoError(t, err, "newStateManager() failed")
 	assert.Equal(t, correct, manager.TopBlock())
 }
