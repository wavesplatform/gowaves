package state

import (
	"io/ioutil"
	"math/big"
	"net"
	"os"
	"path/filepath"
	"runtime"
	"testing"

	"github.com/pkg/errors"
	"github.com/stretchr/testify/assert"
	"github.com/stretchr/testify/require"
	"github.com/wavesplatform/gowaves/pkg/importer"
	"github.com/wavesplatform/gowaves/pkg/proto"
	"github.com/wavesplatform/gowaves/pkg/settings"
)

const (
	maxRollbackTestBlocks = 9000
	blocksToImport        = 1000
	startScore            = "28856275329634"
)

type testCase struct {
	height uint64
	score  *big.Int
	path   string
}

<<<<<<< HEAD
func getLocalDir() (string, error) {
	_, filename, _, ok := runtime.Caller(0)
	if !ok {
		return "", errors.Errorf("Unable to find current package file")
	}
	return filepath.Dir(filename), nil
}

=======
>>>>>>> 1fd7c5ff
func blocksPath(t *testing.T) string {
	dir, err := getLocalDir()
	assert.NoError(t, err, "getLocalDir() failed")
	return filepath.Join(dir, "testdata", "blocks-10000")
}

func bigFromStr(s string) *big.Int {
	var big big.Int
	big.SetString(s, 10)
	return &big
}

func TestGenesisConfig(t *testing.T) {
	dataDir, err := ioutil.TempDir(os.TempDir(), "dataDir")
	ss := &settings.BlockchainSettings{
		Type:          settings.Custom,
		GenesisGetter: settings.TestnetGenesis,
	}
	manager, err := newStateManager(dataDir, DefaultStateParams(), ss)
	if err != nil {
		t.Fatalf("Failed to create state manager: %v.\n", err)
	}

	defer func() {
		if err := manager.Close(); err != nil {
			t.Fatalf("Failed to close stateManager: %v\n", err)
		}
		if err := os.RemoveAll(dataDir); err != nil {
			t.Fatalf("Failed to clean dara dir: %v\n", err)
		}
	}()

	genesis, err := manager.BlockByHeight(1)
	if err != nil {
		t.Fatalf("Failed to get genesis block: %v\n", err)
	}
	if genesis.BlockSignature.String() != "5uqnLK3Z9eiot6FyYBfwUnbyid3abicQbAZjz38GQ1Q8XigQMxTK4C1zNkqS1SVw7FqSidbZKxWAKLVoEsp4nNqa" {
		t.Errorf("Genesis signature is not correct.")
	}
}

func validateTxs(st *stateManager, timestamp uint64, txs []proto.Transaction) error {
	for _, tx := range txs {
		if err := st.ValidateNextTx(tx, timestamp, timestamp); err != nil {
			return err
		}
	}
	st.ResetValidationList()
	return nil
}

func TestValidationWithoutBlocks(t *testing.T) {
	blocksPath := blocksPath(t)
	dataDir, err := ioutil.TempDir(os.TempDir(), "dataDir")
	assert.NoError(t, err, "failed to create dir for test data")
	manager, err := newStateManager(dataDir, DefaultStateParams(), settings.MainNetSettings)
	assert.NoError(t, err, "newStateManager() failed")

	defer func() {
		err := manager.Close()
		assert.NoError(t, err, "manager.Close() failed")
		err = os.RemoveAll(dataDir)
		assert.NoError(t, err, "failed to remove test data dirs")
	}()

	// Test txs from real block without this block.
	height := uint64(75)
	blocks, err := readRealBlocks(t, blocksPath, int(height+1))
	assert.NoError(t, err, "readRealBlocks() failed")
	last := blocks[len(blocks)-1]
	txs, err := proto.BytesToTransactions(last.TransactionCount, last.Transactions)
	assert.NoError(t, err, "BytesToTransactions() failed")
	err = importer.ApplyFromFile(manager, blocksPath, height, 1, false)
	assert.NoError(t, err, "ApplyFromFile() failed")
	err = validateTxs(manager, last.Timestamp, txs)
	assert.NoError(t, err, "validateTxs() failed")
}

<<<<<<< HEAD
=======
func TestPreactivatedFeatures(t *testing.T) {
	blocksPath := blocksPath(t)
	dataDir, err := ioutil.TempDir(os.TempDir(), "dataDir")
	assert.NoError(t, err, "failed to create dir for test data")
	// Set preactivated feature.
	featureID := int16(1)
	sets := settings.MainNetSettings
	sets.PreactivatedFeatures = []int16{featureID}
	manager, err := newStateManager(dataDir, DefaultStateParams(), sets)
	assert.NoError(t, err, "newStateManager() failed")

	defer func() {
		err := manager.Close()
		assert.NoError(t, err, "manager.Close() failed")
		err = os.RemoveAll(dataDir)
		assert.NoError(t, err, "failed to remove test data dirs")
	}()

	// Check features status.
	activated, err := manager.IsActivated(featureID)
	assert.NoError(t, err, "IsActivated() failed")
	assert.Equal(t, true, activated)
	approved, err := manager.IsApproved(featureID)
	assert.NoError(t, err, "IsApproved() failed")
	assert.Equal(t, true, approved)
	// Apply blocks.
	height := uint64(75)
	err = importer.ApplyFromFile(manager, blocksPath, height, 1, false)
	assert.NoError(t, err, "ApplyFromFile() failed")
	// Check activation and approval heights.
	activationHeight, err := manager.ActivationHeight(featureID)
	assert.NoError(t, err, "ActivationHeight() failed")
	assert.Equal(t, uint64(1), activationHeight)
	approvalHeight, err := manager.ApprovalHeight(featureID)
	assert.NoError(t, err, "ApprovalHeight() failed")
	assert.Equal(t, uint64(1), approvalHeight)
}

>>>>>>> 1fd7c5ff
func TestStateRollback(t *testing.T) {
	dir, err := getLocalDir()
	if err != nil {
		t.Fatalf("Failed to get local dir: %v\n", err)
	}
	blocksPath := blocksPath(t)
	dataDir, err := ioutil.TempDir(os.TempDir(), "dataDir")
	if err != nil {
		t.Fatalf("Failed to create temp dir for data: %v\n", err)
	}
	manager, err := newStateManager(dataDir, DefaultStateParams(), settings.MainNetSettings)
	if err != nil {
		t.Fatalf("Failed to create state manager: %v.\n", err)
	}

	tests := []struct {
		nextHeight        uint64
		minRollbackHeight uint64
		balancesPath      string
	}{
		{9001, 7001, filepath.Join(dir, "testdata", "accounts-9001")},
		{8001, 7001, filepath.Join(dir, "testdata", "accounts-8001")},
		{7001, 7001, filepath.Join(dir, "testdata", "accounts-7001")},
		{7501, 7001, filepath.Join(dir, "testdata", "accounts-7501")},
		{9501, 7501, filepath.Join(dir, "testdata", "accounts-9501")},
		{7501, 7501, filepath.Join(dir, "testdata", "accounts-7501")},
	}

	defer func() {
		if err := manager.Close(); err != nil {
			t.Fatalf("Failed to close stateManager: %v\n", err)
		}
		if err := os.RemoveAll(dataDir); err != nil {
			t.Fatalf("Failed to clean dara dir: %v\n", err)
		}
	}()

	for _, tc := range tests {
		height, err := manager.Height()
		if err != nil {
			t.Fatalf("Height(): %v\n", err)
		}
		if tc.nextHeight >= height {
			if err := importer.ApplyFromFile(manager, blocksPath, tc.nextHeight-1, height, false); err != nil {
				t.Fatalf("Failed to import: %v\n", err)
			}
		} else {
			if err := manager.RollbackToHeight(tc.nextHeight); err != nil {
				t.Fatalf("Rollback(): %v\n", err)
			}
		}
		if err := importer.CheckBalances(manager, tc.balancesPath); err != nil {
			t.Fatalf("CheckBalances(): %v\n", err)
		}
		if err := manager.RollbackToHeight(tc.minRollbackHeight - 1); err == nil {
			t.Fatalf("Rollback() did not fail with height less than minimum valid.")
		}
	}
}

func TestStateIntegrated(t *testing.T) {
	dir, err := getLocalDir()
	if err != nil {
		t.Fatalf("Failed to get local dir: %v\n", err)
	}
	blocksPath := blocksPath(t)
	balancesPath := filepath.Join(dir, "testdata", "accounts-1001")
	dataDir, err := ioutil.TempDir(os.TempDir(), "dataDir")
	if err != nil {
		t.Fatalf("Failed to create temp dir for data: %v\n", err)
	}
	manager, err := newStateManager(dataDir, DefaultStateParams(), settings.MainNetSettings)
	if err != nil {
		t.Fatalf("Failed to create state manager: %v.\n", err)
	}

	tests := []testCase{
		{height: 901, score: bigFromStr("26588533320520"), path: filepath.Join(dir, "testdata", "accounts-901")},
		{height: 31, score: bigFromStr("2313166295294"), path: filepath.Join(dir, "testdata", "accounts-31")},
		{height: 1, score: bigFromStr("120000000219"), path: filepath.Join(dir, "testdata", "accounts-1")},
	}

	defer func() {
		if err := manager.Close(); err != nil {
			t.Fatalf("Failed to close stateManager: %v\n", err)
		}
		if err := os.RemoveAll(dataDir); err != nil {
			t.Fatalf("Failed to clean dara dir: %v\n", err)
		}
	}()

	// Test what happens in case of failure: we add blocks starting from wrong height.
	// State should be rolled back to previous state and ready to use after.
	wrongStartHeight := uint64(100)
	if err := importer.ApplyFromFile(manager, blocksPath, blocksToImport, wrongStartHeight, false); err == nil {
		t.Errorf("Import starting from wrong height must fail but it doesn't.")
	}
	// Test normal import.
	if err := importer.ApplyFromFile(manager, blocksPath, blocksToImport, 1, false); err != nil {
		t.Fatalf("Failed to import: %v\n", err)
	}
	if err := importer.CheckBalances(manager, balancesPath); err != nil {
		t.Fatalf("CheckBalances(): %v\n", err)
	}
	score, err := manager.ScoreAtHeight(blocksToImport + 1)
	if err != nil {
		t.Fatalf("ScoreAtHeight(): %v\n", err)
	}
	if score.Cmp(bigFromStr(startScore)) != 0 {
		t.Errorf("Scores are not equal.")
	}
	// Test rollback with wrong input.
	if err := manager.RollbackToHeight(0); err == nil {
		t.Fatalf("Rollback() did not fail with invalid input.")
	}
	if err := manager.RollbackToHeight(blocksToImport + 2); err == nil {
		t.Fatalf("Rollback() did not fail with invalid input.")
	}

	for _, tc := range tests {
		if err := manager.RollbackToHeight(tc.height); err != nil {
			t.Fatalf("Rollback(): %v\n", err)
		}
		if err := importer.CheckBalances(manager, tc.path); err != nil {
			t.Fatalf("CheckBalances(): %v\n", err)
		}
		score, err = manager.ScoreAtHeight(tc.height)
		if err != nil {
			t.Fatalf("ScoreAtHeight(): %v\n", err)
		}
		if score.Cmp(tc.score) != 0 {
			t.Errorf("Scores are not equal.")
		}
		height, err := manager.Height()
		if err != nil {
			t.Fatalf("Height(): %v\n", err)
		}
		if height != tc.height {
			t.Errorf("Height after rollback is not correct.")
		}
	}
}

func TestStateManager_SavePeers(t *testing.T) {
	dataDir, err := ioutil.TempDir(os.TempDir(), "dataDir")
	if err != nil {
		t.Fatalf("Failed to create temp dir for data: %v\n", err)
	}
	defer os.RemoveAll(dataDir)

	manager, err := newStateManager(dataDir, DefaultStateParams(), settings.MainNetSettings)
	if err != nil {
		t.Fatalf("Failed to create state manager: %v.\n", err)
	}
	defer manager.Close()

	peers, err := manager.Peers()
	require.NoError(t, err)
	assert.Len(t, peers, 0)

	peers = []proto.TCPAddr{
		proto.NewTCPAddr(net.IPv4(127, 0, 0, 1), 65535),
		proto.NewTCPAddr(net.IPv4(83, 127, 1, 254).To4(), 80),
	}
	require.NoError(t, manager.SavePeers(peers))

	// check that peers saved
	peers2, err := manager.Peers()
	require.NoError(t, err)
	assert.Len(t, peers2, 2)
}<|MERGE_RESOLUTION|>--- conflicted
+++ resolved
@@ -29,7 +29,6 @@
 	path   string
 }
 
-<<<<<<< HEAD
 func getLocalDir() (string, error) {
 	_, filename, _, ok := runtime.Caller(0)
 	if !ok {
@@ -38,8 +37,6 @@
 	return filepath.Dir(filename), nil
 }
 
-=======
->>>>>>> 1fd7c5ff
 func blocksPath(t *testing.T) string {
 	dir, err := getLocalDir()
 	assert.NoError(t, err, "getLocalDir() failed")
@@ -106,7 +103,7 @@
 	}()
 
 	// Test txs from real block without this block.
-	height := uint64(75)
+	height := proto.Height(75)
 	blocks, err := readRealBlocks(t, blocksPath, int(height+1))
 	assert.NoError(t, err, "readRealBlocks() failed")
 	last := blocks[len(blocks)-1]
@@ -118,8 +115,6 @@
 	assert.NoError(t, err, "validateTxs() failed")
 }
 
-<<<<<<< HEAD
-=======
 func TestPreactivatedFeatures(t *testing.T) {
 	blocksPath := blocksPath(t)
 	dataDir, err := ioutil.TempDir(os.TempDir(), "dataDir")
@@ -158,7 +153,6 @@
 	assert.Equal(t, uint64(1), approvalHeight)
 }
 
->>>>>>> 1fd7c5ff
 func TestStateRollback(t *testing.T) {
 	dir, err := getLocalDir()
 	if err != nil {
