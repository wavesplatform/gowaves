--- conflicted
+++ resolved
@@ -478,64 +478,6 @@
 
 func (timeMock) Now() time.Time { return time.Now().UTC() }
 
-<<<<<<< HEAD
-func TestGeneratingBalanceValuesForNewestFunctions(t *testing.T) {
-	createMockStateManager := func(t *testing.T, bs *settings.BlockchainSettings) (*stateManager, *testStorageObjects) {
-		const (
-			handleAmend               = true
-			calculateHashes           = true
-			enableLightNode           = false
-			verificationGoroutinesNum = 2
-			provideExtendedAPI        = true
-		)
-		toOpts := testStorageObjectsOptions{Amend: handleAmend, Settings: bs}
-		to := createStorageObjectsWithOptions(t, toOpts)
-
-		stor, err := newBlockchainEntitiesStorage(to.hs, to.settings, to.rw, calculateHashes)
-		require.NoError(t, err, "newBlockchainEntitiesStorage() failed")
-
-		blockStorageDir := t.TempDir()
-		atxParams := &addressTransactionsParams{
-			dir:                 blockStorageDir,
-			batchedStorMemLimit: proto.KiB,
-			batchedStorMaxKeys:  AddressTransactionsMaxKeys,
-			maxFileSize:         2 * proto.KiB,
-			providesData:        provideExtendedAPI,
-		}
-		atx, err := newAddressTransactions(to.db, to.stateDB, to.rw, atxParams, handleAmend)
-		require.NoError(t, err, "newAddressTransactions() failed")
-
-		state := &stateManager{
-			mu:                        new(sync.RWMutex),
-			lastBlock:                 atomic.Value{},
-			genesis:                   new(proto.Block), // stub
-			stateDB:                   to.stateDB,
-			stor:                      stor,
-			rw:                        to.rw,
-			settings:                  to.settings,
-			cv:                        nil, // filled in later
-			appender:                  nil, // filled in later
-			atx:                       atx,
-			verificationGoroutinesNum: verificationGoroutinesNum,
-			newBlocks:                 newNewBlocks(to.rw, to.settings),
-			enableLightNode:           enableLightNode,
-		}
-		snapshotApplier := newBlockSnapshotsApplier(nil, newSnapshotApplierStorages(stor, to.rw))
-		appender, err := newTxAppender(
-			state,
-			state.rw,
-			state.stor,
-			state.settings,
-			state.stateDB,
-			state.atx,
-			&snapshotApplier,
-			nil,
-		)
-		require.NoError(t, err, "newTxAppender() failed")
-		state.appender = appender
-		state.cv = consensus.NewValidator(state, state.settings, timeMock{})
-		return state, to
-=======
 func createMockStateManager(t *testing.T, bs *settings.BlockchainSettings) (*stateManager, *testStorageObjects) {
 	const (
 		handleAmend               = true
@@ -573,7 +515,6 @@
 		verificationGoroutinesNum: verificationGoroutinesNum,
 		newBlocks:                 newNewBlocks(to.rw, to.settings),
 		enableLightNode:           enableLightNode,
->>>>>>> 6e5f2420
 	}
 	snapshotApplier := newBlockSnapshotsApplier(nil, newSnapshotApplierStorages(stor, to.rw))
 	appender, err := newTxAppender(
@@ -584,6 +525,7 @@
 		state.stateDB,
 		state.atx,
 		&snapshotApplier,
+		nil,
 	)
 	require.NoError(t, err, "newTxAppender() failed")
 	state.appender = appender
