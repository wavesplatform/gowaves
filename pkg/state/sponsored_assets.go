package state

import (
	"bytes"
	"encoding/binary"
	"io"
	"math/big"

	"github.com/pkg/errors"
	"github.com/wavesplatform/gowaves/pkg/crypto"
	"github.com/wavesplatform/gowaves/pkg/proto"
	"github.com/wavesplatform/gowaves/pkg/settings"
)

const (
	sponsorshipRecordSize = 8
)

type sponsorshipRecordForHashes struct {
	id   crypto.Digest
	cost uint64
}

func (sr *sponsorshipRecordForHashes) writeTo(w io.Writer) error {
	if _, err := w.Write(sr.id[:]); err != nil {
		return err
	}
	costBytes := make([]byte, 8)
	binary.BigEndian.PutUint64(costBytes, sr.cost)
	if _, err := w.Write(costBytes); err != nil {
		return err
	}
	return nil
}

func (sr *sponsorshipRecordForHashes) less(other stateComponent) bool {
	sr2 := other.(*sponsorshipRecordForHashes)
	return bytes.Compare(sr.id[:], sr2.id[:]) == -1
}

type sponsorshipRecord struct {
	// Cost in assets equal to FeeUnit Waves.
	assetCost uint64
}

func (s *sponsorshipRecord) marshalBinary() ([]byte, error) {
	res := make([]byte, sponsorshipRecordSize)
	binary.BigEndian.PutUint64(res[:8], s.assetCost)
	return res, nil
}

func (s *sponsorshipRecord) unmarshalBinary(data []byte) error {
	if len(data) != sponsorshipRecordSize {
		return errInvalidDataSize
	}
	s.assetCost = binary.BigEndian.Uint64(data[:8])
	return nil
}

type uncertainSponsoredAsset struct {
	assetID   crypto.Digest
	assetCost uint64
}

type sponsoredAssets struct {
	rw       *blockReadWriter
	features *features
	hs       *historyStorage
	settings *settings.BlockchainSettings

	uncertainSponsoredAssets map[proto.AssetID]uncertainSponsoredAsset

	calculateHashes bool
	hasher          *stateHasher
}

func newSponsoredAssets(
	rw *blockReadWriter,
	features *features,
	hs *historyStorage,
	settings *settings.BlockchainSettings,
	calcHashes bool,
) *sponsoredAssets {
	return &sponsoredAssets{
		rw:                       rw,
		features:                 features,
		hs:                       hs,
		settings:                 settings,
		uncertainSponsoredAssets: make(map[proto.AssetID]uncertainSponsoredAsset),
		hasher:                   newStateHasher(),
		calculateHashes:          calcHashes,
	}
}

func (s *sponsoredAssets) sponsorAsset(assetID crypto.Digest, assetCost uint64, blockID proto.BlockID) error {
<<<<<<< HEAD
	key := sponsorshipKey{assetID: assetID}
=======
	key := sponsorshipKey{assetID: proto.AssetIDFromDigest(assetID)}
>>>>>>> f98ad4dc
	keyBytes := key.bytes()
	keyStr := string(keyBytes)
	record := &sponsorshipRecord{assetCost}
	recordBytes, err := record.marshalBinary()
	if err != nil {
		return err
	}
	if s.calculateHashes {
		sr := &sponsorshipRecordForHashes{
			id:   assetID,
			cost: assetCost,
		}
		if err := s.hasher.push(keyStr, sr, blockID); err != nil {
			return err
		}
	}
	if err := s.hs.addNewEntry(sponsorship, keyBytes, recordBytes, blockID); err != nil {
		return err
	}
	return nil
}

func (s *sponsoredAssets) sponsorAssetUncertain(assetID crypto.Digest, assetCost uint64) {
	s.uncertainSponsoredAssets[proto.AssetIDFromDigest(assetID)] = uncertainSponsoredAsset{
		assetID:   assetID,
		assetCost: assetCost,
	}
}

func (s *sponsoredAssets) newestIsSponsored(assetID proto.AssetID, filter bool) (bool, error) {
	cost, err := s.newestAssetCost(assetID, filter)
	if err != nil {
		return false, nil
	}
	if cost == 0 {
		// 0 cost means that asset isn't really sponsored anymore.
		return false, nil
	}
	return true, nil
}

<<<<<<< HEAD
func (s *sponsoredAssets) isSponsored(assetID crypto.Digest, filter bool) (bool, error) {
=======
func (s *sponsoredAssets) isSponsored(assetID proto.AssetID, filter bool) (bool, error) {
>>>>>>> f98ad4dc
	key := sponsorshipKey{assetID: assetID}
	if _, err := s.hs.topEntryData(key.bytes(), filter); err != nil {
		// No sponsorship info for this asset at all.
		return false, nil
	}
	cost, err := s.assetCost(assetID, filter)
	if err != nil {
		return false, err
	}
	if cost == 0 {
		// 0 cost means that asset isn't really sponsored anymore.
		return false, nil
	}
	return true, nil
}

func (s *sponsoredAssets) newestAssetCost(assetID proto.AssetID, filter bool) (uint64, error) {
	if sponsored, ok := s.uncertainSponsoredAssets[assetID]; ok {
		return sponsored.assetCost, nil
	}
	key := sponsorshipKey{assetID: assetID}
	recordBytes, err := s.hs.newestTopEntryData(key.bytes(), filter)
	if err != nil {
		return 0, err
	}
	var record sponsorshipRecord
	if err := record.unmarshalBinary(recordBytes); err != nil {
		return 0, errors.Errorf("failed to unmarshal sponsorship record: %v\n", err)
	}
	return record.assetCost, nil
}

<<<<<<< HEAD
func (s *sponsoredAssets) assetCost(assetID crypto.Digest, filter bool) (uint64, error) {
=======
func (s *sponsoredAssets) assetCost(assetID proto.AssetID, filter bool) (uint64, error) {
>>>>>>> f98ad4dc
	key := sponsorshipKey{assetID: assetID}
	recordBytes, err := s.hs.topEntryData(key.bytes(), filter)
	if err != nil {
		return 0, err
	}
	var record sponsorshipRecord
	if err := record.unmarshalBinary(recordBytes); err != nil {
		return 0, errors.Errorf("failed to unmarshal sponsorship record: %v\n", err)
	}
	return record.assetCost, nil
}

func (s *sponsoredAssets) sponsoredAssetToWaves(assetID proto.AssetID, assetAmount uint64) (uint64, error) {
	cost, err := s.newestAssetCost(assetID, true)
	if err != nil {
		return 0, err
	}
	if cost == 0 {
		return 0, errors.New("0 asset cost")
	}
	var wavesAmount big.Int
	wavesAmount.SetUint64(assetAmount)
	var unit big.Int
	unit.SetUint64(FeeUnit)
	wavesAmount.Mul(&wavesAmount, &unit)
	var costBig big.Int
	costBig.SetUint64(cost)
	wavesAmount.Quo(&wavesAmount, &costBig)
	if !wavesAmount.IsInt64() {
		return 0, errors.New("waves amount exceeds MaxInt64")
	}
	return wavesAmount.Uint64(), nil
}

func (s *sponsoredAssets) wavesToSponsoredAsset(assetID proto.AssetID, wavesAmount uint64) (uint64, error) {
	cost, err := s.newestAssetCost(assetID, true)
	if err != nil {
		return 0, err
	}
	if cost == 0 || wavesAmount == 0 {
		return 0, nil
	}
	var assetAmount big.Int
	assetAmount.SetUint64(wavesAmount)
	var costBig big.Int
	costBig.SetUint64(cost)
	assetAmount.Mul(&assetAmount, &costBig)
	var unit big.Int
	unit.SetUint64(FeeUnit)
	assetAmount.Quo(&assetAmount, &unit)
	if !assetAmount.IsInt64() {
		return 0, errors.New("asset amount exceeds MaxInt64")
	}
	return assetAmount.Uint64(), nil
}

func (s *sponsoredAssets) isSponsorshipActivated() (bool, error) {
	featureActivated, err := s.features.newestIsActivated(int16(settings.FeeSponsorship))
	if err != nil {
		return false, err
	}
	sponsorshipActivated := false
	if s.settings.SponsorshipSingleActivationPeriod {
		sponsorshipActivated = featureActivated
	} else if featureActivated {
		height, err := s.features.newestActivationHeight(int16(settings.FeeSponsorship))
		if err != nil {
			return false, err
		}
		// Sponsorship has double activation period.
		curHeight := s.rw.recentHeight()
		sponsorshipTrueActivationHeight := height + s.settings.ActivationWindowSize(height)
		sponsorshipActivated = curHeight >= sponsorshipTrueActivationHeight
	}
	return sponsorshipActivated, nil
}

func (s *sponsoredAssets) prepareHashes() error {
	return s.hasher.stop()
}

func (s *sponsoredAssets) commitUncertain(blockID proto.BlockID) error {
	for _, sponsored := range s.uncertainSponsoredAssets {
		if err := s.sponsorAsset(sponsored.assetID, sponsored.assetCost, blockID); err != nil {
			return err
		}
	}
	return nil
}

func (s *sponsoredAssets) dropUncertain() {
	s.uncertainSponsoredAssets = make(map[proto.AssetID]uncertainSponsoredAsset)
}

func (s *sponsoredAssets) reset() {
	s.hasher.reset()
}<|MERGE_RESOLUTION|>--- conflicted
+++ resolved
@@ -93,11 +93,7 @@
 }
 
 func (s *sponsoredAssets) sponsorAsset(assetID crypto.Digest, assetCost uint64, blockID proto.BlockID) error {
-<<<<<<< HEAD
-	key := sponsorshipKey{assetID: assetID}
-=======
 	key := sponsorshipKey{assetID: proto.AssetIDFromDigest(assetID)}
->>>>>>> f98ad4dc
 	keyBytes := key.bytes()
 	keyStr := string(keyBytes)
 	record := &sponsorshipRecord{assetCost}
@@ -139,11 +135,7 @@
 	return true, nil
 }
 
-<<<<<<< HEAD
-func (s *sponsoredAssets) isSponsored(assetID crypto.Digest, filter bool) (bool, error) {
-=======
 func (s *sponsoredAssets) isSponsored(assetID proto.AssetID, filter bool) (bool, error) {
->>>>>>> f98ad4dc
 	key := sponsorshipKey{assetID: assetID}
 	if _, err := s.hs.topEntryData(key.bytes(), filter); err != nil {
 		// No sponsorship info for this asset at all.
@@ -176,11 +168,7 @@
 	return record.assetCost, nil
 }
 
-<<<<<<< HEAD
-func (s *sponsoredAssets) assetCost(assetID crypto.Digest, filter bool) (uint64, error) {
-=======
 func (s *sponsoredAssets) assetCost(assetID proto.AssetID, filter bool) (uint64, error) {
->>>>>>> f98ad4dc
 	key := sponsorshipKey{assetID: assetID}
 	recordBytes, err := s.hs.topEntryData(key.bytes(), filter)
 	if err != nil {
