package state

import (
	"bytes"
	"encoding/binary"
	"io"
	"math/big"

	"github.com/pkg/errors"
	"github.com/wavesplatform/gowaves/pkg/crypto"
	"github.com/wavesplatform/gowaves/pkg/proto"
	"github.com/wavesplatform/gowaves/pkg/settings"
)

const (
	sponsorshipRecordSize = 8
)

type sponsorshipRecordForHashes struct {
	id   crypto.Digest
	cost uint64
}

func (sr *sponsorshipRecordForHashes) writeTo(w io.Writer) error {
	if _, err := w.Write(sr.id[:]); err != nil {
		return err
	}
	costBytes := make([]byte, 8)
	binary.BigEndian.PutUint64(costBytes, sr.cost)
	if _, err := w.Write(costBytes); err != nil {
		return err
	}
	return nil
}

func (sr *sponsorshipRecordForHashes) less(other stateComponent) bool {
	sr2 := other.(*sponsorshipRecordForHashes)
	return bytes.Compare(sr.id[:], sr2.id[:]) == -1
}

type sponsorshipRecord struct {
	// Cost in assets equal to FeeUnit Waves.
	assetCost uint64
}

func (s *sponsorshipRecord) marshalBinary() ([]byte, error) {
	res := make([]byte, sponsorshipRecordSize)
	binary.BigEndian.PutUint64(res[:8], s.assetCost)
	return res, nil
}

func (s *sponsorshipRecord) unmarshalBinary(data []byte) error {
	if len(data) != sponsorshipRecordSize {
		return errInvalidDataSize
	}
	s.assetCost = binary.BigEndian.Uint64(data[:8])
	return nil
}

type uncertainSponsoredAsset struct {
	assetID   crypto.Digest
	assetCost uint64
}

type sponsoredAssets struct {
	rw       *blockReadWriter
	features FeaturesState
	hs       *historyStorage
	settings *settings.BlockchainSettings

	uncertainSponsoredAssets map[proto.AssetID]uncertainSponsoredAsset

	calculateHashes bool
	hasher          *stateHasher
}

func newSponsoredAssets(
	rw *blockReadWriter,
	features *features,
	hs *historyStorage,
	settings *settings.BlockchainSettings,
	calcHashes bool,
) *sponsoredAssets {
	return &sponsoredAssets{
		rw:                       rw,
		features:                 features,
		hs:                       hs,
		settings:                 settings,
		uncertainSponsoredAssets: make(map[proto.AssetID]uncertainSponsoredAsset),
		hasher:                   newStateHasher(),
		calculateHashes:          calcHashes,
	}
}

func (s *sponsoredAssets) sponsorAsset(assetID crypto.Digest, assetCost uint64, blockID proto.BlockID) error {
<<<<<<< HEAD
	id := proto.AssetIDFromDigest(assetID)
	key := sponsorshipKey{assetID: id}
=======
	key := sponsorshipKey{assetID: proto.AssetIDFromDigest(assetID)}
>>>>>>> 626328f4
	keyBytes := key.bytes()
	keyStr := string(keyBytes)
	record := &sponsorshipRecord{assetCost}
	recordBytes, err := record.marshalBinary()
	if err != nil {
		return err
	}
	if s.calculateHashes {
		sr := &sponsorshipRecordForHashes{
			id:   assetID,
			cost: assetCost,
		}
		if err := s.hasher.push(keyStr, sr, blockID); err != nil {
			return err
		}
	}
	if err := s.hs.addNewEntry(sponsorship, keyBytes, recordBytes, blockID); err != nil {
		return err
	}
	return nil
}

func (s *sponsoredAssets) sponsorAssetUncertain(assetID crypto.Digest, assetCost uint64) {
	s.uncertainSponsoredAssets[proto.AssetIDFromDigest(assetID)] = uncertainSponsoredAsset{
		assetID:   assetID,
		assetCost: assetCost,
	}
}

func (s *sponsoredAssets) newestIsSponsored(assetID proto.AssetID, filter bool) (bool, error) {
	cost, err := s.newestAssetCost(assetID, filter)
	if err != nil {
		return false, nil
	}
	if cost == 0 {
		// 0 cost means that asset isn't really sponsored anymore.
		return false, nil
	}
	return true, nil
}

func (s *sponsoredAssets) isSponsored(assetID proto.AssetID, filter bool) (bool, error) {
	key := sponsorshipKey{assetID: assetID}
	if _, err := s.hs.topEntryData(key.bytes(), filter); err != nil {
		// No sponsorship info for this asset at all.
		return false, nil
	}
	cost, err := s.assetCost(assetID, filter)
	if err != nil {
		return false, err
	}
	if cost == 0 {
		// 0 cost means that asset isn't really sponsored anymore.
		return false, nil
	}
	return true, nil
}

func (s *sponsoredAssets) newestAssetCost(assetID proto.AssetID, filter bool) (uint64, error) {
	if sponsored, ok := s.uncertainSponsoredAssets[assetID]; ok {
		return sponsored.assetCost, nil
	}
	id := proto.AssetIDFromDigest(assetID)
	key := sponsorshipKey{assetID: id}
	recordBytes, err := s.hs.newestTopEntryData(key.bytes(), filter)
	if err != nil {
		return 0, err
	}
	var record sponsorshipRecord
	if err := record.unmarshalBinary(recordBytes); err != nil {
		return 0, errors.Errorf("failed to unmarshal sponsorship record: %v\n", err)
	}
	return record.assetCost, nil
}

func (s *sponsoredAssets) assetCost(assetID proto.AssetID, filter bool) (uint64, error) {
	key := sponsorshipKey{assetID: assetID}
	recordBytes, err := s.hs.topEntryData(key.bytes(), filter)
	if err != nil {
		return 0, err
	}
	var record sponsorshipRecord
	if err := record.unmarshalBinary(recordBytes); err != nil {
		return 0, errors.Errorf("failed to unmarshal sponsorship record: %v\n", err)
	}
	return record.assetCost, nil
}

func (s *sponsoredAssets) sponsoredAssetToWaves(assetID proto.AssetID, assetAmount uint64) (uint64, error) {
	cost, err := s.newestAssetCost(assetID, true)
	if err != nil {
		return 0, err
	}
	if cost == 0 {
		return 0, errors.New("0 asset cost")
	}
	var wavesAmount big.Int
	wavesAmount.SetUint64(assetAmount)
	var unit big.Int
	unit.SetUint64(FeeUnit)
	wavesAmount.Mul(&wavesAmount, &unit)
	var costBig big.Int
	costBig.SetUint64(cost)
	wavesAmount.Quo(&wavesAmount, &costBig)
	if !wavesAmount.IsInt64() {
		return 0, errors.New("waves amount exceeds MaxInt64")
	}
	return wavesAmount.Uint64(), nil
}

func (s *sponsoredAssets) wavesToSponsoredAsset(assetID proto.AssetID, wavesAmount uint64) (uint64, error) {
	cost, err := s.newestAssetCost(assetID, true)
	if err != nil {
		return 0, err
	}
	if cost == 0 || wavesAmount == 0 {
		return 0, nil
	}
	var assetAmount big.Int
	assetAmount.SetUint64(wavesAmount)
	var costBig big.Int
	costBig.SetUint64(cost)
	assetAmount.Mul(&assetAmount, &costBig)
	var unit big.Int
	unit.SetUint64(FeeUnit)
	assetAmount.Quo(&assetAmount, &unit)
	if !assetAmount.IsInt64() {
		return 0, errors.New("asset amount exceeds MaxInt64")
	}
	return assetAmount.Uint64(), nil
}

func (s *sponsoredAssets) isSponsorshipActivated() (bool, error) {
	featureActivated, err := s.features.newestIsActivated(int16(settings.FeeSponsorship))
	if err != nil {
		return false, err
	}
	sponsorshipActivated := false
	if s.settings.SponsorshipSingleActivationPeriod {
		sponsorshipActivated = featureActivated
	} else if featureActivated {
		height, err := s.features.newestActivationHeight(int16(settings.FeeSponsorship))
		if err != nil {
			return false, err
		}
		// Sponsorship has double activation period.
		curHeight := s.rw.recentHeight()
		sponsorshipTrueActivationHeight := height + s.settings.ActivationWindowSize(height)
		sponsorshipActivated = curHeight >= sponsorshipTrueActivationHeight
	}
	return sponsorshipActivated, nil
}

func (s *sponsoredAssets) prepareHashes() error {
	return s.hasher.stop()
}

func (s *sponsoredAssets) commitUncertain(blockID proto.BlockID) error {
	for _, sponsored := range s.uncertainSponsoredAssets {
		if err := s.sponsorAsset(sponsored.assetID, sponsored.assetCost, blockID); err != nil {
			return err
		}
	}
	return nil
}

func (s *sponsoredAssets) dropUncertain() {
	s.uncertainSponsoredAssets = make(map[proto.AssetID]uncertainSponsoredAsset)
}

func (s *sponsoredAssets) reset() {
	s.hasher.reset()
}<|MERGE_RESOLUTION|>--- conflicted
+++ resolved
@@ -93,12 +93,7 @@
 }
 
 func (s *sponsoredAssets) sponsorAsset(assetID crypto.Digest, assetCost uint64, blockID proto.BlockID) error {
-<<<<<<< HEAD
-	id := proto.AssetIDFromDigest(assetID)
-	key := sponsorshipKey{assetID: id}
-=======
 	key := sponsorshipKey{assetID: proto.AssetIDFromDigest(assetID)}
->>>>>>> 626328f4
 	keyBytes := key.bytes()
 	keyStr := string(keyBytes)
 	record := &sponsorshipRecord{assetCost}
@@ -161,8 +156,7 @@
 	if sponsored, ok := s.uncertainSponsoredAssets[assetID]; ok {
 		return sponsored.assetCost, nil
 	}
-	id := proto.AssetIDFromDigest(assetID)
-	key := sponsorshipKey{assetID: id}
+	key := sponsorshipKey{assetID: assetID}
 	recordBytes, err := s.hs.newestTopEntryData(key.bytes(), filter)
 	if err != nil {
 		return 0, err
