package state

import (
	"bytes"
	"encoding/binary"
	"io"

	"github.com/pkg/errors"
	"github.com/wavesplatform/gowaves/pkg/keyvalue"
	"github.com/wavesplatform/gowaves/pkg/proto"
	"go.uber.org/zap"
)

type dataEntryRecordForHashes struct {
	addr  []byte
	key   []byte
	value []byte
}

func (dr *dataEntryRecordForHashes) less(other stateComponent) bool {
	dr2 := other.(*dataEntryRecordForHashes)
	val := bytes.Compare(dr.addr, dr2.addr)
	if val > 0 {
		return false
	} else if val == 0 {
		return bytes.Compare(dr.key, dr2.key) == -1
	}
	return true
}

func (dr *dataEntryRecordForHashes) writeTo(w io.Writer) error {
	if _, err := w.Write(dr.addr); err != nil {
		return err
	}
	if _, err := w.Write(dr.key); err != nil {
		return err
	}
	if dr.value == nil {
		return nil
	}
	if _, err := w.Write(dr.value); err != nil {
		return err
	}
	return nil
}

type dataEntryRecord struct {
	value []byte
}

func (r *dataEntryRecord) marshalBinary() ([]byte, error) {
	res := make([]byte, len(r.value))
	copy(res, r.value)
	return res, nil
}

func (r *dataEntryRecord) unmarshalBinary(data []byte) error {
	r.value = make([]byte, len(data))
	copy(r.value, data)
	return nil
}

type entryId struct {
	addrID proto.AddressID
	key    string
}

type uncertainAccountsDataStorageEntry struct {
	addr      proto.Address
	dataEntry proto.DataEntry
}

type accountsDataStorage struct {
	db      keyvalue.IterableKeyVal
	dbBatch keyvalue.Batch
	hs      *historyStorage
	hasher  *stateHasher

	addrToNumMem map[proto.AddressID]uint64
	addrNum      uint64

	uncertainEntries map[entryId]uncertainAccountsDataStorageEntry

	calculateHashes bool
}

func newAccountsDataStorage(db keyvalue.IterableKeyVal, dbBatch keyvalue.Batch, hs *historyStorage, calcHashes bool) *accountsDataStorage {
	return &accountsDataStorage{
		db:               db,
		dbBatch:          dbBatch,
		hs:               hs,
		hasher:           newStateHasher(),
		addrToNumMem:     make(map[proto.AddressID]uint64),
<<<<<<< HEAD
		uncertainEntries: make(map[entryId]proto.DataEntry),
=======
		uncertainEntries: make(map[entryId]uncertainAccountsDataStorageEntry),
>>>>>>> f98ad4dc
		calculateHashes:  calcHashes,
	}
}

func (s *accountsDataStorage) getLastAddrNum() (uint64, error) {
	lastAddrNumBytes, err := s.db.Get([]byte{lastAccountsStorAddrNumKeyPrefix})
	if err == keyvalue.ErrNotFound {
		return 0, nil
	}
	if err != nil {
		return 0, err
	}
	return binary.LittleEndian.Uint64(lastAddrNumBytes), nil
}

func (s *accountsDataStorage) setLastAddrNum(lastAddrNum uint64) error {
	lastAddrNumBytes := make([]byte, 8)
	binary.LittleEndian.PutUint64(lastAddrNumBytes, lastAddrNum)
	s.dbBatch.Put([]byte{lastAccountsStorAddrNumKeyPrefix}, lastAddrNumBytes)
	return nil
}

func (s *accountsDataStorage) newestAddrToNum(addr proto.Address) (uint64, error) {
	if addrNum, ok := s.addrToNumMem[addr.ID()]; ok {
		return addrNum, nil
	}
	return s.addrToNum(addr)
}

func (s *accountsDataStorage) addrToNum(addr proto.Address) (uint64, error) {
	addrToNumKey := accountStorAddrToNumKey{addr.ID()}
	addrNumBytes, err := s.db.Get(addrToNumKey.bytes())
	if err != nil {
		return 0, err
	}
	addrNum := binary.LittleEndian.Uint64(addrNumBytes)
	return addrNum, nil
}

func (s *accountsDataStorage) appendAddr(addr proto.Address) (uint64, error) {
	if addrNum, err := s.newestAddrToNum(addr); err == nil {
		// Already there.
		return addrNum, nil
	}
	lastAddrNum, err := s.getLastAddrNum()
	if err != nil {
		return 0, err
	}
	newAddrNum := lastAddrNum + s.addrNum
	s.addrNum++
	s.addrToNumMem[addr.ID()] = newAddrNum
	addrToNum := accountStorAddrToNumKey{addr.ID()}
	newAddrNumBytes := make([]byte, 8)
	binary.LittleEndian.PutUint64(newAddrNumBytes, newAddrNum)
	s.dbBatch.Put(addrToNum.bytes(), newAddrNumBytes)
	return newAddrNum, nil
}

func (s *accountsDataStorage) dropUncertain() {
	s.uncertainEntries = make(map[entryId]uncertainAccountsDataStorageEntry)
}

func (s *accountsDataStorage) commitUncertain(blockID proto.BlockID) error {
	for _, entry := range s.uncertainEntries {
		if err := s.appendEntry(entry.addr, entry.dataEntry, blockID); err != nil {
			return err
		}
	}
	return nil
}

func (s *accountsDataStorage) appendEntryUncertain(addr proto.Address, entry proto.DataEntry) {
	id := entryId{addr.ID(), entry.GetKey()} // todo
	s.uncertainEntries[id] = uncertainAccountsDataStorageEntry{addr, entry}
}

func (s *accountsDataStorage) appendEntry(addr proto.Address, entry proto.DataEntry, blockID proto.BlockID) error {
	addrNum, err := s.appendAddr(addr)
	if err != nil {
		return err
	}
	key := accountsDataStorKey{addrNum, entry.GetKey()}
	keyBytes := key.bytes()
	keyStr := string(keyBytes)
	valueBytes, err := entry.MarshalValue()
	if err != nil {
		return err
	}
	record := &dataEntryRecord{valueBytes}
	recordBytes, err := record.marshalBinary()
	if err != nil {
		return err
	}
	if s.calculateHashes {
		r := &dataEntryRecordForHashes{
			addr:  addr.Bytes(),
			key:   []byte(entry.GetKey()),
			value: valueBytes,
		}
		if err := s.hasher.push(keyStr, r, blockID); err != nil {
			return err
		}
	}
	if err := s.hs.addNewEntry(dataEntry, keyBytes, recordBytes, blockID); err != nil {
		return err
	}
	return nil
}

func (s *accountsDataStorage) newestEntryBytes(addr proto.Address, entryKey string, filter bool) ([]byte, error) {
	addrNum, err := s.newestAddrToNum(addr)
	if err != nil {
		return nil, err
	}
	key := accountsDataStorKey{addrNum, entryKey}
	recordBytes, err := s.hs.newestTopEntryData(key.bytes(), filter)
	if err != nil {
		return nil, err
	}
	var record dataEntryRecord
	if err := record.unmarshalBinary(recordBytes); err != nil {
		return nil, err
	}
	return record.value, nil
}

func (s *accountsDataStorage) entryBytes(addr proto.Address, entryKey string, filter bool) ([]byte, error) {
	addrNum, err := s.addrToNum(addr)
	if err != nil {
		return nil, err
	}
	key := accountsDataStorKey{addrNum, entryKey}
	recordBytes, err := s.hs.topEntryData(key.bytes(), filter)
	if err != nil {
		return nil, err
	}
	var record dataEntryRecord
	if err := record.unmarshalBinary(recordBytes); err != nil {
		return nil, err
	}
	return record.value, nil
}

func (s *accountsDataStorage) retrieveEntries(addr proto.Address, filter bool) ([]proto.DataEntry, error) {
	addrNum, err := s.addrToNum(addr)
	if err != nil {
		return nil, err
	}
	key := accountsDataStorKey{addrNum: addrNum}
	iter, err := s.hs.newTopEntryIteratorByPrefix(key.accountPrefix(), filter)
	if err != nil {
		return nil, err
	}
	defer func() {
		iter.Release()
		if err := iter.Error(); err != nil {
			zap.S().Fatalf("Iterator error: %v", err)
		}
	}()

	var entries []proto.DataEntry
	for iter.Next() {
		entryKeyBytes := keyvalue.SafeKey(iter)
		recordBytes := keyvalue.SafeValue(iter)
		var record dataEntryRecord
		if err := record.unmarshalBinary(recordBytes); err != nil {
			return nil, err
		}
		var entryKey accountsDataStorKey
		if err := entryKey.unmarshal(entryKeyBytes); err != nil {
			return nil, err
		}
		entry, err := proto.NewDataEntryFromValueBytes(record.value)
		if err != nil {
			return nil, err
		}
		entry.SetKey(entryKey.entryKey)
		entries = append(entries, entry)
	}
	return entries, nil
}

func (s *accountsDataStorage) entryExists(addr proto.Address, filter bool) (bool, error) {
	addrNum, err := s.addrToNum(addr)
	if err != nil {
		// If there is no number for the address, no data for this address was saved before
		if errors.Is(err, keyvalue.ErrNotFound) {
			return false, nil
		}
		return false, err // Other bloom filter errors is possible
	}
	key := accountsDataStorKey{addrNum: addrNum}
	iter, err := s.hs.newTopEntryIteratorByPrefix(key.accountPrefix(), filter)
	if err != nil {
		return false, err
	}
	defer func() {
		iter.Release()
		if err := iter.Error(); err != nil {
			zap.S().Fatalf("Iterator error: %v", err)
		}
	}()

	for iter.Next() {
		return true, nil
	}
	return false, nil
}

func (s *accountsDataStorage) retrieveNewestEntry(addr proto.Address, key string, filter bool) (proto.DataEntry, error) {
	id := entryId{addr.ID(), key}
	if entry, ok := s.uncertainEntries[id]; ok {
		return entry.dataEntry, nil
	}
	entryBytes, err := s.newestEntryBytes(addr, key, filter)
	if err != nil {
		return nil, err
	}
	entry, err := proto.NewDataEntryFromValueBytes(entryBytes)
	if err != nil {
		return nil, err
	}
	entry.SetKey(key)
	return entry, nil
}

func (s *accountsDataStorage) retrieveEntry(addr proto.Address, key string, filter bool) (proto.DataEntry, error) {
	entryBytes, err := s.entryBytes(addr, key, filter)
	if err != nil {
		return nil, err
	}
	entry, err := proto.NewDataEntryFromValueBytes(entryBytes)
	if err != nil {
		return nil, err
	}
	entry.SetKey(key)
	return entry, nil
}

func (s *accountsDataStorage) retrieveNewestIntegerEntry(addr proto.Address, key string, filter bool) (*proto.IntegerDataEntry, error) {
	id := entryId{addr.ID(), key}
	if entry, ok := s.uncertainEntries[id]; ok {
		intEntry, ok := entry.dataEntry.(*proto.IntegerDataEntry)
		if !ok {
			return nil, errors.New("failed to convert to integer entry")
		}
		return intEntry, nil
	}
	entryBytes, err := s.newestEntryBytes(addr, key, filter)
	if err != nil {
		return nil, err
	}
	var entry proto.IntegerDataEntry
	if err := entry.UnmarshalValue(entryBytes); err != nil {
		return nil, err
	}
	entry.Key = key
	return &entry, nil
}

func (s *accountsDataStorage) retrieveIntegerEntry(addr proto.Address, key string, filter bool) (*proto.IntegerDataEntry, error) {
	entryBytes, err := s.entryBytes(addr, key, filter)
	if err != nil {
		return nil, err
	}
	var entry proto.IntegerDataEntry
	if err := entry.UnmarshalValue(entryBytes); err != nil {
		return nil, err
	}
	entry.Key = key
	return &entry, nil
}

func (s *accountsDataStorage) retrieveNewestBooleanEntry(addr proto.Address, key string, filter bool) (*proto.BooleanDataEntry, error) {
	id := entryId{addr.ID(), key}
	if entry, ok := s.uncertainEntries[id]; ok {
		boolEntry, ok := entry.dataEntry.(*proto.BooleanDataEntry)
		if !ok {
			return nil, errors.New("failed to convert to boolean entry")
		}
		return boolEntry, nil
	}
	entryBytes, err := s.newestEntryBytes(addr, key, filter)
	if err != nil {
		return nil, err
	}
	var entry proto.BooleanDataEntry
	if err := entry.UnmarshalValue(entryBytes); err != nil {
		return nil, err
	}
	entry.Key = key
	return &entry, nil
}

func (s *accountsDataStorage) retrieveBooleanEntry(addr proto.Address, key string, filter bool) (*proto.BooleanDataEntry, error) {
	entryBytes, err := s.entryBytes(addr, key, filter)
	if err != nil {
		return nil, err
	}
	var entry proto.BooleanDataEntry
	if err := entry.UnmarshalValue(entryBytes); err != nil {
		return nil, err
	}
	entry.Key = key
	return &entry, nil
}

func (s *accountsDataStorage) retrieveNewestStringEntry(addr proto.Address, key string, filter bool) (*proto.StringDataEntry, error) {
	id := entryId{addr.ID(), key}
	if entry, ok := s.uncertainEntries[id]; ok {
		stringEntry, ok := entry.dataEntry.(*proto.StringDataEntry)
		if !ok {
			return nil, errors.New("failed to convert to string entry")
		}
		return stringEntry, nil
	}
	entryBytes, err := s.newestEntryBytes(addr, key, filter)
	if err != nil {
		return nil, err
	}
	var entry proto.StringDataEntry
	if err := entry.UnmarshalValue(entryBytes); err != nil {
		return nil, err
	}
	entry.Key = key
	return &entry, nil
}

func (s *accountsDataStorage) retrieveStringEntry(addr proto.Address, key string, filter bool) (*proto.StringDataEntry, error) {
	entryBytes, err := s.entryBytes(addr, key, filter)
	if err != nil {
		return nil, err
	}
	var entry proto.StringDataEntry
	if err := entry.UnmarshalValue(entryBytes); err != nil {
		return nil, err
	}
	entry.Key = key
	return &entry, nil
}

func (s *accountsDataStorage) retrieveNewestBinaryEntry(addr proto.Address, key string, filter bool) (*proto.BinaryDataEntry, error) {
	id := entryId{addr.ID(), key}
	if entry, ok := s.uncertainEntries[id]; ok {
		binaryEntry, ok := entry.dataEntry.(*proto.BinaryDataEntry)
		if !ok {
			return nil, errors.New("failed to convert to binary entry")
		}
		return binaryEntry, nil
	}
	entryBytes, err := s.newestEntryBytes(addr, key, filter)
	if err != nil {
		return nil, err
	}
	var entry proto.BinaryDataEntry
	if err := entry.UnmarshalValue(entryBytes); err != nil {
		return nil, err
	}
	entry.Key = key
	return &entry, nil
}

func (s *accountsDataStorage) retrieveBinaryEntry(addr proto.Address, key string, filter bool) (*proto.BinaryDataEntry, error) {
	entryBytes, err := s.entryBytes(addr, key, filter)
	if err != nil {
		return nil, err
	}
	var entry proto.BinaryDataEntry
	if err := entry.UnmarshalValue(entryBytes); err != nil {
		return nil, err
	}
	entry.Key = key
	return &entry, nil
}

func (s *accountsDataStorage) prepareHashes() error {
	return s.hasher.stop()
}

func (s *accountsDataStorage) flush() error {
	lastAddrNum, err := s.getLastAddrNum()
	if err != nil {
		return err
	}
	newAddrNum := lastAddrNum + s.addrNum
	if err := s.setLastAddrNum(newAddrNum); err != nil {
		return err
	}
	return nil
}

func (s *accountsDataStorage) reset() {
	s.addrToNumMem = make(map[proto.AddressID]uint64)
	s.addrNum = 0
	if s.calculateHashes {
		s.hasher.reset()
	}
}<|MERGE_RESOLUTION|>--- conflicted
+++ resolved
@@ -91,11 +91,7 @@
 		hs:               hs,
 		hasher:           newStateHasher(),
 		addrToNumMem:     make(map[proto.AddressID]uint64),
-<<<<<<< HEAD
-		uncertainEntries: make(map[entryId]proto.DataEntry),
-=======
 		uncertainEntries: make(map[entryId]uncertainAccountsDataStorageEntry),
->>>>>>> f98ad4dc
 		calculateHashes:  calcHashes,
 	}
 }
