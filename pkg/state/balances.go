--- conflicted
+++ resolved
@@ -560,10 +560,7 @@
 	return record, nil
 }
 
-<<<<<<< HEAD
-=======
 // newestWavesBalance returns newest waves balanceProfile.
->>>>>>> ed3c5f7d
 func (s *balances) newestWavesBalance(addr proto.AddressID) (balanceProfile, error) {
 	key := wavesBalanceKey{address: addr}
 	r, err := s.newestWavesRecord(key.bytes())
@@ -588,11 +585,8 @@
 	return record, nil
 }
 
-<<<<<<< HEAD
-=======
 // wavesBalance returns stored waves balanceProfile.
 // IMPORTANT NOTE: this method returns saved on disk data, for the newest data use newestWavesBalance.
->>>>>>> ed3c5f7d
 func (s *balances) wavesBalance(addr proto.AddressID) (balanceProfile, error) {
 	key := wavesBalanceKey{address: addr}
 	r, err := s.wavesRecord(key.bytes())
