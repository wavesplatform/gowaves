--- conflicted
+++ resolved
@@ -1034,28 +1034,12 @@
 		// Script returned error, it's OK, but we have to decide if it's a failed or rejected transaction.
 		return ia.handleInvokeFunctionError(err, info, scriptParams.txID, checkerData, failedChanges)
 	}
-<<<<<<< HEAD
 
 	scriptRuns, err := ia.countScriptRuns(info, paymentSmartAssets, r.ScriptActions())
 	if err != nil {
 		return nil, nil, errors.Wrap(err, "failed to count scripts runs")
-=======
-	if info.senderScripted {
-		// Since activation of RideV5 (16) feature we don't take fee for verifier execution if it's complexity is less than `FreeVerifierComplexity` limit
-		if info.rideV5Activated {
-			// For account script we use original estimation
-			treeEstimation, scErr := ia.stor.scriptsComplexity.newestOriginalScriptComplexityByAddr(info.senderAddress)
-			if scErr != nil {
-				return nil, nil, errors.Wrap(scErr, "invoke failed to get verifier complexity")
-			}
-			if treeEstimation.Verifier > FreeVerifierComplexity {
-				scriptRuns++
-			}
-		} else {
-			scriptRuns++
-		}
->>>>>>> 08024176
-	}
+	}
+
 	code, balanceChanges, err := ia.fallibleValidation(tx, &addlInvokeInfo{
 		fallibleValidationParams: info,
 		scriptAddr:               scriptParams.scriptAddr,
