package state

import (
	"fmt"
	"math"
	"math/big"

	"github.com/pkg/errors"
	"github.com/wavesplatform/gowaves/pkg/crypto"
	"github.com/wavesplatform/gowaves/pkg/errs"
	"github.com/wavesplatform/gowaves/pkg/proto"
	"github.com/wavesplatform/gowaves/pkg/ride"
	"github.com/wavesplatform/gowaves/pkg/settings"
	"github.com/wavesplatform/gowaves/pkg/types"
)

type invokeApplier struct {
	state types.SmartState
	sc    *scriptCaller

	txHandler *transactionHandler

	stor     *blockchainEntitiesStorage
	settings *settings.BlockchainSettings

	blockDiffer    *blockDiffer
	invokeDiffStor *diffStorageWrapped
	diffApplier    *diffApplier

	buildApiData bool
}

func newInvokeApplier(
	state types.SmartState,
	sc *scriptCaller,
	txHandler *transactionHandler,
	stor *blockchainEntitiesStorage,
	settings *settings.BlockchainSettings,
	blockDiffer *blockDiffer,
	diffStor *diffStorageWrapped,
	diffApplier *diffApplier,
	buildApiData bool,
) *invokeApplier {
	return &invokeApplier{
		state:          state,
		sc:             sc,
		txHandler:      txHandler,
		stor:           stor,
		settings:       settings,
		blockDiffer:    blockDiffer,
		invokeDiffStor: diffStor,
		diffApplier:    diffApplier,
		buildApiData:   buildApiData,
	}
}

type payment struct {
	sender   proto.Address
	receiver proto.Address
	amount   uint64
	asset    proto.OptionalAsset
}

func (ia *invokeApplier) newPaymentFromTransferScriptAction(senderAddress proto.Address, action *proto.TransferScriptAction) (*payment, error) {
	if action.Recipient.Address == nil {
		return nil, errors.New("transfer has unresolved aliases")
	}
	if action.Amount < 0 {
		return nil, errors.New("negative transfer amount")
	}
	return &payment{
		sender:   senderAddress,
		receiver: *action.Recipient.Address,
		amount:   uint64(action.Amount),
		asset:    action.Asset,
	}, nil
}

func (ia *invokeApplier) newTxDiffFromPayment(pmt *payment, updateMinIntermediateBalance bool) (txDiff, error) {
	diff := newTxDiff()
	senderKey := byteKey(pmt.sender, pmt.asset.ToID())
	senderBalanceDiff := -int64(pmt.amount)
	if err := diff.appendBalanceDiff(senderKey, newBalanceDiff(senderBalanceDiff, 0, 0, updateMinIntermediateBalance)); err != nil {
		return txDiff{}, err
	}
	receiverKey := byteKey(pmt.receiver, pmt.asset.ToID())
	receiverBalanceDiff := int64(pmt.amount)
	if err := diff.appendBalanceDiff(receiverKey, newBalanceDiff(receiverBalanceDiff, 0, 0, updateMinIntermediateBalance)); err != nil {
		return txDiff{}, err
	}
	return diff, nil
}

func (ia *invokeApplier) newTxDiffFromScriptTransfer(scriptAddr proto.Address, action *proto.TransferScriptAction) (txDiff, error) {
	pmt, err := ia.newPaymentFromTransferScriptAction(scriptAddr, action)
	if err != nil {
		return txDiff{}, err
	}
	// updateMinIntermediateBalance is set to false here, because in Scala implementation
	// only fee and payments are checked for temporary negative balance.
	return ia.newTxDiffFromPayment(pmt, false)
}

func (ia *invokeApplier) newTxDiffFromScriptIssue(senderAddress proto.Address, action *proto.IssueScriptAction) (txDiff, error) {
	diff := newTxDiff()
	senderAssetKey := assetBalanceKey{address: senderAddress, asset: action.ID[:]}
	senderAssetBalanceDiff := action.Quantity
	if err := diff.appendBalanceDiff(senderAssetKey.bytes(), newBalanceDiff(senderAssetBalanceDiff, 0, 0, false)); err != nil {
		return nil, err
	}
	return diff, nil
}

func (ia *invokeApplier) newTxDiffFromScriptReissue(senderAddress proto.Address, action *proto.ReissueScriptAction) (txDiff, error) {
	diff := newTxDiff()
	senderAssetKey := assetBalanceKey{address: senderAddress, asset: action.AssetID[:]}
	senderAssetBalanceDiff := action.Quantity
	if err := diff.appendBalanceDiff(senderAssetKey.bytes(), newBalanceDiff(senderAssetBalanceDiff, 0, 0, false)); err != nil {
		return nil, err
	}
	return diff, nil
}

func (ia *invokeApplier) newTxDiffFromScriptBurn(senderAddress proto.Address, action *proto.BurnScriptAction) (txDiff, error) {
	diff := newTxDiff()
	senderAssetKey := assetBalanceKey{address: senderAddress, asset: action.AssetID[:]}
	senderAssetBalanceDiff := -action.Quantity
	if err := diff.appendBalanceDiff(senderAssetKey.bytes(), newBalanceDiff(senderAssetBalanceDiff, 0, 0, false)); err != nil {
		return nil, err
	}
	return diff, nil
}

func (ia *invokeApplier) newTxDiffFromScriptLease(senderAddress, recipientAddress proto.Address, action *proto.LeaseScriptAction) (txDiff, error) {
	diff := newTxDiff()
	senderKey := wavesBalanceKey{address: senderAddress}
	receiverKey := wavesBalanceKey{address: recipientAddress}
	if err := diff.appendBalanceDiff(senderKey.bytes(), newBalanceDiff(0, 0, action.Amount, false)); err != nil {
		return nil, err
	}
	if err := diff.appendBalanceDiff(receiverKey.bytes(), newBalanceDiff(0, action.Amount, 0, false)); err != nil {
		return nil, err
	}
	return diff, nil
}

func (ia *invokeApplier) newTxDiffFromScriptLeaseCancel(senderAddress proto.Address, leaseInfo *leasing) (txDiff, error) {
	diff := newTxDiff()
	senderKey := wavesBalanceKey{address: senderAddress}
	senderLeaseOutDiff := -int64(leaseInfo.leaseAmount)
	if err := diff.appendBalanceDiff(senderKey.bytes(), newBalanceDiff(0, 0, senderLeaseOutDiff, false)); err != nil {
		return nil, err
	}
	receiverKey := wavesBalanceKey{address: leaseInfo.recipient}
	receiverLeaseInDiff := -int64(leaseInfo.leaseAmount)
	if err := diff.appendBalanceDiff(receiverKey.bytes(), newBalanceDiff(0, receiverLeaseInDiff, 0, false)); err != nil {
		return nil, err
	}
	return diff, nil
}

func (ia *invokeApplier) saveIntermediateDiff(diff txDiff) error {
	return ia.invokeDiffStor.saveTxDiff(diff)
}

func (ia *invokeApplier) resolveAliases(actions []proto.ScriptAction, initialisation bool) error {
	for i, a := range actions {
		switch ta := a.(type) {
		case proto.TransferScriptAction:
			addr, err := recipientToAddress(ta.Recipient, ia.stor.aliases, !initialisation)
			if err != nil {
				return err
			}
			ta.Recipient = proto.NewRecipientFromAddress(*addr)
			actions[i] = ta
		case proto.LeaseScriptAction:
			addr, err := recipientToAddress(ta.Recipient, ia.stor.aliases, !initialisation)
			if err != nil {
				return err
			}
			ta.Recipient = proto.NewRecipientFromAddress(*addr)
			actions[i] = ta
		}
	}
	return nil
}

func (ia *invokeApplier) countIssuedAssets(actions []proto.ScriptAction) (uint64, error) {
	issuedAssetsCount := uint64(0)
	for _, action := range actions {
		switch a := action.(type) {
		case *proto.IssueScriptAction:
			assetParams := assetParams{a.Quantity, a.Decimals, a.Reissuable}
			nft, err := isNFT(ia.stor.features, assetParams)
			if err != nil {
				return 0, err
			}
			if !nft {
				issuedAssetsCount += 1
			}
		}
	}
	return issuedAssetsCount, nil
}

func (ia *invokeApplier) countEmptyDataEntryKeys(actions []proto.ScriptAction) uint64 {
	var out uint64 = 0
	for _, action := range actions {
		switch a := action.(type) {
		case *proto.DataEntryScriptAction:
			if len(a.Entry.GetKey()) == 0 {
				out = +1
			}
		}
	}
	return out
}

func (ia *invokeApplier) countActionScriptRuns(actions []proto.ScriptAction, initialisation bool) uint64 {
	scriptRuns := uint64(0)
	for _, action := range actions {
		var assetID crypto.Digest
		switch a := action.(type) {
		case *proto.TransferScriptAction:
			assetID = a.Asset.ID
		case *proto.ReissueScriptAction:
			assetID = a.AssetID
		case *proto.BurnScriptAction:
			assetID = a.AssetID
		default:
			continue
		}
		isSmartAsset := ia.stor.scriptsStorage.newestIsSmartAsset(assetID, initialisation)
		if isSmartAsset {
			scriptRuns++
		}
	}
	return scriptRuns
}

func errorForSmartAsset(res ride.RideResult, asset crypto.Digest) error {
	var text string
	if res.UserError() != "" {
		text = fmt.Sprintf("Transaction is not allowed by token-script id %s: throw from asset script.", asset.String())
	} else {
		// scala compatible error message
		text = fmt.Sprintf("Transaction is not allowed by token-script id %s. Transaction is not allowed by script of the asset", asset.String())
	}
	return errors.New(text)
}

type addlInvokeInfo struct {
	*fallibleValidationParams

	scriptAddr           *proto.Address
	scriptPK             crypto.PublicKey
	scriptRuns           uint64
	failedChanges        txBalanceChanges
	actions              []proto.ScriptAction
	paymentSmartAssets   []crypto.Digest
	disableSelfTransfers bool
	libVersion           byte
}

func (ia *invokeApplier) senderCredentialsFromScriptAction(a proto.ScriptAction, info *addlInvokeInfo) (crypto.PublicKey, proto.Address, error) {
	senderPK := info.scriptPK
	senderAddress := *info.scriptAddr
	if a.SenderPK() != nil {
		var err error
		senderPK = *a.SenderPK()
		senderAddress, err = proto.NewAddressFromPublicKey(ia.settings.AddressSchemeCharacter, senderPK)
		if err != nil {
			return crypto.PublicKey{}, proto.Address{}, err
		}
	}
	return senderPK, senderAddress, nil
}

func (ia *invokeApplier) fallibleValidation(tx *proto.InvokeScriptWithProofs, info *addlInvokeInfo) (proto.TxFailureReason, txBalanceChanges, error) {
	// Check smart asset scripts on payments.
	for _, smartAsset := range info.paymentSmartAssets {
		r, err := ia.sc.callAssetScript(tx, smartAsset, info.blockInfo, info.initialisation, info.acceptFailed)
		if err != nil {
			return proto.DAppError, info.failedChanges, errors.Errorf("failed to call asset %s script on payment: %v", smartAsset.String(), err)
		}
		if !r.Result() {
			return proto.SmartAssetOnPaymentFailure, info.failedChanges, errorForSmartAsset(r, smartAsset)
		}
	}
	// Resolve all aliases.
	// It has to be done before validation because we validate addresses, not aliases.
	if err := ia.resolveAliases(info.actions, info.initialisation); err != nil {
		return proto.DAppError, info.failedChanges, errors.New("ScriptResult; failed to resolve aliases")
	}
	// Validate produced actions.
	var keySizeValidationVersion byte = 1
	if info.libVersion >= 4 {
		keySizeValidationVersion = 2
	}
	restrictions := proto.ActionsValidationRestrictions{
		DisableSelfTransfers:     info.disableSelfTransfers,
		KeySizeValidationVersion: keySizeValidationVersion,
	}
	if err := proto.ValidateActions(info.actions, restrictions); err != nil {
		return proto.DAppError, info.failedChanges, err
	}
	// Check full transaction fee (with actions and payments scripts).
	issuedAssetsCount, err := ia.countIssuedAssets(info.actions)
	if err != nil {
		return proto.DAppError, info.failedChanges, err
	}
	if err := ia.checkFullFee(tx, info.scriptRuns, issuedAssetsCount); err != nil {
		return proto.InsufficientActionsFee, info.failedChanges, err
	}
	// Add feeAndPaymentChanges to stor before performing actions.
	differInfo := &differInfo{info.initialisation, info.blockInfo}
	feeAndPaymentChanges, err := ia.blockDiffer.createTransactionDiff(tx, info.block, differInfo)
	if err != nil {
		return proto.DAppError, info.failedChanges, err
	}
	totalChanges := feeAndPaymentChanges
	if err := ia.saveIntermediateDiff(totalChanges.diff); err != nil {
		return proto.DAppError, info.failedChanges, err
	}
	// Empty keys rejected since protobuf version.
	if proto.IsProtobufTx(tx) && ia.countEmptyDataEntryKeys(info.actions) > 0 {
		return proto.DAppError, info.failedChanges, errs.NewTxValidationError(fmt.Sprintf("Empty keys aren't allowed in tx version >= %d", tx.Version))
	}
	// Perform actions.
	for _, action := range info.actions {
		senderPK, senderAddress, err := ia.senderCredentialsFromScriptAction(action, info)
		if err != nil {
			return proto.DAppError, info.failedChanges, err
		}
		totalChanges.appendAddr(senderAddress)
		switch a := action.(type) {
		case *proto.DataEntryScriptAction:
			ia.stor.accountsDataStor.appendEntryUncertain(senderAddress, a.Entry)

		case *proto.TransferScriptAction:
			// Perform transfers.
			recipientAddress := a.Recipient.Address
			totalChanges.appendAddr(*recipientAddress)
			assetExists := ia.stor.assets.newestAssetExists(a.Asset, !info.initialisation)
			if !assetExists {
				return proto.DAppError, info.failedChanges, errors.New("invalid asset in transfer")
			}
			isSmartAsset := ia.stor.scriptsStorage.newestIsSmartAsset(a.Asset.ID, !info.initialisation)
			if isSmartAsset {
<<<<<<< HEAD
				fullTr, err := proto.NewFullScriptTransfer(a, senderAddress, tx)
=======
				sender := tx.ScriptRecipient.Address
				if sender == nil {
					addr, err := recipientToAddress(tx.ScriptRecipient, ia.stor.aliases, !info.initialisation)
					if err != nil {
						return proto.DAppError, info.failedChanges, errors.Wrap(err, "fallibleValidation")
					}
					sender = addr
				}
				fullTr, err := proto.NewFullScriptTransfer(a, *sender, info.scriptPK, tx)
>>>>>>> ca432160
				if err != nil {
					return proto.DAppError, info.failedChanges, errors.Wrap(err, "failed to convert transfer to full script transfer")
				}
				// Call asset script if transferring smart asset.
				res, err := ia.sc.callAssetScriptWithScriptTransfer(fullTr, a.Asset.ID, info.blockInfo, info.initialisation, info.acceptFailed)
				if err != nil {
					return proto.DAppError, info.failedChanges, errors.Wrap(err, "failed to call asset script on transfer set")
				}
				if !res.Result() {
					return proto.SmartAssetOnActionFailure, info.failedChanges, errorForSmartAsset(res, a.Asset.ID)
				}
			}
			txDiff, err := ia.newTxDiffFromScriptTransfer(senderAddress, a)
			if err != nil {
				return proto.DAppError, info.failedChanges, err
			}
			// diff must be saved to storage, because further asset scripts must take
			// recent balance changes into account.
			if err := ia.saveIntermediateDiff(txDiff); err != nil {
				return proto.DAppError, info.failedChanges, err
			}
			// Append intermediate diff to common diff.
			for key, balanceDiff := range txDiff {
				if err := totalChanges.diff.appendBalanceDiffStr(key, balanceDiff); err != nil {
					return proto.DAppError, info.failedChanges, err
				}
			}

		case *proto.IssueScriptAction:
			// Create asset's info.
			assetInfo := &assetInfo{
				assetConstInfo: assetConstInfo{
					issuer:   senderPK,
					decimals: int8(a.Decimals),
				},
				assetChangeableInfo: assetChangeableInfo{
					quantity:    *big.NewInt(a.Quantity),
					name:        a.Name,
					description: a.Description,
					reissuable:  a.Reissuable,
				},
			}
			ia.stor.assets.issueAssetUncertain(a.ID, assetInfo)
			// Currently asset script is always empty.
			// TODO: if this script is ever set, don't forget to
			// also save complexity for it here using saveComplexityForAsset().
			ia.stor.scriptsStorage.setAssetScriptUncertain(a.ID, proto.Script{}, senderPK)
			txDiff, err := ia.newTxDiffFromScriptIssue(senderAddress, a)
			if err != nil {
				return proto.DAppError, info.failedChanges, err
			}
			// diff must be saved to storage, because further asset scripts must take
			// recent balance changes into account.
			if err := ia.saveIntermediateDiff(txDiff); err != nil {
				return proto.DAppError, info.failedChanges, err
			}
			// Append intermediate diff to common diff.
			for key, balanceDiff := range txDiff {
				if err := totalChanges.diff.appendBalanceDiffStr(key, balanceDiff); err != nil {
					return proto.DAppError, info.failedChanges, err
				}
			}

		case *proto.ReissueScriptAction:
			// Check validity of reissue.
			assetInfo, err := ia.stor.assets.newestAssetInfo(a.AssetID, !info.initialisation)
			if err != nil {
				return proto.DAppError, info.failedChanges, err
			}
			if assetInfo.issuer != senderPK {
				return proto.DAppError, info.failedChanges, errs.NewAssetIssuedByOtherAddress("asset was issued by other address")
			}
			if !assetInfo.reissuable {
				return proto.DAppError, info.failedChanges, errors.New("attempt to reissue asset which is not reissuable")
			}
			if math.MaxInt64-a.Quantity < assetInfo.quantity.Int64() && info.block.Timestamp >= ia.settings.ReissueBugWindowTimeEnd {
				return proto.DAppError, info.failedChanges, errors.New("asset total value overflow")
			}
			ok, res, err := ia.validateActionSmartAsset(a.AssetID, a, senderPK, info.blockInfo, *tx.ID, tx.Timestamp, info.initialisation, info.acceptFailed)
			if err != nil {
				return proto.DAppError, info.failedChanges, err
			}
			if !ok {
				return proto.SmartAssetOnActionFailure, info.failedChanges, errorForSmartAsset(res, a.AssetID)
			}
			// Update asset's info.
			change := &assetReissueChange{
				reissuable: a.Reissuable,
				diff:       a.Quantity,
			}
			if err := ia.stor.assets.reissueAssetUncertain(a.AssetID, change, !info.initialisation); err != nil {
				return proto.DAppError, info.failedChanges, err
			}
			txDiff, err := ia.newTxDiffFromScriptReissue(senderAddress, a)
			if err != nil {
				return proto.DAppError, info.failedChanges, err
			}
			// diff must be saved to storage, because further asset scripts must take
			// recent balance changes into account.
			if err := ia.saveIntermediateDiff(txDiff); err != nil {
				return proto.DAppError, info.failedChanges, err
			}
			// Append intermediate diff to common diff.
			for key, balanceDiff := range txDiff {
				if err := totalChanges.diff.appendBalanceDiffStr(key, balanceDiff); err != nil {
					return proto.DAppError, info.failedChanges, err
				}
			}

		case *proto.BurnScriptAction:
			// Check burn.
			assetInfo, err := ia.stor.assets.newestAssetInfo(a.AssetID, !info.initialisation)
			if err != nil {
				return proto.DAppError, info.failedChanges, err
			}
			burnAnyTokensEnabled, err := ia.stor.features.newestIsActivated(int16(settings.BurnAnyTokens))
			if err != nil {
				return proto.DAppError, info.failedChanges, err
			}
			if !burnAnyTokensEnabled && assetInfo.issuer != senderPK {
				return proto.DAppError, info.failedChanges, errors.New("asset was issued by other address")
			}
			quantityDiff := big.NewInt(a.Quantity)
			if assetInfo.quantity.Cmp(quantityDiff) == -1 {
				return proto.DAppError, info.failedChanges, errs.NewAccountBalanceError("trying to burn more assets than exist at all")
			}
			ok, res, err := ia.validateActionSmartAsset(a.AssetID, a, senderPK, info.blockInfo, *tx.ID, tx.Timestamp, info.initialisation, info.acceptFailed)
			if err != nil {
				return proto.DAppError, info.failedChanges, err
			}
			if !ok {
				return proto.SmartAssetOnActionFailure, info.failedChanges, errorForSmartAsset(res, a.AssetID)
			}
			// Update asset's info
			// Modify asset.
			change := &assetBurnChange{
				diff: a.Quantity,
			}
			if err := ia.stor.assets.burnAssetUncertain(a.AssetID, change, !info.initialisation); err != nil {
				return proto.DAppError, info.failedChanges, errors.Wrap(err, "failed to burn asset")
			}
			txDiff, err := ia.newTxDiffFromScriptBurn(senderAddress, a)
			if err != nil {
				return proto.DAppError, info.failedChanges, err
			}
			// diff must be saved to storage, because further asset scripts must take
			// recent balance changes into account.
			if err := ia.saveIntermediateDiff(txDiff); err != nil {
				return proto.DAppError, info.failedChanges, err
			}
			// Append intermediate diff to common diff.
			for key, balanceDiff := range txDiff {
				if err := totalChanges.diff.appendBalanceDiffStr(key, balanceDiff); err != nil {
					return proto.DAppError, info.failedChanges, err
				}
			}

		case *proto.SponsorshipScriptAction:
			assetInfo, err := ia.stor.assets.newestAssetInfo(a.AssetID, !info.initialisation)
			if err != nil {
				return proto.DAppError, info.failedChanges, err
			}
			sponsorshipActivated, err := ia.stor.features.newestIsActivated(int16(settings.FeeSponsorship))
			if err != nil {
				return proto.DAppError, info.failedChanges, err
			}
			if !sponsorshipActivated {
				return proto.DAppError, info.failedChanges, errors.New("sponsorship has not been activated yet")
			}
			if assetInfo.issuer != senderPK {
				return proto.DAppError, info.failedChanges, errors.Errorf("asset %s was not issued by this DApp", a.AssetID.String())
			}
			isSmart := ia.stor.scriptsStorage.newestIsSmartAsset(a.AssetID, !info.initialisation)
			if isSmart {
				return proto.DAppError, info.failedChanges, errors.Errorf("can not sponsor smart asset %s", a.AssetID.String())
			}
			ia.stor.sponsoredAssets.sponsorAssetUncertain(a.AssetID, uint64(a.MinFee))

		case *proto.LeaseScriptAction:
			recipientAddress := a.Recipient.Address
			if recipientAddress == nil {
				return proto.DAppError, info.failedChanges, errors.New("transfer has unresolved aliases")
			}
			if info.scriptAddr == recipientAddress {
				return proto.DAppError, info.failedChanges, errors.New("leasing to itself is not allowed")
			}
			if a.Amount <= 0 {
				return proto.DAppError, info.failedChanges, errors.New("non-positive leasing amount")
			}
			totalChanges.appendAddr(*recipientAddress)

			// Add new leasing info
			l := &leasing{true, uint64(a.Amount), *recipientAddress, *info.scriptAddr}
			ia.stor.leases.addLeasingUncertain(a.ID, l)

			txDiff, err := ia.newTxDiffFromScriptLease(senderAddress, *recipientAddress, a)
			if err != nil {
				return proto.DAppError, info.failedChanges, err
			}
			if err := ia.saveIntermediateDiff(txDiff); err != nil {
				return proto.DAppError, info.failedChanges, err
			}
			for key, balanceDiff := range txDiff {
				if err := totalChanges.diff.appendBalanceDiffStr(key, balanceDiff); err != nil {
					return proto.DAppError, info.failedChanges, err
				}
			}

		case *proto.LeaseCancelScriptAction:
			li, err := ia.stor.leases.newestLeasingInfo(a.LeaseID, !info.initialisation)
			if err != nil {
				return proto.DAppError, info.failedChanges, err
			}
			if senderAddress != li.sender {
				return proto.DAppError, info.failedChanges, errors.Errorf("attempt to cancel leasing that was created by other account") //TODO: Create a scala compatible error in errs package and use it here
			}
			// Update leasing info
			if err := ia.stor.leases.cancelLeasingUncertain(a.LeaseID, !info.initialisation); err != nil {
				return proto.DAppError, info.failedChanges, errors.Wrap(err, "failed to cancel leasing")
			}

			totalChanges.appendAddr(li.sender)
			totalChanges.appendAddr(li.recipient)
			txDiff, err := ia.newTxDiffFromScriptLeaseCancel(senderAddress, li)
			if err != nil {
				return proto.DAppError, info.failedChanges, err
			}
			if err := ia.saveIntermediateDiff(txDiff); err != nil {
				return proto.DAppError, info.failedChanges, err
			}
			for key, balanceDiff := range txDiff {
				if err := totalChanges.diff.appendBalanceDiffStr(key, balanceDiff); err != nil {
					return proto.DAppError, info.failedChanges, err
				}
			}

		default:
			return proto.DAppError, info.failedChanges, errors.Errorf("unsupported script action '%T'", a)
		}
	}
	if info.acceptFailed {
		// Validate total balance changes.
		if err := ia.diffApplier.validateTxDiff(totalChanges.diff, ia.invokeDiffStor.diffStorage, !info.initialisation); err != nil {
			// Total balance changes lead to negative balance, hence invoke has failed.
			// TODO: use different code for negative balances after it is introduced; use better error text here (addr + amount + asset).
			return proto.DAppError, info.failedChanges, err
		}
	}
	// If we are here, invoke succeeded.
	ia.blockDiffer.appendBlockInfoToTxDiff(totalChanges.diff, info.block)
	return 0, totalChanges, nil
}

// applyInvokeScript checks InvokeScript transaction, creates its balance diffs and adds changes to `uncertain` storage.
// If the transaction does not fail, changes are committed (moved from uncertain to normal storage)
// later in performInvokeScriptWithProofs().
// If the transaction fails, performInvokeScriptWithProofs() is not called and changes are discarded later using dropUncertain().
func (ia *invokeApplier) applyInvokeScript(tx *proto.InvokeScriptWithProofs, info *fallibleValidationParams) (*applicationResult, error) {
	// In defer we should clean all the temp changes invoke does to state.
	defer func() {
		ia.invokeDiffStor.invokeDiffsStor.reset()
	}()

	// If BlockV5 feature is not activated, we never accept failed transactions.
	info.acceptFailed = info.blockV5Activated && info.acceptFailed
	// Check sender script, if any.
	if info.senderScripted {
		if err := ia.sc.callAccountScriptWithTx(tx, info.blockInfo, info.initialisation); err != nil {
			// Never accept invokes with failed script on transaction sender.
			return nil, err
		}
	}
	// Basic checks against state.
	paymentSmartAssets, err := ia.txHandler.checkTx(tx, info.checkerInfo)
	if err != nil {
		return nil, err
	}
	scriptAddr, err := recipientToAddress(tx.ScriptRecipient, ia.stor.aliases, !info.initialisation)
	if err != nil {
		return nil, errors.Wrap(err, "recipientToAddress() failed")
	}
	tree, err := ia.stor.scriptsStorage.newestScriptByAddr(*scriptAddr, !info.initialisation)
	if err != nil {
		return nil, errors.Wrapf(err, "failed to instantiate script on address '%s'", scriptAddr.String())
	}
	scriptPK, err := ia.stor.scriptsStorage.NewestScriptPKByAddr(*scriptAddr, !info.initialisation)
	if err != nil {
		return nil, errors.Wrapf(err, "failed to get script's public key on address '%s'", scriptAddr.String())
	}
	// Check that the script's library supports multiple payments.
	// We don't have to check feature activation because we done it before.
	if len(tx.Payments) == 2 && tree.LibVersion < 4 {
		return nil, errors.Errorf("multiple payments is not allowed for RIDE library version %d", tree.LibVersion)
	}
	// Refuse payments to DApp itself since activation of BlockV5 (acceptFailed) and for DApps with StdLib V4.
	disableSelfTransfers := info.acceptFailed && tree.LibVersion >= 4
	if disableSelfTransfers && len(tx.Payments) > 0 {
		sender, err := proto.NewAddressFromPublicKey(ia.settings.AddressSchemeCharacter, tx.SenderPK)
		if err != nil {
			return nil, errors.Wrapf(err, "failed to apply script invocation")
		}
		if sender == *scriptAddr {
			return nil, errors.New("paying to DApp itself is forbidden since RIDE V4")
		}
	}
	// Basic differ for InvokeScript creates only fee and payment diff.
	// Create changes for both failed and successful scenarios.
	differInfo := &differInfo{info.initialisation, info.blockInfo}
	failedChanges, err := ia.blockDiffer.createFailedTransactionDiff(tx, info.block, differInfo)
	if err != nil {
		return nil, err
	}
	// Call script function.
	ok, scriptActions, err := ia.sc.invokeFunction(tree, tx, info.blockInfo, *scriptAddr, info.initialisation)
	if !ok {
		// When ok is false, it means that we could not even start invocation.
		// We just return error in such case.
		return nil, errors.Wrap(err, "invokeFunction() failed")
	}
	if err != nil {
		// If ok is true, but error is not nil, it means that invocation has failed.
		if !info.acceptFailed {
			return nil, errors.Wrap(err, "invokeFunction() failed")
		}
		res := &invocationResult{failed: true, code: proto.DAppError, text: err.Error(), actions: scriptActions, changes: failedChanges}
		return ia.handleInvocationResult(tx, info, res)
	}
	actionScriptRuns := ia.countActionScriptRuns(scriptActions, info.initialisation)
	scriptRuns := uint64(len(paymentSmartAssets)) + actionScriptRuns
	if info.senderScripted {
		scriptRuns += 1
	}
	var res *invocationResult
	code, changes, err := ia.fallibleValidation(tx, &addlInvokeInfo{
		fallibleValidationParams: info,
		scriptAddr:               scriptAddr,
		scriptPK:                 scriptPK,
		scriptRuns:               scriptRuns,
		failedChanges:            failedChanges,
		actions:                  scriptActions,
		paymentSmartAssets:       paymentSmartAssets,
		disableSelfTransfers:     disableSelfTransfers,
		libVersion:               byte(tree.LibVersion),
	})
	if err != nil {
		// If fallibleValidation fails, we should save transaction to blockchain when acceptFailed is true.
		if !info.acceptFailed {
			return nil, err
		}
		res = &invocationResult{
			failed:     true,
			code:       code,
			text:       err.Error(),
			scriptRuns: scriptRuns,
			actions:    scriptActions,
			changes:    changes,
		}
	} else {
		res = &invocationResult{
			failed:     false,
			scriptRuns: scriptRuns,
			actions:    scriptActions,
			changes:    changes,
		}
	}
	return ia.handleInvocationResult(tx, info, res)
}

type invocationResult struct {
	failed bool
	code   proto.TxFailureReason
	text   string

	scriptRuns uint64
	actions    []proto.ScriptAction
	changes    txBalanceChanges
}

func toScriptResult(ir *invocationResult) (*proto.ScriptResult, error) {
	errorMsg := proto.ScriptErrorMessage{}
	if ir.failed {
		errorMsg = proto.ScriptErrorMessage{Code: ir.code, Text: ir.text}
	}
	return proto.NewScriptResult(ir.actions, errorMsg)
}

func (ia *invokeApplier) handleInvocationResult(tx *proto.InvokeScriptWithProofs, info *fallibleValidationParams, res *invocationResult) (*applicationResult, error) {
	if ia.buildApiData && !info.validatingUtx {
		// Save invoke result for extended API.
		res, err := toScriptResult(res)
		if err != nil {
			return nil, errors.Wrap(err, "failed to save script result")
		}
		if err := ia.stor.invokeResults.saveResult(*tx.ID, res, info.block.BlockID()); err != nil {
			return nil, errors.Wrap(err, "failed to save script result")
		}
	}
	// Total scripts invoked = scriptRuns + invocation itself.
	totalScriptsInvoked := res.scriptRuns + 1
	return &applicationResult{
		totalScriptsRuns: totalScriptsInvoked,
		changes:          res.changes,
		status:           !res.failed,
	}, nil
}

func (ia *invokeApplier) checkFullFee(tx *proto.InvokeScriptWithProofs, scriptRuns, issuedAssetsCount uint64) error {
	sponsorshipActivated, err := ia.stor.features.newestIsActivated(int16(settings.FeeSponsorship))
	if err != nil {
		return err
	}
	if !sponsorshipActivated {
		// Minimum fee is not checked before sponsorship activation.
		return nil
	}
	minIssueFee := feeConstants[proto.IssueTransaction] * FeeUnit * issuedAssetsCount
	minWavesFee := scriptExtraFee*scriptRuns + feeConstants[proto.InvokeScriptTransaction]*FeeUnit + minIssueFee
	wavesFee := tx.Fee
	if tx.FeeAsset.Present {
		wavesFee, err = ia.stor.sponsoredAssets.sponsoredAssetToWaves(tx.FeeAsset.ID, tx.Fee)
		if err != nil {
			return errs.Extend(err, "failed to convert fee asset to waves")
		}
	}
	if wavesFee < minWavesFee {
		feeAssetStr := tx.FeeAsset.String()
		return errs.NewFeeValidation(fmt.Sprintf("Fee in %s for InvokeScriptTransaction (%d in %s) with %d total scripts invoked does not exceed minimal value of %d WAVES", feeAssetStr, tx.Fee, feeAssetStr, scriptRuns, minWavesFee))
	}
	return nil
}

func (ia *invokeApplier) validateActionSmartAsset(asset crypto.Digest, action proto.ScriptAction, callerPK crypto.PublicKey,
	blockInfo *proto.BlockInfo, txID crypto.Digest, txTimestamp uint64, initialisation, acceptFailed bool) (bool, ride.RideResult, error) {
	isSmartAsset := ia.stor.scriptsStorage.newestIsSmartAsset(asset, !initialisation)
	if !isSmartAsset {
		return true, nil, nil
	}
	env, err := ride.NewEnvironment(ia.settings.AddressSchemeCharacter, ia.state)
	if err != nil {
		return false, nil, err
	}
	err = env.SetTransactionFromScriptAction(action, callerPK, txID, txTimestamp)
	if err != nil {
		return false, nil, err
	}
	res, err := ia.sc.callAssetScriptCommon(env, asset, blockInfo, initialisation, acceptFailed)
	if err != nil {
		return false, nil, err
	}
	return res.Result(), res, nil
}<|MERGE_RESOLUTION|>--- conflicted
+++ resolved
@@ -347,19 +347,7 @@
 			}
 			isSmartAsset := ia.stor.scriptsStorage.newestIsSmartAsset(a.Asset.ID, !info.initialisation)
 			if isSmartAsset {
-<<<<<<< HEAD
-				fullTr, err := proto.NewFullScriptTransfer(a, senderAddress, tx)
-=======
-				sender := tx.ScriptRecipient.Address
-				if sender == nil {
-					addr, err := recipientToAddress(tx.ScriptRecipient, ia.stor.aliases, !info.initialisation)
-					if err != nil {
-						return proto.DAppError, info.failedChanges, errors.Wrap(err, "fallibleValidation")
-					}
-					sender = addr
-				}
-				fullTr, err := proto.NewFullScriptTransfer(a, *sender, info.scriptPK, tx)
->>>>>>> ca432160
+				fullTr, err := proto.NewFullScriptTransfer(a, senderAddress, info.scriptPK, tx)
 				if err != nil {
 					return proto.DAppError, info.failedChanges, errors.Wrap(err, "failed to convert transfer to full script transfer")
 				}
