package state

import (
	"fmt"
	"math"
	"math/big"

	"github.com/pkg/errors"
	"github.com/wavesplatform/gowaves/pkg/crypto"
	"github.com/wavesplatform/gowaves/pkg/errs"
	"github.com/wavesplatform/gowaves/pkg/proto"
	"github.com/wavesplatform/gowaves/pkg/ride/evaluator/ast"
	"github.com/wavesplatform/gowaves/pkg/settings"
	"github.com/wavesplatform/gowaves/pkg/types"
)

type invokeApplier struct {
	state types.SmartState
	sc    *scriptCaller

	txHandler *transactionHandler

	stor     *blockchainEntitiesStorage
	settings *settings.BlockchainSettings

	blockDiffer    *blockDiffer
	invokeDiffStor *diffStorageWrapped
	diffApplier    *diffApplier

	buildApiData bool
}

func newInvokeApplier(
	state types.SmartState,
	sc *scriptCaller,
	txHandler *transactionHandler,
	stor *blockchainEntitiesStorage,
	settings *settings.BlockchainSettings,
	blockDiffer *blockDiffer,
	diffStor *diffStorageWrapped,
	diffApplier *diffApplier,
	buildApiData bool,
) *invokeApplier {
	return &invokeApplier{
		state:          state,
		sc:             sc,
		txHandler:      txHandler,
		stor:           stor,
		settings:       settings,
		blockDiffer:    blockDiffer,
		invokeDiffStor: diffStor,
		diffApplier:    diffApplier,
		buildApiData:   buildApiData,
	}
}

type payment struct {
	sender   proto.Address
	receiver proto.Address
	amount   uint64
	asset    proto.OptionalAsset
}

func (ia *invokeApplier) newPaymentFromTransferScriptAction(scriptAddr *proto.Address, action *proto.TransferScriptAction) (*payment, error) {
	if action.Recipient.Address == nil {
		return nil, errors.New("transfer has unresolved aliases")
	}
	if action.Amount < 0 {
		return nil, errors.New("negative transfer amount")
	}
	return &payment{
		sender:   *scriptAddr,
		receiver: *action.Recipient.Address,
		amount:   uint64(action.Amount),
		asset:    action.Asset,
	}, nil
}

func (ia *invokeApplier) newTxDiffFromPayment(pmt *payment, updateMinIntermediateBalance bool, info *fallibleValidationParams) (txDiff, error) {
	diff := newTxDiff()
	senderKey := byteKey(pmt.sender, pmt.asset.ToID())
	senderBalanceDiff := -int64(pmt.amount)
	if err := diff.appendBalanceDiff(senderKey, newBalanceDiff(senderBalanceDiff, 0, 0, updateMinIntermediateBalance)); err != nil {
		return txDiff{}, err
	}
	receiverKey := byteKey(pmt.receiver, pmt.asset.ToID())
	receiverBalanceDiff := int64(pmt.amount)
	if err := diff.appendBalanceDiff(receiverKey, newBalanceDiff(receiverBalanceDiff, 0, 0, updateMinIntermediateBalance)); err != nil {
		return txDiff{}, err
	}
	return diff, nil
}

func (ia *invokeApplier) newTxDiffFromScriptTransfer(scriptAddr *proto.Address, action *proto.TransferScriptAction, info *fallibleValidationParams) (txDiff, error) {
	pmt, err := ia.newPaymentFromTransferScriptAction(scriptAddr, action)
	if err != nil {
		return txDiff{}, err
	}
	// updateMinIntermediateBalance is set to false here, because in Scala implementation
	// only fee and payments are checked for temporary negative balance.
	return ia.newTxDiffFromPayment(pmt, false, info)
}

func (ia *invokeApplier) newTxDiffFromScriptIssue(scriptAddr *proto.Address, action *proto.IssueScriptAction) (txDiff, error) {
	diff := newTxDiff()
	senderAssetKey := assetBalanceKey{address: *scriptAddr, asset: action.ID[:]}
	senderAssetBalanceDiff := int64(action.Quantity)
	if err := diff.appendBalanceDiff(senderAssetKey.bytes(), newBalanceDiff(senderAssetBalanceDiff, 0, 0, false)); err != nil {
		return nil, err
	}
	return diff, nil
}

func (ia *invokeApplier) newTxDiffFromScriptReissue(scriptAddr *proto.Address, action *proto.ReissueScriptAction) (txDiff, error) {
	diff := newTxDiff()
	senderAssetKey := assetBalanceKey{address: *scriptAddr, asset: action.AssetID[:]}
	senderAssetBalanceDiff := action.Quantity
	if err := diff.appendBalanceDiff(senderAssetKey.bytes(), newBalanceDiff(senderAssetBalanceDiff, 0, 0, false)); err != nil {
		return nil, err
	}
	return diff, nil
}

func (ia *invokeApplier) newTxDiffFromScriptBurn(scriptAddr *proto.Address, action *proto.BurnScriptAction) (txDiff, error) {
	diff := newTxDiff()
	senderAssetKey := assetBalanceKey{address: *scriptAddr, asset: action.AssetID[:]}
	senderAssetBalanceDiff := -action.Quantity
	if err := diff.appendBalanceDiff(senderAssetKey.bytes(), newBalanceDiff(senderAssetBalanceDiff, 0, 0, false)); err != nil {
		return nil, err
	}
	return diff, nil
}

func (ia *invokeApplier) saveIntermediateDiff(diff txDiff) error {
	return ia.invokeDiffStor.saveTxDiff(diff)
}

func (ia *invokeApplier) resolveAliases(actions []proto.ScriptAction, initialisation bool) error {
	for i, a := range actions {
		tr, ok := a.(proto.TransferScriptAction)
		if !ok {
			continue
		}
		addr, err := recipientToAddress(tr.Recipient, ia.stor.aliases, !initialisation)
		if err != nil {
			return err
		}
		tr.Recipient = proto.NewRecipientFromAddress(*addr)
		actions[i] = tr
	}
	return nil
}

func (ia *invokeApplier) countIssuedAssets(actions []proto.ScriptAction) (uint64, error) {
	issuedAssetsCount := uint64(0)
	for _, action := range actions {
		switch a := action.(type) {
		case *proto.IssueScriptAction:
			assetParams := assetParams{a.Quantity, a.Decimals, a.Reissuable}
			nft, err := isNFT(ia.stor.features, assetParams)
			if err != nil {
				return 0, err
			}
			if !nft {
				issuedAssetsCount += 1
			}
		}
	}
	return issuedAssetsCount, nil
}

func (ia *invokeApplier) countActionScriptRuns(actions []proto.ScriptAction, initialisation bool) uint64 {
	scriptRuns := uint64(0)
	for _, action := range actions {
		var assetID crypto.Digest
		switch a := action.(type) {
		case *proto.TransferScriptAction:
			assetID = a.Asset.ID
		case *proto.ReissueScriptAction:
			assetID = a.AssetID
		case *proto.BurnScriptAction:
			assetID = a.AssetID
		default:
			continue
		}
		isSmartAsset := ia.stor.scriptsStorage.newestIsSmartAsset(assetID, initialisation)
		if isSmartAsset {
			scriptRuns++
		}
	}
	return scriptRuns
}

func errorForSmartAsset(res ast.Result, asset crypto.Digest) error {
	var text string
	if res.Throw {
		text = fmt.Sprintf("Transaction is not allowed by token-script id %s: throw from asset script.", asset.String())
	} else {
		text = fmt.Sprintf("Transaction is not allowed by token-script id %s.", asset.String())
	}
	return errors.New(text)
}

type addlInvokeInfo struct {
	*fallibleValidationParams

	scriptAddr           *proto.Address
	scriptPK             crypto.PublicKey
	scriptRuns           uint64
	failedChanges        txBalanceChanges
	actions              []proto.ScriptAction
	paymentSmartAssets   []crypto.Digest
	disableSelfTransfers bool
}

func (ia *invokeApplier) fallibleValidation(tx *proto.InvokeScriptWithProofs, info *addlInvokeInfo) (proto.TxFailureReason, txBalanceChanges, error) {
	// Check smart asset scripts on payments.
	for _, smartAsset := range info.paymentSmartAssets {
		r, err := ia.sc.callAssetScript(tx, smartAsset, info.blockInfo, info.initialisation, info.acceptFailed)
		if err != nil {
			return proto.DAppError, info.failedChanges, errors.Errorf("failed to call asset %s script on payment: %v", smartAsset.String(), err)
		}
		if r.Failed() {
			return proto.SmartAssetOnPaymentFailure, info.failedChanges, errorForSmartAsset(r, smartAsset)
		}
	}
	// Resolve all aliases.
	// It has to be done before validation because we validate addresses, not aliases.
	if err := ia.resolveAliases(info.actions, info.initialisation); err != nil {
		return proto.DAppError, info.failedChanges, errors.New("ScriptResult; failed to resolve aliases")
	}
	// Validate produced actions.
	restrictions := proto.ActionsValidationRestrictions{DisableSelfTransfers: info.disableSelfTransfers, ScriptAddress: *info.scriptAddr}
	if err := proto.ValidateActions(info.actions, restrictions); err != nil {
		return proto.DAppError, info.failedChanges, err
	}
	// Check full transaction fee (with actions and payments scripts).
	issuedAssetsCount, err := ia.countIssuedAssets(info.actions)
	if err != nil {
		return proto.DAppError, info.failedChanges, err
	}
	if err := ia.checkFullFee(tx, info.scriptRuns, issuedAssetsCount); err != nil {
		return proto.InsufficientActionsFee, info.failedChanges, err
	}
	// Add feeAndPaymentChanges to stor before performing actions.
	differInfo := &differInfo{info.initialisation, info.blockInfo}
	feeAndPaymentChanges, err := ia.blockDiffer.createTransactionDiff(tx, info.block, differInfo)
	if err != nil {
		return proto.DAppError, info.failedChanges, err
	}
	totalChanges := feeAndPaymentChanges
	if err := ia.saveIntermediateDiff(totalChanges.diff); err != nil {
		return proto.DAppError, info.failedChanges, err
	}
	// Perform actions.
	for _, action := range info.actions {
		switch a := action.(type) {
		case *proto.DataEntryScriptAction:
			// Perform data storage writes.
			ia.stor.accountsDataStor.appendEntryUncertain(*info.scriptAddr, a.Entry)
		case *proto.TransferScriptAction:
			// Perform transfers.
			addr := a.Recipient.Address
			totalChanges.appendAddr(*addr)
			assetExists := ia.stor.assets.newestAssetExists(a.Asset, !info.initialisation)
			if !assetExists {
				return proto.DAppError, info.failedChanges, errors.New("invalid asset in transfer")
			}
			isSmartAsset := ia.stor.scriptsStorage.newestIsSmartAsset(a.Asset.ID, !info.initialisation)
			if isSmartAsset {
				fullTr, err := proto.NewFullScriptTransfer(a, tx)
				if err != nil {
					return proto.DAppError, info.failedChanges, errors.Wrap(err, "failed to convert transfer to full script transfer")
				}
				// Call asset script if transferring smart asset.
				res, err := ia.sc.callAssetScriptWithScriptTransfer(fullTr, a.Asset.ID, info.blockInfo, info.initialisation, info.acceptFailed)
				if err != nil {
					return proto.DAppError, info.failedChanges, errors.Wrap(err, "failed to call asset script on transfer set")
				}
				if res.Failed() {
					return proto.SmartAssetOnActionFailure, info.failedChanges, errorForSmartAsset(res, a.Asset.ID)
				}
			}
			txDiff, err := ia.newTxDiffFromScriptTransfer(info.scriptAddr, a, info.fallibleValidationParams)
			if err != nil {
				return proto.DAppError, info.failedChanges, err
			}
			// diff must be saved to storage, because further asset scripts must take
			// recent balance changes into account.
			if err := ia.saveIntermediateDiff(txDiff); err != nil {
				return proto.DAppError, info.failedChanges, err
			}
			// Append intermediate diff to common diff.
			for key, balanceDiff := range txDiff {
				if err := totalChanges.diff.appendBalanceDiffStr(key, balanceDiff); err != nil {
					return proto.DAppError, info.failedChanges, err
				}
			}
		case *proto.IssueScriptAction:
			// Create asset's info.
			assetInfo := &assetInfo{
				assetConstInfo: assetConstInfo{
					issuer:   info.scriptPK,
					decimals: int8(a.Decimals),
				},
				assetChangeableInfo: assetChangeableInfo{
					quantity:    *big.NewInt(a.Quantity),
					name:        a.Name,
					description: a.Description,
					reissuable:  a.Reissuable,
				},
			}
			ia.stor.assets.issueAssetUncertain(a.ID, assetInfo)
			// Currently asset script is always empty.
			// TODO: if this script is ever set, don't forget to
			// also save complexity for it here using saveComplexityForAsset().
			ia.stor.scriptsStorage.setAssetScriptUncertain(a.ID, proto.Script{}, info.scriptPK)
			txDiff, err := ia.newTxDiffFromScriptIssue(info.scriptAddr, a)
			if err != nil {
				return proto.DAppError, info.failedChanges, err
			}
			// diff must be saved to storage, because further asset scripts must take
			// recent balance changes into account.
			if err := ia.saveIntermediateDiff(txDiff); err != nil {
				return proto.DAppError, info.failedChanges, err
			}
			// Append intermediate diff to common diff.
			for key, balanceDiff := range txDiff {
				if err := totalChanges.diff.appendBalanceDiffStr(key, balanceDiff); err != nil {
					return proto.DAppError, info.failedChanges, err
				}
			}
		case *proto.ReissueScriptAction:
			// Check validity of reissue.
			assetInfo, err := ia.stor.assets.newestAssetInfo(a.AssetID, !info.initialisation)
			if err != nil {
				return proto.DAppError, info.failedChanges, err
			}
			if assetInfo.issuer != info.scriptPK {
				return proto.DAppError, info.failedChanges, errors.New("asset was issued by other address")
			}
			if !assetInfo.reissuable {
				return proto.DAppError, info.failedChanges, errors.New("attempt to reissue asset which is not reissuable")
			}
			if math.MaxInt64-a.Quantity < assetInfo.quantity.Int64() && info.block.Timestamp >= ia.settings.ReissueBugWindowTimeEnd {
				return proto.DAppError, info.failedChanges, errors.New("asset total value overflow")
			}
			ok, res, err := ia.validateActionSmartAsset(a.AssetID, a, info.scriptPK, info.blockInfo, *tx.ID, tx.Timestamp, info.initialisation, info.acceptFailed)
			if err != nil {
				return proto.DAppError, info.failedChanges, err
			}
			if !ok {
				return proto.SmartAssetOnActionFailure, info.failedChanges, errorForSmartAsset(res, a.AssetID)
			}
			// Update asset's info.
			change := &assetReissueChange{
				reissuable: a.Reissuable,
				diff:       a.Quantity,
			}
			if err := ia.stor.assets.reissueAssetUncertain(a.AssetID, change, !info.initialisation); err != nil {
				return proto.DAppError, info.failedChanges, err
			}
			txDiff, err := ia.newTxDiffFromScriptReissue(info.scriptAddr, a)
			if err != nil {
				return proto.DAppError, info.failedChanges, err
			}
			// diff must be saved to storage, because further asset scripts must take
			// recent balance changes into account.
			if err := ia.saveIntermediateDiff(txDiff); err != nil {
				return proto.DAppError, info.failedChanges, err
			}
			// Append intermediate diff to common diff.
			for key, balanceDiff := range txDiff {
				if err := totalChanges.diff.appendBalanceDiffStr(key, balanceDiff); err != nil {
					return proto.DAppError, info.failedChanges, err
				}
			}
		case *proto.BurnScriptAction:
			// Check burn.
			assetInfo, err := ia.stor.assets.newestAssetInfo(a.AssetID, !info.initialisation)
			if err != nil {
				return proto.DAppError, info.failedChanges, err
			}
			burnAnyTokensEnabled, err := ia.stor.features.isActivated(int16(settings.BurnAnyTokens))
			if err != nil {
				return proto.DAppError, info.failedChanges, err
			}
			if !burnAnyTokensEnabled && assetInfo.issuer != info.scriptPK {
				return proto.DAppError, info.failedChanges, errors.New("asset was issued by other address")
			}
			ok, res, err := ia.validateActionSmartAsset(a.AssetID, a, info.scriptPK, info.blockInfo, *tx.ID, tx.Timestamp, info.initialisation, info.acceptFailed)
			if err != nil {
				return proto.DAppError, info.failedChanges, err
			}
			if !ok {
				return proto.SmartAssetOnActionFailure, info.failedChanges, errorForSmartAsset(res, a.AssetID)
			}
			// Update asset's info
			// Modify asset.
			change := &assetBurnChange{
				diff: int64(a.Quantity),
			}
			if err := ia.stor.assets.burnAssetUncertain(a.AssetID, change, !info.initialisation); err != nil {
				return proto.DAppError, info.failedChanges, errors.Wrap(err, "failed to burn asset")
			}
			txDiff, err := ia.newTxDiffFromScriptBurn(info.scriptAddr, a)
			if err != nil {
				return proto.DAppError, info.failedChanges, err
			}
			// diff must be saved to storage, because further asset scripts must take
			// recent balance changes into account.
			if err := ia.saveIntermediateDiff(txDiff); err != nil {
				return proto.DAppError, info.failedChanges, err
			}
			// Append intermediate diff to common diff.
			for key, balanceDiff := range txDiff {
				if err := totalChanges.diff.appendBalanceDiffStr(key, balanceDiff); err != nil {
					return proto.DAppError, info.failedChanges, err
				}
			}
		case *proto.SponsorshipScriptAction:
			assetInfo, err := ia.stor.assets.newestAssetInfo(a.AssetID, !info.initialisation)
			if err != nil {
				return proto.DAppError, info.failedChanges, err
			}
			sponsorshipActivated, err := ia.stor.features.isActivated(int16(settings.FeeSponsorship))
			if err != nil {
				return proto.DAppError, info.failedChanges, err
			}
			if !sponsorshipActivated {
				return proto.DAppError, info.failedChanges, errors.New("sponsorship has not been activated yet")
			}
			if assetInfo.issuer != info.scriptPK {
				return proto.DAppError, info.failedChanges, errors.Errorf("asset %s was not issued by this DApp", a.AssetID.String())
			}
			isSmart := ia.stor.scriptsStorage.newestIsSmartAsset(a.AssetID, !info.initialisation)
			if isSmart {
				return proto.DAppError, info.failedChanges, errors.Errorf("can not sponsor smart asset %s", a.AssetID.String())
			}
			ia.stor.sponsoredAssets.sponsorAssetUncertain(a.AssetID, uint64(a.MinFee))
		default:
			return proto.DAppError, info.failedChanges, errors.Errorf("unsupported script action '%T'", a)
		}
	}
	if info.acceptFailed {
		// Validate total balance changes.
		if err := ia.diffApplier.validateTxDiff(totalChanges.diff, ia.invokeDiffStor.diffStorage, !info.initialisation); err != nil {
			// Total balance changes lead to negative balance, hence invoke has failed.
			// TODO: use different code for negative balances after it is introduced; use better error text here (addr + amount + asset).
			return proto.DAppError, info.failedChanges, err
		}
	}
	// If we are here, invoke succeeded.
	ia.blockDiffer.appendBlockInfoToTxDiff(totalChanges.diff, info.block)
	return 0, totalChanges, nil
}

// For InvokeScript transactions there is no performer function.
// Instead, here (in applyInvokeScript) we perform both balance and state changes
// along with fee validation which is normally done in checker function.
// We can not check fee in checker because before function invocation, we don't have Actions
// and can not evaluate how many smart assets (= script runs) will be involved, while this directly
// affects minimum allowed fee.
// That is why invoke transaction is applied to state in a different way - here, unlike other
// transaction types.
func (ia *invokeApplier) applyInvokeScript(tx *proto.InvokeScriptWithProofs, info *fallibleValidationParams) (*applicationResult, error) {
	// In defer we should clean all the temp changes invoke does to state.
	defer func() {
		ia.invokeDiffStor.invokeDiffsStor.reset()
		ia.stor.dropUncertain()
	}()

	// Check sender script, if any.
	if info.senderScripted {
		if err := ia.sc.callAccountScriptWithTx(tx, info.blockInfo, info.initialisation); err != nil {
			// Never accept invokes with failed script on transaction sender.
			return nil, err
		}
	}
	// Basic checks against state.
	paymentSmartAssets, err := ia.txHandler.checkTx(tx, info.checkerInfo)
	if err != nil {
		return nil, err
	}
	scriptAddr, err := recipientToAddress(tx.ScriptRecipient, ia.stor.aliases, !info.initialisation)
	if err != nil {
		return nil, errors.Wrap(err, "recipientToAddress() failed")
	}
	script, err := ia.stor.scriptsStorage.newestScriptByAddr(*scriptAddr, !info.initialisation)
	if err != nil {
		return nil, errors.Wrapf(err, "failed to instantiate script on address '%s'", scriptAddr.String())
	}
	scriptPK, err := ia.stor.scriptsStorage.newestScriptPKByAddr(*scriptAddr, !info.initialisation)
	if err != nil {
		return nil, errors.Wrapf(err, "failed to get script's public key on address '%s'", scriptAddr.String())
	}
	// Check that the script's library supports multiple payments.
	// We don't have to check feature activation because we done it before.
	if len(tx.Payments) == 2 && script.Version < 4 {
		return nil, errors.Errorf("multiple payments is not allowed for RIDE library version %d", script.Version)
	}
	// Refuse payments to DApp itself since activation of BlockV5 (acceptFailed) and for DApps with StdLib V4.
	disableSelfTransfers := info.acceptFailed && script.Version >= 4
	if disableSelfTransfers && len(tx.Payments) > 0 {
		sender, err := proto.NewAddressFromPublicKey(ia.settings.AddressSchemeCharacter, tx.SenderPK)
		if err != nil {
			return nil, errors.Wrapf(err, "failed to apply script invocation")
		}
		if sender == *scriptAddr {
			return nil, errors.New("paying to DApp itself is forbidden since RIDE V4")
		}
	}
	// Basic differ for InvokeScript creates only fee and payment diff.
	// Create changes for both failed and successful scenarios.
	differInfo := &differInfo{info.initialisation, info.blockInfo}
	failedChanges, err := ia.blockDiffer.createFailedTransactionDiff(tx, info.block, differInfo)
	if err != nil {
		return nil, err
	}
	if !info.checkScripts {
		// Special mode when we don't check any fallible scripts.
		res := &invocationResult{failed: true, changes: failedChanges}
		return ia.handleInvocationResult(tx, info, res)
	}
	// Call script function.
	ok, scriptActions, err := ia.sc.invokeFunction(script, tx, info.blockInfo, *scriptAddr, info.initialisation)
	if !ok {
		// When ok is false, it means that we could not even start invocation.
		// We just return error in such case.
		return nil, errors.Wrap(err, "invokeFunction() failed")
	} else if err != nil {
		// If ok is true, but error is not nil, it means that invocation has failed.
		if !info.acceptFailed {
			return nil, errors.Wrap(err, "invokeFunction() failed")
		}
		res := &invocationResult{failed: true, code: proto.DAppError, text: err.Error(), actions: scriptActions, changes: failedChanges}
		return ia.handleInvocationResult(tx, info, res)
	}
	actionScriptRuns := ia.countActionScriptRuns(scriptActions, info.initialisation)
	scriptRuns := uint64(len(paymentSmartAssets)) + actionScriptRuns
	var res invocationResult
	code, changes, err := ia.fallibleValidation(tx, &addlInvokeInfo{
		fallibleValidationParams: info,
		scriptAddr:               scriptAddr,
		scriptPK:                 scriptPK,
		scriptRuns:               scriptRuns,
		failedChanges:            failedChanges,
		actions:                  scriptActions,
		paymentSmartAssets:       paymentSmartAssets,
		disableSelfTransfers:     disableSelfTransfers,
	})
	if err != nil {
		// If fallibleValidation fails, we should save transaction to blockchain when acceptFailed is true.
		if !info.acceptFailed {
			return nil, err
		}
		res = invocationResult{
			failed:     true,
			code:       code,
			text:       err.Error(),
			scriptRuns: scriptRuns,
			actions:    scriptActions,
			changes:    changes,
		}
	} else {
		res = invocationResult{
			failed:     false,
			scriptRuns: scriptRuns,
			actions:    scriptActions,
			changes:    changes,
		}
	}
	return ia.handleInvocationResult(tx, info, &res)
}

type invocationResult struct {
	failed bool
	code   proto.TxFailureReason
	text   string

	scriptRuns uint64
	actions    []proto.ScriptAction
	changes    txBalanceChanges
}

func toScriptResult(ir *invocationResult) (*proto.ScriptResult, error) {
	errorMsg := proto.ScriptErrorMessage{}
	if ir.failed {
		errorMsg = proto.ScriptErrorMessage{Code: ir.code, Text: ir.text}
	}
	return proto.NewScriptResult(ir.actions, errorMsg)
}

<<<<<<< HEAD
			case *proto.ReissueScriptAction:
				// Check validity of reissue
				assetInfo, err := ia.stor.assets.newestAssetInfo(a.AssetID, !info.initialisation)
				if err != nil {
					return nil, false, err
				}
				if assetInfo.issuer != scriptPK {
					return nil, false, errs.NewTxValidationError("asset was issued by other address")
				}
				if !assetInfo.reissuable {
					return nil, false, errors.New("attempt to reissue asset which is not reissuable")
				}
				if math.MaxInt64-a.Quantity < assetInfo.quantity.Int64() && info.block.Timestamp >= ia.settings.ReissueBugWindowTimeEnd {
					return nil, false, errors.New("asset total value overflow")
				}
				var n uint64
				n, ok, err = ia.validateActionSmartAsset(a.AssetID, a, scriptPK, blockInfo, *tx.ID, tx.Timestamp, info.initialisation, acceptFailed)
				if err != nil {
					return nil, false, err
				}
				if ok {
					scriptRuns += n
				} else {
					break
				}
				// Update asset's info
				if !info.validatingUtx {
					change := &assetReissueChange{
						reissuable: a.Reissuable,
						diff:       a.Quantity,
					}
					if err := ia.stor.assets.reissueAsset(a.AssetID, change, info.block.ID, !info.initialisation); err != nil {
						return nil, false, err
					}
				}
				txDiff, err := ia.newTxDiffFromScriptReissue(scriptAddr, a)
				if err != nil {
					return nil, false, err
				}
				// diff must be saved to storage, because further asset scripts must take
				// recent balance changes into account.
				if err := ia.saveIntermediateDiff(txDiff); err != nil {
					return nil, false, err
				}
				// Append intermediate diff to common diff.
				for key, balanceDiff := range txDiff {
					if err := commonDiff.appendBalanceDiffStr(key, balanceDiff); err != nil {
						return nil, false, err
					}
				}
			case *proto.BurnScriptAction:
				// Check burn
				assetInfo, err := ia.stor.assets.newestAssetInfo(a.AssetID, !info.initialisation)
				if err != nil {
					return nil, false, err
				}
				burnAnyTokensEnabled, err := ia.stor.features.isActivated(int16(settings.BurnAnyTokens))
				if err != nil {
					return nil, false, err
				}
				if !burnAnyTokensEnabled && assetInfo.issuer != scriptPK {
					return nil, false, errs.NewTxValidationError("asset was issued by other address")
				}
				var n uint64
				n, ok, err = ia.validateActionSmartAsset(a.AssetID, a, scriptPK, blockInfo, *tx.ID, tx.Timestamp, info.initialisation, acceptFailed)
				if err != nil {
					return nil, false, err
				}
				if ok {
					scriptRuns += n
				} else {
					break
				}
				// Update asset's info
				// Modify asset.
				if !info.validatingUtx {
					change := &assetBurnChange{
						diff: int64(a.Quantity),
					}
					if err := ia.stor.assets.burnAsset(a.AssetID, change, info.block.ID, !info.initialisation); err != nil {
						return nil, false, errors.Wrap(err, "failed to burn asset")
					}
				}
				txDiff, err := ia.newTxDiffFromScriptBurn(scriptAddr, a)
				if err != nil {
					return nil, false, err
				}
				// diff must be saved to storage, because further asset scripts must take
				// recent balance changes into account.
				if err := ia.saveIntermediateDiff(txDiff); err != nil {
					return nil, false, err
				}
				// Append intermediate diff to common diff.
				for key, balanceDiff := range txDiff {
					if err := commonDiff.appendBalanceDiffStr(key, balanceDiff); err != nil {
						return nil, false, err
					}
				}
			default:
				return nil, false, errors.Errorf("unsupported script action '%T'", a)
			}
=======
func (ia *invokeApplier) handleInvocationResult(tx *proto.InvokeScriptWithProofs, info *fallibleValidationParams, res *invocationResult) (*applicationResult, error) {
	if !res.failed && !info.validatingUtx {
		// Commit actions state changes.
		// TODO: when UTX transactions are validated, there is no block,
		// and we can not perform state changes.
		if err := ia.stor.commitUncertain(info.block.BlockID()); err != nil {
			return nil, err
>>>>>>> 996f1650
		}
	}
	if ia.buildApiData && !info.validatingUtx {
		// Save invoke result for extended API.
		res, err := toScriptResult(res)
		if err != nil {
			return nil, errors.Wrap(err, "failed to save script result")
		}
		if err := ia.stor.invokeResults.saveResult(*tx.ID, res, info.block.BlockID()); err != nil {
			return nil, errors.Wrap(err, "failed to save script result")
		}
	}
	// Total scripts invoked = scriptRuns + invocation itself.
	totalScriptsInvoked := res.scriptRuns + 1
	return &applicationResult{
		totalScriptsRuns: totalScriptsInvoked,
		changes:          res.changes,
		status:           !res.failed,
	}, nil
}

func (ia *invokeApplier) checkFullFee(tx *proto.InvokeScriptWithProofs, scriptRuns, issuedAssetsCount uint64) error {
	sponsorshipActivated, err := ia.stor.features.isActivated(int16(settings.FeeSponsorship))
	if err != nil {
		return err
	}
	if !sponsorshipActivated {
		// Minimum fee is not checked before sponsorship activation.
		return nil
	}
	minIssueFee := feeConstants[proto.IssueTransaction] * FeeUnit * issuedAssetsCount
	minWavesFee := scriptExtraFee*scriptRuns + feeConstants[proto.InvokeScriptTransaction]*FeeUnit + minIssueFee
	wavesFee := tx.Fee
	if tx.FeeAsset.Present {
		wavesFee, err = ia.stor.sponsoredAssets.sponsoredAssetToWaves(tx.FeeAsset.ID, tx.Fee)
		if err != nil {
			return errors.Wrap(err, "failed to convert fee asset to waves")
		}
	}
	if wavesFee < minWavesFee {
		feeAssetStr := tx.FeeAsset.String()
		return errors.Errorf("Fee in %s for InvokeScriptTransaction (%d in %s) with %d total scripts invoked does not exceed minimal value of %d WAVES", feeAssetStr, tx.Fee, feeAssetStr, scriptRuns, minWavesFee)
	}
	return nil
}

func (ia *invokeApplier) validateActionSmartAsset(asset crypto.Digest, action proto.ScriptAction, callerPK crypto.PublicKey,
	blockInfo *proto.BlockInfo, txID crypto.Digest, txTimestamp uint64, initialisation, acceptFailed bool) (bool, ast.Result, error) {
	isSmartAsset := ia.stor.scriptsStorage.newestIsSmartAsset(asset, !initialisation)
	if !isSmartAsset {
		return true, ast.Result{}, nil
	}
	obj, err := ast.NewVariablesFromScriptAction(ia.settings.AddressSchemeCharacter, action, callerPK, txID, txTimestamp)
	if err != nil {
		return false, ast.Result{}, err
	}
	res, err := ia.sc.callAssetScriptCommon(obj, asset, blockInfo, initialisation, acceptFailed)
	if err != nil {
		return false, ast.Result{}, err
	}
	ok := !res.Failed()
	return ok, res, nil
}<|MERGE_RESOLUTION|>--- conflicted
+++ resolved
@@ -7,6 +7,7 @@
 
 	"github.com/pkg/errors"
 	"github.com/wavesplatform/gowaves/pkg/crypto"
+	"github.com/wavesplatform/gowaves/pkg/errs"
 	"github.com/wavesplatform/gowaves/pkg/errs"
 	"github.com/wavesplatform/gowaves/pkg/proto"
 	"github.com/wavesplatform/gowaves/pkg/ride/evaluator/ast"
@@ -591,109 +592,6 @@
 	return proto.NewScriptResult(ir.actions, errorMsg)
 }
 
-<<<<<<< HEAD
-			case *proto.ReissueScriptAction:
-				// Check validity of reissue
-				assetInfo, err := ia.stor.assets.newestAssetInfo(a.AssetID, !info.initialisation)
-				if err != nil {
-					return nil, false, err
-				}
-				if assetInfo.issuer != scriptPK {
-					return nil, false, errs.NewTxValidationError("asset was issued by other address")
-				}
-				if !assetInfo.reissuable {
-					return nil, false, errors.New("attempt to reissue asset which is not reissuable")
-				}
-				if math.MaxInt64-a.Quantity < assetInfo.quantity.Int64() && info.block.Timestamp >= ia.settings.ReissueBugWindowTimeEnd {
-					return nil, false, errors.New("asset total value overflow")
-				}
-				var n uint64
-				n, ok, err = ia.validateActionSmartAsset(a.AssetID, a, scriptPK, blockInfo, *tx.ID, tx.Timestamp, info.initialisation, acceptFailed)
-				if err != nil {
-					return nil, false, err
-				}
-				if ok {
-					scriptRuns += n
-				} else {
-					break
-				}
-				// Update asset's info
-				if !info.validatingUtx {
-					change := &assetReissueChange{
-						reissuable: a.Reissuable,
-						diff:       a.Quantity,
-					}
-					if err := ia.stor.assets.reissueAsset(a.AssetID, change, info.block.ID, !info.initialisation); err != nil {
-						return nil, false, err
-					}
-				}
-				txDiff, err := ia.newTxDiffFromScriptReissue(scriptAddr, a)
-				if err != nil {
-					return nil, false, err
-				}
-				// diff must be saved to storage, because further asset scripts must take
-				// recent balance changes into account.
-				if err := ia.saveIntermediateDiff(txDiff); err != nil {
-					return nil, false, err
-				}
-				// Append intermediate diff to common diff.
-				for key, balanceDiff := range txDiff {
-					if err := commonDiff.appendBalanceDiffStr(key, balanceDiff); err != nil {
-						return nil, false, err
-					}
-				}
-			case *proto.BurnScriptAction:
-				// Check burn
-				assetInfo, err := ia.stor.assets.newestAssetInfo(a.AssetID, !info.initialisation)
-				if err != nil {
-					return nil, false, err
-				}
-				burnAnyTokensEnabled, err := ia.stor.features.isActivated(int16(settings.BurnAnyTokens))
-				if err != nil {
-					return nil, false, err
-				}
-				if !burnAnyTokensEnabled && assetInfo.issuer != scriptPK {
-					return nil, false, errs.NewTxValidationError("asset was issued by other address")
-				}
-				var n uint64
-				n, ok, err = ia.validateActionSmartAsset(a.AssetID, a, scriptPK, blockInfo, *tx.ID, tx.Timestamp, info.initialisation, acceptFailed)
-				if err != nil {
-					return nil, false, err
-				}
-				if ok {
-					scriptRuns += n
-				} else {
-					break
-				}
-				// Update asset's info
-				// Modify asset.
-				if !info.validatingUtx {
-					change := &assetBurnChange{
-						diff: int64(a.Quantity),
-					}
-					if err := ia.stor.assets.burnAsset(a.AssetID, change, info.block.ID, !info.initialisation); err != nil {
-						return nil, false, errors.Wrap(err, "failed to burn asset")
-					}
-				}
-				txDiff, err := ia.newTxDiffFromScriptBurn(scriptAddr, a)
-				if err != nil {
-					return nil, false, err
-				}
-				// diff must be saved to storage, because further asset scripts must take
-				// recent balance changes into account.
-				if err := ia.saveIntermediateDiff(txDiff); err != nil {
-					return nil, false, err
-				}
-				// Append intermediate diff to common diff.
-				for key, balanceDiff := range txDiff {
-					if err := commonDiff.appendBalanceDiffStr(key, balanceDiff); err != nil {
-						return nil, false, err
-					}
-				}
-			default:
-				return nil, false, errors.Errorf("unsupported script action '%T'", a)
-			}
-=======
 func (ia *invokeApplier) handleInvocationResult(tx *proto.InvokeScriptWithProofs, info *fallibleValidationParams, res *invocationResult) (*applicationResult, error) {
 	if !res.failed && !info.validatingUtx {
 		// Commit actions state changes.
@@ -701,7 +599,6 @@
 		// and we can not perform state changes.
 		if err := ia.stor.commitUncertain(info.block.BlockID()); err != nil {
 			return nil, err
->>>>>>> 996f1650
 		}
 	}
 	if ia.buildApiData && !info.validatingUtx {
@@ -738,7 +635,7 @@
 	if tx.FeeAsset.Present {
 		wavesFee, err = ia.stor.sponsoredAssets.sponsoredAssetToWaves(tx.FeeAsset.ID, tx.Fee)
 		if err != nil {
-			return errors.Wrap(err, "failed to convert fee asset to waves")
+			return errs.Extend(err, "failed to convert fee asset to waves")
 		}
 	}
 	if wavesFee < minWavesFee {
