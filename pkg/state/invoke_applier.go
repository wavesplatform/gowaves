--- conflicted
+++ resolved
@@ -916,16 +916,10 @@
 	if info.senderScripted {
 		// Since activation of RideV5 (16) feature we don't take fee for verifier execution if it's complexity is less than `FreeVerifierComplexity` limit
 		if info.rideV5Activated {
-<<<<<<< HEAD
-			treeEstimation, err := ia.stor.scriptsComplexity.newestScriptComplexityByAddr(info.senderAddress, info.checkerInfo.estimatorVersion())
-			if err != nil {
-				return nil, nil, errors.Wrap(err, "invoke failed to get verifier complexity")
-=======
 			// For account script we use original estimation
 			treeEstimation, scErr := ia.stor.scriptsComplexity.newestOriginalScriptComplexityByAddr(info.senderAddress)
 			if scErr != nil {
-				return nil, errors.Wrap(scErr, "invoke failed to get verifier complexity")
->>>>>>> eecac54b
+				return nil, nil, errors.Wrap(scErr, "invoke failed to get verifier complexity")
 			}
 			if treeEstimation.Verifier > FreeVerifierComplexity {
 				scriptRuns++
