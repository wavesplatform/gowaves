package state

import (
	"fmt"
	"math"
	"math/big"
	"strings"

	"github.com/pkg/errors"
	"github.com/wavesplatform/gowaves/pkg/crypto"
	"github.com/wavesplatform/gowaves/pkg/errs"
	"github.com/wavesplatform/gowaves/pkg/proto"
	"github.com/wavesplatform/gowaves/pkg/ride"
	"github.com/wavesplatform/gowaves/pkg/ride/ast"
	"github.com/wavesplatform/gowaves/pkg/ride/serialization"
	"github.com/wavesplatform/gowaves/pkg/settings"
	"github.com/wavesplatform/gowaves/pkg/types"
	"go.uber.org/zap"
)

type invokeApplier struct {
	state types.SmartState
	sc    *scriptCaller

	txHandler *transactionHandler

	stor     *blockchainEntitiesStorage
	settings *settings.BlockchainSettings

	blockDiffer    *blockDiffer
	invokeDiffStor *diffStorageWrapped
	diffApplier    *diffApplier

	buildApiData bool
}

func newInvokeApplier(
	state types.SmartState,
	sc *scriptCaller,
	txHandler *transactionHandler,
	stor *blockchainEntitiesStorage,
	settings *settings.BlockchainSettings,
	blockDiffer *blockDiffer,
	diffStor *diffStorageWrapped,
	diffApplier *diffApplier,
	buildApiData bool,
) *invokeApplier {
	return &invokeApplier{
		state:          state,
		sc:             sc,
		txHandler:      txHandler,
		stor:           stor,
		settings:       settings,
		blockDiffer:    blockDiffer,
		invokeDiffStor: diffStor,
		diffApplier:    diffApplier,
		buildApiData:   buildApiData,
	}
}

type payment struct {
	sender   proto.WavesAddress
	receiver proto.WavesAddress
	amount   uint64
	asset    proto.OptionalAsset
}

func (ia *invokeApplier) newPaymentFromTransferScriptAction(senderAddress proto.WavesAddress, action *proto.TransferScriptAction) (*payment, error) {
	if action.Recipient.Address() == nil {
		return nil, errors.New("transfer has unresolved aliases")
	}
	if action.Amount < 0 {
		return nil, errors.New("negative transfer amount")
	}
	return &payment{
		sender:   senderAddress,
		receiver: *action.Recipient.Address(),
		amount:   uint64(action.Amount),
		asset:    action.Asset,
	}, nil
}

func (ia *invokeApplier) newPaymentFromAttachedPaymentAction(senderAddress proto.WavesAddress, action *proto.AttachedPaymentScriptAction) (*payment, error) {
	if action.Recipient.Address() == nil {
		return nil, errors.New("payment has unresolved aliases")
	}
	if action.Amount < 0 {
		return nil, errors.New("negative payment amount")
	}
	return &payment{
		sender:   senderAddress,
		receiver: *action.Recipient.Address(),
		amount:   uint64(action.Amount),
		asset:    action.Asset,
	}, nil
}

func (ia *invokeApplier) newTxDiffFromPayment(pmt *payment, updateMinIntermediateBalance bool) (txDiff, error) {
	diff := newTxDiff()
	senderKey := byteKey(pmt.sender.ID(), pmt.asset)
	senderBalanceDiff := -int64(pmt.amount)
	if err := diff.appendBalanceDiff(senderKey, newBalanceDiff(senderBalanceDiff, 0, 0, updateMinIntermediateBalance)); err != nil {
		return txDiff{}, err
	}
	receiverKey := byteKey(pmt.receiver.ID(), pmt.asset)
	receiverBalanceDiff := int64(pmt.amount)
	if err := diff.appendBalanceDiff(receiverKey, newBalanceDiff(receiverBalanceDiff, 0, 0, updateMinIntermediateBalance)); err != nil {
		return txDiff{}, err
	}
	return diff, nil
}

func (ia *invokeApplier) newTxDiffFromScriptTransfer(scriptAddr proto.WavesAddress, action *proto.TransferScriptAction) (txDiff, error) {
	pmt, err := ia.newPaymentFromTransferScriptAction(scriptAddr, action)
	if err != nil {
		return txDiff{}, err
	}
	// updateMinIntermediateBalance is set to false here, because in Scala implementation
	// only fee and payments are checked for temporary negative balance.
	return ia.newTxDiffFromPayment(pmt, false)
}

func (ia *invokeApplier) newTxDiffFromAttachedPaymentAction(scriptAddr proto.WavesAddress, action *proto.AttachedPaymentScriptAction) (txDiff, error) {
	pmt, err := ia.newPaymentFromAttachedPaymentAction(scriptAddr, action)
	if err != nil {
		return txDiff{}, err
	}
	// updateMinIntermediateBalance is set to false here, because in Scala implementation
	// only fee and payments are checked for temporary negative balance.
	return ia.newTxDiffFromPayment(pmt, false)
}

func (ia *invokeApplier) newTxDiffFromScriptIssue(senderAddress proto.AddressID, action *proto.IssueScriptAction) (txDiff, error) {
	diff := newTxDiff()
	senderAssetKey := assetBalanceKey{address: senderAddress, asset: proto.AssetIDFromDigest(action.ID)}
	senderAssetBalanceDiff := action.Quantity
	if err := diff.appendBalanceDiff(senderAssetKey.bytes(), newBalanceDiff(senderAssetBalanceDiff, 0, 0, false)); err != nil {
		return nil, err
	}
	return diff, nil
}

func (ia *invokeApplier) newTxDiffFromScriptReissue(senderAddress proto.AddressID, action *proto.ReissueScriptAction) (txDiff, error) {
	diff := newTxDiff()
	senderAssetKey := assetBalanceKey{address: senderAddress, asset: proto.AssetIDFromDigest(action.AssetID)}
	senderAssetBalanceDiff := action.Quantity
	if err := diff.appendBalanceDiff(senderAssetKey.bytes(), newBalanceDiff(senderAssetBalanceDiff, 0, 0, false)); err != nil {
		return nil, err
	}
	return diff, nil
}

func (ia *invokeApplier) newTxDiffFromScriptBurn(senderAddress proto.AddressID, action *proto.BurnScriptAction) (txDiff, error) {
	diff := newTxDiff()
	senderAssetKey := assetBalanceKey{address: senderAddress, asset: proto.AssetIDFromDigest(action.AssetID)}
	senderAssetBalanceDiff := -action.Quantity
	if err := diff.appendBalanceDiff(senderAssetKey.bytes(), newBalanceDiff(senderAssetBalanceDiff, 0, 0, false)); err != nil {
		return nil, err
	}
	return diff, nil
}

func (ia *invokeApplier) newTxDiffFromScriptLease(senderAddress, recipientAddress proto.AddressID, action *proto.LeaseScriptAction) (txDiff, error) {
	diff := newTxDiff()
	senderKey := wavesBalanceKey{address: senderAddress}
	receiverKey := wavesBalanceKey{address: recipientAddress}
	if err := diff.appendBalanceDiff(senderKey.bytes(), newBalanceDiff(0, 0, action.Amount, false)); err != nil {
		return nil, err
	}
	if err := diff.appendBalanceDiff(receiverKey.bytes(), newBalanceDiff(0, action.Amount, 0, false)); err != nil {
		return nil, err
	}
	return diff, nil
}

func (ia *invokeApplier) newTxDiffFromScriptLeaseCancel(senderAddress proto.AddressID, leaseInfo *leasing) (txDiff, error) {
	diff := newTxDiff()
	senderKey := wavesBalanceKey{address: senderAddress}
	senderLeaseOutDiff := -int64(leaseInfo.Amount)
	if err := diff.appendBalanceDiff(senderKey.bytes(), newBalanceDiff(0, 0, senderLeaseOutDiff, false)); err != nil {
		return nil, err
	}
	receiverKey := wavesBalanceKey{address: leaseInfo.Recipient.ID()}
	receiverLeaseInDiff := -int64(leaseInfo.Amount)
	if err := diff.appendBalanceDiff(receiverKey.bytes(), newBalanceDiff(0, receiverLeaseInDiff, 0, false)); err != nil {
		return nil, err
	}
	return diff, nil
}

func (ia *invokeApplier) saveIntermediateDiff(diff txDiff) error {
	return ia.invokeDiffStor.saveTxDiff(diff)
}

func (ia *invokeApplier) resolveAliases(actions []proto.ScriptAction) error {
	for i, a := range actions {
		switch ta := a.(type) {
		case *proto.TransferScriptAction:
			addr, err := recipientToAddress(ta.Recipient, ia.stor.aliases)
			if err != nil {
				return err
			}
			ta.Recipient = proto.NewRecipientFromAddress(addr)
			actions[i] = ta
		case *proto.LeaseScriptAction:
			addr, err := recipientToAddress(ta.Recipient, ia.stor.aliases)
			if err != nil {
				return err
			}
			ta.Recipient = proto.NewRecipientFromAddress(addr)
			actions[i] = ta
		}
	}
	return nil
}

func (ia *invokeApplier) countIssuedAssets(actions []proto.ScriptAction) (uint64, error) {
	issuedAssetsCount := uint64(0)
	for _, action := range actions {
		switch a := action.(type) {
		case *proto.IssueScriptAction:
			assetParams := assetParams{a.Quantity, a.Decimals, a.Reissuable}
			nft, err := isNFT(ia.stor.features, assetParams)
			if err != nil {
				return 0, err
			}
			if !nft {
				issuedAssetsCount += 1
			}
		}
	}
	return issuedAssetsCount, nil
}

func (ia *invokeApplier) countEmptyDataEntryKeys(actions []proto.ScriptAction) uint64 {
	var out uint64 = 0
	for _, action := range actions {
		switch a := action.(type) {
		case *proto.DataEntryScriptAction:
			if len(a.Entry.GetKey()) == 0 {
				out = +1
			}
		}
	}
	return out
}

func (ia *invokeApplier) countActionScriptRuns(actions []proto.ScriptAction) (uint64, error) {
	scriptRuns := uint64(0)
	for _, action := range actions {
		var assetID proto.AssetID
		switch a := action.(type) {
		case *proto.TransferScriptAction:
			if !a.Asset.Present {
				continue // This is waves asset and it can't be scripted
			}
			assetID = proto.AssetIDFromDigest(a.Asset.ID)
		case *proto.ReissueScriptAction:
			assetID = proto.AssetIDFromDigest(a.AssetID)
		case *proto.BurnScriptAction:
			assetID = proto.AssetIDFromDigest(a.AssetID)
		default:
			continue
		}
		isSmartAsset, err := ia.stor.scriptsStorage.newestIsSmartAsset(assetID)
		if err != nil {
			return 0, errors.Errorf("failed to count actions: failed to check whether the asset was smart")
		}
		if isSmartAsset {
			scriptRuns++
		}
	}
	return scriptRuns, nil
}

func errorForSmartAsset(msg string, asset crypto.Digest) error {
	var text string
	if msg != "" {
		text = fmt.Sprintf("Transaction is not allowed by token-script id %s: throw from asset script.", asset.String())
	} else {
		// scala compatible error message
		text = fmt.Sprintf("Transaction is not allowed by token-script id %s. Transaction is not allowed by script of the asset", asset.String())
	}
	return errors.New(text)
}

type addlInvokeInfo struct {
	*fallibleValidationParams

	scriptAddr           proto.WavesAddress
	scriptPK             crypto.PublicKey
	scriptRuns           uint64
	failedChanges        txBalanceChanges
	actions              []proto.ScriptAction
	paymentSmartAssets   []crypto.Digest
	disableSelfTransfers bool
	libVersion           ast.LibraryVersion
}

func (ia *invokeApplier) senderCredentialsFromScriptAction(a proto.ScriptAction, info *addlInvokeInfo) (crypto.PublicKey, proto.WavesAddress, error) {
	senderPK := info.scriptPK
	senderAddress := info.scriptAddr
	if a.SenderPK() != nil {
		var err error
		senderPK = *a.SenderPK()
		senderAddress, err = proto.NewAddressFromPublicKey(ia.settings.AddressSchemeCharacter, senderPK)
		if err != nil {
			return crypto.PublicKey{}, proto.WavesAddress{}, err
		}
	}
	return senderPK, senderAddress, nil
}

func (ia *invokeApplier) fallibleValidation(tx proto.Transaction, info *addlInvokeInfo) (proto.TxFailureReason, txBalanceChanges, error) {
	// Check smart asset scripts on payments.
	for _, smartAsset := range info.paymentSmartAssets {
		r, err := ia.sc.callAssetScript(tx, smartAsset, info.fallibleValidationParams.appendTxParams)
		if err != nil {
			return proto.SmartAssetOnPaymentFailure, info.failedChanges, errorForSmartAsset(err.Error(), smartAsset)
		}
		if !r.Result() {
			return proto.SmartAssetOnPaymentFailure, info.failedChanges, errorForSmartAsset("", smartAsset)
		}
	}
	// Resolve all aliases.
	// It has to be done before validation because we validate addresses, not aliases.
	if err := ia.resolveAliases(info.actions); err != nil {
		return proto.DAppError, info.failedChanges, errors.New("ScriptResult; failed to resolve aliases")
	}
	// Validate produced actions.
	isUTF16KeyLen := !info.blockV5Activated // if RideV4 isn't activated
	maxDataEntriesSize := proto.MaxDataEntriesScriptActionsSizeInBytesV1
	if info.blockV5Activated {
		maxDataEntriesSize = proto.MaxDataEntriesScriptActionsSizeInBytesV2
	}
	restrictions := proto.ActionsValidationRestrictions{
		DisableSelfTransfers:  info.disableSelfTransfers,
		IsUTF16KeyLen:         isUTF16KeyLen,
		IsProtobufTransaction: proto.IsProtobufTx(tx),
		MaxDataEntriesSize:    maxDataEntriesSize,
		Scheme:                ia.settings.AddressSchemeCharacter,
		ScriptAddress:         info.scriptAddr,
	}
	validatePayments := info.checkerInfo.height > ia.settings.InternalInvokePaymentsValidationAfterHeight
	if err := proto.ValidateActions(info.actions, restrictions, info.rideV6Activated, info.libVersion, validatePayments); err != nil {
		return proto.DAppError, info.failedChanges, err
	}
	// Check full transaction fee (with actions and payments scripts).
	issuedAssetsCount, err := ia.countIssuedAssets(info.actions)
	if err != nil {
		return proto.DAppError, info.failedChanges, err
	}
	if err := ia.checkFullFee(tx, info.scriptRuns, issuedAssetsCount); err != nil {
		return proto.InsufficientActionsFee, info.failedChanges, err
	}

	txIDBytes, err := tx.GetID(ia.settings.AddressSchemeCharacter)
	if err != nil {
		return proto.DAppError, info.failedChanges, err
	}
	txID, err := crypto.NewDigestFromBytes(txIDBytes)
	if err != nil {
		return proto.DAppError, info.failedChanges, err
	}
	// Add feeAndPaymentChanges to stor before performing actions.
	feeAndPaymentChanges, err := ia.blockDiffer.createTransactionDiff(tx, info.block, newDifferInfo(info.blockInfo))
	if err != nil {
		return proto.DAppError, info.failedChanges, err
	}
	totalChanges := feeAndPaymentChanges
	if err := ia.saveIntermediateDiff(totalChanges.diff); err != nil {
		return proto.DAppError, info.failedChanges, err
	}
	// Empty keys rejected since protobuf version.
	if proto.IsProtobufTx(tx) && ia.countEmptyDataEntryKeys(info.actions) > 0 {
		return proto.DAppError, info.failedChanges, errs.NewTxValidationError(fmt.Sprintf("Empty keys aren't allowed in tx version >= %d", tx.GetVersion()))
	}

	// Perform actions.
	for _, action := range info.actions {
		senderPK, senderAddress, err := ia.senderCredentialsFromScriptAction(action, info)
		if err != nil {
			return proto.DAppError, info.failedChanges, err
		}
		totalChanges.appendAddr(senderAddress)
		switch a := action.(type) {
		case *proto.DataEntryScriptAction:
			ia.stor.accountsDataStor.appendEntryUncertain(senderAddress, a.Entry)

		case *proto.TransferScriptAction:
			// Perform transfers.
			recipientAddress := a.Recipient.Address()
			totalChanges.appendAddr(*recipientAddress)
			assetExists := ia.stor.assets.newestAssetExists(a.Asset)
			if !assetExists {
				return proto.DAppError, info.failedChanges, errors.New("invalid asset in transfer")
			}
			var isSmartAsset bool
			if a.Asset.Present {
				isSmartAsset, err = ia.stor.scriptsStorage.newestIsSmartAsset(proto.AssetIDFromDigest(a.Asset.ID))
				if err != nil {
					return proto.DAppError, info.failedChanges, errors.Errorf("transfer script actions: failed to check whether the asset was smart")
				}
			}
			if isSmartAsset {
				fullTr, err := proto.NewFullScriptTransfer(a, senderAddress, info.scriptPK, &txID, tx.GetTimestamp())
				if err != nil {
					return proto.DAppError, info.failedChanges, errors.Wrap(err, "failed to convert transfer to full script transfer")
				}
				// Call asset script if transferring smart asset.
				res, err := ia.sc.callAssetScriptWithScriptTransfer(fullTr, a.Asset.ID, info.appendTxParams)
				if err != nil {
					return proto.SmartAssetOnActionFailure, info.failedChanges, errorForSmartAsset(err.Error(), a.Asset.ID)
				}
				if !res.Result() {
					return proto.SmartAssetOnActionFailure, info.failedChanges, errorForSmartAsset("", a.Asset.ID)
				}
			}
			txDiff, err := ia.newTxDiffFromScriptTransfer(senderAddress, a)
			if err != nil {
				return proto.DAppError, info.failedChanges, err
			}
			// diff must be saved to storage, because further asset scripts must take
			// recent balance changes into account.
			if err := ia.saveIntermediateDiff(txDiff); err != nil {
				return proto.DAppError, info.failedChanges, err
			}
			// Append intermediate diff to common diff.
			for key, balanceDiff := range txDiff {
				if err := totalChanges.diff.appendBalanceDiffStr(key, balanceDiff); err != nil {
					return proto.DAppError, info.failedChanges, err
				}
			}
		case *proto.AttachedPaymentScriptAction:
			// Perform transfers.
			recipientAddress := a.Recipient.Address()
			totalChanges.appendAddr(*recipientAddress)
			assetExists := ia.stor.assets.newestAssetExists(a.Asset)
			if !assetExists {
				return proto.DAppError, info.failedChanges, errors.New("invalid asset in transfer")
			}
			var isSmartAsset bool
			if a.Asset.Present {
				isSmartAsset, err = ia.stor.scriptsStorage.newestIsSmartAsset(proto.AssetIDFromDigest(a.Asset.ID))
				if err != nil {
					return proto.DAppError, info.failedChanges, errors.Errorf("attached payment script actions: failed to check whether the asset was smart")
				}
			}
			if isSmartAsset {
				fullTr, err := proto.NewFullScriptTransferFromPaymentAction(a, senderAddress, info.scriptPK, &txID, tx.GetTimestamp())
				if err != nil {
					return proto.DAppError, info.failedChanges, errors.Wrap(err, "failed to convert transfer to full script transfer")
				}
				// Call asset script if transferring smart asset.
				res, err := ia.sc.callAssetScriptWithScriptTransfer(fullTr, a.Asset.ID, info.appendTxParams)
				if err != nil {
					return proto.SmartAssetOnActionFailure, info.failedChanges, errorForSmartAsset(err.Error(), a.Asset.ID)
				}
				if !res.Result() {
					return proto.SmartAssetOnActionFailure, info.failedChanges, errorForSmartAsset("", a.Asset.ID)
				}
			}
			txDiff, err := ia.newTxDiffFromAttachedPaymentAction(senderAddress, a)
			if err != nil {
				if !validatePayments && txID == id1 {
					txDiff = diff1
				} else {
					return proto.DAppError, info.failedChanges, err
				}
			}
			// diff must be saved to storage, because further asset scripts must take
			// recent balance changes into account.
			if err := ia.saveIntermediateDiff(txDiff); err != nil {
				return proto.DAppError, info.failedChanges, err
			}
			// Append intermediate diff to common diff.
			for key, balanceDiff := range txDiff {
				if err := totalChanges.diff.appendBalanceDiffStr(key, balanceDiff); err != nil {
					return proto.DAppError, info.failedChanges, err
				}
			}

		case *proto.IssueScriptAction:
			// Create asset's info.
			assetInfo := &assetInfo{
				assetConstInfo: assetConstInfo{
					tail:                 proto.DigestTail(a.ID),
					issuer:               senderPK,
					decimals:             uint8(a.Decimals),
					issueHeight:          info.blockInfo.Height,
					issueSequenceInBlock: info.stateActionsCounterInBlock.NextIssueActionNumber(),
				},
				assetChangeableInfo: assetChangeableInfo{
					quantity:    *big.NewInt(a.Quantity),
					name:        a.Name,
					description: a.Description,
					reissuable:  a.Reissuable,
				},
			}
			id := proto.AssetIDFromDigest(a.ID)
			ia.stor.assets.issueAssetUncertain(id, assetInfo)
			// Currently asset script is always empty.
			// TODO: if this script is ever set, don't forget to
			// also save complexity for it here using saveComplexityForAsset().
			if err := ia.stor.scriptsStorage.setAssetScriptUncertain(a.ID, proto.Script{}, senderPK); err != nil {
				return proto.DAppError, info.failedChanges, err
			}
			txDiff, err := ia.newTxDiffFromScriptIssue(senderAddress.ID(), a)
			if err != nil {
				return proto.DAppError, info.failedChanges, err
			}
			// diff must be saved to storage, because further asset scripts must take
			// recent balance changes into account.
			if err := ia.saveIntermediateDiff(txDiff); err != nil {
				return proto.DAppError, info.failedChanges, err
			}
			// Append intermediate diff to common diff.
			for key, balanceDiff := range txDiff {
				if err := totalChanges.diff.appendBalanceDiffStr(key, balanceDiff); err != nil {
					return proto.DAppError, info.failedChanges, err
				}
			}

		case *proto.ReissueScriptAction:
			// Check validity of reissue.
			id := proto.AssetIDFromDigest(a.AssetID)
			assetInfo, err := ia.stor.assets.newestAssetInfo(id)
			if err != nil {
				return proto.DAppError, info.failedChanges, err
			}
			if assetInfo.issuer != senderPK {
				return proto.DAppError, info.failedChanges, errs.NewAssetIssuedByOtherAddress("asset was issued by other address")
			}
			if !assetInfo.reissuable {
				return proto.DAppError, info.failedChanges, errors.New("attempt to reissue asset which is not reissuable")
			}
			if math.MaxInt64-a.Quantity < assetInfo.quantity.Int64() && info.block.Timestamp >= ia.settings.ReissueBugWindowTimeEnd {
				return proto.DAppError, info.failedChanges, errors.New("asset total value overflow")
			}
			ok, err := ia.validateActionSmartAsset(a.AssetID, a, senderPK, txID, tx.GetTimestamp(), info.appendTxParams)
			if err != nil {
				return proto.SmartAssetOnActionFailure, info.failedChanges, errorForSmartAsset(err.Error(), a.AssetID)
			}
			if !ok {
				return proto.SmartAssetOnActionFailure, info.failedChanges, errorForSmartAsset("", a.AssetID)
			}
			// Update asset's info.
			change := &assetReissueChange{
				reissuable: a.Reissuable,
				diff:       a.Quantity,
			}
			if err := ia.stor.assets.reissueAssetUncertain(id, change); err != nil {
				return proto.DAppError, info.failedChanges, err
			}
			txDiff, err := ia.newTxDiffFromScriptReissue(senderAddress.ID(), a)
			if err != nil {
				return proto.DAppError, info.failedChanges, err
			}
			// diff must be saved to storage, because further asset scripts must take
			// recent balance changes into account.
			if err := ia.saveIntermediateDiff(txDiff); err != nil {
				return proto.DAppError, info.failedChanges, err
			}
			// Append intermediate diff to common diff.
			for key, balanceDiff := range txDiff {
				if err := totalChanges.diff.appendBalanceDiffStr(key, balanceDiff); err != nil {
					return proto.DAppError, info.failedChanges, err
				}
			}

		case *proto.BurnScriptAction:
			// Check burn.
			id := proto.AssetIDFromDigest(a.AssetID)
			assetInfo, err := ia.stor.assets.newestAssetInfo(id)
			if err != nil {
				return proto.DAppError, info.failedChanges, err
			}
			burnAnyTokensEnabled, err := ia.stor.features.newestIsActivated(int16(settings.BurnAnyTokens))
			if err != nil {
				return proto.DAppError, info.failedChanges, err
			}
			if !burnAnyTokensEnabled && assetInfo.issuer != senderPK {
				return proto.DAppError, info.failedChanges, errors.New("asset was issued by other address")
			}
			quantityDiff := big.NewInt(a.Quantity)
			if assetInfo.quantity.Cmp(quantityDiff) == -1 {
				return proto.DAppError, info.failedChanges, errs.NewAccountBalanceError("trying to burn more assets than exist at all")
			}
			ok, err := ia.validateActionSmartAsset(a.AssetID, a, senderPK, txID, tx.GetTimestamp(), info.appendTxParams)
			if err != nil {
				return proto.SmartAssetOnActionFailure, info.failedChanges, errorForSmartAsset(err.Error(), a.AssetID)
			}
			if !ok {
				return proto.SmartAssetOnActionFailure, info.failedChanges, errorForSmartAsset("", a.AssetID)
			}
			// Update asset's info
			// Modify asset.
			change := &assetBurnChange{
				diff: a.Quantity,
			}
			if err := ia.stor.assets.burnAssetUncertain(id, change); err != nil {
				return proto.DAppError, info.failedChanges, errors.Wrap(err, "failed to burn asset")
			}
			txDiff, err := ia.newTxDiffFromScriptBurn(senderAddress.ID(), a)
			if err != nil {
				return proto.DAppError, info.failedChanges, err
			}
			// diff must be saved to storage, because further asset scripts must take
			// recent balance changes into account.
			if err := ia.saveIntermediateDiff(txDiff); err != nil {
				return proto.DAppError, info.failedChanges, err
			}
			// Append intermediate diff to common diff.
			for key, balanceDiff := range txDiff {
				if err := totalChanges.diff.appendBalanceDiffStr(key, balanceDiff); err != nil {
					return proto.DAppError, info.failedChanges, err
				}
			}

		case *proto.SponsorshipScriptAction:
			assetID := proto.AssetIDFromDigest(a.AssetID)
			assetInfo, err := ia.stor.assets.newestAssetInfo(assetID)
			if err != nil {
				return proto.DAppError, info.failedChanges, err
			}
			sponsorshipActivated, err := ia.stor.features.newestIsActivated(int16(settings.FeeSponsorship))
			if err != nil {
				return proto.DAppError, info.failedChanges, err
			}
			if !sponsorshipActivated {
				return proto.DAppError, info.failedChanges, errors.New("sponsorship has not been activated yet")
			}
			if assetInfo.issuer != senderPK {
				return proto.DAppError, info.failedChanges, errors.Errorf("asset %s was not issued by this DApp", a.AssetID.String())
			}

			isSmartAsset, err := ia.stor.scriptsStorage.newestIsSmartAsset(assetID)
			if err != nil {
				return proto.DAppError, info.failedChanges, errors.Errorf("sponsorships: failed to check whether the asset was smart")
			}
			if isSmartAsset {
				return proto.DAppError, info.failedChanges, errors.Errorf("can not sponsor smart asset %s", a.AssetID.String())
			}
			ia.stor.sponsoredAssets.sponsorAssetUncertain(a.AssetID, uint64(a.MinFee))

		case *proto.LeaseScriptAction:
			if a.Recipient.Address() == nil {
				return proto.DAppError, info.failedChanges, errors.New("transfer has unresolved aliases")
			}
			recipientAddress := *a.Recipient.Address()
			if senderAddress == recipientAddress {
				return proto.DAppError, info.failedChanges, errors.New("leasing to itself is not allowed")
			}
			if a.Amount <= 0 {
				return proto.DAppError, info.failedChanges, errors.New("non-positive leasing amount")
			}
			totalChanges.appendAddr(recipientAddress)

			// Add new leasing info
			l := &leasing{
				OriginTransactionID: &txID,
				Sender:              senderAddress,
				Recipient:           recipientAddress,
				Amount:              uint64(a.Amount),
				Height:              info.blockInfo.Height,
				Status:              LeaseActive,
			}
			ia.stor.leases.addLeasingUncertain(a.ID, l)

			txDiff, err := ia.newTxDiffFromScriptLease(senderAddress.ID(), recipientAddress.ID(), a)
			if err != nil {
				return proto.DAppError, info.failedChanges, err
			}
			if err := ia.saveIntermediateDiff(txDiff); err != nil {
				return proto.DAppError, info.failedChanges, err
			}
			for key, balanceDiff := range txDiff {
				if err := totalChanges.diff.appendBalanceDiffStr(key, balanceDiff); err != nil {
					return proto.DAppError, info.failedChanges, err
				}
			}

		case *proto.LeaseCancelScriptAction:
			li, err := ia.stor.leases.newestLeasingInfo(a.LeaseID)
			if err != nil {
				return proto.DAppError, info.failedChanges, err
			}
			if senderAddress != li.Sender {
				return proto.DAppError, info.failedChanges, errors.Errorf("attempt to cancel leasing that was created by other account; leaser '%s'; canceller '%s'; leasing: %s", li.Sender.String(), senderAddress.String(), a.LeaseID.String()) //TODO: Create a scala compatible error in errs package and use it here
			}
			// Update leasing info
			if err := ia.stor.leases.cancelLeasingUncertain(a.LeaseID, info.blockInfo.Height, &txID); err != nil {
				return proto.DAppError, info.failedChanges, errors.Wrap(err, "failed to cancel leasing")
			}

			totalChanges.appendAddr(li.Sender)
			totalChanges.appendAddr(li.Recipient)
			txDiff, err := ia.newTxDiffFromScriptLeaseCancel(senderAddress.ID(), li)
			if err != nil {
				return proto.DAppError, info.failedChanges, err
			}
			if err := ia.saveIntermediateDiff(txDiff); err != nil {
				return proto.DAppError, info.failedChanges, err
			}
			for key, balanceDiff := range txDiff {
				if err := totalChanges.diff.appendBalanceDiffStr(key, balanceDiff); err != nil {
					return proto.DAppError, info.failedChanges, err
				}
			}

		default:
			return proto.DAppError, info.failedChanges, errors.Errorf("unsupported script action '%T'", a)
		}
	}
	if info.acceptFailed {
		// Validate total balance changes.
		if err := ia.diffApplier.validateTxDiff(totalChanges.diff, ia.invokeDiffStor.diffStorage); err != nil {
			// Total balance changes lead to negative balance, hence invoke has failed.
			// TODO: use different code for negative balances after it is introduced; use better error text here (addr + amount + asset).
			return proto.DAppError, info.failedChanges, err
		}
	}
	// If we are here, invoke succeeded.
	ia.blockDiffer.appendBlockInfoToTxDiff(totalChanges.diff, info.block)
	return 0, totalChanges, nil
}

// applyInvokeScript checks InvokeScript transaction, creates its balance diffs and adds changes to `uncertain` storage.
// If the transaction does not fail, changes are committed (moved from uncertain to normal storage)
// later in performInvokeScriptWithProofs().
// If the transaction fails, performInvokeScriptWithProofs() is not called and changes are discarded later using dropUncertain().
func (ia *invokeApplier) applyInvokeScript(tx proto.Transaction, info *fallibleValidationParams) (*invocationResult, *applicationResult, error) {
	// In defer we should clean all the temp changes invoke does to state.
	defer func() {
		ia.invokeDiffStor.invokeDiffsStor.reset()
	}()

	var (
		paymentsLength int
		scriptAddr     proto.WavesAddress
		txID           crypto.Digest
		sender         proto.Address
		tree           *ast.Tree
		scriptPK       crypto.PublicKey
	)
	switch transaction := tx.(type) {
	case *proto.InvokeScriptWithProofs:
		var err error
		scriptAddr, err = recipientToAddress(transaction.ScriptRecipient, ia.stor.aliases)
		if err != nil {
			return nil, nil, errors.Wrap(err, "recipientToAddress() failed")
		}
		paymentsLength = len(transaction.Payments)
		txID = *transaction.ID
		sender, err = proto.NewAddressFromPublicKey(ia.settings.AddressSchemeCharacter, transaction.SenderPK)
		if err != nil {
			return nil, nil, errors.Wrapf(err, "failed to apply script invocation")
		}
		tree, err = ia.stor.scriptsStorage.newestScriptByAddr(scriptAddr)
		if err != nil {
			return nil, nil, errors.Wrapf(err, "failed to instantiate script on address '%s'", scriptAddr.String())
		}
		si, err := ia.stor.scriptsStorage.newestScriptBasicInfoByAddressID(scriptAddr.ID())
		if err != nil {
			return nil, nil, errors.Wrapf(err, "failed to get script's public key on address '%s'", scriptAddr.String())
		}
		scriptPK = si.PK

	case *proto.InvokeExpressionTransactionWithProofs:
		addr, err := proto.NewAddressFromPublicKey(ia.settings.AddressSchemeCharacter, transaction.SenderPK)
		if err != nil {
			return nil, nil, errors.Wrap(err, "recipientToAddress() failed")
		}
		sender = addr
		scriptAddr = addr
		tree, err = serialization.Parse(transaction.Expression)
		if err != nil {
			return nil, nil, errors.Wrap(err, "failed to parse decoded invoke expression into tree")
		}
		txID = *transaction.ID
		scriptPK = transaction.SenderPK

	case *proto.EthereumTransaction:
		var err error
		scriptAddr, err = transaction.WavesAddressTo(ia.settings.AddressSchemeCharacter)
		if err != nil {
			return nil, nil, err
		}
		decodedData := transaction.TxKind.DecodedData()
		paymentsLength = len(decodedData.Payments)
		txID = *transaction.ID
		sender, err = transaction.WavesAddressFrom(ia.settings.AddressSchemeCharacter)
		if err != nil {
			return nil, nil, errors.Wrapf(err, "failed to apply script invocation")
		}
		tree, err = ia.stor.scriptsStorage.newestScriptByAddr(scriptAddr)
		if err != nil {
			return nil, nil, errors.Wrapf(err, "failed to instantiate script on address '%s'", scriptAddr.String())
		}
		si, err := ia.stor.scriptsStorage.newestScriptBasicInfoByAddressID(scriptAddr.ID())
		if err != nil {
			return nil, nil, errors.Wrapf(err, "failed to get script's public key on address '%s'", scriptAddr.String())
		}
		scriptPK = si.PK

	default:
		return nil, nil, errors.Errorf("failed to apply an invoke script: unexpected type of transaction (%T)", tx)
	}

	// If BlockV5 feature is not activated, we never accept failed transactions.
	info.acceptFailed = info.blockV5Activated && info.acceptFailed
	// Check sender script, if any.
	if info.senderScripted {
		if err := ia.sc.callAccountScriptWithTx(tx, info.appendTxParams); err != nil {
			// Never accept invokes with failed script on transaction sender.
			return nil, nil, err
		}
	}
	// Basic checks against state.
	checkerData, err := ia.txHandler.checkTx(tx, info.checkerInfo)
	if err != nil {
		return nil, nil, err
	}
	paymentSmartAssets := checkerData.smartAssets

	// Check that the script's library supports multiple payments.
	// We don't have to check feature activation because we've done it before.
	if paymentsLength >= 2 && tree.LibVersion < ast.LibV4 {
		return nil, nil, errors.Errorf("multiple payments is not allowed for RIDE library version %d", tree.LibVersion)
	}
	// Refuse payments to DApp itself since activation of BlockV5 (acceptFailed) and for DApps with StdLib V4.
	disableSelfTransfers := info.acceptFailed && tree.LibVersion >= 4
	if disableSelfTransfers && paymentsLength > 0 {
		if sender == scriptAddr {
			return nil, nil, errors.New("paying to DApp itself is forbidden since RIDE V4")

		}
	}
	// Basic differ for InvokeScript creates only fee and payment diff.
	// Create changes for both failed and successful scenarios.
	failedChanges, err := ia.blockDiffer.createFailedTransactionDiff(tx, info.block, newDifferInfo(info.blockInfo))
	if err != nil {
		return nil, nil, err
	}

	// Call script function.
	r, err := ia.sc.invokeFunction(tree, tx, info, scriptAddr)
	if err != nil {
		// Script returned error, it's OK, but we have to decide is it failed or rejected transaction.
		// After activation of RideV6 feature transactions are failed if they are not cheap regardless the error kind.
		isCheap := int(ia.sc.recentTxComplexity) <= FailFreeInvokeComplexity
		if info.rideV6Activated {
			if !info.acceptFailed || isCheap {
				return nil, nil, errors.Wrapf(
					err, "transaction rejected with spent complexity %d and following call stack:\n%s",
					ride.EvaluationErrorSpentComplexity(err),
					strings.Join(ride.EvaluationErrorCallStack(err), "\n"),
				)
			}
<<<<<<< HEAD
			invocationRes := &invocationResult{failed: true, code: proto.DAppError, text: err.Error(), changes: failedChanges}
			applicationRes, err := ia.handleInvocationResult(txID, info, invocationRes)
			return invocationRes, applicationRes, err
=======
			res := &invocationResult{failed: true, code: proto.DAppError, text: err.Error(), changes: failedChanges}
			return ia.handleInvocationResult(txID, checkerData, info, res)
>>>>>>> 2349a755
		}
		// Before RideV6 activation in the following cases the transaction is rejected:
		// 1) Failing of transactions is not activated yet, reject everything
		// 2) The error is ride.InternalInvocationError and correct fail/reject behaviour is activated
		// 3) The spent complexity is less than limit
		switch ride.GetEvaluationErrorType(err) {
		case ride.UserError, ride.RuntimeError, ride.ComplexityLimitExceed:
			// Usual script error produced by user code or system functions.
			// We reject transaction if spent complexity is less than limit.
			if !info.acceptFailed || isCheap { // Reject transaction if no failed transactions or the transaction is cheap
				return nil, nil, errors.Wrapf(
					err, "transaction rejected with spent complexity %d and following call stack:\n%s",
					ride.EvaluationErrorSpentComplexity(err),
					strings.Join(ride.EvaluationErrorCallStack(err), "\n"),
				)
			}
<<<<<<< HEAD

			invocationRes := &invocationResult{failed: true, code: proto.DAppError, text: err.Error(), changes: failedChanges}
			applicationRes, err := ia.handleInvocationResult(txID, info, invocationRes)
			return invocationRes, applicationRes, err
=======
			res := &invocationResult{failed: true, code: proto.DAppError, text: err.Error(), changes: failedChanges}
			return ia.handleInvocationResult(txID, checkerData, info, res)
>>>>>>> 2349a755
		case ride.InternalInvocationError:
			// Special script error produced by internal script invocation or application of results.
			// Reject transaction after certain height
			rejectOnInvocationError := info.checkerInfo.height >= ia.settings.InternalInvokeCorrectFailRejectBehaviourAfterHeight
			if !info.acceptFailed || rejectOnInvocationError || isCheap {
				return nil, nil, errors.Wrapf(
					err, "transaction rejected with spent complexity %d and following call stack:\n%s",
					ride.EvaluationErrorSpentComplexity(err),
					strings.Join(ride.EvaluationErrorCallStack(err), "\n"),
				)
			}
<<<<<<< HEAD

			invocationRes := &invocationResult{failed: true, code: proto.DAppError, text: err.Error(), changes: failedChanges}
			applicationRes, err := ia.handleInvocationResult(txID, info, invocationRes)
			return invocationRes, applicationRes, err
=======
			res := &invocationResult{failed: true, code: proto.DAppError, text: err.Error(), changes: failedChanges}
			return ia.handleInvocationResult(txID, checkerData, info, res)
>>>>>>> 2349a755
		case ride.Undefined, ride.EvaluationFailure: // Unhandled or evaluator error
			return nil, nil, errors.Wrapf(err, "invocation of transaction '%s' failed", txID.String())
		default:
			return nil, nil, errors.Wrapf(err, "invocation of transaction '%s' failed", txID.String())
		}
	}
	var scriptRuns uint64 = 0
	// After activation of RideV5 (16) feature we don't take extra fee for execution of smart asset scripts.
	if !info.rideV5Activated {
		actionScriptRuns, err := ia.countActionScriptRuns(r.ScriptActions())
		if err != nil {
			return nil, nil, errors.Wrap(err, "failed to countActionScriptRuns")
		}
		scriptRuns += uint64(len(paymentSmartAssets)) + actionScriptRuns
	}
	if info.senderScripted {
		// Since activation of RideV5 (16) feature we don't take fee for verifier execution if it's complexity is less than `FreeVerifierComplexity` limit
		if info.rideV5Activated {
			treeEstimation, err := ia.stor.scriptsComplexity.newestScriptComplexityByAddr(info.senderAddress, info.checkerInfo.estimatorVersion())
			if err != nil {
				return nil, nil, errors.Wrap(err, "invoke failed to get verifier complexity")
			}
			if treeEstimation.Verifier > FreeVerifierComplexity {
				scriptRuns++
			}
		} else {
			scriptRuns++
		}
	}
	var invocationRes *invocationResult
	code, changes, err := ia.fallibleValidation(tx, &addlInvokeInfo{
		fallibleValidationParams: info,
		scriptAddr:               scriptAddr,
		scriptPK:                 scriptPK,
		scriptRuns:               scriptRuns,
		failedChanges:            failedChanges,
		actions:                  r.ScriptActions(),
		paymentSmartAssets:       paymentSmartAssets,
		disableSelfTransfers:     disableSelfTransfers,
		libVersion:               tree.LibVersion,
	})
	if err != nil {
		zap.S().Debugf("fallibleValidation error in tx %s. Error: %s", txID.String(), err.Error())
		// If fallibleValidation fails, we should save transaction to blockchain when acceptFailed is true.
		if !info.acceptFailed ||
			(ia.sc.recentTxComplexity <= FailFreeInvokeComplexity &&
				info.checkerInfo.height >= ia.settings.InternalInvokeCorrectFailRejectBehaviourAfterHeight) {
			return nil, nil, err
		}
		invocationRes = &invocationResult{
			failed:     true,
			code:       code,
			text:       err.Error(),
			scriptRuns: scriptRuns,
			actions:    r.ScriptActions(),
			changes:    changes,
		}
	} else {
		invocationRes = &invocationResult{
			failed:     false,
			scriptRuns: scriptRuns,
			actions:    r.ScriptActions(),
			changes:    changes,
		}
	}
<<<<<<< HEAD

	applicationRes, err := ia.handleInvocationResult(txID, info, invocationRes)
	return invocationRes, applicationRes, err
=======
	return ia.handleInvocationResult(txID, checkerData, info, res)
>>>>>>> 2349a755
}

type invocationResult struct {
	failed bool
	code   proto.TxFailureReason
	text   string

	scriptRuns uint64
	actions    []proto.ScriptAction
	changes    txBalanceChanges
}

func toScriptResult(ir *invocationResult) (*proto.ScriptResult, error) {
	errorMsg := proto.ScriptErrorMessage{}
	if ir.failed {
		errorMsg = proto.ScriptErrorMessage{Code: ir.code, Text: ir.text}
	}
	sr, _, err := proto.NewScriptResult(ir.actions, errorMsg)
	return sr, err
}

func (ia *invokeApplier) handleInvocationResult(txID crypto.Digest, checkerData txCheckerData, info *fallibleValidationParams, res *invocationResult) (*applicationResult, error) {
	if ia.buildApiData && !info.validatingUtx {
		// Save invoke result for extended API.
		res, err := toScriptResult(res)
		if err != nil {
			return nil, errors.Wrap(err, "failed to save script result")
		}
		if err := ia.stor.invokeResults.saveResult(txID, res, info.block.BlockID()); err != nil {
			return nil, errors.Wrap(err, "failed to save script result")
		}
	}
	// Total scripts invoked = scriptRuns + invocation itself.
	totalScriptsInvoked := res.scriptRuns + 1
	return newApplicationResult(!res.failed, totalScriptsInvoked, res.changes, checkerData), nil
}

func (ia *invokeApplier) checkFullFee(tx proto.Transaction, scriptRuns, issuedAssetsCount uint64) error {
	sponsorshipActivated, err := ia.stor.features.newestIsActivated(int16(settings.FeeSponsorship))
	if err != nil {
		return err
	}
	if !sponsorshipActivated {
		// Minimum fee is not checked before sponsorship activation.
		return nil
	}
	minIssueFee := feeConstants[proto.IssueTransaction] * FeeUnit * issuedAssetsCount
	minWavesFee := scriptExtraFee*scriptRuns + feeConstants[proto.InvokeScriptTransaction]*FeeUnit + minIssueFee

	wavesFee := tx.GetFee()

	var feeAssetStr string
	switch t := tx.(type) {
	case *proto.InvokeScriptWithProofs:
		if t.FeeAsset.Present {
			wavesFee, err = ia.stor.sponsoredAssets.sponsoredAssetToWaves(proto.AssetIDFromDigest(t.FeeAsset.ID), t.Fee)
			if err != nil {
				return errs.Extend(err, "failed to convert fee asset to waves")
			}

		}
		feeAssetStr = t.FeeAsset.String()
	case *proto.EthereumTransaction:
		wavesAsset := proto.NewOptionalAssetWaves()
		feeAssetStr = wavesAsset.String()

	}

	if wavesFee < minWavesFee {
		return errs.NewFeeValidation(fmt.Sprintf(
			"Fee in %s for InvokeScriptTransaction (%d in %s) with %d total scripts invoked does not exceed minimal value of %d WAVES",
			feeAssetStr, tx.GetFee(), feeAssetStr, scriptRuns, minWavesFee))
	}

	return nil
}

func (ia *invokeApplier) validateActionSmartAsset(asset crypto.Digest, action proto.ScriptAction, callerPK crypto.PublicKey,
	txID crypto.Digest, txTimestamp uint64, params *appendTxParams) (bool, error) {
	isSmartAsset, err := ia.stor.scriptsStorage.newestIsSmartAsset(proto.AssetIDFromDigest(asset))
	if err != nil {
		return false, err
	}
	if !isSmartAsset {
		return true, nil
	}
	env, err := ride.NewEnvironment(
		ia.settings.AddressSchemeCharacter,
		ia.state,
		ia.settings.InternalInvokePaymentsValidationAfterHeight,
		params.blockV5Activated,
		params.rideV6Activated,
		params.consensusImprovementsActivated,
		params.blockRewardDistributionActivated,
		params.invokeExpressionActivated,
	)
	if err != nil {
		return false, err
	}

	setTx := func(env *ride.EvaluationEnvironment) error {
		return env.SetTransactionFromScriptAction(action, callerPK, txID, txTimestamp)
	}

	res, err := ia.sc.callAssetScriptCommon(env, setTx, asset, params)
	if err != nil {
		return false, err
	}
	return res.Result(), nil
}<|MERGE_RESOLUTION|>--- conflicted
+++ resolved
@@ -857,14 +857,9 @@
 					strings.Join(ride.EvaluationErrorCallStack(err), "\n"),
 				)
 			}
-<<<<<<< HEAD
 			invocationRes := &invocationResult{failed: true, code: proto.DAppError, text: err.Error(), changes: failedChanges}
-			applicationRes, err := ia.handleInvocationResult(txID, info, invocationRes)
+			applicationRes, err := ia.handleInvocationResult(txID, checkerData, info, invocationRes)
 			return invocationRes, applicationRes, err
-=======
-			res := &invocationResult{failed: true, code: proto.DAppError, text: err.Error(), changes: failedChanges}
-			return ia.handleInvocationResult(txID, checkerData, info, res)
->>>>>>> 2349a755
 		}
 		// Before RideV6 activation in the following cases the transaction is rejected:
 		// 1) Failing of transactions is not activated yet, reject everything
@@ -881,15 +876,10 @@
 					strings.Join(ride.EvaluationErrorCallStack(err), "\n"),
 				)
 			}
-<<<<<<< HEAD
-
 			invocationRes := &invocationResult{failed: true, code: proto.DAppError, text: err.Error(), changes: failedChanges}
-			applicationRes, err := ia.handleInvocationResult(txID, info, invocationRes)
+			applicationRes, err := ia.handleInvocationResult(txID, checkerData, info, invocationRes)
 			return invocationRes, applicationRes, err
-=======
-			res := &invocationResult{failed: true, code: proto.DAppError, text: err.Error(), changes: failedChanges}
-			return ia.handleInvocationResult(txID, checkerData, info, res)
->>>>>>> 2349a755
+
 		case ride.InternalInvocationError:
 			// Special script error produced by internal script invocation or application of results.
 			// Reject transaction after certain height
@@ -901,15 +891,10 @@
 					strings.Join(ride.EvaluationErrorCallStack(err), "\n"),
 				)
 			}
-<<<<<<< HEAD
-
 			invocationRes := &invocationResult{failed: true, code: proto.DAppError, text: err.Error(), changes: failedChanges}
-			applicationRes, err := ia.handleInvocationResult(txID, info, invocationRes)
+			applicationRes, err := ia.handleInvocationResult(txID, checkerData, info, invocationRes)
 			return invocationRes, applicationRes, err
-=======
-			res := &invocationResult{failed: true, code: proto.DAppError, text: err.Error(), changes: failedChanges}
-			return ia.handleInvocationResult(txID, checkerData, info, res)
->>>>>>> 2349a755
+
 		case ride.Undefined, ride.EvaluationFailure: // Unhandled or evaluator error
 			return nil, nil, errors.Wrapf(err, "invocation of transaction '%s' failed", txID.String())
 		default:
@@ -975,13 +960,8 @@
 			changes:    changes,
 		}
 	}
-<<<<<<< HEAD
-
-	applicationRes, err := ia.handleInvocationResult(txID, info, invocationRes)
+	applicationRes, err := ia.handleInvocationResult(txID, checkerData, info, invocationRes)
 	return invocationRes, applicationRes, err
-=======
-	return ia.handleInvocationResult(txID, checkerData, info, res)
->>>>>>> 2349a755
 }
 
 type invocationResult struct {
