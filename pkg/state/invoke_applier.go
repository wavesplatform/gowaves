package state

import (
	"fmt"
	"math"
	"math/big"

	"github.com/pkg/errors"
	"github.com/wavesplatform/gowaves/pkg/crypto"
	"github.com/wavesplatform/gowaves/pkg/errs"
	"github.com/wavesplatform/gowaves/pkg/proto"
	"github.com/wavesplatform/gowaves/pkg/ride"
	"github.com/wavesplatform/gowaves/pkg/settings"
	"github.com/wavesplatform/gowaves/pkg/types"
	"go.uber.org/zap"
)

type invokeApplier struct {
	state types.SmartState
	sc    *scriptCaller

	txHandler *transactionHandler

	stor     *blockchainEntitiesStorage
	settings *settings.BlockchainSettings

	blockDiffer    *blockDiffer
	invokeDiffStor *diffStorageWrapped
	diffApplier    *diffApplier

	buildApiData bool
}

func newInvokeApplier(
	state types.SmartState,
	sc *scriptCaller,
	txHandler *transactionHandler,
	stor *blockchainEntitiesStorage,
	settings *settings.BlockchainSettings,
	blockDiffer *blockDiffer,
	diffStor *diffStorageWrapped,
	diffApplier *diffApplier,
	buildApiData bool,
) *invokeApplier {
	return &invokeApplier{
		state:          state,
		sc:             sc,
		txHandler:      txHandler,
		stor:           stor,
		settings:       settings,
		blockDiffer:    blockDiffer,
		invokeDiffStor: diffStor,
		diffApplier:    diffApplier,
		buildApiData:   buildApiData,
	}
}

type payment struct {
	sender   proto.WavesAddress
	receiver proto.WavesAddress
	amount   uint64
	asset    proto.OptionalAsset
}

func (ia *invokeApplier) newPaymentFromTransferScriptAction(senderAddress proto.WavesAddress, action *proto.TransferScriptAction) (*payment, error) {
	if action.Recipient.Address == nil {
		return nil, errors.New("transfer has unresolved aliases")
	}
	if action.Amount < 0 {
		return nil, errors.New("negative transfer amount")
	}
	return &payment{
		sender:   senderAddress,
		receiver: *action.Recipient.Address,
		amount:   uint64(action.Amount),
		asset:    action.Asset,
	}, nil
}

func (ia *invokeApplier) newPaymentFromAttachedPaymentAction(senderAddress proto.Address, action *proto.AttachedPaymentScriptAction) (*payment, error) {
	if action.Recipient.Address == nil {
		return nil, errors.New("transfer has unresolved aliases")
	}
	if action.Amount < 0 {
		return nil, errors.New("negative transfer amount")
	}
	return &payment{
		sender:   senderAddress,
		receiver: *action.Recipient.Address,
		amount:   uint64(action.Amount),
		asset:    action.Asset,
	}, nil
}

func (ia *invokeApplier) newTxDiffFromPayment(pmt *payment, updateMinIntermediateBalance bool) (txDiff, error) {
	diff := newTxDiff()
	senderKey := byteKey(pmt.sender.ID(), pmt.asset.ToDigest())
	senderBalanceDiff := -int64(pmt.amount)
	if err := diff.appendBalanceDiff(senderKey, newBalanceDiff(senderBalanceDiff, 0, 0, updateMinIntermediateBalance)); err != nil {
		return txDiff{}, err
	}
	receiverKey := byteKey(pmt.receiver.ID(), pmt.asset.ToDigest())
	receiverBalanceDiff := int64(pmt.amount)
	if err := diff.appendBalanceDiff(receiverKey, newBalanceDiff(receiverBalanceDiff, 0, 0, updateMinIntermediateBalance)); err != nil {
		return txDiff{}, err
	}
	return diff, nil
}

func (ia *invokeApplier) newTxDiffFromScriptTransfer(scriptAddr proto.WavesAddress, action *proto.TransferScriptAction) (txDiff, error) {
	pmt, err := ia.newPaymentFromTransferScriptAction(scriptAddr, action)
	if err != nil {
		return txDiff{}, err
	}
	// updateMinIntermediateBalance is set to false here, because in Scala implementation
	// only fee and payments are checked for temporary negative balance.
	return ia.newTxDiffFromPayment(pmt, false)
}

<<<<<<< HEAD
func (ia *invokeApplier) newTxDiffFromScriptIssue(senderAddress proto.AddressID, action *proto.IssueScriptAction) (txDiff, error) {
=======
func (ia *invokeApplier) newTxDiffFromAttachedPaymentAction(scriptAddr proto.Address, action *proto.AttachedPaymentScriptAction) (txDiff, error) {
	pmt, err := ia.newPaymentFromAttachedPaymentAction(scriptAddr, action)
	if err != nil {
		return txDiff{}, err
	}
	// updateMinIntermediateBalance is set to false here, because in Scala implementation
	// only fee and payments are checked for temporary negative balance.
	return ia.newTxDiffFromPayment(pmt, false)
}

func (ia *invokeApplier) newTxDiffFromScriptIssue(senderAddress proto.Address, action *proto.IssueScriptAction) (txDiff, error) {
>>>>>>> 473c4d95
	diff := newTxDiff()
	senderAssetKey := assetBalanceKey{address: senderAddress, asset: proto.AssetIDFromDigest(action.ID)}
	senderAssetBalanceDiff := action.Quantity
	if err := diff.appendBalanceDiff(senderAssetKey.bytes(), newBalanceDiff(senderAssetBalanceDiff, 0, 0, false)); err != nil {
		return nil, err
	}
	return diff, nil
}

func (ia *invokeApplier) newTxDiffFromScriptReissue(senderAddress proto.AddressID, action *proto.ReissueScriptAction) (txDiff, error) {
	diff := newTxDiff()
	senderAssetKey := assetBalanceKey{address: senderAddress, asset: proto.AssetIDFromDigest(action.AssetID)}
	senderAssetBalanceDiff := action.Quantity
	if err := diff.appendBalanceDiff(senderAssetKey.bytes(), newBalanceDiff(senderAssetBalanceDiff, 0, 0, false)); err != nil {
		return nil, err
	}
	return diff, nil
}

func (ia *invokeApplier) newTxDiffFromScriptBurn(senderAddress proto.AddressID, action *proto.BurnScriptAction) (txDiff, error) {
	diff := newTxDiff()
	senderAssetKey := assetBalanceKey{address: senderAddress, asset: proto.AssetIDFromDigest(action.AssetID)}
	senderAssetBalanceDiff := -action.Quantity
	if err := diff.appendBalanceDiff(senderAssetKey.bytes(), newBalanceDiff(senderAssetBalanceDiff, 0, 0, false)); err != nil {
		return nil, err
	}
	return diff, nil
}

func (ia *invokeApplier) newTxDiffFromScriptLease(senderAddress, recipientAddress proto.AddressID, action *proto.LeaseScriptAction) (txDiff, error) {
	diff := newTxDiff()
	senderKey := wavesBalanceKey{address: senderAddress}
	receiverKey := wavesBalanceKey{address: recipientAddress}
	if err := diff.appendBalanceDiff(senderKey.bytes(), newBalanceDiff(0, 0, action.Amount, false)); err != nil {
		return nil, err
	}
	if err := diff.appendBalanceDiff(receiverKey.bytes(), newBalanceDiff(0, action.Amount, 0, false)); err != nil {
		return nil, err
	}
	return diff, nil
}

func (ia *invokeApplier) newTxDiffFromScriptLeaseCancel(senderAddress proto.AddressID, leaseInfo *leasing) (txDiff, error) {
	diff := newTxDiff()
	senderKey := wavesBalanceKey{address: senderAddress}
	senderLeaseOutDiff := -int64(leaseInfo.Amount)
	if err := diff.appendBalanceDiff(senderKey.bytes(), newBalanceDiff(0, 0, senderLeaseOutDiff, false)); err != nil {
		return nil, err
	}
	receiverKey := wavesBalanceKey{address: leaseInfo.Recipient.ID()}
	receiverLeaseInDiff := -int64(leaseInfo.Amount)
	if err := diff.appendBalanceDiff(receiverKey.bytes(), newBalanceDiff(0, receiverLeaseInDiff, 0, false)); err != nil {
		return nil, err
	}
	return diff, nil
}

func (ia *invokeApplier) saveIntermediateDiff(diff txDiff) error {
	return ia.invokeDiffStor.saveTxDiff(diff)
}

func (ia *invokeApplier) resolveAliases(actions []proto.ScriptAction, initialisation bool) error {
	for i, a := range actions {
		switch ta := a.(type) {
		case proto.TransferScriptAction:
			addr, err := recipientToAddress(ta.Recipient, ia.stor.aliases, !initialisation)
			if err != nil {
				return err
			}
			ta.Recipient = proto.NewRecipientFromAddress(*addr)
			actions[i] = ta
		case proto.LeaseScriptAction:
			addr, err := recipientToAddress(ta.Recipient, ia.stor.aliases, !initialisation)
			if err != nil {
				return err
			}
			ta.Recipient = proto.NewRecipientFromAddress(*addr)
			actions[i] = ta
		}
	}
	return nil
}

func (ia *invokeApplier) countIssuedAssets(actions []proto.ScriptAction) (uint64, error) {
	issuedAssetsCount := uint64(0)
	for _, action := range actions {
		switch a := action.(type) {
		case *proto.IssueScriptAction:
			assetParams := assetParams{a.Quantity, a.Decimals, a.Reissuable}
			nft, err := isNFT(ia.stor.features, assetParams)
			if err != nil {
				return 0, err
			}
			if !nft {
				issuedAssetsCount += 1
			}
		}
	}
	return issuedAssetsCount, nil
}

func (ia *invokeApplier) countEmptyDataEntryKeys(actions []proto.ScriptAction) uint64 {
	var out uint64 = 0
	for _, action := range actions {
		switch a := action.(type) {
		case *proto.DataEntryScriptAction:
			if len(a.Entry.GetKey()) == 0 {
				out = +1
			}
		}
	}
	return out
}

func (ia *invokeApplier) countActionScriptRuns(actions []proto.ScriptAction, initialisation bool) uint64 {
	scriptRuns := uint64(0)
	for _, action := range actions {
		var id proto.AssetID
		switch a := action.(type) {
		case *proto.TransferScriptAction:
			id = proto.AssetIDFromDigest(a.Asset.ID)
		case *proto.ReissueScriptAction:
			id = proto.AssetIDFromDigest(a.AssetID)
		case *proto.BurnScriptAction:
			id = proto.AssetIDFromDigest(a.AssetID)
		default:
			continue
		}
		isSmartAsset := ia.stor.scriptsStorage.newestIsSmartAsset(id, initialisation)
		if isSmartAsset {
			scriptRuns++
		}
	}
	return scriptRuns
}

func errorForSmartAsset(res ride.Result, asset crypto.Digest) error {
	var text string
	if res.UserError() != "" {
		text = fmt.Sprintf("Transaction is not allowed by token-script id %s: throw from asset script.", asset.String())
	} else {
		// scala compatible error message
		text = fmt.Sprintf("Transaction is not allowed by token-script id %s. Transaction is not allowed by script of the asset", asset.String())
	}
	return errors.New(text)
}

type addlInvokeInfo struct {
	*fallibleValidationParams

	scriptAddr           *proto.WavesAddress
	scriptPK             crypto.PublicKey
	scriptRuns           uint64
	failedChanges        txBalanceChanges
	actions              []proto.ScriptAction
	paymentSmartAssets   []crypto.Digest
	disableSelfTransfers bool
	libVersion           byte
}

func (ia *invokeApplier) senderCredentialsFromScriptAction(a proto.ScriptAction, info *addlInvokeInfo) (crypto.PublicKey, proto.WavesAddress, error) {
	senderPK := info.scriptPK
	senderAddress := *info.scriptAddr
	if a.SenderPK() != nil {
		var err error
		senderPK = *a.SenderPK()
		senderAddress, err = proto.NewAddressFromPublicKey(ia.settings.AddressSchemeCharacter, senderPK)
		if err != nil {
			return crypto.PublicKey{}, proto.WavesAddress{}, err
		}
	}
	return senderPK, senderAddress, nil
}

func (ia *invokeApplier) fallibleValidation(tx *proto.InvokeScriptWithProofs, info *addlInvokeInfo) (proto.TxFailureReason, txBalanceChanges, error) {
	// Check smart asset scripts on payments.
	for _, smartAsset := range info.paymentSmartAssets {
		r, err := ia.sc.callAssetScript(tx, smartAsset, info.fallibleValidationParams.appendTxParams)
		if err != nil {
			return proto.DAppError, info.failedChanges, errors.Errorf("failed to call asset %s script on payment: %v", smartAsset.String(), err)
		}
		if !r.Result() {
			return proto.SmartAssetOnPaymentFailure, info.failedChanges, errorForSmartAsset(r, smartAsset)
		}
	}
	// Resolve all aliases.
	// It has to be done before validation because we validate addresses, not aliases.
	if err := ia.resolveAliases(info.actions, info.initialisation); err != nil {
		return proto.DAppError, info.failedChanges, errors.New("ScriptResult; failed to resolve aliases")
	}
	// Validate produced actions.
	var keySizeValidationVersion byte = 1
	if info.libVersion >= 4 {
		keySizeValidationVersion = 2
	}
	maxDataEntriesSize := proto.MaxDataEntriesScriptActionsSizeInBytesV1
	if info.blockV5Activated {
		maxDataEntriesSize = proto.MaxDataEntriesScriptActionsSizeInBytesV2
	}
	restrictions := proto.ActionsValidationRestrictions{
		DisableSelfTransfers:     info.disableSelfTransfers,
		KeySizeValidationVersion: keySizeValidationVersion,
		MaxDataEntriesSize:       maxDataEntriesSize,
	}

	if err := proto.ValidateActions(info.actions, restrictions, int(info.libVersion)); err != nil {
		return proto.DAppError, info.failedChanges, err
	}
	// Check full transaction fee (with actions and payments scripts).
	issuedAssetsCount, err := ia.countIssuedAssets(info.actions)
	if err != nil {
		return proto.DAppError, info.failedChanges, err
	}
	if err := ia.checkFullFee(tx, info.scriptRuns, issuedAssetsCount); err != nil {
		return proto.InsufficientActionsFee, info.failedChanges, err
	}
	// Add feeAndPaymentChanges to stor before performing actions.
	differInfo := &differInfo{info.initialisation, info.blockInfo}
	feeAndPaymentChanges, err := ia.blockDiffer.createTransactionDiff(tx, info.block, differInfo)
	if err != nil {
		return proto.DAppError, info.failedChanges, err
	}
	totalChanges := feeAndPaymentChanges
	if err := ia.saveIntermediateDiff(totalChanges.diff); err != nil {
		return proto.DAppError, info.failedChanges, err
	}
	// Empty keys rejected since protobuf version.
	if proto.IsProtobufTx(tx) && ia.countEmptyDataEntryKeys(info.actions) > 0 {
		return proto.DAppError, info.failedChanges, errs.NewTxValidationError(fmt.Sprintf("Empty keys aren't allowed in tx version >= %d", tx.Version))
	}
	// Perform actions.
	for _, action := range info.actions {
		senderPK, senderAddress, err := ia.senderCredentialsFromScriptAction(action, info)
		if err != nil {
			return proto.DAppError, info.failedChanges, err
		}
		totalChanges.appendAddr(senderAddress)
		switch a := action.(type) {
		case *proto.DataEntryScriptAction:
			ia.stor.accountsDataStor.appendEntryUncertain(senderAddress, a.Entry)

		case *proto.TransferScriptAction:
			// Perform transfers.
			recipientAddress := a.Recipient.Address
			totalChanges.appendAddr(*recipientAddress)
			assetExists := ia.stor.assets.newestAssetExists(a.Asset, !info.initialisation)
			if !assetExists {
				return proto.DAppError, info.failedChanges, errors.New("invalid asset in transfer")
			}
<<<<<<< HEAD
			isSmartAsset := ia.stor.scriptsStorage.newestIsSmartAsset(proto.AssetIDFromDigest(a.Asset.ID), !info.initialisation)
=======
			var isSmartAsset bool
			if a.Asset.Present {
				isSmartAsset = ia.stor.scriptsStorage.newestIsSmartAsset(a.Asset.ID, !info.initialisation)
			}
>>>>>>> 473c4d95
			if isSmartAsset {
				fullTr, err := proto.NewFullScriptTransfer(a, senderAddress, info.scriptPK, tx)
				if err != nil {
					return proto.DAppError, info.failedChanges, errors.Wrap(err, "failed to convert transfer to full script transfer")
				}
				// Call asset script if transferring smart asset.
				res, err := ia.sc.callAssetScriptWithScriptTransfer(fullTr, a.Asset.ID, info.appendTxParams)
				if err != nil {
					return proto.DAppError, info.failedChanges, errors.Wrap(err, "failed to call asset script on transfer set")
				}
				if !res.Result() {
					return proto.SmartAssetOnActionFailure, info.failedChanges, errorForSmartAsset(res, a.Asset.ID)
				}
			}
			txDiff, err := ia.newTxDiffFromScriptTransfer(senderAddress, a)
			if err != nil {
				return proto.DAppError, info.failedChanges, err
			}
			// diff must be saved to storage, because further asset scripts must take
			// recent balance changes into account.
			if err := ia.saveIntermediateDiff(txDiff); err != nil {
				return proto.DAppError, info.failedChanges, err
			}
			// Append intermediate diff to common diff.
			for key, balanceDiff := range txDiff {
				if err := totalChanges.diff.appendBalanceDiffStr(key, balanceDiff); err != nil {
					return proto.DAppError, info.failedChanges, err
				}
			}
		case *proto.AttachedPaymentScriptAction:
			// Perform transfers.
			recipientAddress := a.Recipient.Address
			totalChanges.appendAddr(*recipientAddress)
			assetExists := ia.stor.assets.newestAssetExists(a.Asset, !info.initialisation)
			if !assetExists {
				return proto.DAppError, info.failedChanges, errors.New("invalid asset in transfer")
			}
			var isSmartAsset bool
			if a.Asset.Present {
				isSmartAsset = ia.stor.scriptsStorage.newestIsSmartAsset(a.Asset.ID, !info.initialisation)
			}
			if isSmartAsset {
				fullTr, err := proto.NewFullScriptTransferFromPaymentAction(a, senderAddress, info.scriptPK, tx)
				if err != nil {
					return proto.DAppError, info.failedChanges, errors.Wrap(err, "failed to convert transfer to full script transfer")
				}
				// Call asset script if transferring smart asset.
				res, err := ia.sc.callAssetScriptWithScriptTransfer(fullTr, a.Asset.ID, info.appendTxParams)
				if err != nil {
					return proto.DAppError, info.failedChanges, errors.Wrap(err, "failed to call asset script on transfer set")
				}
				if !res.Result() {
					return proto.SmartAssetOnActionFailure, info.failedChanges, errorForSmartAsset(res, a.Asset.ID)
				}
			}
			txDiff, err := ia.newTxDiffFromAttachedPaymentAction(senderAddress, a)
			if err != nil {
				return proto.DAppError, info.failedChanges, err
			}
			// diff must be saved to storage, because further asset scripts must take
			// recent balance changes into account.
			if err := ia.saveIntermediateDiff(txDiff); err != nil {
				return proto.DAppError, info.failedChanges, err
			}
			// Append intermediate diff to common diff.
			for key, balanceDiff := range txDiff {
				if err := totalChanges.diff.appendBalanceDiffStr(key, balanceDiff); err != nil {
					return proto.DAppError, info.failedChanges, err
				}
			}

		case *proto.IssueScriptAction:
			// Create asset's info.
			assetInfo := &assetInfo{
				assetConstInfo: assetConstInfo{
					tail:     proto.DigestTail(a.ID),
					issuer:   senderPK,
					decimals: int8(a.Decimals),
				},
				assetChangeableInfo: assetChangeableInfo{
					quantity:    *big.NewInt(a.Quantity),
					name:        a.Name,
					description: a.Description,
					reissuable:  a.Reissuable,
				},
			}
			id := proto.AssetIDFromDigest(a.ID)
			ia.stor.assets.issueAssetUncertain(id, assetInfo)
			// Currently asset script is always empty.
			// TODO: if this script is ever set, don't forget to
			// also save complexity for it here using saveComplexityForAsset().
			ia.stor.scriptsStorage.setAssetScriptUncertain(a.ID, proto.Script{}, senderPK)
			txDiff, err := ia.newTxDiffFromScriptIssue(senderAddress.ID(), a)
			if err != nil {
				return proto.DAppError, info.failedChanges, err
			}
			// diff must be saved to storage, because further asset scripts must take
			// recent balance changes into account.
			if err := ia.saveIntermediateDiff(txDiff); err != nil {
				return proto.DAppError, info.failedChanges, err
			}
			// Append intermediate diff to common diff.
			for key, balanceDiff := range txDiff {
				if err := totalChanges.diff.appendBalanceDiffStr(key, balanceDiff); err != nil {
					return proto.DAppError, info.failedChanges, err
				}
			}

		case *proto.ReissueScriptAction:
			// Check validity of reissue.
			id := proto.AssetIDFromDigest(a.AssetID)
			assetInfo, err := ia.stor.assets.newestAssetInfo(id, !info.initialisation)
			if err != nil {
				return proto.DAppError, info.failedChanges, err
			}
			if assetInfo.issuer != senderPK {
				return proto.DAppError, info.failedChanges, errs.NewAssetIssuedByOtherAddress("asset was issued by other address")
			}
			if !assetInfo.reissuable {
				return proto.DAppError, info.failedChanges, errors.New("attempt to reissue asset which is not reissuable")
			}
			if math.MaxInt64-a.Quantity < assetInfo.quantity.Int64() && info.block.Timestamp >= ia.settings.ReissueBugWindowTimeEnd {
				return proto.DAppError, info.failedChanges, errors.New("asset total value overflow")
			}
			ok, res, err := ia.validateActionSmartAsset(a.AssetID, a, senderPK, *tx.ID, tx.Timestamp, info.appendTxParams)
			if err != nil {
				return proto.DAppError, info.failedChanges, err
			}
			if !ok {
				return proto.SmartAssetOnActionFailure, info.failedChanges, errorForSmartAsset(res, a.AssetID)
			}
			// Update asset's info.
			change := &assetReissueChange{
				reissuable: a.Reissuable,
				diff:       a.Quantity,
			}
			if err := ia.stor.assets.reissueAssetUncertain(id, change, !info.initialisation); err != nil {
				return proto.DAppError, info.failedChanges, err
			}
			txDiff, err := ia.newTxDiffFromScriptReissue(senderAddress.ID(), a)
			if err != nil {
				return proto.DAppError, info.failedChanges, err
			}
			// diff must be saved to storage, because further asset scripts must take
			// recent balance changes into account.
			if err := ia.saveIntermediateDiff(txDiff); err != nil {
				return proto.DAppError, info.failedChanges, err
			}
			// Append intermediate diff to common diff.
			for key, balanceDiff := range txDiff {
				if err := totalChanges.diff.appendBalanceDiffStr(key, balanceDiff); err != nil {
					return proto.DAppError, info.failedChanges, err
				}
			}

		case *proto.BurnScriptAction:
			// Check burn.
			id := proto.AssetIDFromDigest(a.AssetID)
			assetInfo, err := ia.stor.assets.newestAssetInfo(id, !info.initialisation)
			if err != nil {
				return proto.DAppError, info.failedChanges, err
			}
			burnAnyTokensEnabled, err := ia.stor.features.newestIsActivated(int16(settings.BurnAnyTokens))
			if err != nil {
				return proto.DAppError, info.failedChanges, err
			}
			if !burnAnyTokensEnabled && assetInfo.issuer != senderPK {
				return proto.DAppError, info.failedChanges, errors.New("asset was issued by other address")
			}
			quantityDiff := big.NewInt(a.Quantity)
			if assetInfo.quantity.Cmp(quantityDiff) == -1 {
				return proto.DAppError, info.failedChanges, errs.NewAccountBalanceError("trying to burn more assets than exist at all")
			}
			ok, res, err := ia.validateActionSmartAsset(a.AssetID, a, senderPK, *tx.ID, tx.Timestamp, info.appendTxParams)
			if err != nil {
				return proto.DAppError, info.failedChanges, err
			}
			if !ok {
				return proto.SmartAssetOnActionFailure, info.failedChanges, errorForSmartAsset(res, a.AssetID)
			}
			// Update asset's info
			// Modify asset.
			change := &assetBurnChange{
				diff: a.Quantity,
			}
			if err := ia.stor.assets.burnAssetUncertain(id, change, !info.initialisation); err != nil {
				return proto.DAppError, info.failedChanges, errors.Wrap(err, "failed to burn asset")
			}
			txDiff, err := ia.newTxDiffFromScriptBurn(senderAddress.ID(), a)
			if err != nil {
				return proto.DAppError, info.failedChanges, err
			}
			// diff must be saved to storage, because further asset scripts must take
			// recent balance changes into account.
			if err := ia.saveIntermediateDiff(txDiff); err != nil {
				return proto.DAppError, info.failedChanges, err
			}
			// Append intermediate diff to common diff.
			for key, balanceDiff := range txDiff {
				if err := totalChanges.diff.appendBalanceDiffStr(key, balanceDiff); err != nil {
					return proto.DAppError, info.failedChanges, err
				}
			}

		case *proto.SponsorshipScriptAction:
			id := proto.AssetIDFromDigest(a.AssetID)
			assetInfo, err := ia.stor.assets.newestAssetInfo(id, !info.initialisation)
			if err != nil {
				return proto.DAppError, info.failedChanges, err
			}
			sponsorshipActivated, err := ia.stor.features.newestIsActivated(int16(settings.FeeSponsorship))
			if err != nil {
				return proto.DAppError, info.failedChanges, err
			}
			if !sponsorshipActivated {
				return proto.DAppError, info.failedChanges, errors.New("sponsorship has not been activated yet")
			}
			if assetInfo.issuer != senderPK {
				return proto.DAppError, info.failedChanges, errors.Errorf("asset %s was not issued by this DApp", a.AssetID.String())
			}
<<<<<<< HEAD
			isSmart := ia.stor.scriptsStorage.newestIsSmartAsset(id, !info.initialisation)
=======

			isSmart := ia.stor.scriptsStorage.newestIsSmartAsset(a.AssetID, !info.initialisation)
>>>>>>> 473c4d95
			if isSmart {
				return proto.DAppError, info.failedChanges, errors.Errorf("can not sponsor smart asset %s", a.AssetID.String())
			}
			ia.stor.sponsoredAssets.sponsorAssetUncertain(a.AssetID, uint64(a.MinFee))

		case *proto.LeaseScriptAction:
			if a.Recipient.Address == nil {
				return proto.DAppError, info.failedChanges, errors.New("transfer has unresolved aliases")
			}
			recipientAddress := *a.Recipient.Address
			if senderAddress == recipientAddress {
				return proto.DAppError, info.failedChanges, errors.New("leasing to itself is not allowed")
			}
			if a.Amount <= 0 {
				return proto.DAppError, info.failedChanges, errors.New("non-positive leasing amount")
			}
			totalChanges.appendAddr(recipientAddress)

			// Add new leasing info
			l := &leasing{
				OriginTransactionID: tx.ID,
				Sender:              senderAddress,
				Recipient:           recipientAddress,
				Amount:              uint64(a.Amount),
				Height:              info.blockInfo.Height,
				Status:              LeaseActive,
				RecipientAlias:      a.Recipient.Alias,
			}
			ia.stor.leases.addLeasingUncertain(a.ID, l)

			txDiff, err := ia.newTxDiffFromScriptLease(senderAddress.ID(), recipientAddress.ID(), a)
			if err != nil {
				return proto.DAppError, info.failedChanges, err
			}
			if err := ia.saveIntermediateDiff(txDiff); err != nil {
				return proto.DAppError, info.failedChanges, err
			}
			for key, balanceDiff := range txDiff {
				if err := totalChanges.diff.appendBalanceDiffStr(key, balanceDiff); err != nil {
					return proto.DAppError, info.failedChanges, err
				}
			}

		case *proto.LeaseCancelScriptAction:
			li, err := ia.stor.leases.newestLeasingInfo(a.LeaseID, !info.initialisation)
			if err != nil {
				return proto.DAppError, info.failedChanges, err
			}
			if senderAddress != li.Sender {
				return proto.DAppError, info.failedChanges, errors.Errorf("attempt to cancel leasing that was created by other account; leaser '%s'; canceller '%s'; leasing: %s", li.Sender.String(), senderAddress.String(), a.LeaseID.String()) //TODO: Create a scala compatible error in errs package and use it here
			}
			// Update leasing info
			if err := ia.stor.leases.cancelLeasingUncertain(a.LeaseID, info.blockInfo.Height, tx.ID, !info.initialisation); err != nil {
				return proto.DAppError, info.failedChanges, errors.Wrap(err, "failed to cancel leasing")
			}

			totalChanges.appendAddr(li.Sender)
			totalChanges.appendAddr(li.Recipient)
			txDiff, err := ia.newTxDiffFromScriptLeaseCancel(senderAddress.ID(), li)
			if err != nil {
				return proto.DAppError, info.failedChanges, err
			}
			if err := ia.saveIntermediateDiff(txDiff); err != nil {
				return proto.DAppError, info.failedChanges, err
			}
			for key, balanceDiff := range txDiff {
				if err := totalChanges.diff.appendBalanceDiffStr(key, balanceDiff); err != nil {
					return proto.DAppError, info.failedChanges, err
				}
			}

		default:
			return proto.DAppError, info.failedChanges, errors.Errorf("unsupported script action '%T'", a)
		}
	}
	if info.acceptFailed {
		// Validate total balance changes.
		if err := ia.diffApplier.validateTxDiff(totalChanges.diff, ia.invokeDiffStor.diffStorage, !info.initialisation); err != nil {
			// Total balance changes lead to negative balance, hence invoke has failed.
			// TODO: use different code for negative balances after it is introduced; use better error text here (addr + amount + asset).
			return proto.DAppError, info.failedChanges, err
		}
	}
	// If we are here, invoke succeeded.
	ia.blockDiffer.appendBlockInfoToTxDiff(totalChanges.diff, info.block)
	return 0, totalChanges, nil
}

// applyInvokeScript checks InvokeScript transaction, creates its balance diffs and adds changes to `uncertain` storage.
// If the transaction does not fail, changes are committed (moved from uncertain to normal storage)
// later in performInvokeScriptWithProofs().
// If the transaction fails, performInvokeScriptWithProofs() is not called and changes are discarded later using dropUncertain().
func (ia *invokeApplier) applyInvokeScript(tx *proto.InvokeScriptWithProofs, info *fallibleValidationParams) (*applicationResult, error) {
	// In defer we should clean all the temp changes invoke does to state.
	defer func() {
		ia.invokeDiffStor.invokeDiffsStor.reset()
	}()

	// If BlockV5 feature is not activated, we never accept failed transactions.
	info.acceptFailed = info.blockV5Activated && info.acceptFailed
	// Check sender script, if any.
	if info.senderScripted {
		if err := ia.sc.callAccountScriptWithTx(tx, info.appendTxParams); err != nil {
			// Never accept invokes with failed script on transaction sender.
			return nil, err
		}
	}
	// Basic checks against state.
	paymentSmartAssets, err := ia.txHandler.checkTx(tx, info.checkerInfo)
	if err != nil {
		return nil, err
	}
	scriptAddr, err := recipientToAddress(tx.ScriptRecipient, ia.stor.aliases, !info.initialisation)
	if err != nil {
		return nil, errors.Wrap(err, "recipientToAddress() failed")
	}
	tree, err := ia.stor.scriptsStorage.newestScriptByAddr(*scriptAddr, !info.initialisation)
	if err != nil {
		return nil, errors.Wrapf(err, "failed to instantiate script on address '%s'", scriptAddr.String())
	}
	scriptPK, err := ia.stor.scriptsStorage.NewestScriptPKByAddr(*scriptAddr, !info.initialisation)
	if err != nil {
		return nil, errors.Wrapf(err, "failed to get script's public key on address '%s'", scriptAddr.String())
	}
	// Check that the script's library supports multiple payments.
	// We don't have to check feature activation because we've done it before.
	if len(tx.Payments) >= 2 && tree.LibVersion < 4 {
		return nil, errors.Errorf("multiple payments is not allowed for RIDE library version %d", tree.LibVersion)
	}
	// Refuse payments to DApp itself since activation of BlockV5 (acceptFailed) and for DApps with StdLib V4.
	disableSelfTransfers := info.acceptFailed && tree.LibVersion >= 4
	if disableSelfTransfers && len(tx.Payments) > 0 {
		sender, err := proto.NewAddressFromPublicKey(ia.settings.AddressSchemeCharacter, tx.SenderPK)
		if err != nil {
			return nil, errors.Wrapf(err, "failed to apply script invocation")
		}
		if sender == *scriptAddr {
			return nil, errors.New("paying to DApp itself is forbidden since RIDE V4")
		}
	}
	// Basic differ for InvokeScript creates only fee and payment diff.
	// Create changes for both failed and successful scenarios.
	differInfo := &differInfo{info.initialisation, info.blockInfo}
	failedChanges, err := ia.blockDiffer.createFailedTransactionDiff(tx, info.block, differInfo)
	if err != nil {
		return nil, err
	}
	// Call script function.
	ok, scriptActions, err := ia.sc.invokeFunction(tree, tx, info, *scriptAddr)
	if !ok {
		// When ok is false, it means that we could not even start invocation.
		// We just return error in such case.
		return nil, errors.Wrap(err, "invokeFunction() failed")
	}
	if err != nil {
		// If ok is true, but error is not nil, it means that invocation has failed.
		if !info.acceptFailed {
			return nil, errors.Wrap(err, "invokeFunction() failed")
		}
		res := &invocationResult{failed: true, code: proto.DAppError, text: err.Error(), actions: scriptActions, changes: failedChanges}
		return ia.handleInvocationResult(tx, info, res)
	}
	var scriptRuns uint64 = 0
	// After activation of RideV5 (16) feature we don't take extra fee for execution of smart asset scripts.
	if !info.rideV5Activated {
		actionScriptRuns := ia.countActionScriptRuns(scriptActions, info.initialisation)
		scriptRuns += uint64(len(paymentSmartAssets)) + actionScriptRuns
	}
	if info.senderScripted {
		// Since activation of RideV5 (16) feature we don't take fee for verifier execution if it's complexity is less than `FreeVerifierComplexity` limit
		if info.rideV5Activated {
			treeEstimation, err := ia.stor.scriptsComplexity.newestScriptComplexityByAddr(info.senderAddress, info.checkerInfo.estimatorVersion(), !info.initialisation)
			if err != nil {
				return nil, errors.Wrap(err, "invoke failed to get verifier complexity")
			}
			if treeEstimation.Verifier > FreeVerifierComplexity {
				scriptRuns++
			}
		} else {
			scriptRuns++
		}
	}
	var res *invocationResult
	code, changes, err := ia.fallibleValidation(tx, &addlInvokeInfo{
		fallibleValidationParams: info,
		scriptAddr:               scriptAddr,
		scriptPK:                 scriptPK,
		scriptRuns:               scriptRuns,
		failedChanges:            failedChanges,
		actions:                  scriptActions,
		paymentSmartAssets:       paymentSmartAssets,
		disableSelfTransfers:     disableSelfTransfers,
		libVersion:               byte(tree.LibVersion),
	})
	if err != nil {
		zap.S().Debugf("fallibleValidation error in tx %s. Error: %s", tx.ID.String(), err.Error())
		// If fallibleValidation fails, we should save transaction to blockchain when acceptFailed is true.
		if !info.acceptFailed {
			return nil, err
		}
		res = &invocationResult{
			failed:     true,
			code:       code,
			text:       err.Error(),
			scriptRuns: scriptRuns,
			actions:    scriptActions,
			changes:    changes,
		}
	} else {
		res = &invocationResult{
			failed:     false,
			scriptRuns: scriptRuns,
			actions:    scriptActions,
			changes:    changes,
		}
	}
	return ia.handleInvocationResult(tx, info, res)
}

type invocationResult struct {
	failed bool
	code   proto.TxFailureReason
	text   string

	scriptRuns uint64
	actions    []proto.ScriptAction
	changes    txBalanceChanges
}

func toScriptResult(ir *invocationResult) (*proto.ScriptResult, error) {
	errorMsg := proto.ScriptErrorMessage{}
	if ir.failed {
		errorMsg = proto.ScriptErrorMessage{Code: ir.code, Text: ir.text}
	}
	sr, _, err := proto.NewScriptResult(ir.actions, errorMsg)
	return sr, err
}

func (ia *invokeApplier) handleInvocationResult(tx *proto.InvokeScriptWithProofs, info *fallibleValidationParams, res *invocationResult) (*applicationResult, error) {
	if ia.buildApiData && !info.validatingUtx {
		// Save invoke result for extended API.
		res, err := toScriptResult(res)
		if err != nil {
			return nil, errors.Wrap(err, "failed to save script result")
		}
		if err := ia.stor.invokeResults.saveResult(*tx.ID, res, info.block.BlockID()); err != nil {
			return nil, errors.Wrap(err, "failed to save script result")
		}
	}
	// Total scripts invoked = scriptRuns + invocation itself.
	totalScriptsInvoked := res.scriptRuns + 1
	return &applicationResult{
		totalScriptsRuns: totalScriptsInvoked,
		changes:          res.changes,
		status:           !res.failed,
	}, nil
}

func (ia *invokeApplier) checkFullFee(tx *proto.InvokeScriptWithProofs, scriptRuns, issuedAssetsCount uint64) error {
	sponsorshipActivated, err := ia.stor.features.newestIsActivated(int16(settings.FeeSponsorship))
	if err != nil {
		return err
	}
	if !sponsorshipActivated {
		// Minimum fee is not checked before sponsorship activation.
		return nil
	}
	minIssueFee := feeConstants[proto.IssueTransaction] * FeeUnit * issuedAssetsCount
	minWavesFee := scriptExtraFee*scriptRuns + feeConstants[proto.InvokeScriptTransaction]*FeeUnit + minIssueFee
	wavesFee := tx.Fee
	if tx.FeeAsset.Present {
		wavesFee, err = ia.stor.sponsoredAssets.sponsoredAssetToWaves(proto.AssetIDFromDigest(tx.FeeAsset.ID), tx.Fee)
		if err != nil {
			return errs.Extend(err, "failed to convert fee asset to waves")
		}
	}
	if wavesFee < minWavesFee {
		feeAssetStr := tx.FeeAsset.String()
		return errs.NewFeeValidation(fmt.Sprintf(
			"Fee in %s for InvokeScriptTransaction (%d in %s) with %d total scripts invoked does not exceed minimal value of %d WAVES",
			feeAssetStr, tx.Fee, feeAssetStr, scriptRuns, minWavesFee))
	}
	return nil
}

func (ia *invokeApplier) validateActionSmartAsset(assetID crypto.Digest, action proto.ScriptAction, callerPK crypto.PublicKey,
	txID crypto.Digest, txTimestamp uint64, params *appendTxParams) (bool, ride.Result, error) {
	isSmartAsset := ia.stor.scriptsStorage.newestIsSmartAsset(proto.AssetIDFromDigest(assetID), !params.initialisation)
	if !isSmartAsset {
		return true, nil, nil
	}
	env, err := ride.NewEnvironment(ia.settings.AddressSchemeCharacter, ia.state, ia.settings.InternalInvokePaymentsValidationAfterHeight)
	if err != nil {
		return false, nil, err
	}
	err = env.SetTransactionFromScriptAction(action, callerPK, txID, txTimestamp)
	if err != nil {
		return false, nil, err
	}
	res, err := ia.sc.callAssetScriptCommon(env, assetID, params)
	if err != nil {
		return false, nil, err
	}
	return res.Result(), res, nil
}<|MERGE_RESOLUTION|>--- conflicted
+++ resolved
@@ -77,7 +77,7 @@
 	}, nil
 }
 
-func (ia *invokeApplier) newPaymentFromAttachedPaymentAction(senderAddress proto.Address, action *proto.AttachedPaymentScriptAction) (*payment, error) {
+func (ia *invokeApplier) newPaymentFromAttachedPaymentAction(senderAddress proto.WavesAddress, action *proto.AttachedPaymentScriptAction) (*payment, error) {
 	if action.Recipient.Address == nil {
 		return nil, errors.New("transfer has unresolved aliases")
 	}
@@ -117,10 +117,7 @@
 	return ia.newTxDiffFromPayment(pmt, false)
 }
 
-<<<<<<< HEAD
-func (ia *invokeApplier) newTxDiffFromScriptIssue(senderAddress proto.AddressID, action *proto.IssueScriptAction) (txDiff, error) {
-=======
-func (ia *invokeApplier) newTxDiffFromAttachedPaymentAction(scriptAddr proto.Address, action *proto.AttachedPaymentScriptAction) (txDiff, error) {
+func (ia *invokeApplier) newTxDiffFromAttachedPaymentAction(scriptAddr proto.WavesAddress, action *proto.AttachedPaymentScriptAction) (txDiff, error) {
 	pmt, err := ia.newPaymentFromAttachedPaymentAction(scriptAddr, action)
 	if err != nil {
 		return txDiff{}, err
@@ -130,8 +127,7 @@
 	return ia.newTxDiffFromPayment(pmt, false)
 }
 
-func (ia *invokeApplier) newTxDiffFromScriptIssue(senderAddress proto.Address, action *proto.IssueScriptAction) (txDiff, error) {
->>>>>>> 473c4d95
+func (ia *invokeApplier) newTxDiffFromScriptIssue(senderAddress proto.AddressID, action *proto.IssueScriptAction) (txDiff, error) {
 	diff := newTxDiff()
 	senderAssetKey := assetBalanceKey{address: senderAddress, asset: proto.AssetIDFromDigest(action.ID)}
 	senderAssetBalanceDiff := action.Quantity
@@ -381,14 +377,10 @@
 			if !assetExists {
 				return proto.DAppError, info.failedChanges, errors.New("invalid asset in transfer")
 			}
-<<<<<<< HEAD
-			isSmartAsset := ia.stor.scriptsStorage.newestIsSmartAsset(proto.AssetIDFromDigest(a.Asset.ID), !info.initialisation)
-=======
 			var isSmartAsset bool
 			if a.Asset.Present {
-				isSmartAsset = ia.stor.scriptsStorage.newestIsSmartAsset(a.Asset.ID, !info.initialisation)
-			}
->>>>>>> 473c4d95
+				isSmartAsset = ia.stor.scriptsStorage.newestIsSmartAsset(proto.AssetIDFromDigest(a.Asset.ID), !info.initialisation)
+			}
 			if isSmartAsset {
 				fullTr, err := proto.NewFullScriptTransfer(a, senderAddress, info.scriptPK, tx)
 				if err != nil {
@@ -428,7 +420,7 @@
 			}
 			var isSmartAsset bool
 			if a.Asset.Present {
-				isSmartAsset = ia.stor.scriptsStorage.newestIsSmartAsset(a.Asset.ID, !info.initialisation)
+				isSmartAsset = ia.stor.scriptsStorage.newestIsSmartAsset(proto.AssetIDFromDigest(a.Asset.ID), !info.initialisation)
 			}
 			if isSmartAsset {
 				fullTr, err := proto.NewFullScriptTransferFromPaymentAction(a, senderAddress, info.scriptPK, tx)
@@ -594,8 +586,8 @@
 			}
 
 		case *proto.SponsorshipScriptAction:
-			id := proto.AssetIDFromDigest(a.AssetID)
-			assetInfo, err := ia.stor.assets.newestAssetInfo(id, !info.initialisation)
+			assetID := proto.AssetIDFromDigest(a.AssetID)
+			assetInfo, err := ia.stor.assets.newestAssetInfo(assetID, !info.initialisation)
 			if err != nil {
 				return proto.DAppError, info.failedChanges, err
 			}
@@ -609,13 +601,8 @@
 			if assetInfo.issuer != senderPK {
 				return proto.DAppError, info.failedChanges, errors.Errorf("asset %s was not issued by this DApp", a.AssetID.String())
 			}
-<<<<<<< HEAD
-			isSmart := ia.stor.scriptsStorage.newestIsSmartAsset(id, !info.initialisation)
-=======
-
-			isSmart := ia.stor.scriptsStorage.newestIsSmartAsset(a.AssetID, !info.initialisation)
->>>>>>> 473c4d95
-			if isSmart {
+			isSmartAsset := ia.stor.scriptsStorage.newestIsSmartAsset(assetID, !info.initialisation)
+			if isSmartAsset {
 				return proto.DAppError, info.failedChanges, errors.Errorf("can not sponsor smart asset %s", a.AssetID.String())
 			}
 			ia.stor.sponsoredAssets.sponsorAssetUncertain(a.AssetID, uint64(a.MinFee))
