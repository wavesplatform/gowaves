package state

import (
	"fmt"
	"math"
	"math/big"
	"strings"

	"github.com/pkg/errors"
	"github.com/wavesplatform/gowaves/pkg/crypto"
	"github.com/wavesplatform/gowaves/pkg/errs"
	"github.com/wavesplatform/gowaves/pkg/proto"
	"github.com/wavesplatform/gowaves/pkg/ride"
	"github.com/wavesplatform/gowaves/pkg/settings"
	"github.com/wavesplatform/gowaves/pkg/types"
	"go.uber.org/zap"
)

type invokeApplier struct {
	state types.SmartState
	sc    *scriptCaller

	txHandler *transactionHandler

	stor     *blockchainEntitiesStorage
	settings *settings.BlockchainSettings

	blockDiffer    *blockDiffer
	invokeDiffStor *diffStorageWrapped
	diffApplier    *diffApplier

	buildApiData bool
}

func newInvokeApplier(
	state types.SmartState,
	sc *scriptCaller,
	txHandler *transactionHandler,
	stor *blockchainEntitiesStorage,
	settings *settings.BlockchainSettings,
	blockDiffer *blockDiffer,
	diffStor *diffStorageWrapped,
	diffApplier *diffApplier,
	buildApiData bool,
) *invokeApplier {
	return &invokeApplier{
		state:          state,
		sc:             sc,
		txHandler:      txHandler,
		stor:           stor,
		settings:       settings,
		blockDiffer:    blockDiffer,
		invokeDiffStor: diffStor,
		diffApplier:    diffApplier,
		buildApiData:   buildApiData,
	}
}

type payment struct {
	sender   proto.WavesAddress
	receiver proto.WavesAddress
	amount   uint64
	asset    proto.OptionalAsset
}

func (ia *invokeApplier) newPaymentFromTransferScriptAction(senderAddress proto.WavesAddress, action *proto.TransferScriptAction) (*payment, error) {
	if action.Recipient.Address == nil {
		return nil, errors.New("transfer has unresolved aliases")
	}
	if action.Amount < 0 {
		return nil, errors.New("negative transfer amount")
	}
	return &payment{
		sender:   senderAddress,
		receiver: *action.Recipient.Address,
		amount:   uint64(action.Amount),
		asset:    action.Asset,
	}, nil
}

func (ia *invokeApplier) newPaymentFromAttachedPaymentAction(senderAddress proto.WavesAddress, action *proto.AttachedPaymentScriptAction) (*payment, error) {
	if action.Recipient.Address == nil {
		return nil, errors.New("payment has unresolved aliases")
	}
<<<<<<< HEAD
	if action.Amount <= 0 {
		return nil, errors.New("negative transfer amount")
=======
	if action.Amount < 0 {
		return nil, errors.New("negative payment amount")
>>>>>>> c6996a43
	}
	return &payment{
		sender:   senderAddress,
		receiver: *action.Recipient.Address,
		amount:   uint64(action.Amount),
		asset:    action.Asset,
	}, nil
}

func (ia *invokeApplier) newTxDiffFromPayment(pmt *payment, updateMinIntermediateBalance bool) (txDiff, error) {
	diff := newTxDiff()
	senderKey := byteKey(pmt.sender.ID(), pmt.asset)
	senderBalanceDiff := -int64(pmt.amount)
	if err := diff.appendBalanceDiff(senderKey, newBalanceDiff(senderBalanceDiff, 0, 0, updateMinIntermediateBalance)); err != nil {
		return txDiff{}, err
	}
	receiverKey := byteKey(pmt.receiver.ID(), pmt.asset)
	receiverBalanceDiff := int64(pmt.amount)
	if err := diff.appendBalanceDiff(receiverKey, newBalanceDiff(receiverBalanceDiff, 0, 0, updateMinIntermediateBalance)); err != nil {
		return txDiff{}, err
	}
	return diff, nil
}

func (ia *invokeApplier) newTxDiffFromScriptTransfer(scriptAddr proto.WavesAddress, action *proto.TransferScriptAction) (txDiff, error) {
	pmt, err := ia.newPaymentFromTransferScriptAction(scriptAddr, action)
	if err != nil {
		return txDiff{}, err
	}
	// updateMinIntermediateBalance is set to false here, because in Scala implementation
	// only fee and payments are checked for temporary negative balance.
	return ia.newTxDiffFromPayment(pmt, false)
}

func (ia *invokeApplier) newTxDiffFromAttachedPaymentAction(scriptAddr proto.WavesAddress, action *proto.AttachedPaymentScriptAction) (txDiff, error) {
	pmt, err := ia.newPaymentFromAttachedPaymentAction(scriptAddr, action)
	if err != nil {
		return txDiff{}, err
	}
	// updateMinIntermediateBalance is set to false here, because in Scala implementation
	// only fee and payments are checked for temporary negative balance.
	return ia.newTxDiffFromPayment(pmt, false)
}

func (ia *invokeApplier) newTxDiffFromScriptIssue(senderAddress proto.AddressID, action *proto.IssueScriptAction) (txDiff, error) {
	diff := newTxDiff()
	senderAssetKey := assetBalanceKey{address: senderAddress, asset: proto.AssetIDFromDigest(action.ID)}
	senderAssetBalanceDiff := action.Quantity
	if err := diff.appendBalanceDiff(senderAssetKey.bytes(), newBalanceDiff(senderAssetBalanceDiff, 0, 0, false)); err != nil {
		return nil, err
	}
	return diff, nil
}

func (ia *invokeApplier) newTxDiffFromScriptReissue(senderAddress proto.AddressID, action *proto.ReissueScriptAction) (txDiff, error) {
	diff := newTxDiff()
	senderAssetKey := assetBalanceKey{address: senderAddress, asset: proto.AssetIDFromDigest(action.AssetID)}
	senderAssetBalanceDiff := action.Quantity
	if err := diff.appendBalanceDiff(senderAssetKey.bytes(), newBalanceDiff(senderAssetBalanceDiff, 0, 0, false)); err != nil {
		return nil, err
	}
	return diff, nil
}

func (ia *invokeApplier) newTxDiffFromScriptBurn(senderAddress proto.AddressID, action *proto.BurnScriptAction) (txDiff, error) {
	diff := newTxDiff()
	senderAssetKey := assetBalanceKey{address: senderAddress, asset: proto.AssetIDFromDigest(action.AssetID)}
	senderAssetBalanceDiff := -action.Quantity
	if err := diff.appendBalanceDiff(senderAssetKey.bytes(), newBalanceDiff(senderAssetBalanceDiff, 0, 0, false)); err != nil {
		return nil, err
	}
	return diff, nil
}

func (ia *invokeApplier) newTxDiffFromScriptLease(senderAddress, recipientAddress proto.AddressID, action *proto.LeaseScriptAction) (txDiff, error) {
	diff := newTxDiff()
	senderKey := wavesBalanceKey{address: senderAddress}
	receiverKey := wavesBalanceKey{address: recipientAddress}
	if err := diff.appendBalanceDiff(senderKey.bytes(), newBalanceDiff(0, 0, action.Amount, false)); err != nil {
		return nil, err
	}
	if err := diff.appendBalanceDiff(receiverKey.bytes(), newBalanceDiff(0, action.Amount, 0, false)); err != nil {
		return nil, err
	}
	return diff, nil
}

func (ia *invokeApplier) newTxDiffFromScriptLeaseCancel(senderAddress proto.AddressID, leaseInfo *leasing) (txDiff, error) {
	diff := newTxDiff()
	senderKey := wavesBalanceKey{address: senderAddress}
	senderLeaseOutDiff := -int64(leaseInfo.Amount)
	if err := diff.appendBalanceDiff(senderKey.bytes(), newBalanceDiff(0, 0, senderLeaseOutDiff, false)); err != nil {
		return nil, err
	}
	receiverKey := wavesBalanceKey{address: leaseInfo.Recipient.ID()}
	receiverLeaseInDiff := -int64(leaseInfo.Amount)
	if err := diff.appendBalanceDiff(receiverKey.bytes(), newBalanceDiff(0, receiverLeaseInDiff, 0, false)); err != nil {
		return nil, err
	}
	return diff, nil
}

func (ia *invokeApplier) saveIntermediateDiff(diff txDiff) error {
	return ia.invokeDiffStor.saveTxDiff(diff)
}

func (ia *invokeApplier) resolveAliases(actions []proto.ScriptAction, initialisation bool) error {
	for i, a := range actions {
		switch ta := a.(type) {
		case proto.TransferScriptAction:
			addr, err := recipientToAddress(ta.Recipient, ia.stor.aliases, !initialisation)
			if err != nil {
				return err
			}
			ta.Recipient = proto.NewRecipientFromAddress(*addr)
			actions[i] = ta
		case proto.LeaseScriptAction:
			addr, err := recipientToAddress(ta.Recipient, ia.stor.aliases, !initialisation)
			if err != nil {
				return err
			}
			ta.Recipient = proto.NewRecipientFromAddress(*addr)
			actions[i] = ta
		}
	}
	return nil
}

func (ia *invokeApplier) countIssuedAssets(actions []proto.ScriptAction) (uint64, error) {
	issuedAssetsCount := uint64(0)
	for _, action := range actions {
		switch a := action.(type) {
		case *proto.IssueScriptAction:
			assetParams := assetParams{a.Quantity, a.Decimals, a.Reissuable}
			nft, err := isNFT(ia.stor.features, assetParams)
			if err != nil {
				return 0, err
			}
			if !nft {
				issuedAssetsCount += 1
			}
		}
	}
	return issuedAssetsCount, nil
}

func (ia *invokeApplier) countEmptyDataEntryKeys(actions []proto.ScriptAction) uint64 {
	var out uint64 = 0
	for _, action := range actions {
		switch a := action.(type) {
		case *proto.DataEntryScriptAction:
			if len(a.Entry.GetKey()) == 0 {
				out = +1
			}
		}
	}
	return out
}

func (ia *invokeApplier) countActionScriptRuns(actions []proto.ScriptAction, initialisation bool) (uint64, error) {
	scriptRuns := uint64(0)
	for _, action := range actions {
		var assetID proto.AssetID
		switch a := action.(type) {
		case *proto.TransferScriptAction:
			if !a.Asset.Present {
				continue // This is waves asset and it can't be scripted
			}
			assetID = proto.AssetIDFromDigest(a.Asset.ID)
		case *proto.ReissueScriptAction:
			assetID = proto.AssetIDFromDigest(a.AssetID)
		case *proto.BurnScriptAction:
			assetID = proto.AssetIDFromDigest(a.AssetID)
		default:
			continue
		}
		isSmartAsset, err := ia.stor.scriptsStorage.newestIsSmartAsset(assetID, initialisation)
		if err != nil {
			return 0, errors.Errorf("failed to count actions: failed to check whether the asset was smart")
		}
		if isSmartAsset {
			scriptRuns++
		}
	}
	return scriptRuns, nil
}

func errorForSmartAsset(msg string, asset crypto.Digest) error {
	var text string
	if msg != "" {
		text = fmt.Sprintf("Transaction is not allowed by token-script id %s: throw from asset script.", asset.String())
	} else {
		// scala compatible error message
		text = fmt.Sprintf("Transaction is not allowed by token-script id %s. Transaction is not allowed by script of the asset", asset.String())
	}
	return errors.New(text)
}

type addlInvokeInfo struct {
	*fallibleValidationParams

	scriptAddr           *proto.WavesAddress
	scriptPK             crypto.PublicKey
	scriptRuns           uint64
	failedChanges        txBalanceChanges
	actions              []proto.ScriptAction
	paymentSmartAssets   []crypto.Digest
	disableSelfTransfers bool
	libVersion           byte
}

func (ia *invokeApplier) senderCredentialsFromScriptAction(a proto.ScriptAction, info *addlInvokeInfo) (crypto.PublicKey, proto.WavesAddress, error) {
	senderPK := info.scriptPK
	senderAddress := *info.scriptAddr
	if a.SenderPK() != nil {
		var err error
		senderPK = *a.SenderPK()
		senderAddress, err = proto.NewAddressFromPublicKey(ia.settings.AddressSchemeCharacter, senderPK)
		if err != nil {
			return crypto.PublicKey{}, proto.WavesAddress{}, err
		}
	}
	return senderPK, senderAddress, nil
}

func (ia *invokeApplier) fallibleValidation(tx proto.Transaction, info *addlInvokeInfo) (proto.TxFailureReason, txBalanceChanges, error) {
	// Check smart asset scripts on payments.
	for _, smartAsset := range info.paymentSmartAssets {
		r, err := ia.sc.callAssetScript(tx, smartAsset, info.fallibleValidationParams.appendTxParams)
		if err != nil {
			return proto.SmartAssetOnPaymentFailure, info.failedChanges, errorForSmartAsset(err.Error(), smartAsset)
		}
		if !r.Result() {
			return proto.SmartAssetOnPaymentFailure, info.failedChanges, errorForSmartAsset("", smartAsset)
		}
	}
	// Resolve all aliases.
	// It has to be done before validation because we validate addresses, not aliases.
	if err := ia.resolveAliases(info.actions, info.initialisation); err != nil {
		return proto.DAppError, info.failedChanges, errors.New("ScriptResult; failed to resolve aliases")
	}
	// Validate produced actions.
	isUTF16KeyLen := !info.blockV5Activated // if RideV4 isn't activated
	maxDataEntriesSize := proto.MaxDataEntriesScriptActionsSizeInBytesV1
	if info.blockV5Activated {
		maxDataEntriesSize = proto.MaxDataEntriesScriptActionsSizeInBytesV2
	}
	restrictions := proto.ActionsValidationRestrictions{
		DisableSelfTransfers: info.disableSelfTransfers,
		IsUTF16KeyLen:        isUTF16KeyLen,
		MaxDataEntriesSize:   maxDataEntriesSize,
	}
	validatePayments := info.checkerInfo.height > ia.settings.InternalInvokePaymentsValidationAfterHeight
	if err := proto.ValidateActions(info.actions, restrictions, info.rideV6Activated, int(info.libVersion), validatePayments); err != nil {
		return proto.DAppError, info.failedChanges, err
	}
	// Check full transaction fee (with actions and payments scripts).
	issuedAssetsCount, err := ia.countIssuedAssets(info.actions)
	if err != nil {
		return proto.DAppError, info.failedChanges, err
	}
	if err := ia.checkFullFee(tx, info.scriptRuns, issuedAssetsCount); err != nil {
		return proto.InsufficientActionsFee, info.failedChanges, err
	}

	differInfo := &differInfo{initialisation: info.initialisation, blockInfo: info.blockInfo}
	txIDBytes, err := tx.GetID(ia.settings.AddressSchemeCharacter)
	if err != nil {
		return proto.DAppError, info.failedChanges, err
	}
	txID, err := crypto.NewDigestFromBytes(txIDBytes)
	if err != nil {
		return proto.DAppError, info.failedChanges, err
	}
	// Add feeAndPaymentChanges to stor before performing actions.
	feeAndPaymentChanges, err := ia.blockDiffer.createTransactionDiff(tx, info.block, differInfo)
	if err != nil {
		return proto.DAppError, info.failedChanges, err
	}
	totalChanges := feeAndPaymentChanges
	if err := ia.saveIntermediateDiff(totalChanges.diff); err != nil {
		return proto.DAppError, info.failedChanges, err
	}
	// Empty keys rejected since protobuf version.
	if proto.IsProtobufTx(tx) && ia.countEmptyDataEntryKeys(info.actions) > 0 {
		return proto.DAppError, info.failedChanges, errs.NewTxValidationError(fmt.Sprintf("Empty keys aren't allowed in tx version >= %d", tx.GetVersion()))
	}

	// Perform actions.
	for _, action := range info.actions {
		senderPK, senderAddress, err := ia.senderCredentialsFromScriptAction(action, info)
		if err != nil {
			return proto.DAppError, info.failedChanges, err
		}
		totalChanges.appendAddr(senderAddress)
		switch a := action.(type) {
		case *proto.DataEntryScriptAction:
			ia.stor.accountsDataStor.appendEntryUncertain(senderAddress, a.Entry)

		case *proto.TransferScriptAction:
			// Perform transfers.
			recipientAddress := a.Recipient.Address
			totalChanges.appendAddr(*recipientAddress)
			assetExists := ia.stor.assets.newestAssetExists(a.Asset, !info.initialisation)
			if !assetExists {
				return proto.DAppError, info.failedChanges, errors.New("invalid asset in transfer")
			}
			var isSmartAsset bool
			if a.Asset.Present {
				isSmartAsset, err = ia.stor.scriptsStorage.newestIsSmartAsset(proto.AssetIDFromDigest(a.Asset.ID), !info.initialisation)
				if err != nil {
					return proto.DAppError, info.failedChanges, errors.Errorf("transfer script actions: failed to check whether the asset was smart")
				}
			}
			if isSmartAsset {
				fullTr, err := proto.NewFullScriptTransfer(a, senderAddress, info.scriptPK, &txID, tx.GetTimestamp())
				if err != nil {
					return proto.DAppError, info.failedChanges, errors.Wrap(err, "failed to convert transfer to full script transfer")
				}
				// Call asset script if transferring smart asset.
				res, err := ia.sc.callAssetScriptWithScriptTransfer(fullTr, a.Asset.ID, info.appendTxParams)
				if err != nil {
					return proto.SmartAssetOnActionFailure, info.failedChanges, errorForSmartAsset(err.Error(), a.Asset.ID)
				}
				if !res.Result() {
					return proto.SmartAssetOnActionFailure, info.failedChanges, errorForSmartAsset("", a.Asset.ID)
				}
			}
			txDiff, err := ia.newTxDiffFromScriptTransfer(senderAddress, a)
			if err != nil {
				return proto.DAppError, info.failedChanges, err
			}
			// diff must be saved to storage, because further asset scripts must take
			// recent balance changes into account.
			if err := ia.saveIntermediateDiff(txDiff); err != nil {
				return proto.DAppError, info.failedChanges, err
			}
			// Append intermediate diff to common diff.
			for key, balanceDiff := range txDiff {
				if err := totalChanges.diff.appendBalanceDiffStr(key, balanceDiff); err != nil {
					return proto.DAppError, info.failedChanges, err
				}
			}
		case *proto.AttachedPaymentScriptAction:
			// Perform transfers.
			recipientAddress := a.Recipient.Address
			totalChanges.appendAddr(*recipientAddress)
			assetExists := ia.stor.assets.newestAssetExists(a.Asset, !info.initialisation)
			if !assetExists {
				return proto.DAppError, info.failedChanges, errors.New("invalid asset in transfer")
			}
			var isSmartAsset bool
			if a.Asset.Present {
				isSmartAsset, err = ia.stor.scriptsStorage.newestIsSmartAsset(proto.AssetIDFromDigest(a.Asset.ID), !info.initialisation)
				if err != nil {
					return proto.DAppError, info.failedChanges, errors.Errorf("attached payment script actions: failed to check whether the asset was smart")
				}
			}
			if isSmartAsset {
				fullTr, err := proto.NewFullScriptTransferFromPaymentAction(a, senderAddress, info.scriptPK, &txID, tx.GetTimestamp())
				if err != nil {
					return proto.DAppError, info.failedChanges, errors.Wrap(err, "failed to convert transfer to full script transfer")
				}
				// Call asset script if transferring smart asset.
				res, err := ia.sc.callAssetScriptWithScriptTransfer(fullTr, a.Asset.ID, info.appendTxParams)
				if err != nil {
					return proto.SmartAssetOnActionFailure, info.failedChanges, errorForSmartAsset(err.Error(), a.Asset.ID)
				}
				if !res.Result() {
					return proto.SmartAssetOnActionFailure, info.failedChanges, errorForSmartAsset("", a.Asset.ID)
				}
			}
			txDiff, err := ia.newTxDiffFromAttachedPaymentAction(senderAddress, a)
			if err != nil {
				if !validatePayments && txID == id1 {
					txDiff = diff1
				} else {
					return proto.DAppError, info.failedChanges, err
				}
			}
			// diff must be saved to storage, because further asset scripts must take
			// recent balance changes into account.
			if err := ia.saveIntermediateDiff(txDiff); err != nil {
				return proto.DAppError, info.failedChanges, err
			}
			// Append intermediate diff to common diff.
			for key, balanceDiff := range txDiff {
				if err := totalChanges.diff.appendBalanceDiffStr(key, balanceDiff); err != nil {
					return proto.DAppError, info.failedChanges, err
				}
			}

		case *proto.IssueScriptAction:
			// Create asset's info.
			assetInfo := &assetInfo{
				assetConstInfo: assetConstInfo{
					tail:     proto.DigestTail(a.ID),
					issuer:   senderPK,
					decimals: int8(a.Decimals),
				},
				assetChangeableInfo: assetChangeableInfo{
					quantity:    *big.NewInt(a.Quantity),
					name:        a.Name,
					description: a.Description,
					reissuable:  a.Reissuable,
				},
			}
			id := proto.AssetIDFromDigest(a.ID)
			ia.stor.assets.issueAssetUncertain(id, assetInfo)
			// Currently asset script is always empty.
			// TODO: if this script is ever set, don't forget to
			// also save complexity for it here using saveComplexityForAsset().
			ia.stor.scriptsStorage.setAssetScriptUncertain(a.ID, proto.Script{}, senderPK)
			txDiff, err := ia.newTxDiffFromScriptIssue(senderAddress.ID(), a)
			if err != nil {
				return proto.DAppError, info.failedChanges, err
			}
			// diff must be saved to storage, because further asset scripts must take
			// recent balance changes into account.
			if err := ia.saveIntermediateDiff(txDiff); err != nil {
				return proto.DAppError, info.failedChanges, err
			}
			// Append intermediate diff to common diff.
			for key, balanceDiff := range txDiff {
				if err := totalChanges.diff.appendBalanceDiffStr(key, balanceDiff); err != nil {
					return proto.DAppError, info.failedChanges, err
				}
			}

		case *proto.ReissueScriptAction:
			// Check validity of reissue.
			id := proto.AssetIDFromDigest(a.AssetID)
			assetInfo, err := ia.stor.assets.newestAssetInfo(id, !info.initialisation)
			if err != nil {
				return proto.DAppError, info.failedChanges, err
			}
			if assetInfo.issuer != senderPK {
				return proto.DAppError, info.failedChanges, errs.NewAssetIssuedByOtherAddress("asset was issued by other address")
			}
			if !assetInfo.reissuable {
				return proto.DAppError, info.failedChanges, errors.New("attempt to reissue asset which is not reissuable")
			}
			if math.MaxInt64-a.Quantity < assetInfo.quantity.Int64() && info.block.Timestamp >= ia.settings.ReissueBugWindowTimeEnd {
				return proto.DAppError, info.failedChanges, errors.New("asset total value overflow")
			}
			ok, err := ia.validateActionSmartAsset(a.AssetID, a, senderPK, txID, tx.GetTimestamp(), info.appendTxParams)
			if err != nil {
				return proto.SmartAssetOnActionFailure, info.failedChanges, errorForSmartAsset(err.Error(), a.AssetID)
			}
			if !ok {
				return proto.SmartAssetOnActionFailure, info.failedChanges, errorForSmartAsset("", a.AssetID)
			}
			// Update asset's info.
			change := &assetReissueChange{
				reissuable: a.Reissuable,
				diff:       a.Quantity,
			}
			if err := ia.stor.assets.reissueAssetUncertain(id, change, !info.initialisation); err != nil {
				return proto.DAppError, info.failedChanges, err
			}
			txDiff, err := ia.newTxDiffFromScriptReissue(senderAddress.ID(), a)
			if err != nil {
				return proto.DAppError, info.failedChanges, err
			}
			// diff must be saved to storage, because further asset scripts must take
			// recent balance changes into account.
			if err := ia.saveIntermediateDiff(txDiff); err != nil {
				return proto.DAppError, info.failedChanges, err
			}
			// Append intermediate diff to common diff.
			for key, balanceDiff := range txDiff {
				if err := totalChanges.diff.appendBalanceDiffStr(key, balanceDiff); err != nil {
					return proto.DAppError, info.failedChanges, err
				}
			}

		case *proto.BurnScriptAction:
			// Check burn.
			id := proto.AssetIDFromDigest(a.AssetID)
			assetInfo, err := ia.stor.assets.newestAssetInfo(id, !info.initialisation)
			if err != nil {
				return proto.DAppError, info.failedChanges, err
			}
			burnAnyTokensEnabled, err := ia.stor.features.newestIsActivated(int16(settings.BurnAnyTokens))
			if err != nil {
				return proto.DAppError, info.failedChanges, err
			}
			if !burnAnyTokensEnabled && assetInfo.issuer != senderPK {
				return proto.DAppError, info.failedChanges, errors.New("asset was issued by other address")
			}
			quantityDiff := big.NewInt(a.Quantity)
			if assetInfo.quantity.Cmp(quantityDiff) == -1 {
				return proto.DAppError, info.failedChanges, errs.NewAccountBalanceError("trying to burn more assets than exist at all")
			}
			ok, err := ia.validateActionSmartAsset(a.AssetID, a, senderPK, txID, tx.GetTimestamp(), info.appendTxParams)
			if err != nil {
				return proto.SmartAssetOnActionFailure, info.failedChanges, errorForSmartAsset(err.Error(), a.AssetID)
			}
			if !ok {
				return proto.SmartAssetOnActionFailure, info.failedChanges, errorForSmartAsset("", a.AssetID)
			}
			// Update asset's info
			// Modify asset.
			change := &assetBurnChange{
				diff: a.Quantity,
			}
			if err := ia.stor.assets.burnAssetUncertain(id, change, !info.initialisation); err != nil {
				return proto.DAppError, info.failedChanges, errors.Wrap(err, "failed to burn asset")
			}
			txDiff, err := ia.newTxDiffFromScriptBurn(senderAddress.ID(), a)
			if err != nil {
				return proto.DAppError, info.failedChanges, err
			}
			// diff must be saved to storage, because further asset scripts must take
			// recent balance changes into account.
			if err := ia.saveIntermediateDiff(txDiff); err != nil {
				return proto.DAppError, info.failedChanges, err
			}
			// Append intermediate diff to common diff.
			for key, balanceDiff := range txDiff {
				if err := totalChanges.diff.appendBalanceDiffStr(key, balanceDiff); err != nil {
					return proto.DAppError, info.failedChanges, err
				}
			}

		case *proto.SponsorshipScriptAction:
			assetID := proto.AssetIDFromDigest(a.AssetID)
			assetInfo, err := ia.stor.assets.newestAssetInfo(assetID, !info.initialisation)
			if err != nil {
				return proto.DAppError, info.failedChanges, err
			}
			sponsorshipActivated, err := ia.stor.features.newestIsActivated(int16(settings.FeeSponsorship))
			if err != nil {
				return proto.DAppError, info.failedChanges, err
			}
			if !sponsorshipActivated {
				return proto.DAppError, info.failedChanges, errors.New("sponsorship has not been activated yet")
			}
			if assetInfo.issuer != senderPK {
				return proto.DAppError, info.failedChanges, errors.Errorf("asset %s was not issued by this DApp", a.AssetID.String())
			}

			isSmartAsset, err := ia.stor.scriptsStorage.newestIsSmartAsset(assetID, !info.initialisation)
			if err != nil {
				return proto.DAppError, info.failedChanges, errors.Errorf("sponsorships: failed to check whether the asset was smart")
			}
			if isSmartAsset {
				return proto.DAppError, info.failedChanges, errors.Errorf("can not sponsor smart asset %s", a.AssetID.String())
			}
			ia.stor.sponsoredAssets.sponsorAssetUncertain(a.AssetID, uint64(a.MinFee))

		case *proto.LeaseScriptAction:
			if a.Recipient.Address == nil {
				return proto.DAppError, info.failedChanges, errors.New("transfer has unresolved aliases")
			}
			recipientAddress := *a.Recipient.Address
			if senderAddress == recipientAddress {
				return proto.DAppError, info.failedChanges, errors.New("leasing to itself is not allowed")
			}
			if a.Amount <= 0 {
				return proto.DAppError, info.failedChanges, errors.New("non-positive leasing amount")
			}
			totalChanges.appendAddr(recipientAddress)

			// Add new leasing info
			l := &leasing{
				OriginTransactionID: &txID,
				Sender:              senderAddress,
				Recipient:           recipientAddress,
				Amount:              uint64(a.Amount),
				Height:              info.blockInfo.Height,
				Status:              LeaseActive,
				RecipientAlias:      a.Recipient.Alias,
			}
			ia.stor.leases.addLeasingUncertain(a.ID, l)

			txDiff, err := ia.newTxDiffFromScriptLease(senderAddress.ID(), recipientAddress.ID(), a)
			if err != nil {
				return proto.DAppError, info.failedChanges, err
			}
			if err := ia.saveIntermediateDiff(txDiff); err != nil {
				return proto.DAppError, info.failedChanges, err
			}
			for key, balanceDiff := range txDiff {
				if err := totalChanges.diff.appendBalanceDiffStr(key, balanceDiff); err != nil {
					return proto.DAppError, info.failedChanges, err
				}
			}

		case *proto.LeaseCancelScriptAction:
			li, err := ia.stor.leases.newestLeasingInfo(a.LeaseID, !info.initialisation)
			if err != nil {
				return proto.DAppError, info.failedChanges, err
			}
			if senderAddress != li.Sender {
				return proto.DAppError, info.failedChanges, errors.Errorf("attempt to cancel leasing that was created by other account; leaser '%s'; canceller '%s'; leasing: %s", li.Sender.String(), senderAddress.String(), a.LeaseID.String()) //TODO: Create a scala compatible error in errs package and use it here
			}
			// Update leasing info
			if err := ia.stor.leases.cancelLeasingUncertain(a.LeaseID, info.blockInfo.Height, &txID, !info.initialisation); err != nil {
				return proto.DAppError, info.failedChanges, errors.Wrap(err, "failed to cancel leasing")
			}

			totalChanges.appendAddr(li.Sender)
			totalChanges.appendAddr(li.Recipient)
			txDiff, err := ia.newTxDiffFromScriptLeaseCancel(senderAddress.ID(), li)
			if err != nil {
				return proto.DAppError, info.failedChanges, err
			}
			if err := ia.saveIntermediateDiff(txDiff); err != nil {
				return proto.DAppError, info.failedChanges, err
			}
			for key, balanceDiff := range txDiff {
				if err := totalChanges.diff.appendBalanceDiffStr(key, balanceDiff); err != nil {
					return proto.DAppError, info.failedChanges, err
				}
			}

		default:
			return proto.DAppError, info.failedChanges, errors.Errorf("unsupported script action '%T'", a)
		}
	}
	if info.acceptFailed {
		// Validate total balance changes.
		if err := ia.diffApplier.validateTxDiff(totalChanges.diff, ia.invokeDiffStor.diffStorage, !info.initialisation); err != nil {
			// Total balance changes lead to negative balance, hence invoke has failed.
			// TODO: use different code for negative balances after it is introduced; use better error text here (addr + amount + asset).
			return proto.DAppError, info.failedChanges, err
		}
	}
	// If we are here, invoke succeeded.
	ia.blockDiffer.appendBlockInfoToTxDiff(totalChanges.diff, info.block)
	return 0, totalChanges, nil
}

// applyInvokeScript checks InvokeScript transaction, creates its balance diffs and adds changes to `uncertain` storage.
// If the transaction does not fail, changes are committed (moved from uncertain to normal storage)
// later in performInvokeScriptWithProofs().
// If the transaction fails, performInvokeScriptWithProofs() is not called and changes are discarded later using dropUncertain().
func (ia *invokeApplier) applyInvokeScript(tx proto.Transaction, info *fallibleValidationParams) (*applicationResult, error) {
	// In defer we should clean all the temp changes invoke does to state.
	defer func() {
		ia.invokeDiffStor.invokeDiffsStor.reset()
	}()

	var (
		paymentsLength int
		scriptAddr     *proto.WavesAddress
		txID           crypto.Digest
		sender         proto.Address
		tree           *ride.Tree
		scriptPK       crypto.PublicKey
	)
	switch transaction := tx.(type) {
	case *proto.InvokeScriptWithProofs:
		var err error
		scriptAddr, err = recipientToAddress(transaction.ScriptRecipient, ia.stor.aliases, !info.initialisation)
		if err != nil {
			return nil, errors.Wrap(err, "recipientToAddress() failed")
		}
		paymentsLength = len(transaction.Payments)
		txID = *transaction.ID
		sender, err = proto.NewAddressFromPublicKey(ia.settings.AddressSchemeCharacter, transaction.SenderPK)
		if err != nil {
			return nil, errors.Wrapf(err, "failed to apply script invocation")
		}
		tree, err = ia.stor.scriptsStorage.newestScriptByAddr(*scriptAddr, !info.initialisation)
		if err != nil {
			return nil, errors.Wrapf(err, "failed to instantiate script on address '%s'", scriptAddr.String())
		}
		scriptPK, err = ia.stor.scriptsStorage.newestScriptPKByAddr(*scriptAddr, !info.initialisation)
		if err != nil {
			return nil, errors.Wrapf(err, "failed to get script's public key on address '%s'", scriptAddr.String())
		}
		// check payments before script execution
		for _, payment := range transaction.Payments {
			if payment.Amount <= 0 {
				return nil, errors.New("failed to invoke script: a payment is equal or less than zero")
			}
		}

	case *proto.InvokeExpressionTransactionWithProofs:
		addr, err := proto.NewAddressFromPublicKey(ia.settings.AddressSchemeCharacter, transaction.SenderPK)
		if err != nil {
			return nil, errors.Wrap(err, "recipientToAddress() failed")
		}
		sender = addr
		scriptAddr = &addr
		tree, err = ride.Parse(transaction.Expression)
		if err != nil {
			return nil, errors.Wrap(err, "failed to parse decoded invoke expression into tree")
		}
		txID = *transaction.ID
		scriptPK = transaction.SenderPK

	case *proto.EthereumTransaction:
		var err error
		scriptAddr, err = transaction.WavesAddressTo(ia.settings.AddressSchemeCharacter)
		if err != nil {
			return nil, err
		}
		decodedData := transaction.TxKind.DecodedData()
		paymentsLength = len(decodedData.Payments)
		txID = *transaction.ID
		sender, err = transaction.WavesAddressFrom(ia.settings.AddressSchemeCharacter)
		if err != nil {
			return nil, errors.Wrapf(err, "failed to apply script invocation")
		}
		tree, err = ia.stor.scriptsStorage.newestScriptByAddr(*scriptAddr, !info.initialisation)
		if err != nil {
			return nil, errors.Wrapf(err, "failed to instantiate script on address '%s'", scriptAddr.String())
		}
		scriptPK, err = ia.stor.scriptsStorage.newestScriptPKByAddr(*scriptAddr, !info.initialisation)
		if err != nil {
			return nil, errors.Wrapf(err, "failed to get script's public key on address '%s'", scriptAddr.String())
		}
		// check payments before script execution
		for _, payment := range decodedData.Payments {
			if payment.Amount <= 0 {
				return nil, errors.New("failed to invoke script: a payment is equal or less than zero")
			}
		}
	default:
		return nil, errors.Errorf("failed to apply an invoke script: unexpected type of transaction (%T)", tx)
	}

	// If BlockV5 feature is not activated, we never accept failed transactions.
	info.acceptFailed = info.blockV5Activated && info.acceptFailed
	// Check sender script, if any.
	if info.senderScripted {
		if err := ia.sc.callAccountScriptWithTx(tx, info.appendTxParams); err != nil {
			// Never accept invokes with failed script on transaction sender.
			return nil, err
		}
	}
	// Basic checks against state.
	paymentSmartAssets, err := ia.txHandler.checkTx(tx, info.checkerInfo)
	if err != nil {
		return nil, err
	}

	// Check that the script's library supports multiple payments.
	// We don't have to check feature activation because we've done it before.
	if paymentsLength >= 2 && tree.LibVersion < 4 {
		return nil, errors.Errorf("multiple payments is not allowed for RIDE library version %d", tree.LibVersion)
	}
	// Refuse payments to DApp itself since activation of BlockV5 (acceptFailed) and for DApps with StdLib V4.
	disableSelfTransfers := info.acceptFailed && tree.LibVersion >= 4
	if disableSelfTransfers && paymentsLength > 0 {
		if sender == *scriptAddr {
			return nil, errors.New("paying to DApp itself is forbidden since RIDE V4")
		}
	}
	// Basic differ for InvokeScript creates only fee and payment diff.
	// Create changes for both failed and successful scenarios.
	differInfo := &differInfo{initialisation: info.initialisation, blockInfo: info.blockInfo}
	failedChanges, err := ia.blockDiffer.createFailedTransactionDiff(tx, info.block, differInfo)
	if err != nil {
		return nil, err
	}

	// Call script function.
	r, err := ia.sc.invokeFunction(tree, tx, info, *scriptAddr, txID)
	if err != nil {
		// Script returned error, it's OK, but we have to decide is it failed or rejected transaction.
		// In the following cases the transaction is rejected:
		// 1) Failing of transactions is not activated yet, reject everything
		// 2) The error is ride.InternalInvocationError and correct fail/reject behaviour is activated
		// 3) The spent complexity is less than limit
		isCheap := int(ia.sc.recentTxComplexity) <= FailFreeInvokeComplexity
		switch ride.GetEvaluationErrorType(err) {
		case ride.UserError, ride.RuntimeError:
			// Usual script error produced by user code or system functions.
			// We reject transaction if spent complexity is less than limit.
			if !info.acceptFailed || isCheap { // Reject transaction if no failed transactions or the transaction is cheap
				return nil, errors.Wrapf(
					err, "transaction rejected with spent complexity %d and following call stack:\n%s",
					ride.EvaluationErrorSpentComplexity(err),
					strings.Join(ride.EvaluationErrorCallStack(err), "\n"),
				)
			}
			res := &invocationResult{failed: true, code: proto.DAppError, text: err.Error(), changes: failedChanges}
			return ia.handleInvocationResult(txID, info, res)
		case ride.InternalInvocationError:
			// Special script error produced by internal script invocation or application of results.
			// Reject transaction after certain height
			rejectOnInvocationError := info.checkerInfo.height >= ia.settings.InternalInvokeCorrectFailRejectBehaviourAfterHeight
			if !info.acceptFailed || rejectOnInvocationError || isCheap {
				return nil, errors.Wrapf(
					err, "transaction rejected with spent complexity %d and following call stack:\n%s",
					ride.EvaluationErrorSpentComplexity(err),
					strings.Join(ride.EvaluationErrorCallStack(err), "\n"),
				)
			}
			res := &invocationResult{failed: true, code: proto.DAppError, text: err.Error(), changes: failedChanges}
			return ia.handleInvocationResult(txID, info, res)
		case ride.Undefined, ride.EvaluationFailure: // Unhandled or evaluator error
			return nil, errors.Wrapf(err, "invocation of transaction '%s' failed", txID.String())
		default:
			return nil, errors.Wrapf(err, "invocation of transaction '%s' failed", txID.String())
		}
	}
	var scriptRuns uint64 = 0
	// After activation of RideV5 (16) feature we don't take extra fee for execution of smart asset scripts.
	if !info.rideV5Activated {
		actionScriptRuns, err := ia.countActionScriptRuns(r.ScriptActions(), info.initialisation)
		if err != nil {
			return nil, errors.Wrap(err, "failed to countActionScriptRuns")
		}
		scriptRuns += uint64(len(paymentSmartAssets)) + actionScriptRuns
	}
	if info.senderScripted {
		// Since activation of RideV5 (16) feature we don't take fee for verifier execution if it's complexity is less than `FreeVerifierComplexity` limit
		if info.rideV5Activated {
			treeEstimation, err := ia.stor.scriptsComplexity.newestScriptComplexityByAddr(info.senderAddress, info.checkerInfo.estimatorVersion(), !info.initialisation)
			if err != nil {
				return nil, errors.Wrap(err, "invoke failed to get verifier complexity")
			}
			if treeEstimation.Verifier > FreeVerifierComplexity {
				scriptRuns++
			}
		} else {
			scriptRuns++
		}
	}
	var res *invocationResult
	code, changes, err := ia.fallibleValidation(tx, &addlInvokeInfo{
		fallibleValidationParams: info,
		scriptAddr:               scriptAddr,
		scriptPK:                 scriptPK,
		scriptRuns:               scriptRuns,
		failedChanges:            failedChanges,
		actions:                  r.ScriptActions(),
		paymentSmartAssets:       paymentSmartAssets,
		disableSelfTransfers:     disableSelfTransfers,
		libVersion:               byte(tree.LibVersion),
	})
	if err != nil {
		zap.S().Debugf("fallibleValidation error in tx %s. Error: %s", txID.String(), err.Error())
		// If fallibleValidation fails, we should save transaction to blockchain when acceptFailed is true.
		if !info.acceptFailed || ia.sc.recentTxComplexity <= FailFreeInvokeComplexity {
			return nil, err
		}
		res = &invocationResult{
			failed:     true,
			code:       code,
			text:       err.Error(),
			scriptRuns: scriptRuns,
			actions:    r.ScriptActions(),
			changes:    changes,
		}
	} else {
		res = &invocationResult{
			failed:     false,
			scriptRuns: scriptRuns,
			actions:    r.ScriptActions(),
			changes:    changes,
		}
	}
	return ia.handleInvocationResult(txID, info, res)
}

type invocationResult struct {
	failed bool
	code   proto.TxFailureReason
	text   string

	scriptRuns uint64
	actions    []proto.ScriptAction
	changes    txBalanceChanges
}

func toScriptResult(ir *invocationResult) (*proto.ScriptResult, error) {
	errorMsg := proto.ScriptErrorMessage{}
	if ir.failed {
		errorMsg = proto.ScriptErrorMessage{Code: ir.code, Text: ir.text}
	}
	sr, _, err := proto.NewScriptResult(ir.actions, errorMsg)
	return sr, err
}

func (ia *invokeApplier) handleInvocationResult(txID crypto.Digest, info *fallibleValidationParams, res *invocationResult) (*applicationResult, error) {
	if ia.buildApiData && !info.validatingUtx {
		// Save invoke result for extended API.
		res, err := toScriptResult(res)
		if err != nil {
			return nil, errors.Wrap(err, "failed to save script result")
		}
		if err := ia.stor.invokeResults.saveResult(txID, res, info.block.BlockID()); err != nil {
			return nil, errors.Wrap(err, "failed to save script result")
		}
	}
	// Total scripts invoked = scriptRuns + invocation itself.
	totalScriptsInvoked := res.scriptRuns + 1
	return &applicationResult{
		totalScriptsRuns: totalScriptsInvoked,
		changes:          res.changes,
		status:           !res.failed,
	}, nil
}

func (ia *invokeApplier) checkFullFee(tx proto.Transaction, scriptRuns, issuedAssetsCount uint64) error {
	sponsorshipActivated, err := ia.stor.features.newestIsActivated(int16(settings.FeeSponsorship))
	if err != nil {
		return err
	}
	if !sponsorshipActivated {
		// Minimum fee is not checked before sponsorship activation.
		return nil
	}
	minIssueFee := feeConstants[proto.IssueTransaction] * FeeUnit * issuedAssetsCount
	minWavesFee := scriptExtraFee*scriptRuns + feeConstants[proto.InvokeScriptTransaction]*FeeUnit + minIssueFee

	wavesFee := tx.GetFee()

	var feeAssetStr string
	switch t := tx.(type) {
	case *proto.InvokeScriptWithProofs:
		if t.FeeAsset.Present {
			wavesFee, err = ia.stor.sponsoredAssets.sponsoredAssetToWaves(proto.AssetIDFromDigest(t.FeeAsset.ID), t.Fee)
			if err != nil {
				return errs.Extend(err, "failed to convert fee asset to waves")
			}

		}
		feeAssetStr = t.FeeAsset.String()
	case *proto.EthereumTransaction:
		wavesAsset := proto.NewOptionalAssetWaves()
		feeAssetStr = wavesAsset.String()

	}

	if wavesFee < minWavesFee {
		return errs.NewFeeValidation(fmt.Sprintf(
			"Fee in %s for InvokeScriptTransaction (%d in %s) with %d total scripts invoked does not exceed minimal value of %d WAVES",
			feeAssetStr, tx.GetFee(), feeAssetStr, scriptRuns, minWavesFee))
	}

	return nil
}

func (ia *invokeApplier) validateActionSmartAsset(asset crypto.Digest, action proto.ScriptAction, callerPK crypto.PublicKey,
	txID crypto.Digest, txTimestamp uint64, params *appendTxParams) (bool, error) {
	isSmartAsset, err := ia.stor.scriptsStorage.newestIsSmartAsset(proto.AssetIDFromDigest(asset), !params.initialisation)
	if err != nil {
		return false, err
	}
	if !isSmartAsset {
		return true, nil
	}
	env, err := ride.NewEnvironment(ia.settings.AddressSchemeCharacter, ia.state, ia.settings.InternalInvokePaymentsValidationAfterHeight)
	if err != nil {
		return false, err
	}
	err = env.SetTransactionFromScriptAction(action, callerPK, txID, txTimestamp)
	if err != nil {
		return false, err
	}
	res, err := ia.sc.callAssetScriptCommon(env, asset, params)
	if err != nil {
		return false, err
	}
	return res.Result(), nil
}<|MERGE_RESOLUTION|>--- conflicted
+++ resolved
@@ -82,13 +82,8 @@
 	if action.Recipient.Address == nil {
 		return nil, errors.New("payment has unresolved aliases")
 	}
-<<<<<<< HEAD
 	if action.Amount <= 0 {
 		return nil, errors.New("negative transfer amount")
-=======
-	if action.Amount < 0 {
-		return nil, errors.New("negative payment amount")
->>>>>>> c6996a43
 	}
 	return &payment{
 		sender:   senderAddress,
