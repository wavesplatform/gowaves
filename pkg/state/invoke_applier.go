--- conflicted
+++ resolved
@@ -245,25 +245,21 @@
 func (ia *invokeApplier) countActionScriptRuns(actions []proto.ScriptAction, initialisation bool) (uint64, error) {
 	scriptRuns := uint64(0)
 	for _, action := range actions {
-		var id proto.AssetID
+		var assetID proto.AssetID
 		switch a := action.(type) {
 		case *proto.TransferScriptAction:
-			id = proto.AssetIDFromDigest(a.Asset.ID)
+			assetID = proto.AssetIDFromDigest(a.Asset.ID)
 		case *proto.ReissueScriptAction:
-			id = proto.AssetIDFromDigest(a.AssetID)
+			assetID = proto.AssetIDFromDigest(a.AssetID)
 		case *proto.BurnScriptAction:
-			id = proto.AssetIDFromDigest(a.AssetID)
+			assetID = proto.AssetIDFromDigest(a.AssetID)
 		default:
 			continue
 		}
-<<<<<<< HEAD
-		isSmartAsset := ia.stor.scriptsStorage.newestIsSmartAsset(id, initialisation)
-=======
 		isSmartAsset, err := ia.stor.scriptsStorage.newestIsSmartAsset(assetID, initialisation)
 		if err != nil {
 			return 0, errors.Wrap(err, "something wrong with state")
 		}
->>>>>>> 99976012
 		if isSmartAsset {
 			scriptRuns++
 		}
@@ -386,14 +382,10 @@
 			}
 			var isSmartAsset bool
 			if a.Asset.Present {
-<<<<<<< HEAD
-				isSmartAsset = ia.stor.scriptsStorage.newestIsSmartAsset(proto.AssetIDFromDigest(a.Asset.ID), !info.initialisation)
-=======
-				isSmartAsset, err = ia.stor.scriptsStorage.newestIsSmartAsset(a.Asset.ID, !info.initialisation)
+				isSmartAsset, err = ia.stor.scriptsStorage.newestIsSmartAsset(proto.AssetIDFromDigest(a.Asset.ID), !info.initialisation)
 				if err != nil {
 					return proto.DAppError, info.failedChanges, errors.Wrap(err, "something wrong with state")
 				}
->>>>>>> 99976012
 			}
 			if isSmartAsset {
 				fullTr, err := proto.NewFullScriptTransfer(a, senderAddress, info.scriptPK, tx)
@@ -434,14 +426,10 @@
 			}
 			var isSmartAsset bool
 			if a.Asset.Present {
-<<<<<<< HEAD
-				isSmartAsset = ia.stor.scriptsStorage.newestIsSmartAsset(proto.AssetIDFromDigest(a.Asset.ID), !info.initialisation)
-=======
-				isSmartAsset, err = ia.stor.scriptsStorage.newestIsSmartAsset(a.Asset.ID, !info.initialisation)
+				isSmartAsset, err = ia.stor.scriptsStorage.newestIsSmartAsset(proto.AssetIDFromDigest(a.Asset.ID), !info.initialisation)
 				if err != nil {
 					return proto.DAppError, info.failedChanges, errors.Wrap(err, "something wrong with state")
 				}
->>>>>>> 99976012
 			}
 			if isSmartAsset {
 				fullTr, err := proto.NewFullScriptTransferFromPaymentAction(a, senderAddress, info.scriptPK, tx)
@@ -622,17 +610,12 @@
 			if assetInfo.issuer != senderPK {
 				return proto.DAppError, info.failedChanges, errors.Errorf("asset %s was not issued by this DApp", a.AssetID.String())
 			}
-<<<<<<< HEAD
-			isSmartAsset := ia.stor.scriptsStorage.newestIsSmartAsset(assetID, !info.initialisation)
-			if isSmartAsset {
-=======
-
-			isSmart, err := ia.stor.scriptsStorage.newestIsSmartAsset(a.AssetID, !info.initialisation)
+
+			isSmart, err := ia.stor.scriptsStorage.newestIsSmartAsset(assetID, !info.initialisation)
 			if err != nil {
 				return proto.DAppError, info.failedChanges, errors.Wrap(err, "something wrong with state")
 			}
 			if isSmart {
->>>>>>> 99976012
 				return proto.DAppError, info.failedChanges, errors.Errorf("can not sponsor smart asset %s", a.AssetID.String())
 			}
 			ia.stor.sponsoredAssets.sponsorAssetUncertain(a.AssetID, uint64(a.MinFee))
@@ -920,16 +903,12 @@
 	return nil
 }
 
-func (ia *invokeApplier) validateActionSmartAsset(assetID crypto.Digest, action proto.ScriptAction, callerPK crypto.PublicKey,
+func (ia *invokeApplier) validateActionSmartAsset(asset crypto.Digest, action proto.ScriptAction, callerPK crypto.PublicKey,
 	txID crypto.Digest, txTimestamp uint64, params *appendTxParams) (bool, ride.Result, error) {
-<<<<<<< HEAD
-	isSmartAsset := ia.stor.scriptsStorage.newestIsSmartAsset(proto.AssetIDFromDigest(assetID), !params.initialisation)
-=======
-	isSmartAsset, err := ia.stor.scriptsStorage.newestIsSmartAsset(asset, !params.initialisation)
+	isSmartAsset, err := ia.stor.scriptsStorage.newestIsSmartAsset(proto.AssetIDFromDigest(asset), !params.initialisation)
 	if err != nil {
 		return false, nil, err
 	}
->>>>>>> 99976012
 	if !isSmartAsset {
 		return true, nil, nil
 	}
@@ -941,7 +920,7 @@
 	if err != nil {
 		return false, nil, err
 	}
-	res, err := ia.sc.callAssetScriptCommon(env, assetID, params)
+	res, err := ia.sc.callAssetScriptCommon(env, asset, params)
 	if err != nil {
 		return false, nil, err
 	}
