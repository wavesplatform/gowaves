--- conflicted
+++ resolved
@@ -831,13 +831,9 @@
 	// Refuse payments to DApp itself since activation of BlockV5 (acceptFailed) and for DApps with StdLib V4.
 	disableSelfTransfers := info.acceptFailed && tree.LibVersion >= 4
 	if disableSelfTransfers && paymentsLength > 0 {
-<<<<<<< HEAD
-		if sender == *scriptAddr {
+		if sender == scriptAddr {
 			return nil, nil, errors.New("paying to DApp itself is forbidden since RIDE V4")
-=======
-		if sender == scriptAddr {
-			return nil, errors.New("paying to DApp itself is forbidden since RIDE V4")
->>>>>>> 5b130258
+
 		}
 	}
 	// Basic differ for InvokeScript creates only fee and payment diff.
