package state

import (
	"fmt"
	"math"
	"math/big"

	"github.com/pkg/errors"
	"github.com/wavesplatform/gowaves/pkg/crypto"
	"github.com/wavesplatform/gowaves/pkg/errs"
	"github.com/wavesplatform/gowaves/pkg/proto"
	"github.com/wavesplatform/gowaves/pkg/ride"
	"github.com/wavesplatform/gowaves/pkg/settings"
	"github.com/wavesplatform/gowaves/pkg/types"
	"go.uber.org/zap"
)

type invokeApplier struct {
	state types.SmartState
	sc    *scriptCaller

	txHandler *transactionHandler

	stor     *blockchainEntitiesStorage
	settings *settings.BlockchainSettings

	blockDiffer    *blockDiffer
	invokeDiffStor *diffStorageWrapped
	diffApplier    *diffApplier

	buildApiData bool
}

func newInvokeApplier(
	state types.SmartState,
	sc *scriptCaller,
	txHandler *transactionHandler,
	stor *blockchainEntitiesStorage,
	settings *settings.BlockchainSettings,
	blockDiffer *blockDiffer,
	diffStor *diffStorageWrapped,
	diffApplier *diffApplier,
	buildApiData bool,
) *invokeApplier {
	return &invokeApplier{
		state:          state,
		sc:             sc,
		txHandler:      txHandler,
		stor:           stor,
		settings:       settings,
		blockDiffer:    blockDiffer,
		invokeDiffStor: diffStor,
		diffApplier:    diffApplier,
		buildApiData:   buildApiData,
	}
}

type payment struct {
	sender   proto.WavesAddress
	receiver proto.WavesAddress
	amount   uint64
	asset    proto.OptionalAsset
}

func (ia *invokeApplier) newPaymentFromTransferScriptAction(senderAddress proto.WavesAddress, action *proto.TransferScriptAction) (*payment, error) {
	if action.Recipient.Address == nil {
		return nil, errors.New("transfer has unresolved aliases")
	}
	if action.Amount < 0 {
		return nil, errors.New("negative transfer amount")
	}
	return &payment{
		sender:   senderAddress,
		receiver: *action.Recipient.Address,
		amount:   uint64(action.Amount),
		asset:    action.Asset,
	}, nil
}

func (ia *invokeApplier) newPaymentFromAttachedPaymentAction(senderAddress proto.WavesAddress, action *proto.AttachedPaymentScriptAction) (*payment, error) {
	if action.Recipient.Address == nil {
		return nil, errors.New("transfer has unresolved aliases")
	}
	if action.Amount < 0 {
		return nil, errors.New("negative transfer amount")
	}
	return &payment{
		sender:   senderAddress,
		receiver: *action.Recipient.Address,
		amount:   uint64(action.Amount),
		asset:    action.Asset,
	}, nil
}

func (ia *invokeApplier) newTxDiffFromPayment(pmt *payment, updateMinIntermediateBalance bool) (txDiff, error) {
	diff := newTxDiff()
	senderKey := byteKey(pmt.sender.ID(), pmt.asset)
	senderBalanceDiff := -int64(pmt.amount)
	if err := diff.appendBalanceDiff(senderKey, newBalanceDiff(senderBalanceDiff, 0, 0, updateMinIntermediateBalance)); err != nil {
		return txDiff{}, err
	}
	receiverKey := byteKey(pmt.receiver.ID(), pmt.asset)
	receiverBalanceDiff := int64(pmt.amount)
	if err := diff.appendBalanceDiff(receiverKey, newBalanceDiff(receiverBalanceDiff, 0, 0, updateMinIntermediateBalance)); err != nil {
		return txDiff{}, err
	}
	return diff, nil
}

func (ia *invokeApplier) newTxDiffFromScriptTransfer(scriptAddr proto.WavesAddress, action *proto.TransferScriptAction) (txDiff, error) {
	pmt, err := ia.newPaymentFromTransferScriptAction(scriptAddr, action)
	if err != nil {
		return txDiff{}, err
	}
	// updateMinIntermediateBalance is set to false here, because in Scala implementation
	// only fee and payments are checked for temporary negative balance.
	return ia.newTxDiffFromPayment(pmt, false)
}

func (ia *invokeApplier) newTxDiffFromAttachedPaymentAction(scriptAddr proto.WavesAddress, action *proto.AttachedPaymentScriptAction) (txDiff, error) {
	pmt, err := ia.newPaymentFromAttachedPaymentAction(scriptAddr, action)
	if err != nil {
		return txDiff{}, err
	}
	// updateMinIntermediateBalance is set to false here, because in Scala implementation
	// only fee and payments are checked for temporary negative balance.
	return ia.newTxDiffFromPayment(pmt, false)
}

func (ia *invokeApplier) newTxDiffFromScriptIssue(senderAddress proto.AddressID, action *proto.IssueScriptAction) (txDiff, error) {
	diff := newTxDiff()
	senderAssetKey := assetBalanceKey{address: senderAddress, asset: proto.AssetIDFromDigest(action.ID)}
	senderAssetBalanceDiff := action.Quantity
	if err := diff.appendBalanceDiff(senderAssetKey.bytes(), newBalanceDiff(senderAssetBalanceDiff, 0, 0, false)); err != nil {
		return nil, err
	}
	return diff, nil
}

func (ia *invokeApplier) newTxDiffFromScriptReissue(senderAddress proto.AddressID, action *proto.ReissueScriptAction) (txDiff, error) {
	diff := newTxDiff()
	senderAssetKey := assetBalanceKey{address: senderAddress, asset: proto.AssetIDFromDigest(action.AssetID)}
	senderAssetBalanceDiff := action.Quantity
	if err := diff.appendBalanceDiff(senderAssetKey.bytes(), newBalanceDiff(senderAssetBalanceDiff, 0, 0, false)); err != nil {
		return nil, err
	}
	return diff, nil
}

func (ia *invokeApplier) newTxDiffFromScriptBurn(senderAddress proto.AddressID, action *proto.BurnScriptAction) (txDiff, error) {
	diff := newTxDiff()
	senderAssetKey := assetBalanceKey{address: senderAddress, asset: proto.AssetIDFromDigest(action.AssetID)}
	senderAssetBalanceDiff := -action.Quantity
	if err := diff.appendBalanceDiff(senderAssetKey.bytes(), newBalanceDiff(senderAssetBalanceDiff, 0, 0, false)); err != nil {
		return nil, err
	}
	return diff, nil
}

func (ia *invokeApplier) newTxDiffFromScriptLease(senderAddress, recipientAddress proto.AddressID, action *proto.LeaseScriptAction) (txDiff, error) {
	diff := newTxDiff()
	senderKey := wavesBalanceKey{address: senderAddress}
	receiverKey := wavesBalanceKey{address: recipientAddress}
	if err := diff.appendBalanceDiff(senderKey.bytes(), newBalanceDiff(0, 0, action.Amount, false)); err != nil {
		return nil, err
	}
	if err := diff.appendBalanceDiff(receiverKey.bytes(), newBalanceDiff(0, action.Amount, 0, false)); err != nil {
		return nil, err
	}
	return diff, nil
}

func (ia *invokeApplier) newTxDiffFromScriptLeaseCancel(senderAddress proto.AddressID, leaseInfo *leasing) (txDiff, error) {
	diff := newTxDiff()
	senderKey := wavesBalanceKey{address: senderAddress}
	senderLeaseOutDiff := -int64(leaseInfo.Amount)
	if err := diff.appendBalanceDiff(senderKey.bytes(), newBalanceDiff(0, 0, senderLeaseOutDiff, false)); err != nil {
		return nil, err
	}
	receiverKey := wavesBalanceKey{address: leaseInfo.Recipient.ID()}
	receiverLeaseInDiff := -int64(leaseInfo.Amount)
	if err := diff.appendBalanceDiff(receiverKey.bytes(), newBalanceDiff(0, receiverLeaseInDiff, 0, false)); err != nil {
		return nil, err
	}
	return diff, nil
}

func (ia *invokeApplier) saveIntermediateDiff(diff txDiff) error {
	return ia.invokeDiffStor.saveTxDiff(diff)
}

func (ia *invokeApplier) resolveAliases(actions []proto.ScriptAction, initialisation bool) error {
	for i, a := range actions {
		switch ta := a.(type) {
		case proto.TransferScriptAction:
			addr, err := recipientToAddress(ta.Recipient, ia.stor.aliases, !initialisation)
			if err != nil {
				return err
			}
			ta.Recipient = proto.NewRecipientFromAddress(*addr)
			actions[i] = ta
		case proto.LeaseScriptAction:
			addr, err := recipientToAddress(ta.Recipient, ia.stor.aliases, !initialisation)
			if err != nil {
				return err
			}
			ta.Recipient = proto.NewRecipientFromAddress(*addr)
			actions[i] = ta
		}
	}
	return nil
}

func (ia *invokeApplier) countIssuedAssets(actions []proto.ScriptAction) (uint64, error) {
	issuedAssetsCount := uint64(0)
	for _, action := range actions {
		switch a := action.(type) {
		case *proto.IssueScriptAction:
			assetParams := assetParams{a.Quantity, a.Decimals, a.Reissuable}
			nft, err := isNFT(ia.stor.features, assetParams)
			if err != nil {
				return 0, err
			}
			if !nft {
				issuedAssetsCount += 1
			}
		}
	}
	return issuedAssetsCount, nil
}

func (ia *invokeApplier) countEmptyDataEntryKeys(actions []proto.ScriptAction) uint64 {
	var out uint64 = 0
	for _, action := range actions {
		switch a := action.(type) {
		case *proto.DataEntryScriptAction:
			if len(a.Entry.GetKey()) == 0 {
				out = +1
			}
		}
	}
	return out
}

func (ia *invokeApplier) countActionScriptRuns(actions []proto.ScriptAction, initialisation bool) (uint64, error) {
	scriptRuns := uint64(0)
	for _, action := range actions {
		var assetID proto.AssetID
		switch a := action.(type) {
		case *proto.TransferScriptAction:
			if !a.Asset.Present {
				continue // This is waves asset and it can't be scripted
			}
			assetID = proto.AssetIDFromDigest(a.Asset.ID)
		case *proto.ReissueScriptAction:
			assetID = proto.AssetIDFromDigest(a.AssetID)
		case *proto.BurnScriptAction:
			assetID = proto.AssetIDFromDigest(a.AssetID)
		default:
			continue
		}
		isSmartAsset, err := ia.stor.scriptsStorage.newestIsSmartAsset(assetID, initialisation)
		if err != nil {
			return 0, errors.Wrap(err, "something wrong with state")
		}
		if isSmartAsset {
			scriptRuns++
		}
	}
	return scriptRuns, nil
}

func errorForSmartAsset(res ride.Result, asset crypto.Digest) error {
	var text string
	if res.UserError() != "" {
		text = fmt.Sprintf("Transaction is not allowed by token-script id %s: throw from asset script.", asset.String())
	} else {
		// scala compatible error message
		text = fmt.Sprintf("Transaction is not allowed by token-script id %s. Transaction is not allowed by script of the asset", asset.String())
	}
	return errors.New(text)
}

type addlInvokeInfo struct {
	*fallibleValidationParams

	scriptAddr           *proto.WavesAddress
	scriptPK             crypto.PublicKey
	scriptRuns           uint64
	failedChanges        txBalanceChanges
	actions              []proto.ScriptAction
	paymentSmartAssets   []crypto.Digest
	disableSelfTransfers bool
	libVersion           byte
}

func (ia *invokeApplier) senderCredentialsFromScriptAction(a proto.ScriptAction, info *addlInvokeInfo) (crypto.PublicKey, proto.WavesAddress, error) {
	senderPK := info.scriptPK
	senderAddress := *info.scriptAddr
	if a.SenderPK() != nil {
		var err error
		senderPK = *a.SenderPK()
		senderAddress, err = proto.NewAddressFromPublicKey(ia.settings.AddressSchemeCharacter, senderPK)
		if err != nil {
			return crypto.PublicKey{}, proto.WavesAddress{}, err
		}
	}
	return senderPK, senderAddress, nil
}

func (ia *invokeApplier) fallibleValidation(tx proto.Transaction, info *addlInvokeInfo) (proto.TxFailureReason, txBalanceChanges, error) {
	// Check smart asset scripts on payments.
	for _, smartAsset := range info.paymentSmartAssets {
		r, err := ia.sc.callAssetScript(tx, smartAsset, info.fallibleValidationParams.appendTxParams)
		if err != nil {
			return proto.DAppError, info.failedChanges, errors.Errorf("failed to call asset %s script on payment: %v", smartAsset.String(), err)
		}
		if !r.Result() {
			return proto.SmartAssetOnPaymentFailure, info.failedChanges, errorForSmartAsset(r, smartAsset)
		}
	}
	// Resolve all aliases.
	// It has to be done before validation because we validate addresses, not aliases.
	if err := ia.resolveAliases(info.actions, info.initialisation); err != nil {
		return proto.DAppError, info.failedChanges, errors.New("ScriptResult; failed to resolve aliases")
	}
	// Validate produced actions.
	var keySizeValidationVersion byte = 1
	if info.libVersion >= 4 {
		keySizeValidationVersion = 2
	}
	maxDataEntriesSize := proto.MaxDataEntriesScriptActionsSizeInBytesV1
	if info.blockV5Activated {
		maxDataEntriesSize = proto.MaxDataEntriesScriptActionsSizeInBytesV2
	}
	restrictions := proto.ActionsValidationRestrictions{
		DisableSelfTransfers:     info.disableSelfTransfers,
		KeySizeValidationVersion: keySizeValidationVersion,
		MaxDataEntriesSize:       maxDataEntriesSize,
	}

	if err := proto.ValidateActions(info.actions, restrictions, int(info.libVersion)); err != nil {
		return proto.DAppError, info.failedChanges, err
	}
	// Check full transaction fee (with actions and payments scripts).
	issuedAssetsCount, err := ia.countIssuedAssets(info.actions)
	if err != nil {
		return proto.DAppError, info.failedChanges, err
	}
	if err := ia.checkFullFee(tx, info.scriptRuns, issuedAssetsCount); err != nil {
		return proto.InsufficientActionsFee, info.failedChanges, err
	}
	differInfo := &differInfo{initialisation: info.initialisation, blockInfo: info.blockInfo}
	var txID *crypto.Digest
	switch t := tx.(type) {
	case *proto.InvokeScriptWithProofs:
		txID = t.ID
	case *proto.EthereumTransaction:
		txID = t.ID
	}
	// Add feeAndPaymentChanges to stor before performing actions.
	feeAndPaymentChanges, err := ia.blockDiffer.createTransactionDiff(tx, info.block, differInfo)
	if err != nil {
		return proto.DAppError, info.failedChanges, err
	}
	totalChanges := feeAndPaymentChanges
	if err := ia.saveIntermediateDiff(totalChanges.diff); err != nil {
		return proto.DAppError, info.failedChanges, err
	}
	// Empty keys rejected since protobuf version.
	if proto.IsProtobufTx(tx) && ia.countEmptyDataEntryKeys(info.actions) > 0 {
		return proto.DAppError, info.failedChanges, errs.NewTxValidationError(fmt.Sprintf("Empty keys aren't allowed in tx version >= %d", tx.GetVersion()))
	}

	// Perform actions.
	for _, action := range info.actions {
		senderPK, senderAddress, err := ia.senderCredentialsFromScriptAction(action, info)
		if err != nil {
			return proto.DAppError, info.failedChanges, err
		}
		totalChanges.appendAddr(senderAddress)
		switch a := action.(type) {
		case *proto.DataEntryScriptAction:
			ia.stor.accountsDataStor.appendEntryUncertain(senderAddress, a.Entry)

		case *proto.TransferScriptAction:
			// Perform transfers.
			recipientAddress := a.Recipient.Address
			totalChanges.appendAddr(*recipientAddress)
			assetExists := ia.stor.assets.newestAssetExists(a.Asset, !info.initialisation)
			if !assetExists {
				return proto.DAppError, info.failedChanges, errors.New("invalid asset in transfer")
			}
			var isSmartAsset bool
			if a.Asset.Present {
				isSmartAsset, err = ia.stor.scriptsStorage.newestIsSmartAsset(proto.AssetIDFromDigest(a.Asset.ID), !info.initialisation)
				if err != nil {
					return proto.DAppError, info.failedChanges, errors.Wrap(err, "something wrong with state")
				}
			}
			if isSmartAsset {
				fullTr, err := proto.NewFullScriptTransfer(a, senderAddress, info.scriptPK, txID, tx.GetTimestamp())
				if err != nil {
					return proto.DAppError, info.failedChanges, errors.Wrap(err, "failed to convert transfer to full script transfer")
				}
				// Call asset script if transferring smart asset.
				res, err := ia.sc.callAssetScriptWithScriptTransfer(fullTr, a.Asset.ID, info.appendTxParams)
				if err != nil {
					return proto.DAppError, info.failedChanges, errors.Wrap(err, "failed to call asset script on transfer set")
				}
				if !res.Result() {
					return proto.SmartAssetOnActionFailure, info.failedChanges, errorForSmartAsset(res, a.Asset.ID)
				}
			}
			txDiff, err := ia.newTxDiffFromScriptTransfer(senderAddress, a)
			if err != nil {
				return proto.DAppError, info.failedChanges, err
			}
			// diff must be saved to storage, because further asset scripts must take
			// recent balance changes into account.
			if err := ia.saveIntermediateDiff(txDiff); err != nil {
				return proto.DAppError, info.failedChanges, err
			}
			// Append intermediate diff to common diff.
			for key, balanceDiff := range txDiff {
				if err := totalChanges.diff.appendBalanceDiffStr(key, balanceDiff); err != nil {
					return proto.DAppError, info.failedChanges, err
				}
			}
		case *proto.AttachedPaymentScriptAction:
			// Perform transfers.
			recipientAddress := a.Recipient.Address
			totalChanges.appendAddr(*recipientAddress)
			assetExists := ia.stor.assets.newestAssetExists(a.Asset, !info.initialisation)
			if !assetExists {
				return proto.DAppError, info.failedChanges, errors.New("invalid asset in transfer")
			}
			var isSmartAsset bool
			if a.Asset.Present {
				isSmartAsset, err = ia.stor.scriptsStorage.newestIsSmartAsset(proto.AssetIDFromDigest(a.Asset.ID), !info.initialisation)
				if err != nil {
					return proto.DAppError, info.failedChanges, errors.Wrap(err, "something wrong with state")
				}
			}
			if isSmartAsset {
				fullTr, err := proto.NewFullScriptTransferFromPaymentAction(a, senderAddress, info.scriptPK, txID, tx.GetTimestamp())
				if err != nil {
					return proto.DAppError, info.failedChanges, errors.Wrap(err, "failed to convert transfer to full script transfer")
				}
				// Call asset script if transferring smart asset.
				res, err := ia.sc.callAssetScriptWithScriptTransfer(fullTr, a.Asset.ID, info.appendTxParams)
				if err != nil {
					return proto.DAppError, info.failedChanges, errors.Wrap(err, "failed to call asset script on transfer set")
				}
				if !res.Result() {
					return proto.SmartAssetOnActionFailure, info.failedChanges, errorForSmartAsset(res, a.Asset.ID)
				}
			}
			txDiff, err := ia.newTxDiffFromAttachedPaymentAction(senderAddress, a)
			if err != nil {
				return proto.DAppError, info.failedChanges, err
			}
			// diff must be saved to storage, because further asset scripts must take
			// recent balance changes into account.
			if err := ia.saveIntermediateDiff(txDiff); err != nil {
				return proto.DAppError, info.failedChanges, err
			}
			// Append intermediate diff to common diff.
			for key, balanceDiff := range txDiff {
				if err := totalChanges.diff.appendBalanceDiffStr(key, balanceDiff); err != nil {
					return proto.DAppError, info.failedChanges, err
				}
			}

		case *proto.IssueScriptAction:
			// Create asset's info.
			assetInfo := &assetInfo{
				assetConstInfo: assetConstInfo{
					tail:     proto.DigestTail(a.ID),
					issuer:   senderPK,
					decimals: int8(a.Decimals),
				},
				assetChangeableInfo: assetChangeableInfo{
					quantity:    *big.NewInt(a.Quantity),
					name:        a.Name,
					description: a.Description,
					reissuable:  a.Reissuable,
				},
			}
			id := proto.AssetIDFromDigest(a.ID)
			ia.stor.assets.issueAssetUncertain(id, assetInfo)
			// Currently asset script is always empty.
			// TODO: if this script is ever set, don't forget to
			// also save complexity for it here using saveComplexityForAsset().
			ia.stor.scriptsStorage.setAssetScriptUncertain(a.ID, proto.Script{}, senderPK)
			txDiff, err := ia.newTxDiffFromScriptIssue(senderAddress.ID(), a)
			if err != nil {
				return proto.DAppError, info.failedChanges, err
			}
			// diff must be saved to storage, because further asset scripts must take
			// recent balance changes into account.
			if err := ia.saveIntermediateDiff(txDiff); err != nil {
				return proto.DAppError, info.failedChanges, err
			}
			// Append intermediate diff to common diff.
			for key, balanceDiff := range txDiff {
				if err := totalChanges.diff.appendBalanceDiffStr(key, balanceDiff); err != nil {
					return proto.DAppError, info.failedChanges, err
				}
			}

		case *proto.ReissueScriptAction:
			// Check validity of reissue.
			id := proto.AssetIDFromDigest(a.AssetID)
			assetInfo, err := ia.stor.assets.newestAssetInfo(id, !info.initialisation)
			if err != nil {
				return proto.DAppError, info.failedChanges, err
			}
			if assetInfo.issuer != senderPK {
				return proto.DAppError, info.failedChanges, errs.NewAssetIssuedByOtherAddress("asset was issued by other address")
			}
			if !assetInfo.reissuable {
				return proto.DAppError, info.failedChanges, errors.New("attempt to reissue asset which is not reissuable")
			}
			if math.MaxInt64-a.Quantity < assetInfo.quantity.Int64() && info.block.Timestamp >= ia.settings.ReissueBugWindowTimeEnd {
				return proto.DAppError, info.failedChanges, errors.New("asset total value overflow")
			}
			ok, res, err := ia.validateActionSmartAsset(a.AssetID, a, senderPK, *txID, tx.GetTimestamp(), info.appendTxParams)
			if err != nil {
				return proto.DAppError, info.failedChanges, err
			}
			if !ok {
				return proto.SmartAssetOnActionFailure, info.failedChanges, errorForSmartAsset(res, a.AssetID)
			}
			// Update asset's info.
			change := &assetReissueChange{
				reissuable: a.Reissuable,
				diff:       a.Quantity,
			}
			if err := ia.stor.assets.reissueAssetUncertain(id, change, !info.initialisation); err != nil {
				return proto.DAppError, info.failedChanges, err
			}
			txDiff, err := ia.newTxDiffFromScriptReissue(senderAddress.ID(), a)
			if err != nil {
				return proto.DAppError, info.failedChanges, err
			}
			// diff must be saved to storage, because further asset scripts must take
			// recent balance changes into account.
			if err := ia.saveIntermediateDiff(txDiff); err != nil {
				return proto.DAppError, info.failedChanges, err
			}
			// Append intermediate diff to common diff.
			for key, balanceDiff := range txDiff {
				if err := totalChanges.diff.appendBalanceDiffStr(key, balanceDiff); err != nil {
					return proto.DAppError, info.failedChanges, err
				}
			}

		case *proto.BurnScriptAction:
			// Check burn.
			id := proto.AssetIDFromDigest(a.AssetID)
			assetInfo, err := ia.stor.assets.newestAssetInfo(id, !info.initialisation)
			if err != nil {
				return proto.DAppError, info.failedChanges, err
			}
			burnAnyTokensEnabled, err := ia.stor.features.newestIsActivated(int16(settings.BurnAnyTokens))
			if err != nil {
				return proto.DAppError, info.failedChanges, err
			}
			if !burnAnyTokensEnabled && assetInfo.issuer != senderPK {
				return proto.DAppError, info.failedChanges, errors.New("asset was issued by other address")
			}
			quantityDiff := big.NewInt(a.Quantity)
			if assetInfo.quantity.Cmp(quantityDiff) == -1 {
				return proto.DAppError, info.failedChanges, errs.NewAccountBalanceError("trying to burn more assets than exist at all")
			}
			ok, res, err := ia.validateActionSmartAsset(a.AssetID, a, senderPK, *txID, tx.GetTimestamp(), info.appendTxParams)
			if err != nil {
				return proto.DAppError, info.failedChanges, err
			}
			if !ok {
				return proto.SmartAssetOnActionFailure, info.failedChanges, errorForSmartAsset(res, a.AssetID)
			}
			// Update asset's info
			// Modify asset.
			change := &assetBurnChange{
				diff: a.Quantity,
			}
			if err := ia.stor.assets.burnAssetUncertain(id, change, !info.initialisation); err != nil {
				return proto.DAppError, info.failedChanges, errors.Wrap(err, "failed to burn asset")
			}
			txDiff, err := ia.newTxDiffFromScriptBurn(senderAddress.ID(), a)
			if err != nil {
				return proto.DAppError, info.failedChanges, err
			}
			// diff must be saved to storage, because further asset scripts must take
			// recent balance changes into account.
			if err := ia.saveIntermediateDiff(txDiff); err != nil {
				return proto.DAppError, info.failedChanges, err
			}
			// Append intermediate diff to common diff.
			for key, balanceDiff := range txDiff {
				if err := totalChanges.diff.appendBalanceDiffStr(key, balanceDiff); err != nil {
					return proto.DAppError, info.failedChanges, err
				}
			}

		case *proto.SponsorshipScriptAction:
			assetID := proto.AssetIDFromDigest(a.AssetID)
			assetInfo, err := ia.stor.assets.newestAssetInfo(assetID, !info.initialisation)
			if err != nil {
				return proto.DAppError, info.failedChanges, err
			}
			sponsorshipActivated, err := ia.stor.features.newestIsActivated(int16(settings.FeeSponsorship))
			if err != nil {
				return proto.DAppError, info.failedChanges, err
			}
			if !sponsorshipActivated {
				return proto.DAppError, info.failedChanges, errors.New("sponsorship has not been activated yet")
			}
			if assetInfo.issuer != senderPK {
				return proto.DAppError, info.failedChanges, errors.Errorf("asset %s was not issued by this DApp", a.AssetID.String())
			}

			isSmart, err := ia.stor.scriptsStorage.newestIsSmartAsset(assetID, !info.initialisation)
			if err != nil {
				return proto.DAppError, info.failedChanges, errors.Wrap(err, "something wrong with state")
			}
			if isSmart {
				return proto.DAppError, info.failedChanges, errors.Errorf("can not sponsor smart asset %s", a.AssetID.String())
			}
			ia.stor.sponsoredAssets.sponsorAssetUncertain(a.AssetID, uint64(a.MinFee))

		case *proto.LeaseScriptAction:
			if a.Recipient.Address == nil {
				return proto.DAppError, info.failedChanges, errors.New("transfer has unresolved aliases")
			}
			recipientAddress := *a.Recipient.Address
			if senderAddress == recipientAddress {
				return proto.DAppError, info.failedChanges, errors.New("leasing to itself is not allowed")
			}
			if a.Amount <= 0 {
				return proto.DAppError, info.failedChanges, errors.New("non-positive leasing amount")
			}
			totalChanges.appendAddr(recipientAddress)

			// Add new leasing info
			l := &leasing{
				OriginTransactionID: txID,
				Sender:              senderAddress,
				Recipient:           recipientAddress,
				Amount:              uint64(a.Amount),
				Height:              info.blockInfo.Height,
				Status:              LeaseActive,
				RecipientAlias:      a.Recipient.Alias,
			}
			ia.stor.leases.addLeasingUncertain(a.ID, l)

			txDiff, err := ia.newTxDiffFromScriptLease(senderAddress.ID(), recipientAddress.ID(), a)
			if err != nil {
				return proto.DAppError, info.failedChanges, err
			}
			if err := ia.saveIntermediateDiff(txDiff); err != nil {
				return proto.DAppError, info.failedChanges, err
			}
			for key, balanceDiff := range txDiff {
				if err := totalChanges.diff.appendBalanceDiffStr(key, balanceDiff); err != nil {
					return proto.DAppError, info.failedChanges, err
				}
			}

		case *proto.LeaseCancelScriptAction:
			li, err := ia.stor.leases.newestLeasingInfo(a.LeaseID, !info.initialisation)
			if err != nil {
				return proto.DAppError, info.failedChanges, err
			}
			if senderAddress != li.Sender {
				return proto.DAppError, info.failedChanges, errors.Errorf("attempt to cancel leasing that was created by other account; leaser '%s'; canceller '%s'; leasing: %s", li.Sender.String(), senderAddress.String(), a.LeaseID.String()) //TODO: Create a scala compatible error in errs package and use it here
			}
			// Update leasing info
			if err := ia.stor.leases.cancelLeasingUncertain(a.LeaseID, info.blockInfo.Height, txID, !info.initialisation); err != nil {
				return proto.DAppError, info.failedChanges, errors.Wrap(err, "failed to cancel leasing")
			}

			totalChanges.appendAddr(li.Sender)
			totalChanges.appendAddr(li.Recipient)
			txDiff, err := ia.newTxDiffFromScriptLeaseCancel(senderAddress.ID(), li)
			if err != nil {
				return proto.DAppError, info.failedChanges, err
			}
			if err := ia.saveIntermediateDiff(txDiff); err != nil {
				return proto.DAppError, info.failedChanges, err
			}
			for key, balanceDiff := range txDiff {
				if err := totalChanges.diff.appendBalanceDiffStr(key, balanceDiff); err != nil {
					return proto.DAppError, info.failedChanges, err
				}
			}

		default:
			return proto.DAppError, info.failedChanges, errors.Errorf("unsupported script action '%T'", a)
		}
	}
	if info.acceptFailed {
		// Validate total balance changes.
		if err := ia.diffApplier.validateTxDiff(totalChanges.diff, ia.invokeDiffStor.diffStorage, !info.initialisation); err != nil {
			// Total balance changes lead to negative balance, hence invoke has failed.
			// TODO: use different code for negative balances after it is introduced; use better error text here (addr + amount + asset).
			return proto.DAppError, info.failedChanges, err
		}
	}
	// If we are here, invoke succeeded.
	ia.blockDiffer.appendBlockInfoToTxDiff(totalChanges.diff, info.block)
	return 0, totalChanges, nil
}

// applyInvokeScript checks InvokeScript transaction, creates its balance diffs and adds changes to `uncertain` storage.
// If the transaction does not fail, changes are committed (moved from uncertain to normal storage)
// later in performInvokeScriptWithProofs().
// If the transaction fails, performInvokeScriptWithProofs() is not called and changes are discarded later using dropUncertain().
func (ia *invokeApplier) applyInvokeScript(tx proto.Transaction, info *fallibleValidationParams) (*applicationResult, error) {
	// In defer we should clean all the temp changes invoke does to state.
	defer func() {
		ia.invokeDiffStor.invokeDiffsStor.reset()
	}()

	var paymentsLength int
	var scriptAddr *proto.WavesAddress
	var txID crypto.Digest
	var sender proto.Address
	switch transaction := tx.(type) {
	case *proto.InvokeScriptWithProofs:

		var err error
		scriptAddr, err = recipientToAddress(transaction.ScriptRecipient, ia.stor.aliases, !info.initialisation)
		if err != nil {
			return nil, errors.Wrap(err, "recipientToAddress() failed")
		}
		paymentsLength = len(transaction.Payments)
		txID = *transaction.ID
		sender, err = proto.NewAddressFromPublicKey(ia.settings.AddressSchemeCharacter, transaction.SenderPK)
		if err != nil {
			return nil, errors.Wrapf(err, "failed to apply script invocation")
		}
	case *proto.EthereumTransaction:
		var err error
		scriptAddr, err = transaction.WavesAddressTo(ia.settings.AddressSchemeCharacter)
		if err != nil {
			return nil, err
		}
		decodedData := transaction.TxKind.DecodedData()
		paymentsLength = len(decodedData.Payments)
		txID = *transaction.ID
		sender, err = transaction.WavesAddressFrom(ia.settings.AddressSchemeCharacter)
		if err != nil {
			return nil, errors.Wrapf(err, "failed to apply script invocation")
		}
	default:
		return nil, errors.New("failed to apply an invoke script: unexpected type of transaction ")
	}

	// If BlockV5 feature is not activated, we never accept failed transactions.
	info.acceptFailed = info.blockV5Activated && info.acceptFailed
	// Check sender script, if any.
	if info.senderScripted {
		if err := ia.sc.callAccountScriptWithTx(tx, info.appendTxParams); err != nil {
			// Never accept invokes with failed script on transaction sender.
			return nil, err
		}
	}
	// Basic checks against state.
	paymentSmartAssets, err := ia.txHandler.checkTx(tx, info.checkerInfo)
	if err != nil {
		return nil, err
	}
	tree, err := ia.stor.scriptsStorage.newestScriptByAddr(*scriptAddr, !info.initialisation)
	if err != nil {
		return nil, errors.Wrapf(err, "failed to instantiate script on address '%s'", scriptAddr.String())
	}
	scriptPK, err := ia.stor.scriptsStorage.newestScriptPKByAddr(*scriptAddr, !info.initialisation)
	if err != nil {
		return nil, errors.Wrapf(err, "failed to get script's public key on address '%s'", scriptAddr.String())
	}
	// Check that the script's library supports multiple payments.
	// We don't have to check feature activation because we've done it before.
	if paymentsLength >= 2 && tree.LibVersion < 4 {
		return nil, errors.Errorf("multiple payments is not allowed for RIDE library version %d", tree.LibVersion)
	}
	// Refuse payments to DApp itself since activation of BlockV5 (acceptFailed) and for DApps with StdLib V4.
	disableSelfTransfers := info.acceptFailed && tree.LibVersion >= 4
	if disableSelfTransfers && paymentsLength > 0 {
		if sender == *scriptAddr {
			return nil, errors.New("paying to DApp itself is forbidden since RIDE V4")
		}
	}
	// Basic differ for InvokeScript creates only fee and payment diff.
	// Create changes for both failed and successful scenarios.
	differInfo := &differInfo{initialisation: info.initialisation, blockInfo: info.blockInfo}
	failedChanges, err := ia.blockDiffer.createFailedTransactionDiff(tx, info.block, differInfo)
	if err != nil {
		return nil, err
	}
	// Call script function.

	ok, scriptActions, err := ia.sc.invokeFunction(tree, tx, info, *scriptAddr, txID)
	if !ok {
		// When ok is false, it means that we could not even start invocation.
		// We just return error in such case.
		return nil, errors.Wrap(err, "invokeFunction() failed")
	}
	if err != nil {
		// If ok is true, but error is not nil, it means that invocation has failed.
		if !info.acceptFailed {
			return nil, errors.Wrap(err, "invokeFunction() failed")
		}
		res := &invocationResult{failed: true, code: proto.DAppError, text: err.Error(), actions: scriptActions, changes: failedChanges}
		return ia.handleInvocationResult(txID, info, res)
	}
	var scriptRuns uint64 = 0
	// After activation of RideV5 (16) feature we don't take extra fee for execution of smart asset scripts.
	if !info.rideV5Activated {
		actionScriptRuns, err := ia.countActionScriptRuns(scriptActions, info.initialisation)
		if err != nil {
			return nil, errors.Wrap(err, "failed to countActionScriptRuns")
		}
		scriptRuns += uint64(len(paymentSmartAssets)) + actionScriptRuns
	}
	if info.senderScripted {
		// Since activation of RideV5 (16) feature we don't take fee for verifier execution if it's complexity is less than `FreeVerifierComplexity` limit
		if info.rideV5Activated {
			treeEstimation, err := ia.stor.scriptsComplexity.newestScriptComplexityByAddr(info.senderAddress, info.checkerInfo.estimatorVersion(), !info.initialisation)
			if err != nil {
				return nil, errors.Wrap(err, "invoke failed to get verifier complexity")
			}
			if treeEstimation.Verifier > FreeVerifierComplexity {
				scriptRuns++
			}
		} else {
			scriptRuns++
		}
	}
	var res *invocationResult
	code, changes, err := ia.fallibleValidation(tx, &addlInvokeInfo{
		fallibleValidationParams: info,
		scriptAddr:               scriptAddr,
		scriptPK:                 scriptPK,
		scriptRuns:               scriptRuns,
		failedChanges:            failedChanges,
		actions:                  scriptActions,
		paymentSmartAssets:       paymentSmartAssets,
		disableSelfTransfers:     disableSelfTransfers,
		libVersion:               byte(tree.LibVersion),
	})
	if err != nil {
		zap.S().Debugf("fallibleValidation error in tx %s. Error: %s", txID.String(), err.Error())
		// If fallibleValidation fails, we should save transaction to blockchain when acceptFailed is true.
		if !info.acceptFailed {
			return nil, err
		}
		res = &invocationResult{
			failed:     true,
			code:       code,
			text:       err.Error(),
			scriptRuns: scriptRuns,
			actions:    scriptActions,
			changes:    changes,
		}
	} else {
		res = &invocationResult{
			failed:     false,
			scriptRuns: scriptRuns,
			actions:    scriptActions,
			changes:    changes,
		}
	}
	return ia.handleInvocationResult(txID, info, res)
}

type invocationResult struct {
	failed bool
	code   proto.TxFailureReason
	text   string

	scriptRuns uint64
	actions    []proto.ScriptAction
	changes    txBalanceChanges
}

func toScriptResult(ir *invocationResult) (*proto.ScriptResult, error) {
	errorMsg := proto.ScriptErrorMessage{}
	if ir.failed {
		errorMsg = proto.ScriptErrorMessage{Code: ir.code, Text: ir.text}
	}
	sr, _, err := proto.NewScriptResult(ir.actions, errorMsg)
	return sr, err
}

func (ia *invokeApplier) handleInvocationResult(txID crypto.Digest, info *fallibleValidationParams, res *invocationResult) (*applicationResult, error) {
	if ia.buildApiData && !info.validatingUtx {
		// Save invoke result for extended API.
		res, err := toScriptResult(res)
		if err != nil {
			return nil, errors.Wrap(err, "failed to save script result")
		}
		if err := ia.stor.invokeResults.saveResult(txID, res, info.block.BlockID()); err != nil {
			return nil, errors.Wrap(err, "failed to save script result")
		}
	}
	// Total scripts invoked = scriptRuns + invocation itself.
	totalScriptsInvoked := res.scriptRuns + 1
	return &applicationResult{
		totalScriptsRuns: totalScriptsInvoked,
		changes:          res.changes,
		status:           !res.failed,
	}, nil
}

func (ia *invokeApplier) checkFullFee(tx proto.Transaction, scriptRuns, issuedAssetsCount uint64) error {
	sponsorshipActivated, err := ia.stor.features.newestIsActivated(int16(settings.FeeSponsorship))
	if err != nil {
		return err
	}
	if !sponsorshipActivated {
		// Minimum fee is not checked before sponsorship activation.
		return nil
	}
	minIssueFee := feeConstants[proto.IssueTransaction] * FeeUnit * issuedAssetsCount
	minWavesFee := scriptExtraFee*scriptRuns + feeConstants[proto.InvokeScriptTransaction]*FeeUnit + minIssueFee
<<<<<<< HEAD

	wavesFee := tx.GetFee()

	var feeAssetStr string
	switch t := tx.(type) {
	case *proto.InvokeScriptWithProofs:
		if t.FeeAsset.Present {
			wavesFee, err = ia.stor.sponsoredAssets.sponsoredAssetToWaves(t.FeeAsset.ID, t.Fee)
			if err != nil {
				return errs.Extend(err, "failed to convert fee asset to waves")
			}
=======
	wavesFee := tx.Fee
	if tx.FeeAsset.Present {
		wavesFee, err = ia.stor.sponsoredAssets.sponsoredAssetToWaves(proto.AssetIDFromDigest(tx.FeeAsset.ID), tx.Fee)
		if err != nil {
			return errs.Extend(err, "failed to convert fee asset to waves")
>>>>>>> 2d5333da
		}
		feeAssetStr = t.FeeAsset.String()
	case *proto.EthereumTransaction:
		wavesAsset := proto.NewOptionalAssetWaves()
		feeAssetStr = wavesAsset.String()

	}

	if wavesFee < minWavesFee {
		return errs.NewFeeValidation(fmt.Sprintf(
			"Fee in %s for InvokeScriptTransaction (%d in %s) with %d total scripts invoked does not exceed minimal value of %d WAVES",
			feeAssetStr, tx.GetFee(), feeAssetStr, scriptRuns, minWavesFee))
	}

	return nil
}

func (ia *invokeApplier) validateActionSmartAsset(asset crypto.Digest, action proto.ScriptAction, callerPK crypto.PublicKey,
	txID crypto.Digest, txTimestamp uint64, params *appendTxParams) (bool, ride.Result, error) {
	isSmartAsset, err := ia.stor.scriptsStorage.newestIsSmartAsset(proto.AssetIDFromDigest(asset), !params.initialisation)
	if err != nil {
		return false, nil, err
	}
	if !isSmartAsset {
		return true, nil, nil
	}
	env, err := ride.NewEnvironment(ia.settings.AddressSchemeCharacter, ia.state, ia.settings.InternalInvokePaymentsValidationAfterHeight)
	if err != nil {
		return false, nil, err
	}
	err = env.SetTransactionFromScriptAction(action, callerPK, txID, txTimestamp)
	if err != nil {
		return false, nil, err
	}
	res, err := ia.sc.callAssetScriptCommon(env, asset, params)
	if err != nil {
		return false, nil, err
	}
	return res.Result(), res, nil
}<|MERGE_RESOLUTION|>--- conflicted
+++ resolved
@@ -261,7 +261,7 @@
 		}
 		isSmartAsset, err := ia.stor.scriptsStorage.newestIsSmartAsset(assetID, initialisation)
 		if err != nil {
-			return 0, errors.Wrap(err, "something wrong with state")
+			return 0, errors.Errorf("failed to count actions: failed to check whether the asset was smart")
 		}
 		if isSmartAsset {
 			scriptRuns++
@@ -395,7 +395,7 @@
 			if a.Asset.Present {
 				isSmartAsset, err = ia.stor.scriptsStorage.newestIsSmartAsset(proto.AssetIDFromDigest(a.Asset.ID), !info.initialisation)
 				if err != nil {
-					return proto.DAppError, info.failedChanges, errors.Wrap(err, "something wrong with state")
+					return proto.DAppError, info.failedChanges, errors.Errorf("transfer script actions: failed to check whether the asset was smart")
 				}
 			}
 			if isSmartAsset {
@@ -439,7 +439,7 @@
 			if a.Asset.Present {
 				isSmartAsset, err = ia.stor.scriptsStorage.newestIsSmartAsset(proto.AssetIDFromDigest(a.Asset.ID), !info.initialisation)
 				if err != nil {
-					return proto.DAppError, info.failedChanges, errors.Wrap(err, "something wrong with state")
+					return proto.DAppError, info.failedChanges, errors.Errorf("attached payment script actions: failed to check whether the asset was smart")
 				}
 			}
 			if isSmartAsset {
@@ -622,11 +622,11 @@
 				return proto.DAppError, info.failedChanges, errors.Errorf("asset %s was not issued by this DApp", a.AssetID.String())
 			}
 
-			isSmart, err := ia.stor.scriptsStorage.newestIsSmartAsset(assetID, !info.initialisation)
-			if err != nil {
-				return proto.DAppError, info.failedChanges, errors.Wrap(err, "something wrong with state")
-			}
-			if isSmart {
+			isSmartAsset, err := ia.stor.scriptsStorage.newestIsSmartAsset(assetID, !info.initialisation)
+			if err != nil {
+				return proto.DAppError, info.failedChanges, errors.Errorf("sponsorships: failed to check whether the asset was smart")
+			}
+			if isSmartAsset {
 				return proto.DAppError, info.failedChanges, errors.Errorf("can not sponsor smart asset %s", a.AssetID.String())
 			}
 			ia.stor.sponsoredAssets.sponsorAssetUncertain(a.AssetID, uint64(a.MinFee))
@@ -777,7 +777,7 @@
 	if err != nil {
 		return nil, errors.Wrapf(err, "failed to instantiate script on address '%s'", scriptAddr.String())
 	}
-	scriptPK, err := ia.stor.scriptsStorage.newestScriptPKByAddr(*scriptAddr, !info.initialisation)
+	scriptPK, err := ia.stor.scriptsStorage.NewestScriptPKByAddr(*scriptAddr, !info.initialisation)
 	if err != nil {
 		return nil, errors.Wrapf(err, "failed to get script's public key on address '%s'", scriptAddr.String())
 	}
@@ -926,7 +926,6 @@
 	}
 	minIssueFee := feeConstants[proto.IssueTransaction] * FeeUnit * issuedAssetsCount
 	minWavesFee := scriptExtraFee*scriptRuns + feeConstants[proto.InvokeScriptTransaction]*FeeUnit + minIssueFee
-<<<<<<< HEAD
 
 	wavesFee := tx.GetFee()
 
@@ -934,17 +933,11 @@
 	switch t := tx.(type) {
 	case *proto.InvokeScriptWithProofs:
 		if t.FeeAsset.Present {
-			wavesFee, err = ia.stor.sponsoredAssets.sponsoredAssetToWaves(t.FeeAsset.ID, t.Fee)
+			wavesFee, err = ia.stor.sponsoredAssets.sponsoredAssetToWaves(proto.AssetIDFromDigest(t.FeeAsset.ID), t.Fee)
 			if err != nil {
 				return errs.Extend(err, "failed to convert fee asset to waves")
 			}
-=======
-	wavesFee := tx.Fee
-	if tx.FeeAsset.Present {
-		wavesFee, err = ia.stor.sponsoredAssets.sponsoredAssetToWaves(proto.AssetIDFromDigest(tx.FeeAsset.ID), tx.Fee)
-		if err != nil {
-			return errs.Extend(err, "failed to convert fee asset to waves")
->>>>>>> 2d5333da
+
 		}
 		feeAssetStr = t.FeeAsset.String()
 	case *proto.EthereumTransaction:
