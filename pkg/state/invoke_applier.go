--- conflicted
+++ resolved
@@ -542,19 +542,15 @@
 			totalChanges.appendAddr(recipientAddress)
 
 			// Add new leasing info
-<<<<<<< HEAD
 			l := &leasing{
 				OriginTransactionID: tx.ID,
-				Sender:              *info.scriptAddr,
-				Recipient:           *recipientAddress,
+				Sender:              senderAddress,
+				Recipient:           recipientAddress,
 				Amount:              uint64(a.Amount),
 				Height:              info.blockInfo.Height,
 				Status:              LeaseActive,
 				RecipientAlias:      a.Recipient.Alias,
 			}
-=======
-			l := &leasing{true, uint64(a.Amount), recipientAddress, senderAddress}
->>>>>>> b8756121
 			ia.stor.leases.addLeasingUncertain(a.ID, l)
 
 			txDiff, err := ia.newTxDiffFromScriptLease(senderAddress, recipientAddress, a)
@@ -575,13 +571,8 @@
 			if err != nil {
 				return proto.DAppError, info.failedChanges, err
 			}
-<<<<<<< HEAD
 			if senderAddress != li.Sender {
-				return proto.DAppError, info.failedChanges, errors.Errorf("attempt to cancel leasing that was created by other account") //TODO: Create a scala compatible error in errs package and use it here
-=======
-			if senderAddress != li.sender {
-				return proto.DAppError, info.failedChanges, errors.Errorf("attempt to cancel leasing that was created by other account; leaser '%s'; canceller '%s'; leasing: %s", li.sender.String(), senderAddress.String(), a.LeaseID.String()) //TODO: Create a scala compatible error in errs package and use it here
->>>>>>> b8756121
+				return proto.DAppError, info.failedChanges, errors.Errorf("attempt to cancel leasing that was created by other account; leaser '%s'; canceller '%s'; leasing: %s", li.Sender.String(), senderAddress.String(), a.LeaseID.String()) //TODO: Create a scala compatible error in errs package and use it here
 			}
 			// Update leasing info
 			if err := ia.stor.leases.cancelLeasingUncertain(a.LeaseID, info.blockInfo.Height, tx.ID, !info.initialisation); err != nil {
