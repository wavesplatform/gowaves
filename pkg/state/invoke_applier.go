package state

import (
	"fmt"
	"math"
	"math/big"
	"strings"

	"github.com/pkg/errors"
	"github.com/wavesplatform/gowaves/pkg/crypto"
	"github.com/wavesplatform/gowaves/pkg/errs"
	"github.com/wavesplatform/gowaves/pkg/proto"
	"github.com/wavesplatform/gowaves/pkg/ride"
	"github.com/wavesplatform/gowaves/pkg/settings"
	"github.com/wavesplatform/gowaves/pkg/types"
	"go.uber.org/zap"
)

type invokeApplier struct {
	state types.SmartState
	sc    *scriptCaller

	txHandler *transactionHandler

	stor     *blockchainEntitiesStorage
	settings *settings.BlockchainSettings

	blockDiffer    *blockDiffer
	invokeDiffStor *diffStorageWrapped
	diffApplier    *diffApplier

	buildApiData bool
}

func newInvokeApplier(
	state types.SmartState,
	sc *scriptCaller,
	txHandler *transactionHandler,
	stor *blockchainEntitiesStorage,
	settings *settings.BlockchainSettings,
	blockDiffer *blockDiffer,
	diffStor *diffStorageWrapped,
	diffApplier *diffApplier,
	buildApiData bool,
) *invokeApplier {
	return &invokeApplier{
		state:          state,
		sc:             sc,
		txHandler:      txHandler,
		stor:           stor,
		settings:       settings,
		blockDiffer:    blockDiffer,
		invokeDiffStor: diffStor,
		diffApplier:    diffApplier,
		buildApiData:   buildApiData,
	}
}

type payment struct {
	sender   proto.WavesAddress
	receiver proto.WavesAddress
	amount   uint64
	asset    proto.OptionalAsset
}

func (ia *invokeApplier) newPaymentFromTransferScriptAction(senderAddress proto.WavesAddress, action *proto.TransferScriptAction) (*payment, error) {
	if action.Recipient.Address == nil {
		return nil, errors.New("transfer has unresolved aliases")
	}
	if action.Amount < 0 {
		return nil, errors.New("negative transfer amount")
	}
	return &payment{
		sender:   senderAddress,
		receiver: *action.Recipient.Address,
		amount:   uint64(action.Amount),
		asset:    action.Asset,
	}, nil
}

func (ia *invokeApplier) newPaymentFromAttachedPaymentAction(senderAddress proto.WavesAddress, action *proto.AttachedPaymentScriptAction) (*payment, error) {
	if action.Recipient.Address == nil {
		return nil, errors.New("transfer has unresolved aliases")
	}
	if action.Amount < 0 {
		return nil, errors.New("negative transfer amount")
	}
	return &payment{
		sender:   senderAddress,
		receiver: *action.Recipient.Address,
		amount:   uint64(action.Amount),
		asset:    action.Asset,
	}, nil
}

func (ia *invokeApplier) newTxDiffFromPayment(pmt *payment, updateMinIntermediateBalance bool) (txDiff, error) {
	diff := newTxDiff()
	senderKey := byteKey(pmt.sender.ID(), pmt.asset)
	senderBalanceDiff := -int64(pmt.amount)
	if err := diff.appendBalanceDiff(senderKey, newBalanceDiff(senderBalanceDiff, 0, 0, updateMinIntermediateBalance)); err != nil {
		return txDiff{}, err
	}
	receiverKey := byteKey(pmt.receiver.ID(), pmt.asset)
	receiverBalanceDiff := int64(pmt.amount)
	if err := diff.appendBalanceDiff(receiverKey, newBalanceDiff(receiverBalanceDiff, 0, 0, updateMinIntermediateBalance)); err != nil {
		return txDiff{}, err
	}
	return diff, nil
}

func (ia *invokeApplier) newTxDiffFromScriptTransfer(scriptAddr proto.WavesAddress, action *proto.TransferScriptAction) (txDiff, error) {
	pmt, err := ia.newPaymentFromTransferScriptAction(scriptAddr, action)
	if err != nil {
		return txDiff{}, err
	}
	// updateMinIntermediateBalance is set to false here, because in Scala implementation
	// only fee and payments are checked for temporary negative balance.
	return ia.newTxDiffFromPayment(pmt, false)
}

func (ia *invokeApplier) newTxDiffFromAttachedPaymentAction(scriptAddr proto.WavesAddress, action *proto.AttachedPaymentScriptAction) (txDiff, error) {
	pmt, err := ia.newPaymentFromAttachedPaymentAction(scriptAddr, action)
	if err != nil {
		return txDiff{}, err
	}
	// updateMinIntermediateBalance is set to false here, because in Scala implementation
	// only fee and payments are checked for temporary negative balance.
	return ia.newTxDiffFromPayment(pmt, false)
}

func (ia *invokeApplier) newTxDiffFromScriptIssue(senderAddress proto.AddressID, action *proto.IssueScriptAction) (txDiff, error) {
	diff := newTxDiff()
	senderAssetKey := assetBalanceKey{address: senderAddress, asset: proto.AssetIDFromDigest(action.ID)}
	senderAssetBalanceDiff := action.Quantity
	if err := diff.appendBalanceDiff(senderAssetKey.bytes(), newBalanceDiff(senderAssetBalanceDiff, 0, 0, false)); err != nil {
		return nil, err
	}
	return diff, nil
}

func (ia *invokeApplier) newTxDiffFromScriptReissue(senderAddress proto.AddressID, action *proto.ReissueScriptAction) (txDiff, error) {
	diff := newTxDiff()
	senderAssetKey := assetBalanceKey{address: senderAddress, asset: proto.AssetIDFromDigest(action.AssetID)}
	senderAssetBalanceDiff := action.Quantity
	if err := diff.appendBalanceDiff(senderAssetKey.bytes(), newBalanceDiff(senderAssetBalanceDiff, 0, 0, false)); err != nil {
		return nil, err
	}
	return diff, nil
}

func (ia *invokeApplier) newTxDiffFromScriptBurn(senderAddress proto.AddressID, action *proto.BurnScriptAction) (txDiff, error) {
	diff := newTxDiff()
	senderAssetKey := assetBalanceKey{address: senderAddress, asset: proto.AssetIDFromDigest(action.AssetID)}
	senderAssetBalanceDiff := -action.Quantity
	if err := diff.appendBalanceDiff(senderAssetKey.bytes(), newBalanceDiff(senderAssetBalanceDiff, 0, 0, false)); err != nil {
		return nil, err
	}
	return diff, nil
}

func (ia *invokeApplier) newTxDiffFromScriptLease(senderAddress, recipientAddress proto.AddressID, action *proto.LeaseScriptAction) (txDiff, error) {
	diff := newTxDiff()
	senderKey := wavesBalanceKey{address: senderAddress}
	receiverKey := wavesBalanceKey{address: recipientAddress}
	if err := diff.appendBalanceDiff(senderKey.bytes(), newBalanceDiff(0, 0, action.Amount, false)); err != nil {
		return nil, err
	}
	if err := diff.appendBalanceDiff(receiverKey.bytes(), newBalanceDiff(0, action.Amount, 0, false)); err != nil {
		return nil, err
	}
	return diff, nil
}

func (ia *invokeApplier) newTxDiffFromScriptLeaseCancel(senderAddress proto.AddressID, leaseInfo *leasing) (txDiff, error) {
	diff := newTxDiff()
	senderKey := wavesBalanceKey{address: senderAddress}
	senderLeaseOutDiff := -int64(leaseInfo.Amount)
	if err := diff.appendBalanceDiff(senderKey.bytes(), newBalanceDiff(0, 0, senderLeaseOutDiff, false)); err != nil {
		return nil, err
	}
	receiverKey := wavesBalanceKey{address: leaseInfo.Recipient.ID()}
	receiverLeaseInDiff := -int64(leaseInfo.Amount)
	if err := diff.appendBalanceDiff(receiverKey.bytes(), newBalanceDiff(0, receiverLeaseInDiff, 0, false)); err != nil {
		return nil, err
	}
	return diff, nil
}

func (ia *invokeApplier) saveIntermediateDiff(diff txDiff) error {
	return ia.invokeDiffStor.saveTxDiff(diff)
}

func (ia *invokeApplier) resolveAliases(actions []proto.ScriptAction, initialisation bool) error {
	for i, a := range actions {
		switch ta := a.(type) {
		case proto.TransferScriptAction:
			addr, err := recipientToAddress(ta.Recipient, ia.stor.aliases, !initialisation)
			if err != nil {
				return err
			}
			ta.Recipient = proto.NewRecipientFromAddress(*addr)
			actions[i] = ta
		case proto.LeaseScriptAction:
			addr, err := recipientToAddress(ta.Recipient, ia.stor.aliases, !initialisation)
			if err != nil {
				return err
			}
			ta.Recipient = proto.NewRecipientFromAddress(*addr)
			actions[i] = ta
		}
	}
	return nil
}

func (ia *invokeApplier) countIssuedAssets(actions []proto.ScriptAction) (uint64, error) {
	issuedAssetsCount := uint64(0)
	for _, action := range actions {
		switch a := action.(type) {
		case *proto.IssueScriptAction:
			assetParams := assetParams{a.Quantity, a.Decimals, a.Reissuable}
			nft, err := isNFT(ia.stor.features, assetParams)
			if err != nil {
				return 0, err
			}
			if !nft {
				issuedAssetsCount += 1
			}
		}
	}
	return issuedAssetsCount, nil
}

func (ia *invokeApplier) countEmptyDataEntryKeys(actions []proto.ScriptAction) uint64 {
	var out uint64 = 0
	for _, action := range actions {
		switch a := action.(type) {
		case *proto.DataEntryScriptAction:
			if len(a.Entry.GetKey()) == 0 {
				out = +1
			}
		}
	}
	return out
}

func (ia *invokeApplier) countActionScriptRuns(actions []proto.ScriptAction, initialisation bool) (uint64, error) {
	scriptRuns := uint64(0)
	for _, action := range actions {
		var assetID proto.AssetID
		switch a := action.(type) {
		case *proto.TransferScriptAction:
			if !a.Asset.Present {
				continue // This is waves asset and it can't be scripted
			}
			assetID = proto.AssetIDFromDigest(a.Asset.ID)
		case *proto.ReissueScriptAction:
			assetID = proto.AssetIDFromDigest(a.AssetID)
		case *proto.BurnScriptAction:
			assetID = proto.AssetIDFromDigest(a.AssetID)
		default:
			continue
		}
		isSmartAsset, err := ia.stor.scriptsStorage.newestIsSmartAsset(assetID, initialisation)
		if err != nil {
			return 0, errors.Errorf("failed to count actions: failed to check whether the asset was smart")
		}
		if isSmartAsset {
			scriptRuns++
		}
	}
	return scriptRuns, nil
}

func errorForSmartAsset(msg string, asset crypto.Digest) error {
	var text string
	if msg != "" {
		text = fmt.Sprintf("Transaction is not allowed by token-script id %s: throw from asset script.", asset.String())
	} else {
		// scala compatible error message
		text = fmt.Sprintf("Transaction is not allowed by token-script id %s. Transaction is not allowed by script of the asset", asset.String())
	}
	return errors.New(text)
}

type addlInvokeInfo struct {
	*fallibleValidationParams

	scriptAddr           *proto.WavesAddress
	scriptPK             crypto.PublicKey
	scriptRuns           uint64
	failedChanges        txBalanceChanges
	actions              []proto.ScriptAction
	paymentSmartAssets   []crypto.Digest
	disableSelfTransfers bool
	libVersion           byte
}

func (ia *invokeApplier) senderCredentialsFromScriptAction(a proto.ScriptAction, info *addlInvokeInfo) (crypto.PublicKey, proto.WavesAddress, error) {
	senderPK := info.scriptPK
	senderAddress := *info.scriptAddr
	if a.SenderPK() != nil {
		var err error
		senderPK = *a.SenderPK()
		senderAddress, err = proto.NewAddressFromPublicKey(ia.settings.AddressSchemeCharacter, senderPK)
		if err != nil {
			return crypto.PublicKey{}, proto.WavesAddress{}, err
		}
	}
	return senderPK, senderAddress, nil
}

func (ia *invokeApplier) fallibleValidation(tx proto.Transaction, info *addlInvokeInfo) (proto.TxFailureReason, txBalanceChanges, error) {
	// Check smart asset scripts on payments.
	for _, smartAsset := range info.paymentSmartAssets {
		r, err := ia.sc.callAssetScript(tx, smartAsset, info.fallibleValidationParams.appendTxParams)
		if err != nil {
			return proto.SmartAssetOnPaymentFailure, info.failedChanges, errorForSmartAsset(err.Error(), smartAsset)
		}
		if !r.Result() {
			return proto.SmartAssetOnPaymentFailure, info.failedChanges, errorForSmartAsset("", smartAsset)
		}
	}
	// Resolve all aliases.
	// It has to be done before validation because we validate addresses, not aliases.
	if err := ia.resolveAliases(info.actions, info.initialisation); err != nil {
		return proto.DAppError, info.failedChanges, errors.New("ScriptResult; failed to resolve aliases")
	}
	// Validate produced actions.
	var keySizeValidationVersion byte = 1
	if info.libVersion >= 4 {
		keySizeValidationVersion = 2
	}
	maxDataEntriesSize := proto.MaxDataEntriesScriptActionsSizeInBytesV1
	if info.blockV5Activated {
		maxDataEntriesSize = proto.MaxDataEntriesScriptActionsSizeInBytesV2
	}
	restrictions := proto.ActionsValidationRestrictions{
		DisableSelfTransfers:     info.disableSelfTransfers,
		KeySizeValidationVersion: keySizeValidationVersion,
		MaxDataEntriesSize:       maxDataEntriesSize,
	}

	if err := proto.ValidateActions(info.actions, restrictions, int(info.libVersion)); err != nil {
		return proto.DAppError, info.failedChanges, err
	}
	// Check full transaction fee (with actions and payments scripts).
	issuedAssetsCount, err := ia.countIssuedAssets(info.actions)
	if err != nil {
		return proto.DAppError, info.failedChanges, err
	}
	if err := ia.checkFullFee(tx, info.scriptRuns, issuedAssetsCount); err != nil {
		return proto.InsufficientActionsFee, info.failedChanges, err
	}

	differInfo := &differInfo{initialisation: info.initialisation, blockInfo: info.blockInfo}
	txIDBytes, err := tx.GetID(ia.settings.AddressSchemeCharacter)
	if err != nil {
		return proto.DAppError, info.failedChanges, err
	}
	txID, err := crypto.NewDigestFromBytes(txIDBytes)
	if err != nil {
		return proto.DAppError, info.failedChanges, err
	}
	// Add feeAndPaymentChanges to stor before performing actions.
	feeAndPaymentChanges, err := ia.blockDiffer.createTransactionDiff(tx, info.block, differInfo)
	if err != nil {
		return proto.DAppError, info.failedChanges, err
	}
	totalChanges := feeAndPaymentChanges
	if err := ia.saveIntermediateDiff(totalChanges.diff); err != nil {
		return proto.DAppError, info.failedChanges, err
	}
	// Empty keys rejected since protobuf version.
	if proto.IsProtobufTx(tx) && ia.countEmptyDataEntryKeys(info.actions) > 0 {
		return proto.DAppError, info.failedChanges, errs.NewTxValidationError(fmt.Sprintf("Empty keys aren't allowed in tx version >= %d", tx.GetVersion()))
	}

	// Perform actions.
	for _, action := range info.actions {
		senderPK, senderAddress, err := ia.senderCredentialsFromScriptAction(action, info)
		if err != nil {
			return proto.DAppError, info.failedChanges, err
		}
		totalChanges.appendAddr(senderAddress)
		switch a := action.(type) {
		case *proto.DataEntryScriptAction:
			ia.stor.accountsDataStor.appendEntryUncertain(senderAddress, a.Entry)

		case *proto.TransferScriptAction:
			// Perform transfers.
			recipientAddress := a.Recipient.Address
			totalChanges.appendAddr(*recipientAddress)
			assetExists := ia.stor.assets.newestAssetExists(a.Asset, !info.initialisation)
			if !assetExists {
				return proto.DAppError, info.failedChanges, errors.New("invalid asset in transfer")
			}
			var isSmartAsset bool
			if a.Asset.Present {
				isSmartAsset, err = ia.stor.scriptsStorage.newestIsSmartAsset(proto.AssetIDFromDigest(a.Asset.ID), !info.initialisation)
				if err != nil {
					return proto.DAppError, info.failedChanges, errors.Errorf("transfer script actions: failed to check whether the asset was smart")
				}
			}
			if isSmartAsset {
				fullTr, err := proto.NewFullScriptTransfer(a, senderAddress, info.scriptPK, &txID, tx.GetTimestamp())
				if err != nil {
					return proto.DAppError, info.failedChanges, errors.Wrap(err, "failed to convert transfer to full script transfer")
				}
				// Call asset script if transferring smart asset.
				res, err := ia.sc.callAssetScriptWithScriptTransfer(fullTr, a.Asset.ID, info.appendTxParams)
				if err != nil {
					return proto.SmartAssetOnActionFailure, info.failedChanges, errorForSmartAsset(err.Error(), a.Asset.ID)
				}
				if !res.Result() {
					return proto.SmartAssetOnActionFailure, info.failedChanges, errorForSmartAsset("", a.Asset.ID)
				}
			}
			txDiff, err := ia.newTxDiffFromScriptTransfer(senderAddress, a)
			if err != nil {
				return proto.DAppError, info.failedChanges, err
			}
			// diff must be saved to storage, because further asset scripts must take
			// recent balance changes into account.
			if err := ia.saveIntermediateDiff(txDiff); err != nil {
				return proto.DAppError, info.failedChanges, err
			}
			// Append intermediate diff to common diff.
			for key, balanceDiff := range txDiff {
				if err := totalChanges.diff.appendBalanceDiffStr(key, balanceDiff); err != nil {
					return proto.DAppError, info.failedChanges, err
				}
			}
		case *proto.AttachedPaymentScriptAction:
			// Perform transfers.
			recipientAddress := a.Recipient.Address
			totalChanges.appendAddr(*recipientAddress)
			assetExists := ia.stor.assets.newestAssetExists(a.Asset, !info.initialisation)
			if !assetExists {
				return proto.DAppError, info.failedChanges, errors.New("invalid asset in transfer")
			}
			var isSmartAsset bool
			if a.Asset.Present {
				isSmartAsset, err = ia.stor.scriptsStorage.newestIsSmartAsset(proto.AssetIDFromDigest(a.Asset.ID), !info.initialisation)
				if err != nil {
					return proto.DAppError, info.failedChanges, errors.Errorf("attached payment script actions: failed to check whether the asset was smart")
				}
			}
			if isSmartAsset {
				fullTr, err := proto.NewFullScriptTransferFromPaymentAction(a, senderAddress, info.scriptPK, &txID, tx.GetTimestamp())
				if err != nil {
					return proto.DAppError, info.failedChanges, errors.Wrap(err, "failed to convert transfer to full script transfer")
				}
				// Call asset script if transferring smart asset.
				res, err := ia.sc.callAssetScriptWithScriptTransfer(fullTr, a.Asset.ID, info.appendTxParams)
				if err != nil {
					return proto.SmartAssetOnActionFailure, info.failedChanges, errorForSmartAsset(err.Error(), a.Asset.ID)
				}
				if !res.Result() {
					return proto.SmartAssetOnActionFailure, info.failedChanges, errorForSmartAsset("", a.Asset.ID)
				}
			}
			txDiff, err := ia.newTxDiffFromAttachedPaymentAction(senderAddress, a)
			if err != nil {
				return proto.DAppError, info.failedChanges, err
			}
			// diff must be saved to storage, because further asset scripts must take
			// recent balance changes into account.
			if err := ia.saveIntermediateDiff(txDiff); err != nil {
				return proto.DAppError, info.failedChanges, err
			}
			// Append intermediate diff to common diff.
			for key, balanceDiff := range txDiff {
				if err := totalChanges.diff.appendBalanceDiffStr(key, balanceDiff); err != nil {
					return proto.DAppError, info.failedChanges, err
				}
			}

		case *proto.IssueScriptAction:
			// Create asset's info.
			assetInfo := &assetInfo{
				assetConstInfo: assetConstInfo{
					tail:     proto.DigestTail(a.ID),
					issuer:   senderPK,
					decimals: int8(a.Decimals),
				},
				assetChangeableInfo: assetChangeableInfo{
					quantity:    *big.NewInt(a.Quantity),
					name:        a.Name,
					description: a.Description,
					reissuable:  a.Reissuable,
				},
			}
			id := proto.AssetIDFromDigest(a.ID)
			ia.stor.assets.issueAssetUncertain(id, assetInfo)
			// Currently asset script is always empty.
			// TODO: if this script is ever set, don't forget to
			// also save complexity for it here using saveComplexityForAsset().
			ia.stor.scriptsStorage.setAssetScriptUncertain(a.ID, proto.Script{}, senderPK)
			txDiff, err := ia.newTxDiffFromScriptIssue(senderAddress.ID(), a)
			if err != nil {
				return proto.DAppError, info.failedChanges, err
			}
			// diff must be saved to storage, because further asset scripts must take
			// recent balance changes into account.
			if err := ia.saveIntermediateDiff(txDiff); err != nil {
				return proto.DAppError, info.failedChanges, err
			}
			// Append intermediate diff to common diff.
			for key, balanceDiff := range txDiff {
				if err := totalChanges.diff.appendBalanceDiffStr(key, balanceDiff); err != nil {
					return proto.DAppError, info.failedChanges, err
				}
			}

		case *proto.ReissueScriptAction:
			// Check validity of reissue.
			id := proto.AssetIDFromDigest(a.AssetID)
			assetInfo, err := ia.stor.assets.newestAssetInfo(id, !info.initialisation)
			if err != nil {
				return proto.DAppError, info.failedChanges, err
			}
			if assetInfo.issuer != senderPK {
				return proto.DAppError, info.failedChanges, errs.NewAssetIssuedByOtherAddress("asset was issued by other address")
			}
			if !assetInfo.reissuable {
				return proto.DAppError, info.failedChanges, errors.New("attempt to reissue asset which is not reissuable")
			}
			if math.MaxInt64-a.Quantity < assetInfo.quantity.Int64() && info.block.Timestamp >= ia.settings.ReissueBugWindowTimeEnd {
				return proto.DAppError, info.failedChanges, errors.New("asset total value overflow")
			}
			ok, err := ia.validateActionSmartAsset(a.AssetID, a, senderPK, txID, tx.GetTimestamp(), info.appendTxParams)
			if err != nil {
				return proto.SmartAssetOnActionFailure, info.failedChanges, errorForSmartAsset(err.Error(), a.AssetID)
			}
			if !ok {
				return proto.SmartAssetOnActionFailure, info.failedChanges, errorForSmartAsset("", a.AssetID)
			}
			// Update asset's info.
			change := &assetReissueChange{
				reissuable: a.Reissuable,
				diff:       a.Quantity,
			}
			if err := ia.stor.assets.reissueAssetUncertain(id, change, !info.initialisation); err != nil {
				return proto.DAppError, info.failedChanges, err
			}
			txDiff, err := ia.newTxDiffFromScriptReissue(senderAddress.ID(), a)
			if err != nil {
				return proto.DAppError, info.failedChanges, err
			}
			// diff must be saved to storage, because further asset scripts must take
			// recent balance changes into account.
			if err := ia.saveIntermediateDiff(txDiff); err != nil {
				return proto.DAppError, info.failedChanges, err
			}
			// Append intermediate diff to common diff.
			for key, balanceDiff := range txDiff {
				if err := totalChanges.diff.appendBalanceDiffStr(key, balanceDiff); err != nil {
					return proto.DAppError, info.failedChanges, err
				}
			}

		case *proto.BurnScriptAction:
			// Check burn.
			id := proto.AssetIDFromDigest(a.AssetID)
			assetInfo, err := ia.stor.assets.newestAssetInfo(id, !info.initialisation)
			if err != nil {
				return proto.DAppError, info.failedChanges, err
			}
			burnAnyTokensEnabled, err := ia.stor.features.newestIsActivated(int16(settings.BurnAnyTokens))
			if err != nil {
				return proto.DAppError, info.failedChanges, err
			}
			if !burnAnyTokensEnabled && assetInfo.issuer != senderPK {
				return proto.DAppError, info.failedChanges, errors.New("asset was issued by other address")
			}
			quantityDiff := big.NewInt(a.Quantity)
			if assetInfo.quantity.Cmp(quantityDiff) == -1 {
				return proto.DAppError, info.failedChanges, errs.NewAccountBalanceError("trying to burn more assets than exist at all")
			}
			ok, err := ia.validateActionSmartAsset(a.AssetID, a, senderPK, txID, tx.GetTimestamp(), info.appendTxParams)
			if err != nil {
				return proto.SmartAssetOnActionFailure, info.failedChanges, errorForSmartAsset(err.Error(), a.AssetID)
			}
			if !ok {
				return proto.SmartAssetOnActionFailure, info.failedChanges, errorForSmartAsset("", a.AssetID)
			}
			// Update asset's info
			// Modify asset.
			change := &assetBurnChange{
				diff: a.Quantity,
			}
			if err := ia.stor.assets.burnAssetUncertain(id, change, !info.initialisation); err != nil {
				return proto.DAppError, info.failedChanges, errors.Wrap(err, "failed to burn asset")
			}
			txDiff, err := ia.newTxDiffFromScriptBurn(senderAddress.ID(), a)
			if err != nil {
				return proto.DAppError, info.failedChanges, err
			}
			// diff must be saved to storage, because further asset scripts must take
			// recent balance changes into account.
			if err := ia.saveIntermediateDiff(txDiff); err != nil {
				return proto.DAppError, info.failedChanges, err
			}
			// Append intermediate diff to common diff.
			for key, balanceDiff := range txDiff {
				if err := totalChanges.diff.appendBalanceDiffStr(key, balanceDiff); err != nil {
					return proto.DAppError, info.failedChanges, err
				}
			}

		case *proto.SponsorshipScriptAction:
			assetID := proto.AssetIDFromDigest(a.AssetID)
			assetInfo, err := ia.stor.assets.newestAssetInfo(assetID, !info.initialisation)
			if err != nil {
				return proto.DAppError, info.failedChanges, err
			}
			sponsorshipActivated, err := ia.stor.features.newestIsActivated(int16(settings.FeeSponsorship))
			if err != nil {
				return proto.DAppError, info.failedChanges, err
			}
			if !sponsorshipActivated {
				return proto.DAppError, info.failedChanges, errors.New("sponsorship has not been activated yet")
			}
			if assetInfo.issuer != senderPK {
				return proto.DAppError, info.failedChanges, errors.Errorf("asset %s was not issued by this DApp", a.AssetID.String())
			}

			isSmartAsset, err := ia.stor.scriptsStorage.newestIsSmartAsset(assetID, !info.initialisation)
			if err != nil {
				return proto.DAppError, info.failedChanges, errors.Errorf("sponsorships: failed to check whether the asset was smart")
			}
			if isSmartAsset {
				return proto.DAppError, info.failedChanges, errors.Errorf("can not sponsor smart asset %s", a.AssetID.String())
			}
			ia.stor.sponsoredAssets.sponsorAssetUncertain(a.AssetID, uint64(a.MinFee))

		case *proto.LeaseScriptAction:
			if a.Recipient.Address == nil {
				return proto.DAppError, info.failedChanges, errors.New("transfer has unresolved aliases")
			}
			recipientAddress := *a.Recipient.Address
			if senderAddress == recipientAddress {
				return proto.DAppError, info.failedChanges, errors.New("leasing to itself is not allowed")
			}
			if a.Amount <= 0 {
				return proto.DAppError, info.failedChanges, errors.New("non-positive leasing amount")
			}
			totalChanges.appendAddr(recipientAddress)

			// Add new leasing info
			l := &leasing{
				OriginTransactionID: &txID,
				Sender:              senderAddress,
				Recipient:           recipientAddress,
				Amount:              uint64(a.Amount),
				Height:              info.blockInfo.Height,
				Status:              LeaseActive,
				RecipientAlias:      a.Recipient.Alias,
			}
			ia.stor.leases.addLeasingUncertain(a.ID, l)

			txDiff, err := ia.newTxDiffFromScriptLease(senderAddress.ID(), recipientAddress.ID(), a)
			if err != nil {
				return proto.DAppError, info.failedChanges, err
			}
			if err := ia.saveIntermediateDiff(txDiff); err != nil {
				return proto.DAppError, info.failedChanges, err
			}
			for key, balanceDiff := range txDiff {
				if err := totalChanges.diff.appendBalanceDiffStr(key, balanceDiff); err != nil {
					return proto.DAppError, info.failedChanges, err
				}
			}

		case *proto.LeaseCancelScriptAction:
			li, err := ia.stor.leases.newestLeasingInfo(a.LeaseID, !info.initialisation)
			if err != nil {
				return proto.DAppError, info.failedChanges, err
			}
			if senderAddress != li.Sender {
				return proto.DAppError, info.failedChanges, errors.Errorf("attempt to cancel leasing that was created by other account; leaser '%s'; canceller '%s'; leasing: %s", li.Sender.String(), senderAddress.String(), a.LeaseID.String()) //TODO: Create a scala compatible error in errs package and use it here
			}
			// Update leasing info
			if err := ia.stor.leases.cancelLeasingUncertain(a.LeaseID, info.blockInfo.Height, &txID, !info.initialisation); err != nil {
				return proto.DAppError, info.failedChanges, errors.Wrap(err, "failed to cancel leasing")
			}

			totalChanges.appendAddr(li.Sender)
			totalChanges.appendAddr(li.Recipient)
			txDiff, err := ia.newTxDiffFromScriptLeaseCancel(senderAddress.ID(), li)
			if err != nil {
				return proto.DAppError, info.failedChanges, err
			}
			if err := ia.saveIntermediateDiff(txDiff); err != nil {
				return proto.DAppError, info.failedChanges, err
			}
			for key, balanceDiff := range txDiff {
				if err := totalChanges.diff.appendBalanceDiffStr(key, balanceDiff); err != nil {
					return proto.DAppError, info.failedChanges, err
				}
			}

		default:
			return proto.DAppError, info.failedChanges, errors.Errorf("unsupported script action '%T'", a)
		}
	}
	if info.acceptFailed {
		// Validate total balance changes.
		if err := ia.diffApplier.validateTxDiff(totalChanges.diff, ia.invokeDiffStor.diffStorage, !info.initialisation); err != nil {
			// Total balance changes lead to negative balance, hence invoke has failed.
			// TODO: use different code for negative balances after it is introduced; use better error text here (addr + amount + asset).
			return proto.DAppError, info.failedChanges, err
		}
	}
	// If we are here, invoke succeeded.
	ia.blockDiffer.appendBlockInfoToTxDiff(totalChanges.diff, info.block)
	return 0, totalChanges, nil
}

// applyInvokeScript checks InvokeScript transaction, creates its balance diffs and adds changes to `uncertain` storage.
// If the transaction does not fail, changes are committed (moved from uncertain to normal storage)
// later in performInvokeScriptWithProofs().
// If the transaction fails, performInvokeScriptWithProofs() is not called and changes are discarded later using dropUncertain().
func (ia *invokeApplier) applyInvokeScript(tx proto.Transaction,invokeUnion proto.InvokeTxUnion, info *fallibleValidationParams) (*applicationResult, error) {
	// In defer we should clean all the temp changes invoke does to state.
	defer func() {
		ia.invokeDiffStor.invokeDiffsStor.reset()
	}()

	var (
		paymentsLength     int
		scriptAddr         *proto.WavesAddress
		txID               crypto.Digest
		sender             proto.WavesAddress
		tree               *ride.Tree
		scriptPK           crypto.PublicKey
		isInvokeExpression bool
	)
	switch invokeType := invokeUnion.(type) {
	case *proto.InvokeScriptTxUnion:
		switch subTx := invokeType.SubTx.(type) {
		case *proto.InvokeScriptWithProofs:
			var err error
			scriptAddr, err = recipientToAddress(subTx.ScriptRecipient, ia.stor.aliases, !info.initialisation)
			if err != nil {
				return nil, errors.Wrap(err, "recipientToAddress() failed")
			}
			paymentsLength = len(subTx.Payments)
			txID = *subTx.ID
			sender, err = proto.NewAddressFromPublicKey(ia.settings.AddressSchemeCharacter, subTx.SenderPK)
			if err != nil {
				return nil, errors.Wrapf(err, "failed to apply script invocation")
			}
		case *proto.EthereumInvokeScriptTxKind:
			scriptAddr = &subTx.To
			decodedData := subTx.DecodedData()
			paymentsLength = len(decodedData.Payments)
			txID = *subTx.TxID
			sender = subTx.From
		default:
			return nil, errors.New("wrong sub transaction of invoke script transaction")
		}

		var err error
		tree, err = ia.stor.scriptsStorage.newestScriptByAddr(*scriptAddr, !info.initialisation)
		if err != nil {
			return nil, errors.Wrapf(err, "failed to instantiate script on address '%s'", scriptAddr.String())
		}
		scriptPK, err = ia.stor.scriptsStorage.newestScriptPKByAddr(*scriptAddr, !info.initialisation)
		if err != nil {
			return nil, errors.Wrapf(err, "failed to get script's public key on address '%s'", scriptAddr.String())
		}
	case *proto.InvokeExpressionTxUnion:
		switch subTx := invokeType.SubTx.(type) {
		case *proto.InvokeExpressionTransactionWithProofs:
			var err error
			sender, err = proto.NewAddressFromPublicKey(ia.settings.AddressSchemeCharacter, subTx.SenderPK)
			if err != nil {
				return nil, errors.Wrap(err, "recipientToAddress() failed")
			}
			scriptAddr = &sender
			tree, err = ride.Parse([]byte(subTx.Expression))
			if err != nil {
				return nil, errors.Wrap(err, "failed to parse decoded invoke expression into tree")
			}
			isInvokeExpression = true
			txID = *subTx.ID
			scriptPK = subTx.SenderPK
		case *proto.EthereumInvokeExpressionTxKind:
<<<<<<< HEAD
			var err error
			sender = subTx.From
			scriptAddr = &sender
			tree, err = ride.Parse([]byte(subTx.Expression))
=======
			address, err := transaction.WavesAddressFrom(ia.settings.AddressSchemeCharacter)
			if err != nil {
				return nil, err
			}
			sender = address
			scriptAddr = &address
			tree, err = ride.Parse([]byte(kind.Expression))
>>>>>>> 175c9475
			if err != nil {
				return nil, errors.Wrap(err, "failed to parse decoded invoke expression into tree")
			}
			isInvokeExpression = true
			txID = *subTx.TxID
			scriptPK, err = ia.stor.scriptsStorage.newestScriptPKByAddr(*scriptAddr, !info.initialisation)
<<<<<<< HEAD
		default:
			return nil, errors.New("wrong sub transaction of invoke expression transaction")
=======
			if err != nil {
				return nil, err
			}
>>>>>>> 175c9475
		}
	default:
		return nil, errors.New("the transaction of InvokeUnion is not script or expression invocation")
	}
	// If BlockV5 feature is not activated, we never accept failed transactions.
	info.acceptFailed = info.blockV5Activated && info.acceptFailed
	// Check sender script, if any.
	if info.senderScripted {
		if err := ia.sc.callAccountScriptWithTx(tx, info.appendTxParams); err != nil {
			// Never accept invokes with failed script on transaction sender.
			return nil, err
		}
	}
	// Basic checks against state.
	paymentSmartAssets, err := ia.txHandler.checkTx(tx, info.checkerInfo)
	if err != nil {
		return nil, err
	}

	// Check that the script's library supports multiple payments.
	// We don't have to check feature activation because we've done it before.
	if paymentsLength >= 2 && tree.LibVersion < 4 {
		return nil, errors.Errorf("multiple payments is not allowed for RIDE library version %d", tree.LibVersion)
	}
	// Refuse payments to DApp itself since activation of BlockV5 (acceptFailed) and for DApps with StdLib V4.
	disableSelfTransfers := info.acceptFailed && tree.LibVersion >= 4
	if disableSelfTransfers && paymentsLength > 0 {
		if sender == *scriptAddr && !isInvokeExpression {
			return nil, errors.New("paying to DApp itself is forbidden since RIDE V4")
		}
	}
	// Basic differ for InvokeScript creates only fee and payment diff.
	// Create changes for both failed and successful scenarios.
	differInfo := &differInfo{initialisation: info.initialisation, blockInfo: info.blockInfo}
	failedChanges, err := ia.blockDiffer.createFailedTransactionDiff(tx, info.block, differInfo)
	if err != nil {
		return nil, err
	}

	// Call script function.
	r, err := ia.sc.invokeFunction(tree, tx, info, *scriptAddr, txID)
	if err != nil {
		// Script returned error, it's OK, but we have to decide is it failed or rejected transaction.
		// In the following cases the transaction is rejected:
		// 1) Failing of transactions is not activated yet, reject everything
		// 2) The error is ride.InternalInvocationError and correct fail/reject behaviour is activated
		// 3) The spent complexity is less than limit
		isCheap := int(ia.sc.recentTxComplexity) <= FailFreeInvokeComplexity
		switch ride.GetEvaluationErrorType(err) {
		case ride.UserError, ride.RuntimeError:
			// Usual script error produced by user code or system functions.
			// We reject transaction if spent complexity is less than limit.
			if !info.acceptFailed || isCheap { // Reject transaction if no failed transactions or the transaction is cheap
				return nil, errors.Wrapf(
					err, "transaction rejected with spent complexity %d and following call stack:\n%s",
					ride.EvaluationErrorSpentComplexity(err),
					strings.Join(ride.EvaluationErrorCallStack(err), "\n"),
				)
			}
			res := &invocationResult{failed: true, code: proto.DAppError, text: err.Error(), changes: failedChanges}
			return ia.handleInvocationResult(txID, info, res)
		case ride.InternalInvocationError:
			// Special script error produced by internal script invocation or application of results.
			// Reject transaction after certain height
			rejectOnInvocationError := info.checkerInfo.height >= ia.settings.InternalInvokeCorrectFailRejectBehaviourAfterHeight
			if !info.acceptFailed || rejectOnInvocationError || isCheap {
				return nil, errors.Wrapf(
					err, "transaction rejected with spent complexity %d and following call stack:\n%s",
					ride.EvaluationErrorSpentComplexity(err),
					strings.Join(ride.EvaluationErrorCallStack(err), "\n"),
				)
			}
			res := &invocationResult{failed: true, code: proto.DAppError, text: err.Error(), changes: failedChanges}
			return ia.handleInvocationResult(txID, info, res)
		case ride.Undefined, ride.EvaluationFailure: // Unhandled or evaluator error
			return nil, errors.Wrapf(err, "invocation of transaction '%s' failed", txID.String())
		default:
			return nil, errors.Wrapf(err, "invocation of transaction '%s' failed", txID.String())
		}
	}
	var scriptRuns uint64 = 0
	// After activation of RideV5 (16) feature we don't take extra fee for execution of smart asset scripts.
	if !info.rideV5Activated {
		actionScriptRuns, err := ia.countActionScriptRuns(r.ScriptActions(), info.initialisation)
		if err != nil {
			return nil, errors.Wrap(err, "failed to countActionScriptRuns")
		}
		scriptRuns += uint64(len(paymentSmartAssets)) + actionScriptRuns
	}
	if info.senderScripted {
		// Since activation of RideV5 (16) feature we don't take fee for verifier execution if it's complexity is less than `FreeVerifierComplexity` limit
		if info.rideV5Activated {
			treeEstimation, err := ia.stor.scriptsComplexity.newestScriptComplexityByAddr(info.senderAddress, info.checkerInfo.estimatorVersion(), !info.initialisation)
			if err != nil {
				return nil, errors.Wrap(err, "invoke failed to get verifier complexity")
			}
			if treeEstimation.Verifier > FreeVerifierComplexity {
				scriptRuns++
			}
		} else {
			scriptRuns++
		}
	}
	var res *invocationResult
	code, changes, err := ia.fallibleValidation(tx, &addlInvokeInfo{
		fallibleValidationParams: info,
		scriptAddr:               scriptAddr,
		scriptPK:                 scriptPK,
		scriptRuns:               scriptRuns,
		failedChanges:            failedChanges,
		actions:                  r.ScriptActions(),
		paymentSmartAssets:       paymentSmartAssets,
		disableSelfTransfers:     disableSelfTransfers,
		libVersion:               byte(tree.LibVersion),
	})
	if err != nil {
		zap.S().Debugf("fallibleValidation error in tx %s. Error: %s", txID.String(), err.Error())
		// If fallibleValidation fails, we should save transaction to blockchain when acceptFailed is true.
		if !info.acceptFailed || ia.sc.recentTxComplexity <= FailFreeInvokeComplexity {
			return nil, err
		}
		res = &invocationResult{
			failed:     true,
			code:       code,
			text:       err.Error(),
			scriptRuns: scriptRuns,
			actions:    r.ScriptActions(),
			changes:    changes,
		}
	} else {
		res = &invocationResult{
			failed:     false,
			scriptRuns: scriptRuns,
			actions:    r.ScriptActions(),
			changes:    changes,
		}
	}
	return ia.handleInvocationResult(txID, info, res)
}

type invocationResult struct {
	failed bool
	code   proto.TxFailureReason
	text   string

	scriptRuns uint64
	actions    []proto.ScriptAction
	changes    txBalanceChanges
}

func toScriptResult(ir *invocationResult) (*proto.ScriptResult, error) {
	errorMsg := proto.ScriptErrorMessage{}
	if ir.failed {
		errorMsg = proto.ScriptErrorMessage{Code: ir.code, Text: ir.text}
	}
	sr, _, err := proto.NewScriptResult(ir.actions, errorMsg)
	return sr, err
}

func (ia *invokeApplier) handleInvocationResult(txID crypto.Digest, info *fallibleValidationParams, res *invocationResult) (*applicationResult, error) {
	if ia.buildApiData && !info.validatingUtx {
		// Save invoke result for extended API.
		res, err := toScriptResult(res)
		if err != nil {
			return nil, errors.Wrap(err, "failed to save script result")
		}
		if err := ia.stor.invokeResults.saveResult(txID, res, info.block.BlockID()); err != nil {
			return nil, errors.Wrap(err, "failed to save script result")
		}
	}
	// Total scripts invoked = scriptRuns + invocation itself.
	totalScriptsInvoked := res.scriptRuns + 1
	return &applicationResult{
		totalScriptsRuns: totalScriptsInvoked,
		changes:          res.changes,
		status:           !res.failed,
	}, nil
}

func (ia *invokeApplier) checkFullFee(tx proto.Transaction, scriptRuns, issuedAssetsCount uint64) error {
	sponsorshipActivated, err := ia.stor.features.newestIsActivated(int16(settings.FeeSponsorship))
	if err != nil {
		return err
	}
	if !sponsorshipActivated {
		// Minimum fee is not checked before sponsorship activation.
		return nil
	}
	minIssueFee := feeConstants[proto.IssueTransaction] * FeeUnit * issuedAssetsCount
	minWavesFee := scriptExtraFee*scriptRuns + feeConstants[proto.InvokeScriptTransaction]*FeeUnit + minIssueFee

	wavesFee := tx.GetFee()

	var feeAssetStr string
	switch t := tx.(type) {
	case *proto.InvokeScriptWithProofs:
		if t.FeeAsset.Present {
			wavesFee, err = ia.stor.sponsoredAssets.sponsoredAssetToWaves(proto.AssetIDFromDigest(t.FeeAsset.ID), t.Fee)
			if err != nil {
				return errs.Extend(err, "failed to convert fee asset to waves")
			}

		}
		feeAssetStr = t.FeeAsset.String()
	case *proto.EthereumTransaction:
		wavesAsset := proto.NewOptionalAssetWaves()
		feeAssetStr = wavesAsset.String()

	}

	if wavesFee < minWavesFee {
		return errs.NewFeeValidation(fmt.Sprintf(
			"Fee in %s for InvokeScriptTransaction (%d in %s) with %d total scripts invoked does not exceed minimal value of %d WAVES",
			feeAssetStr, tx.GetFee(), feeAssetStr, scriptRuns, minWavesFee))
	}

	return nil
}

func (ia *invokeApplier) validateActionSmartAsset(asset crypto.Digest, action proto.ScriptAction, callerPK crypto.PublicKey,
	txID crypto.Digest, txTimestamp uint64, params *appendTxParams) (bool, error) {
	isSmartAsset, err := ia.stor.scriptsStorage.newestIsSmartAsset(proto.AssetIDFromDigest(asset), !params.initialisation)
	if err != nil {
		return false, err
	}
	if !isSmartAsset {
		return true, nil
	}
	env, err := ride.NewEnvironment(ia.settings.AddressSchemeCharacter, ia.state, ia.settings.InternalInvokePaymentsValidationAfterHeight)
	if err != nil {
		return false, err
	}
	err = env.SetTransactionFromScriptAction(action, callerPK, txID, txTimestamp)
	if err != nil {
		return false, err
	}
	res, err := ia.sc.callAssetScriptCommon(env, asset, params)
	if err != nil {
		return false, err
	}
	return res.Result(), nil
}<|MERGE_RESOLUTION|>--- conflicted
+++ resolved
@@ -787,34 +787,22 @@
 			txID = *subTx.ID
 			scriptPK = subTx.SenderPK
 		case *proto.EthereumInvokeExpressionTxKind:
-<<<<<<< HEAD
 			var err error
 			sender = subTx.From
 			scriptAddr = &sender
 			tree, err = ride.Parse([]byte(subTx.Expression))
-=======
-			address, err := transaction.WavesAddressFrom(ia.settings.AddressSchemeCharacter)
-			if err != nil {
-				return nil, err
-			}
-			sender = address
-			scriptAddr = &address
-			tree, err = ride.Parse([]byte(kind.Expression))
->>>>>>> 175c9475
+
 			if err != nil {
 				return nil, errors.Wrap(err, "failed to parse decoded invoke expression into tree")
 			}
 			isInvokeExpression = true
 			txID = *subTx.TxID
 			scriptPK, err = ia.stor.scriptsStorage.newestScriptPKByAddr(*scriptAddr, !info.initialisation)
-<<<<<<< HEAD
+			if err != nil {
+				return nil, err
+			}
 		default:
 			return nil, errors.New("wrong sub transaction of invoke expression transaction")
-=======
-			if err != nil {
-				return nil, err
-			}
->>>>>>> 175c9475
 		}
 	default:
 		return nil, errors.New("the transaction of InvokeUnion is not script or expression invocation")
@@ -855,7 +843,7 @@
 	}
 
 	// Call script function.
-	r, err := ia.sc.invokeFunction(tree, tx, info, *scriptAddr, txID)
+	r, err := ia.sc.invokeFunction(tree, tx, info, *scriptAddr, invokeUnion)
 	if err != nil {
 		// Script returned error, it's OK, but we have to decide is it failed or rejected transaction.
 		// In the following cases the transaction is rejected:
