--- conflicted
+++ resolved
@@ -665,13 +665,8 @@
 				Sender:              senderAddress,
 				Recipient:           recipientAddress,
 				Amount:              uint64(a.Amount),
-<<<<<<< HEAD
-				Height:              info.blockInfo.Height,
-				Status:              proto.LeaseActive,
-=======
 				OriginHeight:        info.blockInfo.Height,
 				Status:              LeaseActive,
->>>>>>> dd552b5f
 			}
 			ia.stor.leases.addLeasingUncertain(a.ID, l)
 
@@ -749,7 +744,6 @@
 				ride.EvaluationErrorSpentComplexity(err),
 				strings.Join(ride.EvaluationErrorCallStack(err), "\n"),
 			)
-<<<<<<< HEAD
 		}
 		invocationRes := &invocationResult{failed: true, code: proto.DAppError, text: err.Error()}
 		var applicationRes *applicationResult
@@ -828,11 +822,10 @@
 		return scriptParameters{},
 			errors.Wrapf(err, "failed to instantiate script on address '%s'", scriptParams.scriptAddr.String())
 	}
-	var si scriptBasicInfoRecord
-	si, err = ia.stor.scriptsStorage.newestScriptBasicInfoByAddressID(scriptParams.scriptAddr.ID())
-	if err != nil {
+	si, storErr := ia.stor.scriptsStorage.newestScriptBasicInfoByAddressID(scriptParams.scriptAddr.ID())
+	if storErr != nil {
 		return scriptParameters{},
-			errors.Wrapf(err, "failed to get script's public key on address '%s'", scriptParams.scriptAddr.String())
+			errors.Wrapf(storErr, "failed to get script's public key on address '%s'", scriptParams.scriptAddr.String())
 	}
 	scriptParams.scriptPK = si.PK
 	return scriptParams, nil
@@ -975,246 +968,12 @@
 }
 
 func (ia *invokeApplier) refusePayments(scriptParams scriptParameters, disableSelfTransfers bool) bool {
-	if disableSelfTransfers && scriptParams.paymentsLength > 0 {
-		if scriptParams.sender == scriptParams.scriptAddr {
-			return true
-		}
-	}
-	return false
-}
-
-=======
-		}
-		invocationRes := &invocationResult{failed: true, code: proto.DAppError, text: err.Error()}
-		var applicationRes *applicationResult
-		applicationRes, err = ia.handleInvocationResult(txID, checkerData, info, invocationRes, failedChanges)
-		return invocationRes, applicationRes, err
-	}
-	// Before RideV6 activation in the following cases the transaction is rejected:
-	// 1) Failing of transactions is not activated yet, reject everything
-	// 2) The error is ride.InternalInvocationError and correct fail/reject behaviour is activated
-	// 3) The spent complexity is less than limit
-	switch ride.GetEvaluationErrorType(err) {
-	case ride.UserError, ride.RuntimeError, ride.ComplexityLimitExceed:
-		// Usual script error produced by user code or system functions.
-		// We reject transaction if spent complexity is less than limit.
-		if !info.acceptFailed || isCheap { // Reject transaction if no failed transactions or the transaction is cheap
-			return nil, nil, errors.Wrapf(
-				err, "transaction rejected with spent complexity %d and following call stack:\n%s",
-				ride.EvaluationErrorSpentComplexity(err),
-				strings.Join(ride.EvaluationErrorCallStack(err), "\n"),
-			)
-		}
-		invocationRes := &invocationResult{failed: true, code: proto.DAppError, text: err.Error()}
-		var applicationRes *applicationResult
-		applicationRes, err = ia.handleInvocationResult(txID, checkerData, info, invocationRes, failedChanges)
-		return invocationRes, applicationRes, err
-
-	case ride.InternalInvocationError:
-		// Special script error produced by internal script invocation or application of results.
-		// Reject transaction after certain height
-		rejectOnInvocationError := info.checkerInfo.height >= ia.settings.InternalInvokeCorrectFailRejectBehaviourAfterHeight
-		if !info.acceptFailed || rejectOnInvocationError || isCheap {
-			return nil, nil, errors.Wrapf(
-				err, "transaction rejected with spent complexity %d and following call stack:\n%s",
-				ride.EvaluationErrorSpentComplexity(err),
-				strings.Join(ride.EvaluationErrorCallStack(err), "\n"),
-			)
-		}
-		invocationRes := &invocationResult{failed: true, code: proto.DAppError, text: err.Error()}
-		var applicationRes *applicationResult
-		applicationRes, err = ia.handleInvocationResult(txID, checkerData, info, invocationRes, failedChanges)
-		return invocationRes, applicationRes, err
-
-	case ride.Undefined, ride.EvaluationFailure: // Unhandled or evaluator error
-		return nil, nil, errors.Wrapf(err, "invocation of transaction '%s' failed", txID.String())
-	default:
-		return nil, nil, errors.Wrapf(err, "invocation of transaction '%s' failed", txID.String())
-	}
-}
-
-type scriptParameters struct {
-	paymentsLength int
-	scriptAddr     proto.WavesAddress
-	txID           crypto.Digest
-	sender         proto.Address
-	tree           *ast.Tree
-	scriptPK       crypto.PublicKey
-}
-
-func (ia *invokeApplier) scriptParametersFromInvokeScript(
-	transaction *proto.InvokeScriptWithProofs,
-) (scriptParameters, error) {
-	var scriptParams scriptParameters
-	var err error
-	scriptParams.scriptAddr, err = recipientToAddress(transaction.ScriptRecipient, ia.stor.aliases)
-	if err != nil {
-		return scriptParameters{}, errors.Wrap(err, "recipientToAddress() failed")
-	}
-	scriptParams.paymentsLength = len(transaction.Payments)
-	scriptParams.txID = *transaction.ID
-	scriptParams.sender, err = proto.NewAddressFromPublicKey(ia.settings.AddressSchemeCharacter, transaction.SenderPK)
-	if err != nil {
-		return scriptParameters{}, errors.Wrapf(err, "failed to apply script invocation")
-	}
-	scriptParams.tree, err = ia.stor.scriptsStorage.newestScriptByAddr(scriptParams.scriptAddr)
-	if err != nil {
-		return scriptParameters{},
-			errors.Wrapf(err, "failed to instantiate script on address '%s'", scriptParams.scriptAddr.String())
-	}
-	si, storErr := ia.stor.scriptsStorage.newestScriptBasicInfoByAddressID(scriptParams.scriptAddr.ID())
-	if storErr != nil {
-		return scriptParameters{},
-			errors.Wrapf(storErr, "failed to get script's public key on address '%s'", scriptParams.scriptAddr.String())
-	}
-	scriptParams.scriptPK = si.PK
-	return scriptParams, nil
-}
-
-func (ia *invokeApplier) scriptParametersFromInvokeExpression(
-	transaction *proto.InvokeExpressionTransactionWithProofs) (scriptParameters, error) {
-	var scriptParams scriptParameters
-	addr, err := proto.NewAddressFromPublicKey(ia.settings.AddressSchemeCharacter, transaction.SenderPK)
-	if err != nil {
-		return scriptParameters{}, errors.Wrap(err, "recipientToAddress() failed")
-	}
-	scriptParams.sender = addr
-	scriptParams.scriptAddr = addr
-	scriptParams.tree, err = serialization.Parse(transaction.Expression)
-	if err != nil {
-		return scriptParameters{}, errors.Wrap(err, "failed to parse decoded invoke expression into tree")
-	}
-	scriptParams.txID = *transaction.ID
-	scriptParams.scriptPK = transaction.SenderPK
-	return scriptParams, nil
-}
-
-func (ia *invokeApplier) scriptParametersFromEthereumInvokeTransaction(
-	transaction *proto.EthereumTransaction) (scriptParameters, error) {
-	var scriptParams scriptParameters
-	var err error
-	scriptParams.scriptAddr, err = transaction.WavesAddressTo(ia.settings.AddressSchemeCharacter)
-	if err != nil {
-		return scriptParameters{}, err
-	}
-	decodedData := transaction.TxKind.DecodedData()
-	scriptParams.paymentsLength = len(decodedData.Payments)
-	scriptParams.txID = *transaction.ID
-	scriptParams.sender, err = transaction.WavesAddressFrom(ia.settings.AddressSchemeCharacter)
-	if err != nil {
-		return scriptParameters{}, errors.Wrapf(err, "failed to apply script invocation")
-	}
-	scriptParams.tree, err = ia.stor.scriptsStorage.newestScriptByAddr(scriptParams.scriptAddr)
-	if err != nil {
-		return scriptParameters{},
-			errors.Wrapf(err, "failed to instantiate script on address '%s'", scriptParams.scriptAddr.String())
-	}
-	var si scriptBasicInfoRecord
-	si, err = ia.stor.scriptsStorage.newestScriptBasicInfoByAddressID(scriptParams.scriptAddr.ID())
-	if err != nil {
-		return scriptParameters{},
-			errors.Wrapf(err, "failed to get script's public key on address '%s'", scriptParams.scriptAddr.String())
-	}
-	scriptParams.scriptPK = si.PK
-	return scriptParams, nil
-}
-
-func (ia *invokeApplier) collectScriptParameters(tx proto.Transaction) (scriptParameters, error) {
-	var scriptParams scriptParameters
-	var err error
-	switch transaction := tx.(type) {
-	case *proto.InvokeScriptWithProofs:
-		scriptParams, err = ia.scriptParametersFromInvokeScript(transaction)
-		if err != nil {
-			return scriptParameters{}, err
-		}
-	case *proto.InvokeExpressionTransactionWithProofs:
-		scriptParams, err = ia.scriptParametersFromInvokeExpression(transaction)
-		if err != nil {
-			return scriptParameters{}, err
-		}
-	case *proto.EthereumTransaction:
-		scriptParams, err = ia.scriptParametersFromEthereumInvokeTransaction(transaction)
-		if err != nil {
-			return scriptParameters{}, err
-		}
-	default:
-		return scriptParameters{}, errors.Errorf("failed to apply an invoke script: unexpected type of transaction (%T)", tx)
-	}
-
-	return scriptParams, nil
-}
-
-func (ia *invokeApplier) handleFallibleValidationError(err error,
-	txID crypto.Digest,
-	code proto.TxFailureReason,
-	info *fallibleValidationParams,
-	scriptRuns uint64,
-	r ride.Result) (*invocationResult, error) {
-	var invocationRes *invocationResult
-	if err != nil {
-		zap.S().Debugf("fallibleValidation error in tx %s. Error: %s", txID.String(), err.Error())
-		// If fallibleValidation fails, we should save transaction to blockchain when acceptFailed is true.
-		if !info.acceptFailed ||
-			(ia.sc.recentTxComplexity <= FailFreeInvokeComplexity &&
-				info.checkerInfo.height >= ia.settings.InternalInvokeCorrectFailRejectBehaviourAfterHeight) {
-			return nil, err
-		}
-		invocationRes = &invocationResult{
-			failed:     true,
-			code:       code,
-			text:       err.Error(),
-			scriptRuns: scriptRuns,
-			actions:    r.ScriptActions(),
-		}
-	} else {
-		invocationRes = &invocationResult{
-			failed:     false,
-			scriptRuns: scriptRuns,
-			actions:    r.ScriptActions(),
-		}
-	}
-	return invocationRes, nil
-}
-
-func (ia *invokeApplier) countScriptRuns(info *fallibleValidationParams,
-	paymentSmartAssets []crypto.Digest,
-	scriptActions []proto.ScriptAction) (uint64, error) {
-	var scriptRuns uint64
-
-	// After activation of RideV5 (16) feature we don't take extra fee for execution of smart asset scripts.
-	if !info.rideV5Activated {
-		actionScriptRuns, err := ia.countActionScriptRuns(scriptActions)
-		if err != nil {
-			return 0, errors.Wrap(err, "failed to countActionScriptRuns")
-		}
-		scriptRuns += uint64(len(paymentSmartAssets)) + actionScriptRuns
-	}
-	if info.senderScripted {
-		treeEstimation, err := ia.stor.scriptsComplexity.newestScriptComplexityByAddr(
-			info.senderAddress)
-		if err != nil {
-			return 0, errors.Wrap(err, "invoke failed to get verifier complexity")
-		}
-		// Since activation of RideV5 (16) feature
-		// we don't take fee for verifier execution if it's complexity is less than `FreeVerifierComplexity` limit,
-		// take fee in any other case
-		if !(info.rideV5Activated && treeEstimation.Verifier <= FreeVerifierComplexity) {
-			// take fee
-			scriptRuns++
-		}
-	}
-	return scriptRuns, nil
-}
-
-func (ia *invokeApplier) refusePayments(scriptParams scriptParameters, disableSelfTransfers bool) bool {
 	if disableSelfTransfers && scriptParams.paymentsLength > 0 && scriptParams.sender == scriptParams.scriptAddr {
 		return true
 	}
 	return false
 }
 
->>>>>>> dd552b5f
 // applyInvokeScript checks InvokeScript transaction, creates its balance diffs and adds changes to `uncertain` storage.
 // If the transaction does not fail, changes are committed (moved from uncertain to normal storage)
 // later in performInvokeScriptWithProofs().
@@ -1254,11 +1013,7 @@
 
 	// Check that the script's library supports multiple payments.
 	// We don't have to check feature activation because we've done it before.
-<<<<<<< HEAD
-	if scriptParams.paymentsLength >= 2 && scriptParams.tree.LibVersion < ast.LibV4 {
-=======
 	if scriptParams.paymentsLength >= maxPaymentsLengthBeforeLibV4 && scriptParams.tree.LibVersion < ast.LibV4 {
->>>>>>> dd552b5f
 		return nil, nil,
 			errors.Errorf("multiple payments is not allowed for RIDE library version %d", scriptParams.tree.LibVersion)
 	}
