--- conflicted
+++ resolved
@@ -796,11 +796,7 @@
 }
 
 func (ia *invokeApplier) validateActionSmartAsset(asset crypto.Digest, action proto.ScriptAction, callerPK crypto.PublicKey,
-<<<<<<< HEAD
 	txID crypto.Digest, txTimestamp uint64, params *appendTxParams) (bool, ride.Result, error) {
-=======
-	txID crypto.Digest, txTimestamp uint64, params *appendTxParams) (bool, ride.RideResult, error) {
->>>>>>> 4c1d44e9
 	isSmartAsset := ia.stor.scriptsStorage.newestIsSmartAsset(asset, !params.initialisation)
 	if !isSmartAsset {
 		return true, nil, nil
