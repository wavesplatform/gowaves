--- conflicted
+++ resolved
@@ -781,13 +781,8 @@
 }
 
 func (ia *invokeApplier) validateActionSmartAsset(asset crypto.Digest, action proto.ScriptAction, callerPK crypto.PublicKey,
-<<<<<<< HEAD
-	blockInfo *proto.BlockInfo, txID crypto.Digest, txTimestamp uint64, initialisation, acceptFailed bool) (bool, ride.Result, error) {
-	isSmartAsset := ia.stor.scriptsStorage.newestIsSmartAsset(asset, !initialisation)
-=======
-	txID crypto.Digest, txTimestamp uint64, params *appendTxParams) (bool, ride.RideResult, error) {
+	txID crypto.Digest, txTimestamp uint64, params *appendTxParams) (bool, ride.Result, error) {
 	isSmartAsset := ia.stor.scriptsStorage.newestIsSmartAsset(asset, !params.initialisation)
->>>>>>> 4c9c4dd6
 	if !isSmartAsset {
 		return true, nil, nil
 	}
