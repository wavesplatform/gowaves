package state

import (
	"fmt"
	"math"
	"math/big"
	"strings"

	"github.com/pkg/errors"
	"github.com/wavesplatform/gowaves/pkg/crypto"
	"github.com/wavesplatform/gowaves/pkg/errs"
	"github.com/wavesplatform/gowaves/pkg/proto"
	"github.com/wavesplatform/gowaves/pkg/ride"
	"github.com/wavesplatform/gowaves/pkg/settings"
	"github.com/wavesplatform/gowaves/pkg/types"
	"go.uber.org/zap"
)

type invokeApplier struct {
	state types.SmartState
	sc    *scriptCaller

	txHandler *transactionHandler

	stor     *blockchainEntitiesStorage
	settings *settings.BlockchainSettings

	blockDiffer    *blockDiffer
	invokeDiffStor *diffStorageWrapped
	diffApplier    *diffApplier

	buildApiData bool
}

func newInvokeApplier(
	state types.SmartState,
	sc *scriptCaller,
	txHandler *transactionHandler,
	stor *blockchainEntitiesStorage,
	settings *settings.BlockchainSettings,
	blockDiffer *blockDiffer,
	diffStor *diffStorageWrapped,
	diffApplier *diffApplier,
	buildApiData bool,
) *invokeApplier {
	return &invokeApplier{
		state:          state,
		sc:             sc,
		txHandler:      txHandler,
		stor:           stor,
		settings:       settings,
		blockDiffer:    blockDiffer,
		invokeDiffStor: diffStor,
		diffApplier:    diffApplier,
		buildApiData:   buildApiData,
	}
}

type payment struct {
	sender   proto.WavesAddress
	receiver proto.WavesAddress
	amount   uint64
	asset    proto.OptionalAsset
}

func (ia *invokeApplier) newPaymentFromTransferScriptAction(senderAddress proto.WavesAddress, action *proto.TransferScriptAction) (*payment, error) {
	if action.Recipient.Address == nil {
		return nil, errors.New("transfer has unresolved aliases")
	}
	if action.Amount < 0 {
		return nil, errors.New("negative transfer amount")
	}
	return &payment{
		sender:   senderAddress,
		receiver: *action.Recipient.Address,
		amount:   uint64(action.Amount),
		asset:    action.Asset,
	}, nil
}

func (ia *invokeApplier) newPaymentFromAttachedPaymentAction(senderAddress proto.WavesAddress, action *proto.AttachedPaymentScriptAction) (*payment, error) {
	if action.Recipient.Address == nil {
		return nil, errors.New("payment has unresolved aliases")
	}
	if action.Amount < 0 {
		return nil, errors.New("negative payment amount")
	}
	return &payment{
		sender:   senderAddress,
		receiver: *action.Recipient.Address,
		amount:   uint64(action.Amount),
		asset:    action.Asset,
	}, nil
}

func (ia *invokeApplier) newTxDiffFromPayment(pmt *payment, updateMinIntermediateBalance bool) (txDiff, error) {
	diff := newTxDiff()
	senderKey := byteKey(pmt.sender.ID(), pmt.asset)
	senderBalanceDiff := -int64(pmt.amount)
	if err := diff.appendBalanceDiff(senderKey, newBalanceDiff(senderBalanceDiff, 0, 0, updateMinIntermediateBalance)); err != nil {
		return txDiff{}, err
	}
	receiverKey := byteKey(pmt.receiver.ID(), pmt.asset)
	receiverBalanceDiff := int64(pmt.amount)
	if err := diff.appendBalanceDiff(receiverKey, newBalanceDiff(receiverBalanceDiff, 0, 0, updateMinIntermediateBalance)); err != nil {
		return txDiff{}, err
	}
	return diff, nil
}

func (ia *invokeApplier) newTxDiffFromScriptTransfer(scriptAddr proto.WavesAddress, action *proto.TransferScriptAction) (txDiff, error) {
	pmt, err := ia.newPaymentFromTransferScriptAction(scriptAddr, action)
	if err != nil {
		return txDiff{}, err
	}
	// updateMinIntermediateBalance is set to false here, because in Scala implementation
	// only fee and payments are checked for temporary negative balance.
	return ia.newTxDiffFromPayment(pmt, false)
}

func (ia *invokeApplier) newTxDiffFromAttachedPaymentAction(scriptAddr proto.WavesAddress, action *proto.AttachedPaymentScriptAction) (txDiff, error) {
	pmt, err := ia.newPaymentFromAttachedPaymentAction(scriptAddr, action)
	if err != nil {
		return txDiff{}, err
	}
	// updateMinIntermediateBalance is set to false here, because in Scala implementation
	// only fee and payments are checked for temporary negative balance.
	return ia.newTxDiffFromPayment(pmt, false)
}

func (ia *invokeApplier) newTxDiffFromScriptIssue(senderAddress proto.AddressID, action *proto.IssueScriptAction) (txDiff, error) {
	diff := newTxDiff()
	senderAssetKey := assetBalanceKey{address: senderAddress, asset: proto.AssetIDFromDigest(action.ID)}
	senderAssetBalanceDiff := action.Quantity
	if err := diff.appendBalanceDiff(senderAssetKey.bytes(), newBalanceDiff(senderAssetBalanceDiff, 0, 0, false)); err != nil {
		return nil, err
	}
	return diff, nil
}

func (ia *invokeApplier) newTxDiffFromScriptReissue(senderAddress proto.AddressID, action *proto.ReissueScriptAction) (txDiff, error) {
	diff := newTxDiff()
	senderAssetKey := assetBalanceKey{address: senderAddress, asset: proto.AssetIDFromDigest(action.AssetID)}
	senderAssetBalanceDiff := action.Quantity
	if err := diff.appendBalanceDiff(senderAssetKey.bytes(), newBalanceDiff(senderAssetBalanceDiff, 0, 0, false)); err != nil {
		return nil, err
	}
	return diff, nil
}

func (ia *invokeApplier) newTxDiffFromScriptBurn(senderAddress proto.AddressID, action *proto.BurnScriptAction) (txDiff, error) {
	diff := newTxDiff()
	senderAssetKey := assetBalanceKey{address: senderAddress, asset: proto.AssetIDFromDigest(action.AssetID)}
	senderAssetBalanceDiff := -action.Quantity
	if err := diff.appendBalanceDiff(senderAssetKey.bytes(), newBalanceDiff(senderAssetBalanceDiff, 0, 0, false)); err != nil {
		return nil, err
	}
	return diff, nil
}

func (ia *invokeApplier) newTxDiffFromScriptLease(senderAddress, recipientAddress proto.AddressID, action *proto.LeaseScriptAction) (txDiff, error) {
	diff := newTxDiff()
	senderKey := wavesBalanceKey{address: senderAddress}
	receiverKey := wavesBalanceKey{address: recipientAddress}
	if err := diff.appendBalanceDiff(senderKey.bytes(), newBalanceDiff(0, 0, action.Amount, false)); err != nil {
		return nil, err
	}
	if err := diff.appendBalanceDiff(receiverKey.bytes(), newBalanceDiff(0, action.Amount, 0, false)); err != nil {
		return nil, err
	}
	return diff, nil
}

func (ia *invokeApplier) newTxDiffFromScriptLeaseCancel(senderAddress proto.AddressID, leaseInfo *leasing) (txDiff, error) {
	diff := newTxDiff()
	senderKey := wavesBalanceKey{address: senderAddress}
	senderLeaseOutDiff := -int64(leaseInfo.Amount)
	if err := diff.appendBalanceDiff(senderKey.bytes(), newBalanceDiff(0, 0, senderLeaseOutDiff, false)); err != nil {
		return nil, err
	}
	receiverKey := wavesBalanceKey{address: leaseInfo.Recipient.ID()}
	receiverLeaseInDiff := -int64(leaseInfo.Amount)
	if err := diff.appendBalanceDiff(receiverKey.bytes(), newBalanceDiff(0, receiverLeaseInDiff, 0, false)); err != nil {
		return nil, err
	}
	return diff, nil
}

func (ia *invokeApplier) saveIntermediateDiff(diff txDiff) error {
	return ia.invokeDiffStor.saveTxDiff(diff)
}

func (ia *invokeApplier) resolveAliases(actions []proto.ScriptAction, initialisation bool) error {
	for i, a := range actions {
		switch ta := a.(type) {
		case proto.TransferScriptAction:
			addr, err := recipientToAddress(ta.Recipient, ia.stor.aliases, !initialisation)
			if err != nil {
				return err
			}
			ta.Recipient = proto.NewRecipientFromAddress(*addr)
			actions[i] = ta
		case proto.LeaseScriptAction:
			addr, err := recipientToAddress(ta.Recipient, ia.stor.aliases, !initialisation)
			if err != nil {
				return err
			}
			ta.Recipient = proto.NewRecipientFromAddress(*addr)
			actions[i] = ta
		}
	}
	return nil
}

func (ia *invokeApplier) countIssuedAssets(actions []proto.ScriptAction) (uint64, error) {
	issuedAssetsCount := uint64(0)
	for _, action := range actions {
		switch a := action.(type) {
		case *proto.IssueScriptAction:
			assetParams := assetParams{a.Quantity, a.Decimals, a.Reissuable}
			nft, err := isNFT(ia.stor.features, assetParams)
			if err != nil {
				return 0, err
			}
			if !nft {
				issuedAssetsCount += 1
			}
		}
	}
	return issuedAssetsCount, nil
}

func (ia *invokeApplier) countEmptyDataEntryKeys(actions []proto.ScriptAction) uint64 {
	var out uint64 = 0
	for _, action := range actions {
		switch a := action.(type) {
		case *proto.DataEntryScriptAction:
			if len(a.Entry.GetKey()) == 0 {
				out = +1
			}
		}
	}
	return out
}

func (ia *invokeApplier) countActionScriptRuns(actions []proto.ScriptAction, initialisation bool) (uint64, error) {
	scriptRuns := uint64(0)
	for _, action := range actions {
		var assetID proto.AssetID
		switch a := action.(type) {
		case *proto.TransferScriptAction:
			if !a.Asset.Present {
				continue // This is waves asset and it can't be scripted
			}
			assetID = proto.AssetIDFromDigest(a.Asset.ID)
		case *proto.ReissueScriptAction:
			assetID = proto.AssetIDFromDigest(a.AssetID)
		case *proto.BurnScriptAction:
			assetID = proto.AssetIDFromDigest(a.AssetID)
		default:
			continue
		}
		isSmartAsset, err := ia.stor.scriptsStorage.newestIsSmartAsset(assetID, initialisation)
		if err != nil {
			return 0, errors.Errorf("failed to count actions: failed to check whether the asset was smart")
		}
		if isSmartAsset {
			scriptRuns++
		}
	}
	return scriptRuns, nil
}

func errorForSmartAsset(msg string, asset crypto.Digest) error {
	var text string
	if msg != "" {
		text = fmt.Sprintf("Transaction is not allowed by token-script id %s: throw from asset script.", asset.String())
	} else {
		// scala compatible error message
		text = fmt.Sprintf("Transaction is not allowed by token-script id %s. Transaction is not allowed by script of the asset", asset.String())
	}
	return errors.New(text)
}

type addlInvokeInfo struct {
	*fallibleValidationParams

	scriptAddr           *proto.WavesAddress
	scriptPK             crypto.PublicKey
	scriptRuns           uint64
	failedChanges        txBalanceChanges
	actions              []proto.ScriptAction
	paymentSmartAssets   []crypto.Digest
	disableSelfTransfers bool
	libVersion           byte
}

func (ia *invokeApplier) senderCredentialsFromScriptAction(a proto.ScriptAction, info *addlInvokeInfo) (crypto.PublicKey, proto.WavesAddress, error) {
	senderPK := info.scriptPK
	senderAddress := *info.scriptAddr
	if a.SenderPK() != nil {
		var err error
		senderPK = *a.SenderPK()
		senderAddress, err = proto.NewAddressFromPublicKey(ia.settings.AddressSchemeCharacter, senderPK)
		if err != nil {
			return crypto.PublicKey{}, proto.WavesAddress{}, err
		}
	}
	return senderPK, senderAddress, nil
}

func (ia *invokeApplier) fallibleValidation(tx proto.Transaction, info *addlInvokeInfo) (proto.TxFailureReason, txBalanceChanges, error) {
	// Check smart asset scripts on payments.
	for _, smartAsset := range info.paymentSmartAssets {
		r, err := ia.sc.callAssetScript(tx, smartAsset, info.fallibleValidationParams.appendTxParams)
		if err != nil {
			return proto.SmartAssetOnPaymentFailure, info.failedChanges, errorForSmartAsset(err.Error(), smartAsset)
		}
		if !r.Result() {
			return proto.SmartAssetOnPaymentFailure, info.failedChanges, errorForSmartAsset("", smartAsset)
		}
	}
	// Resolve all aliases.
	// It has to be done before validation because we validate addresses, not aliases.
	if err := ia.resolveAliases(info.actions, info.initialisation); err != nil {
		return proto.DAppError, info.failedChanges, errors.New("ScriptResult; failed to resolve aliases")
	}
	// Validate produced actions.
	isUTF16KeyLen := !info.blockV5Activated // if RideV4 isn't activated
	maxDataEntriesSize := proto.MaxDataEntriesScriptActionsSizeInBytesV1
	if info.blockV5Activated {
		maxDataEntriesSize = proto.MaxDataEntriesScriptActionsSizeInBytesV2
	}
	restrictions := proto.ActionsValidationRestrictions{
		DisableSelfTransfers: info.disableSelfTransfers,
		IsUTF16KeyLen:        isUTF16KeyLen,
		MaxDataEntriesSize:   maxDataEntriesSize,
	}
<<<<<<< HEAD
	validatePayments := info.checkerInfo.height > ia.settings.InternalInvokePaymentsValidationAfterHeight
	if err := proto.ValidateActions(info.actions, restrictions, int(info.libVersion), validatePayments); err != nil {
=======

	if err := proto.ValidateActions(info.actions, restrictions, info.rideV6Activated, int(info.libVersion)); err != nil {
>>>>>>> d23463c8
		return proto.DAppError, info.failedChanges, err
	}
	// Check full transaction fee (with actions and payments scripts).
	issuedAssetsCount, err := ia.countIssuedAssets(info.actions)
	if err != nil {
		return proto.DAppError, info.failedChanges, err
	}
	if err := ia.checkFullFee(tx, info.scriptRuns, issuedAssetsCount); err != nil {
		return proto.InsufficientActionsFee, info.failedChanges, err
	}

	differInfo := &differInfo{initialisation: info.initialisation, blockInfo: info.blockInfo}
	txIDBytes, err := tx.GetID(ia.settings.AddressSchemeCharacter)
	if err != nil {
		return proto.DAppError, info.failedChanges, err
	}
	txID, err := crypto.NewDigestFromBytes(txIDBytes)
	if err != nil {
		return proto.DAppError, info.failedChanges, err
	}
	// Add feeAndPaymentChanges to stor before performing actions.
	feeAndPaymentChanges, err := ia.blockDiffer.createTransactionDiff(tx, info.block, differInfo)
	if err != nil {
		return proto.DAppError, info.failedChanges, err
	}
	totalChanges := feeAndPaymentChanges
	if err := ia.saveIntermediateDiff(totalChanges.diff); err != nil {
		return proto.DAppError, info.failedChanges, err
	}
	// Empty keys rejected since protobuf version.
	if proto.IsProtobufTx(tx) && ia.countEmptyDataEntryKeys(info.actions) > 0 {
		return proto.DAppError, info.failedChanges, errs.NewTxValidationError(fmt.Sprintf("Empty keys aren't allowed in tx version >= %d", tx.GetVersion()))
	}

	// Perform actions.
	for _, action := range info.actions {
		senderPK, senderAddress, err := ia.senderCredentialsFromScriptAction(action, info)
		if err != nil {
			return proto.DAppError, info.failedChanges, err
		}
		totalChanges.appendAddr(senderAddress)
		switch a := action.(type) {
		case *proto.DataEntryScriptAction:
			ia.stor.accountsDataStor.appendEntryUncertain(senderAddress, a.Entry)

		case *proto.TransferScriptAction:
			// Perform transfers.
			recipientAddress := a.Recipient.Address
			totalChanges.appendAddr(*recipientAddress)
			assetExists := ia.stor.assets.newestAssetExists(a.Asset, !info.initialisation)
			if !assetExists {
				return proto.DAppError, info.failedChanges, errors.New("invalid asset in transfer")
			}
			var isSmartAsset bool
			if a.Asset.Present {
				isSmartAsset, err = ia.stor.scriptsStorage.newestIsSmartAsset(proto.AssetIDFromDigest(a.Asset.ID), !info.initialisation)
				if err != nil {
					return proto.DAppError, info.failedChanges, errors.Errorf("transfer script actions: failed to check whether the asset was smart")
				}
			}
			if isSmartAsset {
				fullTr, err := proto.NewFullScriptTransfer(a, senderAddress, info.scriptPK, &txID, tx.GetTimestamp())
				if err != nil {
					return proto.DAppError, info.failedChanges, errors.Wrap(err, "failed to convert transfer to full script transfer")
				}
				// Call asset script if transferring smart asset.
				res, err := ia.sc.callAssetScriptWithScriptTransfer(fullTr, a.Asset.ID, info.appendTxParams)
				if err != nil {
					return proto.SmartAssetOnActionFailure, info.failedChanges, errorForSmartAsset(err.Error(), a.Asset.ID)
				}
				if !res.Result() {
					return proto.SmartAssetOnActionFailure, info.failedChanges, errorForSmartAsset("", a.Asset.ID)
				}
			}
			txDiff, err := ia.newTxDiffFromScriptTransfer(senderAddress, a)
			if err != nil {
				return proto.DAppError, info.failedChanges, err
			}
			// diff must be saved to storage, because further asset scripts must take
			// recent balance changes into account.
			if err := ia.saveIntermediateDiff(txDiff); err != nil {
				return proto.DAppError, info.failedChanges, err
			}
			// Append intermediate diff to common diff.
			for key, balanceDiff := range txDiff {
				if err := totalChanges.diff.appendBalanceDiffStr(key, balanceDiff); err != nil {
					return proto.DAppError, info.failedChanges, err
				}
			}
		case *proto.AttachedPaymentScriptAction:
			// Perform transfers.
			recipientAddress := a.Recipient.Address
			totalChanges.appendAddr(*recipientAddress)
			assetExists := ia.stor.assets.newestAssetExists(a.Asset, !info.initialisation)
			if !assetExists {
				return proto.DAppError, info.failedChanges, errors.New("invalid asset in transfer")
			}
			var isSmartAsset bool
			if a.Asset.Present {
				isSmartAsset, err = ia.stor.scriptsStorage.newestIsSmartAsset(proto.AssetIDFromDigest(a.Asset.ID), !info.initialisation)
				if err != nil {
					return proto.DAppError, info.failedChanges, errors.Errorf("attached payment script actions: failed to check whether the asset was smart")
				}
			}
			if isSmartAsset {
				fullTr, err := proto.NewFullScriptTransferFromPaymentAction(a, senderAddress, info.scriptPK, &txID, tx.GetTimestamp())
				if err != nil {
					return proto.DAppError, info.failedChanges, errors.Wrap(err, "failed to convert transfer to full script transfer")
				}
				// Call asset script if transferring smart asset.
				res, err := ia.sc.callAssetScriptWithScriptTransfer(fullTr, a.Asset.ID, info.appendTxParams)
				if err != nil {
					return proto.SmartAssetOnActionFailure, info.failedChanges, errorForSmartAsset(err.Error(), a.Asset.ID)
				}
				if !res.Result() {
					return proto.SmartAssetOnActionFailure, info.failedChanges, errorForSmartAsset("", a.Asset.ID)
				}
			}
			txDiff, err := ia.newTxDiffFromAttachedPaymentAction(senderAddress, a)
			if err != nil {
				if !validatePayments && txID == id1 {
					txDiff = diff1
				} else {
					return proto.DAppError, info.failedChanges, err
				}
			}
			// diff must be saved to storage, because further asset scripts must take
			// recent balance changes into account.
			if err := ia.saveIntermediateDiff(txDiff); err != nil {
				return proto.DAppError, info.failedChanges, err
			}
			// Append intermediate diff to common diff.
			for key, balanceDiff := range txDiff {
				if err := totalChanges.diff.appendBalanceDiffStr(key, balanceDiff); err != nil {
					return proto.DAppError, info.failedChanges, err
				}
			}

		case *proto.IssueScriptAction:
			// Create asset's info.
			assetInfo := &assetInfo{
				assetConstInfo: assetConstInfo{
					tail:     proto.DigestTail(a.ID),
					issuer:   senderPK,
					decimals: int8(a.Decimals),
				},
				assetChangeableInfo: assetChangeableInfo{
					quantity:    *big.NewInt(a.Quantity),
					name:        a.Name,
					description: a.Description,
					reissuable:  a.Reissuable,
				},
			}
			id := proto.AssetIDFromDigest(a.ID)
			ia.stor.assets.issueAssetUncertain(id, assetInfo)
			// Currently asset script is always empty.
			// TODO: if this script is ever set, don't forget to
			// also save complexity for it here using saveComplexityForAsset().
			ia.stor.scriptsStorage.setAssetScriptUncertain(a.ID, proto.Script{}, senderPK)
			txDiff, err := ia.newTxDiffFromScriptIssue(senderAddress.ID(), a)
			if err != nil {
				return proto.DAppError, info.failedChanges, err
			}
			// diff must be saved to storage, because further asset scripts must take
			// recent balance changes into account.
			if err := ia.saveIntermediateDiff(txDiff); err != nil {
				return proto.DAppError, info.failedChanges, err
			}
			// Append intermediate diff to common diff.
			for key, balanceDiff := range txDiff {
				if err := totalChanges.diff.appendBalanceDiffStr(key, balanceDiff); err != nil {
					return proto.DAppError, info.failedChanges, err
				}
			}

		case *proto.ReissueScriptAction:
			// Check validity of reissue.
			id := proto.AssetIDFromDigest(a.AssetID)
			assetInfo, err := ia.stor.assets.newestAssetInfo(id, !info.initialisation)
			if err != nil {
				return proto.DAppError, info.failedChanges, err
			}
			if assetInfo.issuer != senderPK {
				return proto.DAppError, info.failedChanges, errs.NewAssetIssuedByOtherAddress("asset was issued by other address")
			}
			if !assetInfo.reissuable {
				return proto.DAppError, info.failedChanges, errors.New("attempt to reissue asset which is not reissuable")
			}
			if math.MaxInt64-a.Quantity < assetInfo.quantity.Int64() && info.block.Timestamp >= ia.settings.ReissueBugWindowTimeEnd {
				return proto.DAppError, info.failedChanges, errors.New("asset total value overflow")
			}
			ok, err := ia.validateActionSmartAsset(a.AssetID, a, senderPK, txID, tx.GetTimestamp(), info.appendTxParams)
			if err != nil {
				return proto.SmartAssetOnActionFailure, info.failedChanges, errorForSmartAsset(err.Error(), a.AssetID)
			}
			if !ok {
				return proto.SmartAssetOnActionFailure, info.failedChanges, errorForSmartAsset("", a.AssetID)
			}
			// Update asset's info.
			change := &assetReissueChange{
				reissuable: a.Reissuable,
				diff:       a.Quantity,
			}
			if err := ia.stor.assets.reissueAssetUncertain(id, change, !info.initialisation); err != nil {
				return proto.DAppError, info.failedChanges, err
			}
			txDiff, err := ia.newTxDiffFromScriptReissue(senderAddress.ID(), a)
			if err != nil {
				return proto.DAppError, info.failedChanges, err
			}
			// diff must be saved to storage, because further asset scripts must take
			// recent balance changes into account.
			if err := ia.saveIntermediateDiff(txDiff); err != nil {
				return proto.DAppError, info.failedChanges, err
			}
			// Append intermediate diff to common diff.
			for key, balanceDiff := range txDiff {
				if err := totalChanges.diff.appendBalanceDiffStr(key, balanceDiff); err != nil {
					return proto.DAppError, info.failedChanges, err
				}
			}

		case *proto.BurnScriptAction:
			// Check burn.
			id := proto.AssetIDFromDigest(a.AssetID)
			assetInfo, err := ia.stor.assets.newestAssetInfo(id, !info.initialisation)
			if err != nil {
				return proto.DAppError, info.failedChanges, err
			}
			burnAnyTokensEnabled, err := ia.stor.features.newestIsActivated(int16(settings.BurnAnyTokens))
			if err != nil {
				return proto.DAppError, info.failedChanges, err
			}
			if !burnAnyTokensEnabled && assetInfo.issuer != senderPK {
				return proto.DAppError, info.failedChanges, errors.New("asset was issued by other address")
			}
			quantityDiff := big.NewInt(a.Quantity)
			if assetInfo.quantity.Cmp(quantityDiff) == -1 {
				return proto.DAppError, info.failedChanges, errs.NewAccountBalanceError("trying to burn more assets than exist at all")
			}
			ok, err := ia.validateActionSmartAsset(a.AssetID, a, senderPK, txID, tx.GetTimestamp(), info.appendTxParams)
			if err != nil {
				return proto.SmartAssetOnActionFailure, info.failedChanges, errorForSmartAsset(err.Error(), a.AssetID)
			}
			if !ok {
				return proto.SmartAssetOnActionFailure, info.failedChanges, errorForSmartAsset("", a.AssetID)
			}
			// Update asset's info
			// Modify asset.
			change := &assetBurnChange{
				diff: a.Quantity,
			}
			if err := ia.stor.assets.burnAssetUncertain(id, change, !info.initialisation); err != nil {
				return proto.DAppError, info.failedChanges, errors.Wrap(err, "failed to burn asset")
			}
			txDiff, err := ia.newTxDiffFromScriptBurn(senderAddress.ID(), a)
			if err != nil {
				return proto.DAppError, info.failedChanges, err
			}
			// diff must be saved to storage, because further asset scripts must take
			// recent balance changes into account.
			if err := ia.saveIntermediateDiff(txDiff); err != nil {
				return proto.DAppError, info.failedChanges, err
			}
			// Append intermediate diff to common diff.
			for key, balanceDiff := range txDiff {
				if err := totalChanges.diff.appendBalanceDiffStr(key, balanceDiff); err != nil {
					return proto.DAppError, info.failedChanges, err
				}
			}

		case *proto.SponsorshipScriptAction:
			assetID := proto.AssetIDFromDigest(a.AssetID)
			assetInfo, err := ia.stor.assets.newestAssetInfo(assetID, !info.initialisation)
			if err != nil {
				return proto.DAppError, info.failedChanges, err
			}
			sponsorshipActivated, err := ia.stor.features.newestIsActivated(int16(settings.FeeSponsorship))
			if err != nil {
				return proto.DAppError, info.failedChanges, err
			}
			if !sponsorshipActivated {
				return proto.DAppError, info.failedChanges, errors.New("sponsorship has not been activated yet")
			}
			if assetInfo.issuer != senderPK {
				return proto.DAppError, info.failedChanges, errors.Errorf("asset %s was not issued by this DApp", a.AssetID.String())
			}

			isSmartAsset, err := ia.stor.scriptsStorage.newestIsSmartAsset(assetID, !info.initialisation)
			if err != nil {
				return proto.DAppError, info.failedChanges, errors.Errorf("sponsorships: failed to check whether the asset was smart")
			}
			if isSmartAsset {
				return proto.DAppError, info.failedChanges, errors.Errorf("can not sponsor smart asset %s", a.AssetID.String())
			}
			ia.stor.sponsoredAssets.sponsorAssetUncertain(a.AssetID, uint64(a.MinFee))

		case *proto.LeaseScriptAction:
			if a.Recipient.Address == nil {
				return proto.DAppError, info.failedChanges, errors.New("transfer has unresolved aliases")
			}
			recipientAddress := *a.Recipient.Address
			if senderAddress == recipientAddress {
				return proto.DAppError, info.failedChanges, errors.New("leasing to itself is not allowed")
			}
			if a.Amount <= 0 {
				return proto.DAppError, info.failedChanges, errors.New("non-positive leasing amount")
			}
			totalChanges.appendAddr(recipientAddress)

			// Add new leasing info
			l := &leasing{
				OriginTransactionID: &txID,
				Sender:              senderAddress,
				Recipient:           recipientAddress,
				Amount:              uint64(a.Amount),
				Height:              info.blockInfo.Height,
				Status:              LeaseActive,
				RecipientAlias:      a.Recipient.Alias,
			}
			ia.stor.leases.addLeasingUncertain(a.ID, l)

			txDiff, err := ia.newTxDiffFromScriptLease(senderAddress.ID(), recipientAddress.ID(), a)
			if err != nil {
				return proto.DAppError, info.failedChanges, err
			}
			if err := ia.saveIntermediateDiff(txDiff); err != nil {
				return proto.DAppError, info.failedChanges, err
			}
			for key, balanceDiff := range txDiff {
				if err := totalChanges.diff.appendBalanceDiffStr(key, balanceDiff); err != nil {
					return proto.DAppError, info.failedChanges, err
				}
			}

		case *proto.LeaseCancelScriptAction:
			li, err := ia.stor.leases.newestLeasingInfo(a.LeaseID, !info.initialisation)
			if err != nil {
				return proto.DAppError, info.failedChanges, err
			}
			if senderAddress != li.Sender {
				return proto.DAppError, info.failedChanges, errors.Errorf("attempt to cancel leasing that was created by other account; leaser '%s'; canceller '%s'; leasing: %s", li.Sender.String(), senderAddress.String(), a.LeaseID.String()) //TODO: Create a scala compatible error in errs package and use it here
			}
			// Update leasing info
			if err := ia.stor.leases.cancelLeasingUncertain(a.LeaseID, info.blockInfo.Height, &txID, !info.initialisation); err != nil {
				return proto.DAppError, info.failedChanges, errors.Wrap(err, "failed to cancel leasing")
			}

			totalChanges.appendAddr(li.Sender)
			totalChanges.appendAddr(li.Recipient)
			txDiff, err := ia.newTxDiffFromScriptLeaseCancel(senderAddress.ID(), li)
			if err != nil {
				return proto.DAppError, info.failedChanges, err
			}
			if err := ia.saveIntermediateDiff(txDiff); err != nil {
				return proto.DAppError, info.failedChanges, err
			}
			for key, balanceDiff := range txDiff {
				if err := totalChanges.diff.appendBalanceDiffStr(key, balanceDiff); err != nil {
					return proto.DAppError, info.failedChanges, err
				}
			}

		default:
			return proto.DAppError, info.failedChanges, errors.Errorf("unsupported script action '%T'", a)
		}
	}
	if info.acceptFailed {
		// Validate total balance changes.
		if err := ia.diffApplier.validateTxDiff(totalChanges.diff, ia.invokeDiffStor.diffStorage, !info.initialisation); err != nil {
			// Total balance changes lead to negative balance, hence invoke has failed.
			// TODO: use different code for negative balances after it is introduced; use better error text here (addr + amount + asset).
			return proto.DAppError, info.failedChanges, err
		}
	}
	// If we are here, invoke succeeded.
	ia.blockDiffer.appendBlockInfoToTxDiff(totalChanges.diff, info.block)
	return 0, totalChanges, nil
}

// applyInvokeScript checks InvokeScript transaction, creates its balance diffs and adds changes to `uncertain` storage.
// If the transaction does not fail, changes are committed (moved from uncertain to normal storage)
// later in performInvokeScriptWithProofs().
// If the transaction fails, performInvokeScriptWithProofs() is not called and changes are discarded later using dropUncertain().
func (ia *invokeApplier) applyInvokeScript(tx proto.Transaction, info *fallibleValidationParams) (*applicationResult, error) {
	// In defer we should clean all the temp changes invoke does to state.
	defer func() {
		ia.invokeDiffStor.invokeDiffsStor.reset()
	}()

	var (
		paymentsLength int
		scriptAddr     *proto.WavesAddress
		txID           crypto.Digest
		sender         proto.Address
		tree           *ride.Tree
		scriptPK       crypto.PublicKey
	)
	switch transaction := tx.(type) {
	case *proto.InvokeScriptWithProofs:
		var err error
		scriptAddr, err = recipientToAddress(transaction.ScriptRecipient, ia.stor.aliases, !info.initialisation)
		if err != nil {
			return nil, errors.Wrap(err, "recipientToAddress() failed")
		}
		paymentsLength = len(transaction.Payments)
		txID = *transaction.ID
		sender, err = proto.NewAddressFromPublicKey(ia.settings.AddressSchemeCharacter, transaction.SenderPK)
		if err != nil {
			return nil, errors.Wrapf(err, "failed to apply script invocation")
		}
		tree, err = ia.stor.scriptsStorage.newestScriptByAddr(*scriptAddr, !info.initialisation)
		if err != nil {
			return nil, errors.Wrapf(err, "failed to instantiate script on address '%s'", scriptAddr.String())
		}
		scriptPK, err = ia.stor.scriptsStorage.newestScriptPKByAddr(*scriptAddr, !info.initialisation)
		if err != nil {
			return nil, errors.Wrapf(err, "failed to get script's public key on address '%s'", scriptAddr.String())
		}

	case *proto.InvokeExpressionTransactionWithProofs:
		addr, err := proto.NewAddressFromPublicKey(ia.settings.AddressSchemeCharacter, transaction.SenderPK)
		if err != nil {
			return nil, errors.Wrap(err, "recipientToAddress() failed")
		}
		sender = addr
		scriptAddr = &addr
		tree, err = ride.Parse(transaction.Expression)
		if err != nil {
			return nil, errors.Wrap(err, "failed to parse decoded invoke expression into tree")
		}
		txID = *transaction.ID
		scriptPK = transaction.SenderPK

	case *proto.EthereumTransaction:
		var err error
		scriptAddr, err = transaction.WavesAddressTo(ia.settings.AddressSchemeCharacter)
		if err != nil {
			return nil, err
		}
		decodedData := transaction.TxKind.DecodedData()
		paymentsLength = len(decodedData.Payments)
		txID = *transaction.ID
		sender, err = transaction.WavesAddressFrom(ia.settings.AddressSchemeCharacter)
		if err != nil {
			return nil, errors.Wrapf(err, "failed to apply script invocation")
		}
		tree, err = ia.stor.scriptsStorage.newestScriptByAddr(*scriptAddr, !info.initialisation)
		if err != nil {
			return nil, errors.Wrapf(err, "failed to instantiate script on address '%s'", scriptAddr.String())
		}
		scriptPK, err = ia.stor.scriptsStorage.newestScriptPKByAddr(*scriptAddr, !info.initialisation)
		if err != nil {
			return nil, errors.Wrapf(err, "failed to get script's public key on address '%s'", scriptAddr.String())
		}

	default:
		return nil, errors.Errorf("failed to apply an invoke script: unexpected type of transaction (%T)", tx)
	}

	// If BlockV5 feature is not activated, we never accept failed transactions.
	info.acceptFailed = info.blockV5Activated && info.acceptFailed
	// Check sender script, if any.
	if info.senderScripted {
		if err := ia.sc.callAccountScriptWithTx(tx, info.appendTxParams); err != nil {
			// Never accept invokes with failed script on transaction sender.
			return nil, err
		}
	}
	// Basic checks against state.
	paymentSmartAssets, err := ia.txHandler.checkTx(tx, info.checkerInfo)
	if err != nil {
		return nil, err
	}

	// Check that the script's library supports multiple payments.
	// We don't have to check feature activation because we've done it before.
	if paymentsLength >= 2 && tree.LibVersion < 4 {
		return nil, errors.Errorf("multiple payments is not allowed for RIDE library version %d", tree.LibVersion)
	}
	// Refuse payments to DApp itself since activation of BlockV5 (acceptFailed) and for DApps with StdLib V4.
	disableSelfTransfers := info.acceptFailed && tree.LibVersion >= 4
	if disableSelfTransfers && paymentsLength > 0 {
		if sender == *scriptAddr {
			return nil, errors.New("paying to DApp itself is forbidden since RIDE V4")
		}
	}
	// Basic differ for InvokeScript creates only fee and payment diff.
	// Create changes for both failed and successful scenarios.
	differInfo := &differInfo{initialisation: info.initialisation, blockInfo: info.blockInfo}
	failedChanges, err := ia.blockDiffer.createFailedTransactionDiff(tx, info.block, differInfo)
	if err != nil {
		return nil, err
	}

	// Call script function.
	r, err := ia.sc.invokeFunction(tree, tx, info, *scriptAddr, txID)
	if err != nil {
		// Script returned error, it's OK, but we have to decide is it failed or rejected transaction.
		// In the following cases the transaction is rejected:
		// 1) Failing of transactions is not activated yet, reject everything
		// 2) The error is ride.InternalInvocationError and correct fail/reject behaviour is activated
		// 3) The spent complexity is less than limit
		isCheap := int(ia.sc.recentTxComplexity) <= FailFreeInvokeComplexity
		switch ride.GetEvaluationErrorType(err) {
		case ride.UserError, ride.RuntimeError:
			// Usual script error produced by user code or system functions.
			// We reject transaction if spent complexity is less than limit.
			if !info.acceptFailed || isCheap { // Reject transaction if no failed transactions or the transaction is cheap
				return nil, errors.Wrapf(
					err, "transaction rejected with spent complexity %d and following call stack:\n%s",
					ride.EvaluationErrorSpentComplexity(err),
					strings.Join(ride.EvaluationErrorCallStack(err), "\n"),
				)
			}
			res := &invocationResult{failed: true, code: proto.DAppError, text: err.Error(), changes: failedChanges}
			return ia.handleInvocationResult(txID, info, res)
		case ride.InternalInvocationError:
			// Special script error produced by internal script invocation or application of results.
			// Reject transaction after certain height
			rejectOnInvocationError := info.checkerInfo.height >= ia.settings.InternalInvokeCorrectFailRejectBehaviourAfterHeight
			if !info.acceptFailed || rejectOnInvocationError || isCheap {
				return nil, errors.Wrapf(
					err, "transaction rejected with spent complexity %d and following call stack:\n%s",
					ride.EvaluationErrorSpentComplexity(err),
					strings.Join(ride.EvaluationErrorCallStack(err), "\n"),
				)
			}
			res := &invocationResult{failed: true, code: proto.DAppError, text: err.Error(), changes: failedChanges}
			return ia.handleInvocationResult(txID, info, res)
		case ride.Undefined, ride.EvaluationFailure: // Unhandled or evaluator error
			return nil, errors.Wrapf(err, "invocation of transaction '%s' failed", txID.String())
		default:
			return nil, errors.Wrapf(err, "invocation of transaction '%s' failed", txID.String())
		}
	}
	var scriptRuns uint64 = 0
	// After activation of RideV5 (16) feature we don't take extra fee for execution of smart asset scripts.
	if !info.rideV5Activated {
		actionScriptRuns, err := ia.countActionScriptRuns(r.ScriptActions(), info.initialisation)
		if err != nil {
			return nil, errors.Wrap(err, "failed to countActionScriptRuns")
		}
		scriptRuns += uint64(len(paymentSmartAssets)) + actionScriptRuns
	}
	if info.senderScripted {
		// Since activation of RideV5 (16) feature we don't take fee for verifier execution if it's complexity is less than `FreeVerifierComplexity` limit
		if info.rideV5Activated {
			treeEstimation, err := ia.stor.scriptsComplexity.newestScriptComplexityByAddr(info.senderAddress, info.checkerInfo.estimatorVersion(), !info.initialisation)
			if err != nil {
				return nil, errors.Wrap(err, "invoke failed to get verifier complexity")
			}
			if treeEstimation.Verifier > FreeVerifierComplexity {
				scriptRuns++
			}
		} else {
			scriptRuns++
		}
	}
	var res *invocationResult
	code, changes, err := ia.fallibleValidation(tx, &addlInvokeInfo{
		fallibleValidationParams: info,
		scriptAddr:               scriptAddr,
		scriptPK:                 scriptPK,
		scriptRuns:               scriptRuns,
		failedChanges:            failedChanges,
		actions:                  r.ScriptActions(),
		paymentSmartAssets:       paymentSmartAssets,
		disableSelfTransfers:     disableSelfTransfers,
		libVersion:               byte(tree.LibVersion),
	})
	if err != nil {
		zap.S().Debugf("fallibleValidation error in tx %s. Error: %s", txID.String(), err.Error())
		// If fallibleValidation fails, we should save transaction to blockchain when acceptFailed is true.
		if !info.acceptFailed || ia.sc.recentTxComplexity <= FailFreeInvokeComplexity {
			return nil, err
		}
		res = &invocationResult{
			failed:     true,
			code:       code,
			text:       err.Error(),
			scriptRuns: scriptRuns,
			actions:    r.ScriptActions(),
			changes:    changes,
		}
	} else {
		res = &invocationResult{
			failed:     false,
			scriptRuns: scriptRuns,
			actions:    r.ScriptActions(),
			changes:    changes,
		}
	}
	return ia.handleInvocationResult(txID, info, res)
}

type invocationResult struct {
	failed bool
	code   proto.TxFailureReason
	text   string

	scriptRuns uint64
	actions    []proto.ScriptAction
	changes    txBalanceChanges
}

func toScriptResult(ir *invocationResult) (*proto.ScriptResult, error) {
	errorMsg := proto.ScriptErrorMessage{}
	if ir.failed {
		errorMsg = proto.ScriptErrorMessage{Code: ir.code, Text: ir.text}
	}
	sr, _, err := proto.NewScriptResult(ir.actions, errorMsg)
	return sr, err
}

func (ia *invokeApplier) handleInvocationResult(txID crypto.Digest, info *fallibleValidationParams, res *invocationResult) (*applicationResult, error) {
	if ia.buildApiData && !info.validatingUtx {
		// Save invoke result for extended API.
		res, err := toScriptResult(res)
		if err != nil {
			return nil, errors.Wrap(err, "failed to save script result")
		}
		if err := ia.stor.invokeResults.saveResult(txID, res, info.block.BlockID()); err != nil {
			return nil, errors.Wrap(err, "failed to save script result")
		}
	}
	// Total scripts invoked = scriptRuns + invocation itself.
	totalScriptsInvoked := res.scriptRuns + 1
	return &applicationResult{
		totalScriptsRuns: totalScriptsInvoked,
		changes:          res.changes,
		status:           !res.failed,
	}, nil
}

func (ia *invokeApplier) checkFullFee(tx proto.Transaction, scriptRuns, issuedAssetsCount uint64) error {
	sponsorshipActivated, err := ia.stor.features.newestIsActivated(int16(settings.FeeSponsorship))
	if err != nil {
		return err
	}
	if !sponsorshipActivated {
		// Minimum fee is not checked before sponsorship activation.
		return nil
	}
	minIssueFee := feeConstants[proto.IssueTransaction] * FeeUnit * issuedAssetsCount
	minWavesFee := scriptExtraFee*scriptRuns + feeConstants[proto.InvokeScriptTransaction]*FeeUnit + minIssueFee

	wavesFee := tx.GetFee()

	var feeAssetStr string
	switch t := tx.(type) {
	case *proto.InvokeScriptWithProofs:
		if t.FeeAsset.Present {
			wavesFee, err = ia.stor.sponsoredAssets.sponsoredAssetToWaves(proto.AssetIDFromDigest(t.FeeAsset.ID), t.Fee)
			if err != nil {
				return errs.Extend(err, "failed to convert fee asset to waves")
			}

		}
		feeAssetStr = t.FeeAsset.String()
	case *proto.EthereumTransaction:
		wavesAsset := proto.NewOptionalAssetWaves()
		feeAssetStr = wavesAsset.String()

	}

	if wavesFee < minWavesFee {
		return errs.NewFeeValidation(fmt.Sprintf(
			"Fee in %s for InvokeScriptTransaction (%d in %s) with %d total scripts invoked does not exceed minimal value of %d WAVES",
			feeAssetStr, tx.GetFee(), feeAssetStr, scriptRuns, minWavesFee))
	}

	return nil
}

func (ia *invokeApplier) validateActionSmartAsset(asset crypto.Digest, action proto.ScriptAction, callerPK crypto.PublicKey,
	txID crypto.Digest, txTimestamp uint64, params *appendTxParams) (bool, error) {
	isSmartAsset, err := ia.stor.scriptsStorage.newestIsSmartAsset(proto.AssetIDFromDigest(asset), !params.initialisation)
	if err != nil {
		return false, err
	}
	if !isSmartAsset {
		return true, nil
	}
	env, err := ride.NewEnvironment(ia.settings.AddressSchemeCharacter, ia.state, ia.settings.InternalInvokePaymentsValidationAfterHeight)
	if err != nil {
		return false, err
	}
	err = env.SetTransactionFromScriptAction(action, callerPK, txID, txTimestamp)
	if err != nil {
		return false, err
	}
	res, err := ia.sc.callAssetScriptCommon(env, asset, params)
	if err != nil {
		return false, err
	}
	return res.Result(), nil
}<|MERGE_RESOLUTION|>--- conflicted
+++ resolved
@@ -336,13 +336,8 @@
 		IsUTF16KeyLen:        isUTF16KeyLen,
 		MaxDataEntriesSize:   maxDataEntriesSize,
 	}
-<<<<<<< HEAD
 	validatePayments := info.checkerInfo.height > ia.settings.InternalInvokePaymentsValidationAfterHeight
-	if err := proto.ValidateActions(info.actions, restrictions, int(info.libVersion), validatePayments); err != nil {
-=======
-
-	if err := proto.ValidateActions(info.actions, restrictions, info.rideV6Activated, int(info.libVersion)); err != nil {
->>>>>>> d23463c8
+	if err := proto.ValidateActions(info.actions, restrictions, info.rideV6Activated, int(info.libVersion), validatePayments); err != nil {
 		return proto.DAppError, info.failedChanges, err
 	}
 	// Check full transaction fee (with actions and payments scripts).
