package state

import (
	"fmt"
	"math"
	"math/big"

	"github.com/pkg/errors"
	"github.com/wavesplatform/gowaves/pkg/crypto"
	"github.com/wavesplatform/gowaves/pkg/errs"
	"github.com/wavesplatform/gowaves/pkg/proto"
	"github.com/wavesplatform/gowaves/pkg/ride"
	"github.com/wavesplatform/gowaves/pkg/settings"
	"github.com/wavesplatform/gowaves/pkg/types"
	"go.uber.org/zap"
)

type invokeApplier struct {
	state types.SmartState
	sc    *scriptCaller

	txHandler *transactionHandler

	stor     *blockchainEntitiesStorage
	settings *settings.BlockchainSettings

	blockDiffer    *blockDiffer
	invokeDiffStor *diffStorageWrapped
	diffApplier    *diffApplier

	buildApiData bool
}

func newInvokeApplier(
	state types.SmartState,
	sc *scriptCaller,
	txHandler *transactionHandler,
	stor *blockchainEntitiesStorage,
	settings *settings.BlockchainSettings,
	blockDiffer *blockDiffer,
	diffStor *diffStorageWrapped,
	diffApplier *diffApplier,
	buildApiData bool,
) *invokeApplier {
	return &invokeApplier{
		state:          state,
		sc:             sc,
		txHandler:      txHandler,
		stor:           stor,
		settings:       settings,
		blockDiffer:    blockDiffer,
		invokeDiffStor: diffStor,
		diffApplier:    diffApplier,
		buildApiData:   buildApiData,
	}
}

type payment struct {
	sender   proto.WavesAddress
	receiver proto.WavesAddress
	amount   uint64
	asset    proto.OptionalAsset
}

func (ia *invokeApplier) newPaymentFromTransferScriptAction(senderAddress proto.WavesAddress, action *proto.TransferScriptAction) (*payment, error) {
	if action.Recipient.Address == nil {
		return nil, errors.New("transfer has unresolved aliases")
	}
	if action.Amount < 0 {
		return nil, errors.New("negative transfer amount")
	}
	return &payment{
		sender:   senderAddress,
		receiver: *action.Recipient.Address,
		amount:   uint64(action.Amount),
		asset:    action.Asset,
	}, nil
}

func (ia *invokeApplier) newPaymentFromAttachedPaymentAction(senderAddress proto.WavesAddress, action *proto.AttachedPaymentScriptAction) (*payment, error) {
	if action.Recipient.Address == nil {
		return nil, errors.New("transfer has unresolved aliases")
	}
	if action.Amount < 0 {
		return nil, errors.New("negative transfer amount")
	}
	return &payment{
		sender:   senderAddress,
		receiver: *action.Recipient.Address,
		amount:   uint64(action.Amount),
		asset:    action.Asset,
	}, nil
}

func (ia *invokeApplier) newTxDiffFromPayment(pmt *payment, updateMinIntermediateBalance bool) (txDiff, error) {
	diff := newTxDiff()
	senderKey := byteKey(pmt.sender.ID(), pmt.asset)
	senderBalanceDiff := -int64(pmt.amount)
	if err := diff.appendBalanceDiff(senderKey, newBalanceDiff(senderBalanceDiff, 0, 0, updateMinIntermediateBalance)); err != nil {
		return txDiff{}, err
	}
	receiverKey := byteKey(pmt.receiver.ID(), pmt.asset)
	receiverBalanceDiff := int64(pmt.amount)
	if err := diff.appendBalanceDiff(receiverKey, newBalanceDiff(receiverBalanceDiff, 0, 0, updateMinIntermediateBalance)); err != nil {
		return txDiff{}, err
	}
	return diff, nil
}

func (ia *invokeApplier) newTxDiffFromScriptTransfer(scriptAddr proto.WavesAddress, action *proto.TransferScriptAction) (txDiff, error) {
	pmt, err := ia.newPaymentFromTransferScriptAction(scriptAddr, action)
	if err != nil {
		return txDiff{}, err
	}
	// updateMinIntermediateBalance is set to false here, because in Scala implementation
	// only fee and payments are checked for temporary negative balance.
	return ia.newTxDiffFromPayment(pmt, false)
}

func (ia *invokeApplier) newTxDiffFromAttachedPaymentAction(scriptAddr proto.WavesAddress, action *proto.AttachedPaymentScriptAction) (txDiff, error) {
	pmt, err := ia.newPaymentFromAttachedPaymentAction(scriptAddr, action)
	if err != nil {
		return txDiff{}, err
	}
	// updateMinIntermediateBalance is set to false here, because in Scala implementation
	// only fee and payments are checked for temporary negative balance.
	return ia.newTxDiffFromPayment(pmt, false)
}

func (ia *invokeApplier) newTxDiffFromScriptIssue(senderAddress proto.AddressID, action *proto.IssueScriptAction) (txDiff, error) {
	diff := newTxDiff()
	senderAssetKey := assetBalanceKey{address: senderAddress, asset: proto.AssetIDFromDigest(action.ID)}
	senderAssetBalanceDiff := action.Quantity
	if err := diff.appendBalanceDiff(senderAssetKey.bytes(), newBalanceDiff(senderAssetBalanceDiff, 0, 0, false)); err != nil {
		return nil, err
	}
	return diff, nil
}

func (ia *invokeApplier) newTxDiffFromScriptReissue(senderAddress proto.AddressID, action *proto.ReissueScriptAction) (txDiff, error) {
	diff := newTxDiff()
	senderAssetKey := assetBalanceKey{address: senderAddress, asset: proto.AssetIDFromDigest(action.AssetID)}
	senderAssetBalanceDiff := action.Quantity
	if err := diff.appendBalanceDiff(senderAssetKey.bytes(), newBalanceDiff(senderAssetBalanceDiff, 0, 0, false)); err != nil {
		return nil, err
	}
	return diff, nil
}

func (ia *invokeApplier) newTxDiffFromScriptBurn(senderAddress proto.AddressID, action *proto.BurnScriptAction) (txDiff, error) {
	diff := newTxDiff()
	senderAssetKey := assetBalanceKey{address: senderAddress, asset: proto.AssetIDFromDigest(action.AssetID)}
	senderAssetBalanceDiff := -action.Quantity
	if err := diff.appendBalanceDiff(senderAssetKey.bytes(), newBalanceDiff(senderAssetBalanceDiff, 0, 0, false)); err != nil {
		return nil, err
	}
	return diff, nil
}

func (ia *invokeApplier) newTxDiffFromScriptLease(senderAddress, recipientAddress proto.AddressID, action *proto.LeaseScriptAction) (txDiff, error) {
	diff := newTxDiff()
	senderKey := wavesBalanceKey{address: senderAddress}
	receiverKey := wavesBalanceKey{address: recipientAddress}
	if err := diff.appendBalanceDiff(senderKey.bytes(), newBalanceDiff(0, 0, action.Amount, false)); err != nil {
		return nil, err
	}
	if err := diff.appendBalanceDiff(receiverKey.bytes(), newBalanceDiff(0, action.Amount, 0, false)); err != nil {
		return nil, err
	}
	return diff, nil
}

func (ia *invokeApplier) newTxDiffFromScriptLeaseCancel(senderAddress proto.AddressID, leaseInfo *leasing) (txDiff, error) {
	diff := newTxDiff()
	senderKey := wavesBalanceKey{address: senderAddress}
	senderLeaseOutDiff := -int64(leaseInfo.Amount)
	if err := diff.appendBalanceDiff(senderKey.bytes(), newBalanceDiff(0, 0, senderLeaseOutDiff, false)); err != nil {
		return nil, err
	}
	receiverKey := wavesBalanceKey{address: leaseInfo.Recipient.ID()}
	receiverLeaseInDiff := -int64(leaseInfo.Amount)
	if err := diff.appendBalanceDiff(receiverKey.bytes(), newBalanceDiff(0, receiverLeaseInDiff, 0, false)); err != nil {
		return nil, err
	}
	return diff, nil
}

func (ia *invokeApplier) saveIntermediateDiff(diff txDiff) error {
	return ia.invokeDiffStor.saveTxDiff(diff)
}

func (ia *invokeApplier) resolveAliases(actions []proto.ScriptAction, initialisation bool) error {
	for i, a := range actions {
		switch ta := a.(type) {
		case proto.TransferScriptAction:
			addr, err := recipientToAddress(ta.Recipient, ia.stor.aliases, !initialisation)
			if err != nil {
				return err
			}
			ta.Recipient = proto.NewRecipientFromAddress(*addr)
			actions[i] = ta
		case proto.LeaseScriptAction:
			addr, err := recipientToAddress(ta.Recipient, ia.stor.aliases, !initialisation)
			if err != nil {
				return err
			}
			ta.Recipient = proto.NewRecipientFromAddress(*addr)
			actions[i] = ta
		}
	}
	return nil
}

func (ia *invokeApplier) countIssuedAssets(actions []proto.ScriptAction) (uint64, error) {
	issuedAssetsCount := uint64(0)
	for _, action := range actions {
		switch a := action.(type) {
		case *proto.IssueScriptAction:
			assetParams := assetParams{a.Quantity, a.Decimals, a.Reissuable}
			nft, err := isNFT(ia.stor.features, assetParams)
			if err != nil {
				return 0, err
			}
			if !nft {
				issuedAssetsCount += 1
			}
		}
	}
	return issuedAssetsCount, nil
}

func (ia *invokeApplier) countEmptyDataEntryKeys(actions []proto.ScriptAction) uint64 {
	var out uint64 = 0
	for _, action := range actions {
		switch a := action.(type) {
		case *proto.DataEntryScriptAction:
			if len(a.Entry.GetKey()) == 0 {
				out = +1
			}
		}
	}
	return out
}

func (ia *invokeApplier) countActionScriptRuns(actions []proto.ScriptAction, initialisation bool) (uint64, error) {
	scriptRuns := uint64(0)
	for _, action := range actions {
		var assetID proto.AssetID
		switch a := action.(type) {
		case *proto.TransferScriptAction:
			if !a.Asset.Present {
				continue // This is waves asset and it can't be scripted
			}
			assetID = proto.AssetIDFromDigest(a.Asset.ID)
		case *proto.ReissueScriptAction:
			assetID = proto.AssetIDFromDigest(a.AssetID)
		case *proto.BurnScriptAction:
			assetID = proto.AssetIDFromDigest(a.AssetID)
		default:
			continue
		}
		isSmartAsset, err := ia.stor.scriptsStorage.newestIsSmartAsset(assetID, initialisation)
		if err != nil {
			return 0, errors.Errorf("failed to count actions: failed to check whether the asset was smart")
		}
		if isSmartAsset {
			scriptRuns++
		}
	}
	return scriptRuns, nil
}

func errorForSmartAsset(res ride.Result, asset crypto.Digest) error {
	var text string
	if res.UserError() != "" {
		text = fmt.Sprintf("Transaction is not allowed by token-script id %s: throw from asset script.", asset.String())
	} else {
		// scala compatible error message
		text = fmt.Sprintf("Transaction is not allowed by token-script id %s. Transaction is not allowed by script of the asset", asset.String())
	}
	return errors.New(text)
}

type addlInvokeInfo struct {
	*fallibleValidationParams

	scriptAddr           *proto.WavesAddress
	scriptPK             crypto.PublicKey
	scriptRuns           uint64
	failedChanges        txBalanceChanges
	actions              []proto.ScriptAction
	paymentSmartAssets   []crypto.Digest
	disableSelfTransfers bool
	libVersion           byte
}

func (ia *invokeApplier) senderCredentialsFromScriptAction(a proto.ScriptAction, info *addlInvokeInfo) (crypto.PublicKey, proto.WavesAddress, error) {
	senderPK := info.scriptPK
	senderAddress := *info.scriptAddr
	if a.SenderPK() != nil {
		var err error
		senderPK = *a.SenderPK()
		senderAddress, err = proto.NewAddressFromPublicKey(ia.settings.AddressSchemeCharacter, senderPK)
		if err != nil {
			return crypto.PublicKey{}, proto.WavesAddress{}, err
		}
	}
	return senderPK, senderAddress, nil
}

func (ia *invokeApplier) fallibleValidation(tx proto.Transaction, info *addlInvokeInfo) (proto.TxFailureReason, txBalanceChanges, error) {
	// Check smart asset scripts on payments.
	for _, smartAsset := range info.paymentSmartAssets {
		r, err := ia.sc.callAssetScript(tx, smartAsset, info.fallibleValidationParams.appendTxParams)
		if err != nil {
			return proto.DAppError, info.failedChanges, errors.Errorf("failed to call asset %s script on payment: %v", smartAsset.String(), err)
		}
		if !r.Result() {
			return proto.SmartAssetOnPaymentFailure, info.failedChanges, errorForSmartAsset(r, smartAsset)
		}
	}
	// Resolve all aliases.
	// It has to be done before validation because we validate addresses, not aliases.
	if err := ia.resolveAliases(info.actions, info.initialisation); err != nil {
		return proto.DAppError, info.failedChanges, errors.New("ScriptResult; failed to resolve aliases")
	}
	// Validate produced actions.
	var keySizeValidationVersion byte = 1
	if info.libVersion >= 4 {
		keySizeValidationVersion = 2
	}
	maxDataEntriesSize := proto.MaxDataEntriesScriptActionsSizeInBytesV1
	if info.blockV5Activated {
		maxDataEntriesSize = proto.MaxDataEntriesScriptActionsSizeInBytesV2
	}
	restrictions := proto.ActionsValidationRestrictions{
		DisableSelfTransfers:     info.disableSelfTransfers,
		KeySizeValidationVersion: keySizeValidationVersion,
		MaxDataEntriesSize:       maxDataEntriesSize,
	}

	if err := proto.ValidateActions(info.actions, restrictions, int(info.libVersion)); err != nil {
		return proto.DAppError, info.failedChanges, err
	}
	// Check full transaction fee (with actions and payments scripts).
	issuedAssetsCount, err := ia.countIssuedAssets(info.actions)
	if err != nil {
		return proto.DAppError, info.failedChanges, err
	}
	if err := ia.checkFullFee(tx, info.scriptRuns, issuedAssetsCount); err != nil {
		return proto.InsufficientActionsFee, info.failedChanges, err
	}
<<<<<<< HEAD
	differInfo := &differInfo{initialisation: info.initialisation, blockInfo: info.blockInfo}
	var txID *crypto.Digest
	switch t := tx.(type) {
	case *proto.InvokeScriptWithProofs:
		txID = t.ID
	case *proto.EthereumTransaction:
		txID = t.ID
=======

	differInfo := &differInfo{initialisation: info.initialisation, blockInfo: info.blockInfo}
	txIDBytes, err := tx.GetID(ia.settings.AddressSchemeCharacter)
	if err != nil {
		return proto.DAppError, info.failedChanges, err
	}
	txID, err := crypto.NewDigestFromBytes(txIDBytes)
	if err != nil {
		return proto.DAppError, info.failedChanges, err
>>>>>>> bf55fb40
	}
	// Add feeAndPaymentChanges to stor before performing actions.
	feeAndPaymentChanges, err := ia.blockDiffer.createTransactionDiff(tx, info.block, differInfo)
	if err != nil {
		return proto.DAppError, info.failedChanges, err
	}
	totalChanges := feeAndPaymentChanges
	if err := ia.saveIntermediateDiff(totalChanges.diff); err != nil {
		return proto.DAppError, info.failedChanges, err
	}
	// Empty keys rejected since protobuf version.
	if proto.IsProtobufTx(tx) && ia.countEmptyDataEntryKeys(info.actions) > 0 {
		return proto.DAppError, info.failedChanges, errs.NewTxValidationError(fmt.Sprintf("Empty keys aren't allowed in tx version >= %d", tx.GetVersion()))
	}

	// Perform actions.
	for _, action := range info.actions {
		senderPK, senderAddress, err := ia.senderCredentialsFromScriptAction(action, info)
		if err != nil {
			return proto.DAppError, info.failedChanges, err
		}
		totalChanges.appendAddr(senderAddress)
		switch a := action.(type) {
		case *proto.DataEntryScriptAction:
			ia.stor.accountsDataStor.appendEntryUncertain(senderAddress, a.Entry)

		case *proto.TransferScriptAction:
			// Perform transfers.
			recipientAddress := a.Recipient.Address
			totalChanges.appendAddr(*recipientAddress)
			assetExists := ia.stor.assets.newestAssetExists(a.Asset, !info.initialisation)
			if !assetExists {
				return proto.DAppError, info.failedChanges, errors.New("invalid asset in transfer")
			}
			var isSmartAsset bool
			if a.Asset.Present {
				isSmartAsset, err = ia.stor.scriptsStorage.newestIsSmartAsset(proto.AssetIDFromDigest(a.Asset.ID), !info.initialisation)
				if err != nil {
					return proto.DAppError, info.failedChanges, errors.Errorf("transfer script actions: failed to check whether the asset was smart")
				}
			}
			if isSmartAsset {
<<<<<<< HEAD
				fullTr, err := proto.NewFullScriptTransfer(a, senderAddress, info.scriptPK, txID, tx.GetTimestamp())
=======
				fullTr, err := proto.NewFullScriptTransfer(a, senderAddress, info.scriptPK, &txID, tx.GetTimestamp())
>>>>>>> bf55fb40
				if err != nil {
					return proto.DAppError, info.failedChanges, errors.Wrap(err, "failed to convert transfer to full script transfer")
				}
				// Call asset script if transferring smart asset.
				res, err := ia.sc.callAssetScriptWithScriptTransfer(fullTr, a.Asset.ID, info.appendTxParams)
				if err != nil {
					return proto.DAppError, info.failedChanges, errors.Wrap(err, "failed to call asset script on transfer set")
				}
				if !res.Result() {
					return proto.SmartAssetOnActionFailure, info.failedChanges, errorForSmartAsset(res, a.Asset.ID)
				}
			}
			txDiff, err := ia.newTxDiffFromScriptTransfer(senderAddress, a)
			if err != nil {
				return proto.DAppError, info.failedChanges, err
			}
			// diff must be saved to storage, because further asset scripts must take
			// recent balance changes into account.
			if err := ia.saveIntermediateDiff(txDiff); err != nil {
				return proto.DAppError, info.failedChanges, err
			}
			// Append intermediate diff to common diff.
			for key, balanceDiff := range txDiff {
				if err := totalChanges.diff.appendBalanceDiffStr(key, balanceDiff); err != nil {
					return proto.DAppError, info.failedChanges, err
				}
			}
		case *proto.AttachedPaymentScriptAction:
			// Perform transfers.
			recipientAddress := a.Recipient.Address
			totalChanges.appendAddr(*recipientAddress)
			assetExists := ia.stor.assets.newestAssetExists(a.Asset, !info.initialisation)
			if !assetExists {
				return proto.DAppError, info.failedChanges, errors.New("invalid asset in transfer")
			}
			var isSmartAsset bool
			if a.Asset.Present {
				isSmartAsset, err = ia.stor.scriptsStorage.newestIsSmartAsset(proto.AssetIDFromDigest(a.Asset.ID), !info.initialisation)
				if err != nil {
					return proto.DAppError, info.failedChanges, errors.Errorf("attached payment script actions: failed to check whether the asset was smart")
				}
			}
			if isSmartAsset {
<<<<<<< HEAD
				fullTr, err := proto.NewFullScriptTransferFromPaymentAction(a, senderAddress, info.scriptPK, txID, tx.GetTimestamp())
=======
				fullTr, err := proto.NewFullScriptTransferFromPaymentAction(a, senderAddress, info.scriptPK, &txID, tx.GetTimestamp())
>>>>>>> bf55fb40
				if err != nil {
					return proto.DAppError, info.failedChanges, errors.Wrap(err, "failed to convert transfer to full script transfer")
				}
				// Call asset script if transferring smart asset.
				res, err := ia.sc.callAssetScriptWithScriptTransfer(fullTr, a.Asset.ID, info.appendTxParams)
				if err != nil {
					return proto.DAppError, info.failedChanges, errors.Wrap(err, "failed to call asset script on transfer set")
				}
				if !res.Result() {
					return proto.SmartAssetOnActionFailure, info.failedChanges, errorForSmartAsset(res, a.Asset.ID)
				}
			}
			txDiff, err := ia.newTxDiffFromAttachedPaymentAction(senderAddress, a)
			if err != nil {
				return proto.DAppError, info.failedChanges, err
			}
			// diff must be saved to storage, because further asset scripts must take
			// recent balance changes into account.
			if err := ia.saveIntermediateDiff(txDiff); err != nil {
				return proto.DAppError, info.failedChanges, err
			}
			// Append intermediate diff to common diff.
			for key, balanceDiff := range txDiff {
				if err := totalChanges.diff.appendBalanceDiffStr(key, balanceDiff); err != nil {
					return proto.DAppError, info.failedChanges, err
				}
			}

		case *proto.IssueScriptAction:
			// Create asset's info.
			assetInfo := &assetInfo{
				assetConstInfo: assetConstInfo{
					tail:     proto.DigestTail(a.ID),
					issuer:   senderPK,
					decimals: int8(a.Decimals),
				},
				assetChangeableInfo: assetChangeableInfo{
					quantity:    *big.NewInt(a.Quantity),
					name:        a.Name,
					description: a.Description,
					reissuable:  a.Reissuable,
				},
			}
			id := proto.AssetIDFromDigest(a.ID)
			ia.stor.assets.issueAssetUncertain(id, assetInfo)
			// Currently asset script is always empty.
			// TODO: if this script is ever set, don't forget to
			// also save complexity for it here using saveComplexityForAsset().
			ia.stor.scriptsStorage.setAssetScriptUncertain(a.ID, proto.Script{}, senderPK)
			txDiff, err := ia.newTxDiffFromScriptIssue(senderAddress.ID(), a)
			if err != nil {
				return proto.DAppError, info.failedChanges, err
			}
			// diff must be saved to storage, because further asset scripts must take
			// recent balance changes into account.
			if err := ia.saveIntermediateDiff(txDiff); err != nil {
				return proto.DAppError, info.failedChanges, err
			}
			// Append intermediate diff to common diff.
			for key, balanceDiff := range txDiff {
				if err := totalChanges.diff.appendBalanceDiffStr(key, balanceDiff); err != nil {
					return proto.DAppError, info.failedChanges, err
				}
			}

		case *proto.ReissueScriptAction:
			// Check validity of reissue.
			id := proto.AssetIDFromDigest(a.AssetID)
			assetInfo, err := ia.stor.assets.newestAssetInfo(id, !info.initialisation)
			if err != nil {
				return proto.DAppError, info.failedChanges, err
			}
			if assetInfo.issuer != senderPK {
				return proto.DAppError, info.failedChanges, errs.NewAssetIssuedByOtherAddress("asset was issued by other address")
			}
			if !assetInfo.reissuable {
				return proto.DAppError, info.failedChanges, errors.New("attempt to reissue asset which is not reissuable")
			}
			if math.MaxInt64-a.Quantity < assetInfo.quantity.Int64() && info.block.Timestamp >= ia.settings.ReissueBugWindowTimeEnd {
				return proto.DAppError, info.failedChanges, errors.New("asset total value overflow")
			}
<<<<<<< HEAD
			ok, res, err := ia.validateActionSmartAsset(a.AssetID, a, senderPK, *txID, tx.GetTimestamp(), info.appendTxParams)
=======
			ok, res, err := ia.validateActionSmartAsset(a.AssetID, a, senderPK, txID, tx.GetTimestamp(), info.appendTxParams)
>>>>>>> bf55fb40
			if err != nil {
				return proto.DAppError, info.failedChanges, err
			}
			if !ok {
				return proto.SmartAssetOnActionFailure, info.failedChanges, errorForSmartAsset(res, a.AssetID)
			}
			// Update asset's info.
			change := &assetReissueChange{
				reissuable: a.Reissuable,
				diff:       a.Quantity,
			}
			if err := ia.stor.assets.reissueAssetUncertain(id, change, !info.initialisation); err != nil {
				return proto.DAppError, info.failedChanges, err
			}
			txDiff, err := ia.newTxDiffFromScriptReissue(senderAddress.ID(), a)
			if err != nil {
				return proto.DAppError, info.failedChanges, err
			}
			// diff must be saved to storage, because further asset scripts must take
			// recent balance changes into account.
			if err := ia.saveIntermediateDiff(txDiff); err != nil {
				return proto.DAppError, info.failedChanges, err
			}
			// Append intermediate diff to common diff.
			for key, balanceDiff := range txDiff {
				if err := totalChanges.diff.appendBalanceDiffStr(key, balanceDiff); err != nil {
					return proto.DAppError, info.failedChanges, err
				}
			}

		case *proto.BurnScriptAction:
			// Check burn.
			id := proto.AssetIDFromDigest(a.AssetID)
			assetInfo, err := ia.stor.assets.newestAssetInfo(id, !info.initialisation)
			if err != nil {
				return proto.DAppError, info.failedChanges, err
			}
			burnAnyTokensEnabled, err := ia.stor.features.newestIsActivated(int16(settings.BurnAnyTokens))
			if err != nil {
				return proto.DAppError, info.failedChanges, err
			}
			if !burnAnyTokensEnabled && assetInfo.issuer != senderPK {
				return proto.DAppError, info.failedChanges, errors.New("asset was issued by other address")
			}
			quantityDiff := big.NewInt(a.Quantity)
			if assetInfo.quantity.Cmp(quantityDiff) == -1 {
				return proto.DAppError, info.failedChanges, errs.NewAccountBalanceError("trying to burn more assets than exist at all")
			}
<<<<<<< HEAD
			ok, res, err := ia.validateActionSmartAsset(a.AssetID, a, senderPK, *txID, tx.GetTimestamp(), info.appendTxParams)
=======
			ok, res, err := ia.validateActionSmartAsset(a.AssetID, a, senderPK, txID, tx.GetTimestamp(), info.appendTxParams)
>>>>>>> bf55fb40
			if err != nil {
				return proto.DAppError, info.failedChanges, err
			}
			if !ok {
				return proto.SmartAssetOnActionFailure, info.failedChanges, errorForSmartAsset(res, a.AssetID)
			}
			// Update asset's info
			// Modify asset.
			change := &assetBurnChange{
				diff: a.Quantity,
			}
			if err := ia.stor.assets.burnAssetUncertain(id, change, !info.initialisation); err != nil {
				return proto.DAppError, info.failedChanges, errors.Wrap(err, "failed to burn asset")
			}
			txDiff, err := ia.newTxDiffFromScriptBurn(senderAddress.ID(), a)
			if err != nil {
				return proto.DAppError, info.failedChanges, err
			}
			// diff must be saved to storage, because further asset scripts must take
			// recent balance changes into account.
			if err := ia.saveIntermediateDiff(txDiff); err != nil {
				return proto.DAppError, info.failedChanges, err
			}
			// Append intermediate diff to common diff.
			for key, balanceDiff := range txDiff {
				if err := totalChanges.diff.appendBalanceDiffStr(key, balanceDiff); err != nil {
					return proto.DAppError, info.failedChanges, err
				}
			}

		case *proto.SponsorshipScriptAction:
			assetID := proto.AssetIDFromDigest(a.AssetID)
			assetInfo, err := ia.stor.assets.newestAssetInfo(assetID, !info.initialisation)
			if err != nil {
				return proto.DAppError, info.failedChanges, err
			}
			sponsorshipActivated, err := ia.stor.features.newestIsActivated(int16(settings.FeeSponsorship))
			if err != nil {
				return proto.DAppError, info.failedChanges, err
			}
			if !sponsorshipActivated {
				return proto.DAppError, info.failedChanges, errors.New("sponsorship has not been activated yet")
			}
			if assetInfo.issuer != senderPK {
				return proto.DAppError, info.failedChanges, errors.Errorf("asset %s was not issued by this DApp", a.AssetID.String())
			}

			isSmartAsset, err := ia.stor.scriptsStorage.newestIsSmartAsset(assetID, !info.initialisation)
			if err != nil {
				return proto.DAppError, info.failedChanges, errors.Errorf("sponsorships: failed to check whether the asset was smart")
			}
			if isSmartAsset {
				return proto.DAppError, info.failedChanges, errors.Errorf("can not sponsor smart asset %s", a.AssetID.String())
			}
			ia.stor.sponsoredAssets.sponsorAssetUncertain(a.AssetID, uint64(a.MinFee))

		case *proto.LeaseScriptAction:
			if a.Recipient.Address == nil {
				return proto.DAppError, info.failedChanges, errors.New("transfer has unresolved aliases")
			}
			recipientAddress := *a.Recipient.Address
			if senderAddress == recipientAddress {
				return proto.DAppError, info.failedChanges, errors.New("leasing to itself is not allowed")
			}
			if a.Amount <= 0 {
				return proto.DAppError, info.failedChanges, errors.New("non-positive leasing amount")
			}
			totalChanges.appendAddr(recipientAddress)

			// Add new leasing info
			l := &leasing{
<<<<<<< HEAD
				OriginTransactionID: txID,
=======
				OriginTransactionID: &txID,
>>>>>>> bf55fb40
				Sender:              senderAddress,
				Recipient:           recipientAddress,
				Amount:              uint64(a.Amount),
				Height:              info.blockInfo.Height,
				Status:              LeaseActive,
				RecipientAlias:      a.Recipient.Alias,
			}
			ia.stor.leases.addLeasingUncertain(a.ID, l)

			txDiff, err := ia.newTxDiffFromScriptLease(senderAddress.ID(), recipientAddress.ID(), a)
			if err != nil {
				return proto.DAppError, info.failedChanges, err
			}
			if err := ia.saveIntermediateDiff(txDiff); err != nil {
				return proto.DAppError, info.failedChanges, err
			}
			for key, balanceDiff := range txDiff {
				if err := totalChanges.diff.appendBalanceDiffStr(key, balanceDiff); err != nil {
					return proto.DAppError, info.failedChanges, err
				}
			}

		case *proto.LeaseCancelScriptAction:
			li, err := ia.stor.leases.newestLeasingInfo(a.LeaseID, !info.initialisation)
			if err != nil {
				return proto.DAppError, info.failedChanges, err
			}
			if senderAddress != li.Sender {
				return proto.DAppError, info.failedChanges, errors.Errorf("attempt to cancel leasing that was created by other account; leaser '%s'; canceller '%s'; leasing: %s", li.Sender.String(), senderAddress.String(), a.LeaseID.String()) //TODO: Create a scala compatible error in errs package and use it here
			}
			// Update leasing info
<<<<<<< HEAD
			if err := ia.stor.leases.cancelLeasingUncertain(a.LeaseID, info.blockInfo.Height, txID, !info.initialisation); err != nil {
=======
			if err := ia.stor.leases.cancelLeasingUncertain(a.LeaseID, info.blockInfo.Height, &txID, !info.initialisation); err != nil {
>>>>>>> bf55fb40
				return proto.DAppError, info.failedChanges, errors.Wrap(err, "failed to cancel leasing")
			}

			totalChanges.appendAddr(li.Sender)
			totalChanges.appendAddr(li.Recipient)
			txDiff, err := ia.newTxDiffFromScriptLeaseCancel(senderAddress.ID(), li)
			if err != nil {
				return proto.DAppError, info.failedChanges, err
			}
			if err := ia.saveIntermediateDiff(txDiff); err != nil {
				return proto.DAppError, info.failedChanges, err
			}
			for key, balanceDiff := range txDiff {
				if err := totalChanges.diff.appendBalanceDiffStr(key, balanceDiff); err != nil {
					return proto.DAppError, info.failedChanges, err
				}
			}

		default:
			return proto.DAppError, info.failedChanges, errors.Errorf("unsupported script action '%T'", a)
		}
	}
	if info.acceptFailed {
		// Validate total balance changes.
		if err := ia.diffApplier.validateTxDiff(totalChanges.diff, ia.invokeDiffStor.diffStorage, !info.initialisation); err != nil {
			// Total balance changes lead to negative balance, hence invoke has failed.
			// TODO: use different code for negative balances after it is introduced; use better error text here (addr + amount + asset).
			return proto.DAppError, info.failedChanges, err
		}
	}
	// If we are here, invoke succeeded.
	ia.blockDiffer.appendBlockInfoToTxDiff(totalChanges.diff, info.block)
	return 0, totalChanges, nil
}

// applyInvokeScript checks InvokeScript transaction, creates its balance diffs and adds changes to `uncertain` storage.
// If the transaction does not fail, changes are committed (moved from uncertain to normal storage)
// later in performInvokeScriptWithProofs().
// If the transaction fails, performInvokeScriptWithProofs() is not called and changes are discarded later using dropUncertain().
func (ia *invokeApplier) applyInvokeScript(tx proto.Transaction, info *fallibleValidationParams) (*applicationResult, error) {
	// In defer we should clean all the temp changes invoke does to state.
	defer func() {
		ia.invokeDiffStor.invokeDiffsStor.reset()
	}()

	var paymentsLength int
	var scriptAddr *proto.WavesAddress
	var txID crypto.Digest
	var sender proto.Address
	switch transaction := tx.(type) {
	case *proto.InvokeScriptWithProofs:

		var err error
		scriptAddr, err = recipientToAddress(transaction.ScriptRecipient, ia.stor.aliases, !info.initialisation)
		if err != nil {
			return nil, errors.Wrap(err, "recipientToAddress() failed")
		}
		paymentsLength = len(transaction.Payments)
		txID = *transaction.ID
		sender, err = proto.NewAddressFromPublicKey(ia.settings.AddressSchemeCharacter, transaction.SenderPK)
		if err != nil {
			return nil, errors.Wrapf(err, "failed to apply script invocation")
		}
	case *proto.EthereumTransaction:
		var err error
		scriptAddr, err = transaction.WavesAddressTo(ia.settings.AddressSchemeCharacter)
		if err != nil {
			return nil, err
		}
		decodedData := transaction.TxKind.DecodedData()
		paymentsLength = len(decodedData.Payments)
		txID = *transaction.ID
		sender, err = transaction.WavesAddressFrom(ia.settings.AddressSchemeCharacter)
		if err != nil {
			return nil, errors.Wrapf(err, "failed to apply script invocation")
		}
	default:
		return nil, errors.New("failed to apply an invoke script: unexpected type of transaction ")
	}

	// If BlockV5 feature is not activated, we never accept failed transactions.
	info.acceptFailed = info.blockV5Activated && info.acceptFailed
	// Check sender script, if any.
	if info.senderScripted {
		if err := ia.sc.callAccountScriptWithTx(tx, info.appendTxParams); err != nil {
			// Never accept invokes with failed script on transaction sender.
			return nil, err
		}
	}
	// Basic checks against state.
	paymentSmartAssets, err := ia.txHandler.checkTx(tx, info.checkerInfo)
	if err != nil {
		return nil, err
	}
	tree, err := ia.stor.scriptsStorage.newestScriptByAddr(*scriptAddr, !info.initialisation)
	if err != nil {
		return nil, errors.Wrapf(err, "failed to instantiate script on address '%s'", scriptAddr.String())
	}
	scriptPK, err := ia.stor.scriptsStorage.NewestScriptPKByAddr(*scriptAddr, !info.initialisation)
	if err != nil {
		return nil, errors.Wrapf(err, "failed to get script's public key on address '%s'", scriptAddr.String())
	}
	// Check that the script's library supports multiple payments.
	// We don't have to check feature activation because we've done it before.
	if paymentsLength >= 2 && tree.LibVersion < 4 {
		return nil, errors.Errorf("multiple payments is not allowed for RIDE library version %d", tree.LibVersion)
	}
	// Refuse payments to DApp itself since activation of BlockV5 (acceptFailed) and for DApps with StdLib V4.
	disableSelfTransfers := info.acceptFailed && tree.LibVersion >= 4
	if disableSelfTransfers && paymentsLength > 0 {
		if sender == *scriptAddr {
			return nil, errors.New("paying to DApp itself is forbidden since RIDE V4")
		}
	}
	// Basic differ for InvokeScript creates only fee and payment diff.
	// Create changes for both failed and successful scenarios.
	differInfo := &differInfo{initialisation: info.initialisation, blockInfo: info.blockInfo}
	failedChanges, err := ia.blockDiffer.createFailedTransactionDiff(tx, info.block, differInfo)
	if err != nil {
		return nil, err
	}
	// Call script function.

	ok, scriptActions, err := ia.sc.invokeFunction(tree, tx, info, *scriptAddr, txID)
	if !ok {
		// When ok is false, it means that we could not even start invocation.
		// We just return error in such case.
		return nil, errors.Wrap(err, "invokeFunction() failed")
	}
	if err != nil {
		// If ok is true, but error is not nil, it means that invocation has failed.
		if !info.acceptFailed {
			return nil, errors.Wrap(err, "invokeFunction() failed")
		}
		res := &invocationResult{failed: true, code: proto.DAppError, text: err.Error(), actions: scriptActions, changes: failedChanges}
		return ia.handleInvocationResult(txID, info, res)
	}
	var scriptRuns uint64 = 0
	// After activation of RideV5 (16) feature we don't take extra fee for execution of smart asset scripts.
	if !info.rideV5Activated {
		actionScriptRuns, err := ia.countActionScriptRuns(scriptActions, info.initialisation)
		if err != nil {
			return nil, errors.Wrap(err, "failed to countActionScriptRuns")
		}
		scriptRuns += uint64(len(paymentSmartAssets)) + actionScriptRuns
	}
	if info.senderScripted {
		// Since activation of RideV5 (16) feature we don't take fee for verifier execution if it's complexity is less than `FreeVerifierComplexity` limit
		if info.rideV5Activated {
			treeEstimation, err := ia.stor.scriptsComplexity.newestScriptComplexityByAddr(info.senderAddress, info.checkerInfo.estimatorVersion(), !info.initialisation)
			if err != nil {
				return nil, errors.Wrap(err, "invoke failed to get verifier complexity")
			}
			if treeEstimation.Verifier > FreeVerifierComplexity {
				scriptRuns++
			}
		} else {
			scriptRuns++
		}
	}
	var res *invocationResult
	code, changes, err := ia.fallibleValidation(tx, &addlInvokeInfo{
		fallibleValidationParams: info,
		scriptAddr:               scriptAddr,
		scriptPK:                 scriptPK,
		scriptRuns:               scriptRuns,
		failedChanges:            failedChanges,
		actions:                  scriptActions,
		paymentSmartAssets:       paymentSmartAssets,
		disableSelfTransfers:     disableSelfTransfers,
		libVersion:               byte(tree.LibVersion),
	})
	if err != nil {
		zap.S().Debugf("fallibleValidation error in tx %s. Error: %s", txID.String(), err.Error())
		// If fallibleValidation fails, we should save transaction to blockchain when acceptFailed is true.
		if !info.acceptFailed {
			return nil, err
		}
		res = &invocationResult{
			failed:     true,
			code:       code,
			text:       err.Error(),
			scriptRuns: scriptRuns,
			actions:    scriptActions,
			changes:    changes,
		}
	} else {
		res = &invocationResult{
			failed:     false,
			scriptRuns: scriptRuns,
			actions:    scriptActions,
			changes:    changes,
		}
	}
	return ia.handleInvocationResult(txID, info, res)
}

type invocationResult struct {
	failed bool
	code   proto.TxFailureReason
	text   string

	scriptRuns uint64
	actions    []proto.ScriptAction
	changes    txBalanceChanges
}

func toScriptResult(ir *invocationResult) (*proto.ScriptResult, error) {
	errorMsg := proto.ScriptErrorMessage{}
	if ir.failed {
		errorMsg = proto.ScriptErrorMessage{Code: ir.code, Text: ir.text}
	}
	sr, _, err := proto.NewScriptResult(ir.actions, errorMsg)
	return sr, err
}

func (ia *invokeApplier) handleInvocationResult(txID crypto.Digest, info *fallibleValidationParams, res *invocationResult) (*applicationResult, error) {
	if ia.buildApiData && !info.validatingUtx {
		// Save invoke result for extended API.
		res, err := toScriptResult(res)
		if err != nil {
			return nil, errors.Wrap(err, "failed to save script result")
		}
		if err := ia.stor.invokeResults.saveResult(txID, res, info.block.BlockID()); err != nil {
			return nil, errors.Wrap(err, "failed to save script result")
		}
	}
	// Total scripts invoked = scriptRuns + invocation itself.
	totalScriptsInvoked := res.scriptRuns + 1
	return &applicationResult{
		totalScriptsRuns: totalScriptsInvoked,
		changes:          res.changes,
		status:           !res.failed,
	}, nil
}

func (ia *invokeApplier) checkFullFee(tx proto.Transaction, scriptRuns, issuedAssetsCount uint64) error {
	sponsorshipActivated, err := ia.stor.features.newestIsActivated(int16(settings.FeeSponsorship))
	if err != nil {
		return err
	}
	if !sponsorshipActivated {
		// Minimum fee is not checked before sponsorship activation.
		return nil
	}
	minIssueFee := feeConstants[proto.IssueTransaction] * FeeUnit * issuedAssetsCount
	minWavesFee := scriptExtraFee*scriptRuns + feeConstants[proto.InvokeScriptTransaction]*FeeUnit + minIssueFee

	wavesFee := tx.GetFee()

	var feeAssetStr string
	switch t := tx.(type) {
	case *proto.InvokeScriptWithProofs:
		if t.FeeAsset.Present {
			wavesFee, err = ia.stor.sponsoredAssets.sponsoredAssetToWaves(proto.AssetIDFromDigest(t.FeeAsset.ID), t.Fee)
			if err != nil {
				return errs.Extend(err, "failed to convert fee asset to waves")
			}

		}
		feeAssetStr = t.FeeAsset.String()
	case *proto.EthereumTransaction:
		wavesAsset := proto.NewOptionalAssetWaves()
		feeAssetStr = wavesAsset.String()

	}

	if wavesFee < minWavesFee {
		return errs.NewFeeValidation(fmt.Sprintf(
			"Fee in %s for InvokeScriptTransaction (%d in %s) with %d total scripts invoked does not exceed minimal value of %d WAVES",
			feeAssetStr, tx.GetFee(), feeAssetStr, scriptRuns, minWavesFee))
	}

	return nil
}

func (ia *invokeApplier) validateActionSmartAsset(asset crypto.Digest, action proto.ScriptAction, callerPK crypto.PublicKey,
	txID crypto.Digest, txTimestamp uint64, params *appendTxParams) (bool, ride.Result, error) {
	isSmartAsset, err := ia.stor.scriptsStorage.newestIsSmartAsset(proto.AssetIDFromDigest(asset), !params.initialisation)
	if err != nil {
		return false, nil, err
	}
	if !isSmartAsset {
		return true, nil, nil
	}
	env, err := ride.NewEnvironment(ia.settings.AddressSchemeCharacter, ia.state, ia.settings.InternalInvokePaymentsValidationAfterHeight)
	if err != nil {
		return false, nil, err
	}
	err = env.SetTransactionFromScriptAction(action, callerPK, txID, txTimestamp)
	if err != nil {
		return false, nil, err
	}
	res, err := ia.sc.callAssetScriptCommon(env, asset, params)
	if err != nil {
		return false, nil, err
	}
	return res.Result(), res, nil
}<|MERGE_RESOLUTION|>--- conflicted
+++ resolved
@@ -350,15 +350,6 @@
 	if err := ia.checkFullFee(tx, info.scriptRuns, issuedAssetsCount); err != nil {
 		return proto.InsufficientActionsFee, info.failedChanges, err
 	}
-<<<<<<< HEAD
-	differInfo := &differInfo{initialisation: info.initialisation, blockInfo: info.blockInfo}
-	var txID *crypto.Digest
-	switch t := tx.(type) {
-	case *proto.InvokeScriptWithProofs:
-		txID = t.ID
-	case *proto.EthereumTransaction:
-		txID = t.ID
-=======
 
 	differInfo := &differInfo{initialisation: info.initialisation, blockInfo: info.blockInfo}
 	txIDBytes, err := tx.GetID(ia.settings.AddressSchemeCharacter)
@@ -368,7 +359,6 @@
 	txID, err := crypto.NewDigestFromBytes(txIDBytes)
 	if err != nil {
 		return proto.DAppError, info.failedChanges, err
->>>>>>> bf55fb40
 	}
 	// Add feeAndPaymentChanges to stor before performing actions.
 	feeAndPaymentChanges, err := ia.blockDiffer.createTransactionDiff(tx, info.block, differInfo)
@@ -411,11 +401,7 @@
 				}
 			}
 			if isSmartAsset {
-<<<<<<< HEAD
-				fullTr, err := proto.NewFullScriptTransfer(a, senderAddress, info.scriptPK, txID, tx.GetTimestamp())
-=======
 				fullTr, err := proto.NewFullScriptTransfer(a, senderAddress, info.scriptPK, &txID, tx.GetTimestamp())
->>>>>>> bf55fb40
 				if err != nil {
 					return proto.DAppError, info.failedChanges, errors.Wrap(err, "failed to convert transfer to full script transfer")
 				}
@@ -459,11 +445,7 @@
 				}
 			}
 			if isSmartAsset {
-<<<<<<< HEAD
-				fullTr, err := proto.NewFullScriptTransferFromPaymentAction(a, senderAddress, info.scriptPK, txID, tx.GetTimestamp())
-=======
 				fullTr, err := proto.NewFullScriptTransferFromPaymentAction(a, senderAddress, info.scriptPK, &txID, tx.GetTimestamp())
->>>>>>> bf55fb40
 				if err != nil {
 					return proto.DAppError, info.failedChanges, errors.Wrap(err, "failed to convert transfer to full script transfer")
 				}
@@ -545,11 +527,7 @@
 			if math.MaxInt64-a.Quantity < assetInfo.quantity.Int64() && info.block.Timestamp >= ia.settings.ReissueBugWindowTimeEnd {
 				return proto.DAppError, info.failedChanges, errors.New("asset total value overflow")
 			}
-<<<<<<< HEAD
-			ok, res, err := ia.validateActionSmartAsset(a.AssetID, a, senderPK, *txID, tx.GetTimestamp(), info.appendTxParams)
-=======
 			ok, res, err := ia.validateActionSmartAsset(a.AssetID, a, senderPK, txID, tx.GetTimestamp(), info.appendTxParams)
->>>>>>> bf55fb40
 			if err != nil {
 				return proto.DAppError, info.failedChanges, err
 			}
@@ -598,11 +576,7 @@
 			if assetInfo.quantity.Cmp(quantityDiff) == -1 {
 				return proto.DAppError, info.failedChanges, errs.NewAccountBalanceError("trying to burn more assets than exist at all")
 			}
-<<<<<<< HEAD
-			ok, res, err := ia.validateActionSmartAsset(a.AssetID, a, senderPK, *txID, tx.GetTimestamp(), info.appendTxParams)
-=======
 			ok, res, err := ia.validateActionSmartAsset(a.AssetID, a, senderPK, txID, tx.GetTimestamp(), info.appendTxParams)
->>>>>>> bf55fb40
 			if err != nil {
 				return proto.DAppError, info.failedChanges, err
 			}
@@ -674,11 +648,7 @@
 
 			// Add new leasing info
 			l := &leasing{
-<<<<<<< HEAD
-				OriginTransactionID: txID,
-=======
 				OriginTransactionID: &txID,
->>>>>>> bf55fb40
 				Sender:              senderAddress,
 				Recipient:           recipientAddress,
 				Amount:              uint64(a.Amount),
@@ -710,11 +680,7 @@
 				return proto.DAppError, info.failedChanges, errors.Errorf("attempt to cancel leasing that was created by other account; leaser '%s'; canceller '%s'; leasing: %s", li.Sender.String(), senderAddress.String(), a.LeaseID.String()) //TODO: Create a scala compatible error in errs package and use it here
 			}
 			// Update leasing info
-<<<<<<< HEAD
-			if err := ia.stor.leases.cancelLeasingUncertain(a.LeaseID, info.blockInfo.Height, txID, !info.initialisation); err != nil {
-=======
 			if err := ia.stor.leases.cancelLeasingUncertain(a.LeaseID, info.blockInfo.Height, &txID, !info.initialisation); err != nil {
->>>>>>> bf55fb40
 				return proto.DAppError, info.failedChanges, errors.Wrap(err, "failed to cancel leasing")
 			}
 
@@ -813,7 +779,7 @@
 	if err != nil {
 		return nil, errors.Wrapf(err, "failed to instantiate script on address '%s'", scriptAddr.String())
 	}
-	scriptPK, err := ia.stor.scriptsStorage.NewestScriptPKByAddr(*scriptAddr, !info.initialisation)
+	scriptPK, err := ia.stor.scriptsStorage.newestScriptPKByAddr(*scriptAddr, !info.initialisation)
 	if err != nil {
 		return nil, errors.Wrapf(err, "failed to get script's public key on address '%s'", scriptAddr.String())
 	}
