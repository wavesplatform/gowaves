--- conflicted
+++ resolved
@@ -1346,13 +1346,8 @@
 			// See `balances.generateLeaseBalanceSnapshotsForLeaseOverflows` for details
 			newLeaseBalance := proto.LeaseBalanceSnapshot{
 				Address:  wavesAddress,
-<<<<<<< HEAD
-				LeaseIn:  uint64(fullBalance.LeaseIn + diffAmount.leaseIn.Value()),   // As described above.
-				LeaseOut: uint64(fullBalance.LeaseOut + diffAmount.leaseOut.Value()), // As described above.
-=======
 				LeaseIn:  uint64(fullBalance.LeaseIn + diffAmount.leaseIn.Value()),   //nolint:gosec // As described above.
 				LeaseOut: uint64(fullBalance.LeaseOut + diffAmount.leaseOut.Value()), //nolint:gosec // As described above.
->>>>>>> 93203822
 			}
 			leaseBalances = append(leaseBalances, newLeaseBalance)
 		}
