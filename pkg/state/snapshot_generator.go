package state

import (
	"math/big"

	"github.com/pkg/errors"

	"github.com/wavesplatform/gowaves/pkg/crypto"
	"github.com/wavesplatform/gowaves/pkg/proto"
)

type snapshotGenerator struct {
	stor   *blockchainEntitiesStorage
	scheme proto.Scheme

	/* Is IsFullNodeMode is true, then some additional internal fields will be generated */
	IsFullNodeMode bool
}

type addressWavesBalanceDiff map[proto.WavesAddress]balanceDiff

type assetBalanceDiffKey struct {
	address proto.WavesAddress
	asset   proto.AssetID
}
type addressAssetBalanceDiff map[assetBalanceDiffKey]int64

func (sg *snapshotGenerator) generateSnapshotForGenesisTx(balanceChanges txDiff) (txSnapshot, error) {
	return sg.generateBalancesSnapshot(balanceChanges)
}

func (sg *snapshotGenerator) generateSnapshotForPaymentTx(balanceChanges txDiff) (txSnapshot, error) {
	return sg.generateBalancesSnapshot(balanceChanges)
}

func (sg *snapshotGenerator) generateSnapshotForTransferTx(balanceChanges txDiff) (txSnapshot, error) {
	return sg.generateBalancesSnapshot(balanceChanges)
}

func (sg *snapshotGenerator) generateSnapshotForIssueTx(assetID crypto.Digest, txID crypto.Digest,
	senderPK crypto.PublicKey, assetInfo assetInfo, balanceChanges txDiff,
	scriptEstimation *scriptEstimation, script *proto.Script) (txSnapshot, error) {
	var snapshot txSnapshot
	addrWavesBalanceDiff, addrAssetBalanceDiff, err := balanceDiffFromTxDiff(balanceChanges, sg.scheme)
	if err != nil {
		return txSnapshot{}, errors.Wrap(err, "failed to create balance diff from tx diff")
	}
	// Remove the just issues snapshot from the diff, because it's not in the storage yet,
	// so can't be processed with generateBalancesAtomicSnapshots.
	var specialAssetSnapshot *proto.AssetBalanceSnapshot
	for key, diffAmount := range addrAssetBalanceDiff {
		if key.asset == proto.AssetIDFromDigest(assetID) {
			// remove the element from the array
			delete(addrAssetBalanceDiff, key)
			specialAssetSnapshot = &proto.AssetBalanceSnapshot{
				Address: key.address,
				AssetID: assetID,
				Balance: uint64(diffAmount),
			}
		}
	}

	issueStaticInfoSnapshot := &proto.StaticAssetInfoSnapshot{
		AssetID:             assetID,
		IssuerPublicKey:     senderPK,
		SourceTransactionID: txID,
		Decimals:            assetInfo.decimals,
		IsNFT:               assetInfo.isNFT(),
	}

	assetDescription := &proto.AssetDescriptionSnapshot{
		AssetID:          assetID,
		AssetName:        assetInfo.name,
		AssetDescription: assetInfo.description,
		ChangeHeight:     assetInfo.lastNameDescChangeHeight,
	}

	assetReissuability := &proto.AssetVolumeSnapshot{
		AssetID:       assetID,
		IsReissuable:  assetInfo.reissuable,
		TotalQuantity: assetInfo.quantity,
	}

	snapshot.regular = append(snapshot.regular,
		issueStaticInfoSnapshot, assetDescription, assetReissuability,
	)

	if script == nil {
		assetScriptSnapshot := &proto.AssetScriptSnapshot{
			AssetID: assetID,
			Script:  proto.Script{},
		}
		snapshot.regular = append(snapshot.regular, assetScriptSnapshot)
	} else {
		assetScriptSnapshot := &proto.AssetScriptSnapshot{
			AssetID: assetID,
			Script:  *script,
		}
		if sg.IsFullNodeMode && scriptEstimation.isPresent() {
			internalComplexitySnapshot := InternalAssetScriptComplexitySnapshot{
				Estimation: scriptEstimation.estimation, AssetID: assetID,
				ScriptIsEmpty: scriptEstimation.scriptIsEmpty}
			snapshot.internal = append(snapshot.internal, &internalComplexitySnapshot)
		}
		snapshot.regular = append(snapshot.regular, assetScriptSnapshot)
	}
	wavesBalancesSnapshot, assetBalancesSnapshot, leaseBalancesSnapshot, err :=
		sg.generateBalancesAtomicSnapshots(addrWavesBalanceDiff, addrAssetBalanceDiff)
	if err != nil {
		return txSnapshot{}, errors.Wrap(err, "failed to build a snapshot from a genesis transaction")
	}
	for i := range wavesBalancesSnapshot {
		snapshot.regular = append(snapshot.regular, &wavesBalancesSnapshot[i])
	}
	for i := range leaseBalancesSnapshot {
		snapshot = append(snapshot, &leaseBalancesSnapshot[i])
	}
	for i := range assetBalancesSnapshot {
		snapshot.regular = append(snapshot.regular, &assetBalancesSnapshot[i])
	}
	if specialAssetSnapshot != nil {
		snapshot.regular = append(snapshot.regular, specialAssetSnapshot)
	}

	return snapshot, nil
}

func (sg *snapshotGenerator) generateSnapshotForReissueTx(assetID crypto.Digest,
	change assetReissueChange, balanceChanges txDiff) (txSnapshot, error) {
	quantityDiff := big.NewInt(change.diff)
	assetInfo, err := sg.stor.assets.newestAssetInfo(proto.AssetIDFromDigest(assetID))
	if err != nil {
		return txSnapshot{}, err
	}
	resQuantity := assetInfo.quantity.Add(&assetInfo.quantity, quantityDiff)

	snapshot, err := sg.generateBalancesSnapshot(balanceChanges)
	if err != nil {
		return txSnapshot{}, errors.Wrap(err, "failed to generate a snapshot based on transaction's diffs")
	}
	assetReissuability := &proto.AssetVolumeSnapshot{
		AssetID:       assetID,
		TotalQuantity: *resQuantity,
		IsReissuable:  change.reissuable,
	}
	snapshot.regular = append(snapshot.regular, assetReissuability)
	return snapshot, nil
}

func (sg *snapshotGenerator) generateSnapshotForBurnTx(assetID crypto.Digest, change assetBurnChange,
	balanceChanges txDiff) (txSnapshot, error) {
	quantityDiff := big.NewInt(change.diff)
	assetInfo, err := sg.stor.assets.newestAssetInfo(proto.AssetIDFromDigest(assetID))
	if err != nil {
		return txSnapshot{}, err
	}
	resQuantity := assetInfo.quantity.Sub(&assetInfo.quantity, quantityDiff)

	snapshot, err := sg.generateBalancesSnapshot(balanceChanges)
	if err != nil {
		return txSnapshot{}, errors.Wrap(err, "failed to generate a snapshot based on transaction's diffs")
	}
	assetReissuability := &proto.AssetVolumeSnapshot{
		AssetID:       assetID,
		TotalQuantity: *resQuantity,
		IsReissuable:  assetInfo.reissuable,
	}
	snapshot.regular = append(snapshot.regular, assetReissuability)
	return snapshot, nil
}

func (sg *snapshotGenerator) generateSnapshotForExchangeTx(sellOrder proto.Order, sellFee uint64,
	buyOrder proto.Order, buyFee uint64, volume uint64,
	balanceChanges txDiff) (txSnapshot, error) {
	snapshot, err := sg.generateBalancesSnapshot(balanceChanges)
	if err != nil {
		return txSnapshot{}, errors.Wrap(err, "failed to generate a snapshot based on transaction's diffs")
	}

	sellOrderID, err := sellOrder.GetID()
	if err != nil {
		return txSnapshot{}, err
	}
	sellOrderAtomicSnapshot, err := sg.generateOrderAtomicSnapshot(sellOrderID, volume, sellFee)
	if err != nil {
		return txSnapshot{}, err
	}
	buyOrderID, err := buyOrder.GetID()
	if err != nil {
		return txSnapshot{}, err
	}
	buyOrderAtomicSnapshot, err := sg.generateOrderAtomicSnapshot(buyOrderID, volume, buyFee)
	if err != nil {
		return txSnapshot{}, err
	}

	snapshot.regular = append(snapshot.regular, sellOrderAtomicSnapshot, buyOrderAtomicSnapshot)
	return snapshot, nil
}

func (sg *snapshotGenerator) generateSnapshotForLeaseTx(lease leasing, leaseID crypto.Digest,
	originalTxID crypto.Digest, balanceChanges txDiff) (txSnapshot, error) {
	var err error
	snapshot, err := sg.generateBalancesSnapshot(balanceChanges)
	if err != nil {
		return txSnapshot{}, errors.Wrap(err, "failed to generate a snapshot based on transaction's diffs")
	}
<<<<<<< HEAD
	leaseStatusSnapshot := &proto.LeaseStateSnapshot{
		LeaseID: leaseID,
		Status: proto.LeaseStateStatus{
			Value: lease.Status,
		},
		Amount:              lease.Amount,
		Sender:              lease.Sender,
		Recipient:           lease.Recipient,
		OriginTransactionID: &originalTxID,
		Height:              lease.Height,
	}
	snapshot = append(snapshot, leaseStatusSnapshot)
=======
	amount := int64(lease.Amount)
	leaseStatusSnapshot, senderLeaseBalanceSnapshot, recipientLeaseBalanceSnapshot, err :=
		sg.generateLeaseAtomicSnapshots(leaseID, lease, originalTxID, lease.Sender, lease.Recipient, amount)
	if err != nil {
		return txSnapshot{}, errors.Wrap(err, "failed to generate snapshots for a lease transaction")
	}

	snapshot.regular = append(snapshot.regular,
		leaseStatusSnapshot, senderLeaseBalanceSnapshot, recipientLeaseBalanceSnapshot,
	)
>>>>>>> 3108a649
	return snapshot, nil
}

func (sg *snapshotGenerator) generateSnapshotForLeaseCancelTx(txID *crypto.Digest, oldLease leasing,
<<<<<<< HEAD
	leaseID crypto.Digest,
	cancelHeight uint64, balanceChanges txDiff) (proto.TransactionSnapshot, error) {
=======
	leaseID crypto.Digest, originalTxID crypto.Digest,
	cancelHeight uint64, balanceChanges txDiff) (txSnapshot, error) {
>>>>>>> 3108a649
	var err error
	snapshot, err := sg.generateBalancesSnapshot(balanceChanges)
	if err != nil {
		return txSnapshot{}, errors.Wrap(err, "failed to generate a snapshot based on transaction's diffs")
	}
<<<<<<< HEAD
	leaseStatusSnapshot := &proto.LeaseStateSnapshot{
		LeaseID: leaseID,
		Status: proto.LeaseStateStatus{
			Value:               proto.LeaseCanceled,
			CancelHeight:        cancelHeight,
			CancelTransactionID: txID,
		},
		Amount:              oldLease.Amount,
		Sender:              oldLease.Sender,
		Recipient:           oldLease.Recipient,
		OriginTransactionID: oldLease.OriginTransactionID,
		Height:              oldLease.Height,
	}

	snapshot = append(snapshot, leaseStatusSnapshot)
=======
	negativeAmount := -int64(oldLease.Amount)
	leaseStatusSnapshot, senderLeaseBalanceSnapshot, recipientLeaseBalanceSnapshot, err :=
		sg.generateLeaseAtomicSnapshots(leaseID, oldLease, originalTxID, oldLease.Sender, oldLease.Recipient, negativeAmount)
	if err != nil {
		return txSnapshot{}, errors.Wrap(err, "failed to generate snapshots for a lease transaction")
	}
	leaseStatusSnapshot.Status = proto.LeaseStateStatus{
		Value:               proto.LeaseCanceled,
		CancelHeight:        cancelHeight,
		CancelTransactionID: txID,
	}

	snapshot.regular = append(snapshot.regular,
		leaseStatusSnapshot, senderLeaseBalanceSnapshot, recipientLeaseBalanceSnapshot,
	)
>>>>>>> 3108a649
	return snapshot, nil
}

func (sg *snapshotGenerator) generateSnapshotForCreateAliasTx(senderAddress proto.WavesAddress, alias proto.Alias,
	balanceChanges txDiff) (txSnapshot, error) {
	snapshot, err := sg.generateBalancesSnapshot(balanceChanges)
	if err != nil {
		return txSnapshot{}, err
	}
	aliasSnapshot := &proto.AliasSnapshot{
		Address: senderAddress,
		Alias:   alias,
	}
	snapshot.regular = append(snapshot.regular, aliasSnapshot)
	return snapshot, nil
}

func (sg *snapshotGenerator) generateSnapshotForMassTransferTx(balanceChanges txDiff) (txSnapshot, error) {
	return sg.generateBalancesSnapshot(balanceChanges)
}

func (sg *snapshotGenerator) generateSnapshotForDataTx(senderAddress proto.WavesAddress, entries []proto.DataEntry,
	balanceChanges txDiff) (txSnapshot, error) {
	snapshot, err := sg.generateBalancesSnapshot(balanceChanges)
	if err != nil {
		return txSnapshot{}, err
	}
	dataEntriesSnapshot := &proto.DataEntriesSnapshot{
		Address:     senderAddress,
		DataEntries: entries,
	}
	snapshot.regular = append(snapshot.regular, dataEntriesSnapshot)
	return snapshot, nil
}

func (sg *snapshotGenerator) generateSnapshotForSponsorshipTx(assetID crypto.Digest,
	minAssetFee uint64, balanceChanges txDiff) (txSnapshot, error) {
	snapshot, err := sg.generateBalancesSnapshot(balanceChanges)
	if err != nil {
		return txSnapshot{}, err
	}
	sponsorshipSnapshot := &proto.SponsorshipSnapshot{
		AssetID:         assetID,
		MinSponsoredFee: minAssetFee,
	}
	snapshot.regular = append(snapshot.regular, sponsorshipSnapshot)
	return snapshot, nil
}

func (sg *snapshotGenerator) generateSnapshotForSetScriptTx(senderPK crypto.PublicKey, script proto.Script,
	scriptEstimation scriptEstimation, balanceChanges txDiff) (txSnapshot, error) {
	snapshot, err := sg.generateBalancesSnapshot(balanceChanges)
	if err != nil {
		return txSnapshot{}, err
	}

	// If the script is empty, it will still be stored in the storage.
	accountScriptSnapshot := &proto.AccountScriptSnapshot{
		SenderPublicKey:    senderPK,
		Script:             script,
		VerifierComplexity: uint64(scriptEstimation.estimation.Verifier),
	}

	snapshot.regular = append(snapshot.regular, accountScriptSnapshot)

	if sg.IsFullNodeMode {
		scriptAddr, cnvrtErr := proto.NewAddressFromPublicKey(sg.scheme, senderPK)
		if cnvrtErr != nil {
			return txSnapshot{}, errors.Wrap(cnvrtErr, "failed to get sender for InvokeScriptWithProofs")
		}
		internalComplexitySnapshot := InternalDAppComplexitySnapshot{
			Estimation: scriptEstimation.estimation, ScriptAddress: scriptAddr, ScriptIsEmpty: scriptEstimation.scriptIsEmpty}
		snapshot.internal = append(snapshot.internal, &internalComplexitySnapshot)
	}

	return snapshot, nil
}

func (sg *snapshotGenerator) generateSnapshotForSetAssetScriptTx(assetID crypto.Digest, script proto.Script,
	balanceChanges txDiff, scriptEstimation scriptEstimation) (txSnapshot, error) {
	snapshot, err := sg.generateBalancesSnapshot(balanceChanges)
	if err != nil {
		return txSnapshot{}, err
	}

	assetScrptSnapshot := &proto.AssetScriptSnapshot{
		AssetID: assetID,
		Script:  script,
	}
	snapshot.regular = append(snapshot.regular, assetScrptSnapshot)
	if sg.IsFullNodeMode {
		internalComplexitySnapshot := InternalAssetScriptComplexitySnapshot{
			Estimation: scriptEstimation.estimation, AssetID: assetID,
			ScriptIsEmpty: scriptEstimation.scriptIsEmpty}
		snapshot.internal = append(snapshot.internal, &internalComplexitySnapshot)
	}
	return snapshot, nil
}

<<<<<<< HEAD
func assetFoundInMap(id proto.AssetID, assetsMap map[proto.AssetID]assetInfo) bool {
	for assetIDinMap := range assetsMap {
		if id == assetIDinMap {
			return true
		}
=======
func (sg *snapshotGenerator) generateSnapshotForUpdateAssetInfoTx(assetID crypto.Digest, assetName string,
	assetDescription string, changeHeight proto.Height, balanceChanges txDiff) (txSnapshot, error) {
	snapshot, err := sg.generateBalancesSnapshot(balanceChanges)
	if err != nil {
		return txSnapshot{}, err
>>>>>>> 3108a649
	}
	return false
}

func generateSnapshotsFromAssetsUncertain(assetsUncertain map[proto.AssetID]assetInfo,
	txID crypto.Digest) []proto.AtomicSnapshot {
	var atomicSnapshots []proto.AtomicSnapshot
	for assetID, info := range assetsUncertain {
		infoCpy := info // prevent implicit memory aliasing in for loop
		fullAssetID := proto.ReconstructDigest(assetID, infoCpy.tail)
		issueStaticInfoSnapshot := &proto.StaticAssetInfoSnapshot{
			AssetID:             fullAssetID,
			IssuerPublicKey:     infoCpy.issuer,
			SourceTransactionID: txID,
			Decimals:            infoCpy.decimals,
			IsNFT:               infoCpy.isNFT(),
		}

		assetDescription := &proto.AssetDescriptionSnapshot{
			AssetID:          fullAssetID,
			AssetName:        infoCpy.name,
			AssetDescription: infoCpy.description,
			ChangeHeight:     infoCpy.lastNameDescChangeHeight,
		}

		assetReissuability := &proto.AssetVolumeSnapshot{
			AssetID:       fullAssetID,
			IsReissuable:  infoCpy.reissuable,
			TotalQuantity: infoCpy.quantity,
		}

		atomicSnapshots = append(atomicSnapshots, issueStaticInfoSnapshot, assetDescription, assetReissuability)
	}
<<<<<<< HEAD
	return atomicSnapshots
=======
	snapshot.regular = append(snapshot.regular, sponsorshipSnapshot)
	return snapshot, nil
>>>>>>> 3108a649
}

func generateSnapshotsFromDataEntryUncertain(dataEntriesUncertain map[entryId]uncertainAccountsDataStorageEntry,
	scheme proto.Scheme) ([]proto.AtomicSnapshot, error) {
	var atomicSnapshots []proto.AtomicSnapshot
	dataEntries := make(map[proto.WavesAddress]proto.DataEntries)
	for entryID, entry := range dataEntriesUncertain {
		address, errCnvrt := entryID.addrID.ToWavesAddress(scheme)
		if errCnvrt != nil {
			return nil, errors.Wrap(errCnvrt, "failed to convert address id to waves address")
		}
		if _, ok := dataEntries[address]; ok {
			entries := dataEntries[address]
			entries = append(entries, entry.dataEntry)
			dataEntries[address] = entries
		} else {
			dataEntries[address] = proto.DataEntries{entry.dataEntry}
		}
	}
	for address, entries := range dataEntries {
		dataEntrySnapshot := &proto.DataEntriesSnapshot{Address: address, DataEntries: entries}
		atomicSnapshots = append(atomicSnapshots, dataEntrySnapshot)
	}
	return atomicSnapshots, nil
}

func generateSnapshotsFromAssetsScriptsUncertain(
	assetScriptsUncertain map[proto.AssetID]assetScriptRecordWithAssetIDTail) []proto.AtomicSnapshot {
	var atomicSnapshots []proto.AtomicSnapshot
	for assetID, r := range assetScriptsUncertain {
		digest := proto.ReconstructDigest(assetID, r.assetIDTail)
		assetScrptSnapshot := &proto.AssetScriptSnapshot{
			AssetID: digest,
			Script:  proto.Script{},
		}
		atomicSnapshots = append(atomicSnapshots, assetScrptSnapshot)
	}
	return atomicSnapshots
}

func generateSnapshotsFromLeasingsUncertain(
	leasesUncertain map[crypto.Digest]*leasing) []proto.AtomicSnapshot {
	var atomicSnapshots []proto.AtomicSnapshot
	for id, leasing := range leasesUncertain {
		leaseStatusSnapshot := &proto.LeaseStateSnapshot{
			LeaseID: id,
			Status: proto.LeaseStateStatus{
				Value: leasing.Status,
			},
			Amount:              leasing.Amount,
			Sender:              leasing.Sender,
			Recipient:           leasing.Recipient,
			OriginTransactionID: leasing.OriginTransactionID,
			Height:              leasing.Height,
		}
		if leasing.Status == proto.LeaseCanceled {
			leaseStatusSnapshot.Status.Value = proto.LeaseCanceled
			leaseStatusSnapshot.Status.CancelTransactionID = leasing.CancelTransactionID
			leaseStatusSnapshot.Status.CancelHeight = leasing.CancelHeight
		}
		atomicSnapshots = append(atomicSnapshots, leaseStatusSnapshot)
	}
	return atomicSnapshots
}

func generateSnapshotsFromSponsoredAssetsUncertain(
	sponsoredAssetsUncertain map[proto.AssetID]uncertainSponsoredAsset) []proto.AtomicSnapshot {
	var atomicSnapshots []proto.AtomicSnapshot
	for _, sponsored := range sponsoredAssetsUncertain {
		sponsorshipSnapshot := proto.SponsorshipSnapshot{
			AssetID:         sponsored.assetID,
			MinSponsoredFee: sponsored.assetCost,
		}
		atomicSnapshots = append(atomicSnapshots, sponsorshipSnapshot)
	}
	return atomicSnapshots
}

func (sg *snapshotGenerator) generateSnapshotForInvoke(txID crypto.Digest,
	balanceChanges txDiff) (proto.TransactionSnapshot, error) {
	var snapshot proto.TransactionSnapshot
	addrWavesBalanceDiff, addrAssetBalanceDiff, err := balanceDiffFromTxDiff(balanceChanges, sg.scheme)
	if err != nil {
		return nil, errors.Wrap(err, "failed to create balance diff from tx diff")
	}
	// Remove the just issues snapshot from the diff, because it's not in the storage yet,
	// so can't be processed with generateBalancesAtomicSnapshots.
	var specialAssetsSnapshots []proto.AssetBalanceSnapshot
	for key, diffAmount := range addrAssetBalanceDiff {
		if assetFoundInMap(key.asset, sg.stor.assets.uncertainAssetInfo) {
			// remove the element from the array
			delete(addrAssetBalanceDiff, key)
			fullAssetID := proto.ReconstructDigest(key.asset, sg.stor.assets.uncertainAssetInfo[key.asset].tail)
			specialAssetSnapshot := proto.AssetBalanceSnapshot{
				Address: key.address,
				AssetID: fullAssetID,
				Balance: uint64(diffAmount),
			}
			specialAssetsSnapshots = append(specialAssetsSnapshots, specialAssetSnapshot)
		}
	}

	assetsUncertain := sg.stor.assets.uncertainAssetInfo
	dataEntriesUncertain := sg.stor.accountsDataStor.uncertainEntries
	assetScriptsUncertain := sg.stor.scriptsStorage.uncertainAssetScriptsCopy()
	leasesUncertain := sg.stor.leases.uncertainLeases
	sponsoredAssetsUncertain := sg.stor.sponsoredAssets.uncertainSponsoredAssets

	assetsSnapshots := generateSnapshotsFromAssetsUncertain(assetsUncertain, txID)
	snapshot = append(snapshot, assetsSnapshots...)

	dataEntriesSnapshots, err := generateSnapshotsFromDataEntryUncertain(dataEntriesUncertain, sg.scheme)
	if err != nil {
		return nil, err
	}
	snapshot = append(snapshot, dataEntriesSnapshots...)

	assetsScriptsSnapshots := generateSnapshotsFromAssetsScriptsUncertain(assetScriptsUncertain)
	snapshot = append(snapshot, assetsScriptsSnapshots...)

	leasingSnapshots := generateSnapshotsFromLeasingsUncertain(leasesUncertain)
	snapshot = append(snapshot, leasingSnapshots...)

	sponsoredAssetsSnapshots := generateSnapshotsFromSponsoredAssetsUncertain(sponsoredAssetsUncertain)
	snapshot = append(snapshot, sponsoredAssetsSnapshots...)

	wavesBalancesSnapshot, assetBalancesSnapshot, leaseBalancesSnapshot, err :=
		sg.generateBalancesAtomicSnapshots(addrWavesBalanceDiff, addrAssetBalanceDiff)
	if err != nil {
		return nil, errors.Wrap(err, "failed to build a snapshot from a genesis transaction")
	}
	for i := range wavesBalancesSnapshot {
		snapshot = append(snapshot, &wavesBalancesSnapshot[i])
	}
	for i := range leaseBalancesSnapshot {
		snapshot = append(snapshot, &leaseBalancesSnapshot[i])
	}
	for i := range assetBalancesSnapshot {
		snapshot = append(snapshot, &assetBalancesSnapshot[i])
	}
	for i := range specialAssetsSnapshots {
		snapshot = append(snapshot, &specialAssetsSnapshots[i])
	}
	return snapshot, nil
}

func (sg *snapshotGenerator) generateSnapshotForInvokeExpressionTx(txID crypto.Digest,
	balanceChanges txDiff) (proto.TransactionSnapshot, error) {
	return sg.generateSnapshotForInvoke(txID, balanceChanges)
}

func (sg *snapshotGenerator) generateSnapshotForEthereumInvokeScriptTx(txID crypto.Digest,
	balanceChanges txDiff) (proto.TransactionSnapshot, error) {
	return sg.generateSnapshotForInvoke(txID, balanceChanges)
}

func (sg *snapshotGenerator) generateSnapshotForUpdateAssetInfoTx(assetID crypto.Digest, assetName string,
	assetDescription string, changeHeight proto.Height, balanceChanges txDiff) (proto.TransactionSnapshot, error) {
	snapshot, err := sg.generateBalancesSnapshot(balanceChanges)
	if err != nil {
		return nil, err
	}
	assetDescriptionSnapshot := &proto.AssetDescriptionSnapshot{
		AssetID:          assetID,
		AssetName:        assetName,
		AssetDescription: assetDescription,
		ChangeHeight:     changeHeight,
	}
	snapshot = append(snapshot, assetDescriptionSnapshot)
	return snapshot, nil
}

func (sg *snapshotGenerator) generateOrderAtomicSnapshot(orderID []byte,
	volume uint64, fee uint64) (*proto.FilledVolumeFeeSnapshot, error) {
	newestFilledAmount, newestFilledFee, err := sg.stor.ordersVolumes.newestFilled(orderID)
	if err != nil {
		return nil, err
	}
	orderIDDigset, err := crypto.NewDigestFromBytes(orderID)
	if err != nil {
		return nil, errors.Wrap(err, "failed to construct digest from order id bytes")
	}
	// TODO must be added to newest filled amounts and fee
	orderSnapshot := &proto.FilledVolumeFeeSnapshot{
		OrderID:      orderIDDigset,
		FilledFee:    newestFilledFee + fee,
		FilledVolume: newestFilledAmount + volume,
	}
	return orderSnapshot, nil
}

func (sg *snapshotGenerator) generateBalancesSnapshot(balanceChanges txDiff) (txSnapshot, error) {
	var snapshot txSnapshot
	addrWavesBalanceDiff, addrAssetBalanceDiff, err := balanceDiffFromTxDiff(balanceChanges, sg.scheme)
	if err != nil {
		return txSnapshot{}, errors.Wrap(err, "failed to create balance diff from tx diff")
	}
	wavesBalancesSnapshot, assetBalancesSnapshot, leaseBalancesSnapshot, err :=
		sg.generateBalancesAtomicSnapshots(addrWavesBalanceDiff, addrAssetBalanceDiff)
	if err != nil {
		return txSnapshot{}, errors.Wrap(err, "failed to build a snapshot from a genesis transaction")
	}
	for i := range wavesBalancesSnapshot {
		snapshot.regular = append(snapshot.regular, &wavesBalancesSnapshot[i])
	}
	for i := range leaseBalancesSnapshot {
		transactionSnapshot = append(transactionSnapshot, &leaseBalancesSnapshot[i])
	}
	for i := range assetBalancesSnapshot {
		snapshot.regular = append(snapshot.regular, &assetBalancesSnapshot[i])
	}
	return snapshot, nil
}

func (sg *snapshotGenerator) generateBalancesAtomicSnapshots(
	addrWavesBalanceDiff addressWavesBalanceDiff,
	addrAssetBalanceDiff addressAssetBalanceDiff) (
	[]proto.WavesBalanceSnapshot,
	[]proto.AssetBalanceSnapshot,
	[]proto.LeaseBalanceSnapshot, error) {
	wavesBalanceSnapshot, leaseBalanceSnapshot, err := sg.wavesBalanceSnapshotFromBalanceDiff(addrWavesBalanceDiff)
	if err != nil {
		return nil, nil, nil, errors.Wrap(err, "failed to construct waves balance snapshot")
	}
	if len(addrAssetBalanceDiff) == 0 {
		return wavesBalanceSnapshot, nil, leaseBalanceSnapshot, nil
	}

	assetBalanceSnapshot, err := sg.assetBalanceSnapshotFromBalanceDiff(addrAssetBalanceDiff)
	if err != nil {
		return nil, nil, nil, errors.Wrap(err, "failed to construct asset balance snapshot")
	}
	return wavesBalanceSnapshot, assetBalanceSnapshot, leaseBalanceSnapshot, nil
}

func balanceDiffFromTxDiff(diff txDiff, scheme proto.Scheme) (addressWavesBalanceDiff, addressAssetBalanceDiff, error) {
	addrWavesBalanceDiff := make(addressWavesBalanceDiff)
	addrAssetBalanceDiff := make(addressAssetBalanceDiff)
	for balanceKeyString, diffAmount := range diff {
		// construct address from key
		wavesBalanceKey := &wavesBalanceKey{}
		err := wavesBalanceKey.unmarshal([]byte(balanceKeyString))
		var address proto.WavesAddress
		if err != nil {
			// if the waves balance unmarshal failed, try to marshal into asset balance, and if it fails, then return the error
			assetBalanceKey := &assetBalanceKey{}
			err = assetBalanceKey.unmarshal([]byte(balanceKeyString))
			if err != nil {
				return nil, nil, errors.Wrap(err, "failed to convert balance key to asset balance key")
			}
			asset := assetBalanceKey.asset
			address, err = assetBalanceKey.address.ToWavesAddress(scheme)
			if err != nil {
				return nil, nil, errors.Wrap(err, "failed to convert address id to waves address")
			}
			assetBalKey := assetBalanceDiffKey{address: address, asset: asset}
			addrAssetBalanceDiff[assetBalKey] = diffAmount.balance
			continue
		}
		address, err = wavesBalanceKey.address.ToWavesAddress(scheme)
		if err != nil {
			return nil, nil, errors.Wrap(err, "failed to convert address id to waves address")
		}
		// if the waves balance diff is 0, it means it did not change.
		// The reason for the 0 diff to exist is because of how LeaseIn and LeaseOut are handled in transaction differ.
		addrWavesBalanceDiff[address] = diffAmount
	}
	return addrWavesBalanceDiff, addrAssetBalanceDiff, nil
}

// from txDiff and fees. no validation needed at this point.
func (sg *snapshotGenerator) wavesBalanceSnapshotFromBalanceDiff(
	diff addressWavesBalanceDiff) ([]proto.WavesBalanceSnapshot, []proto.LeaseBalanceSnapshot, error) {
	var wavesBalances []proto.WavesBalanceSnapshot
	var leaseBalances []proto.LeaseBalanceSnapshot
	// add miner address to the diff

	for wavesAddress, diffAmount := range diff {
		fullBalance, err := sg.stor.balances.newestWavesBalance(wavesAddress.ID())
		if err != nil {
			return nil, nil, errors.Wrap(err, "failed to receive sender's waves balance")
		}
		if diffAmount.balance != 0 {
			newBalance := proto.WavesBalanceSnapshot{
				Address: wavesAddress,
				Balance: uint64(int64(fullBalance.balance) + diffAmount.balance),
			}
			wavesBalances = append(wavesBalances, newBalance)
		}
		if diffAmount.leaseIn != 0 || diffAmount.leaseOut != 0 {
			newLeaseBalance := proto.LeaseBalanceSnapshot{
				Address:  wavesAddress,
				LeaseIn:  uint64(fullBalance.leaseIn + diffAmount.leaseIn),
				LeaseOut: uint64(fullBalance.leaseOut + diffAmount.leaseOut),
			}
			leaseBalances = append(leaseBalances, newLeaseBalance)
		}
	}
	return wavesBalances, leaseBalances, nil
}

func (sg *snapshotGenerator) assetBalanceSnapshotFromBalanceDiff(
	diff addressAssetBalanceDiff) ([]proto.AssetBalanceSnapshot, error) {
	var assetBalances []proto.AssetBalanceSnapshot
	// add miner address to the diff

	for key, diffAmount := range diff {
		balance, err := sg.stor.balances.newestAssetBalance(key.address.ID(), key.asset)
		if err != nil {
			return nil, errors.Wrap(err, "failed to receive sender's waves balance")
		}
		assetInfo, err := sg.stor.assets.newestAssetInfo(key.asset)
		if err != nil {
			return nil, errors.Wrap(err, "failed to get newest asset info")
		}

		newBalance := proto.AssetBalanceSnapshot{
			Address: key.address,
			AssetID: key.asset.Digest(assetInfo.tail),
			Balance: uint64(int64(balance) + diffAmount),
		}
		assetBalances = append(assetBalances, newBalance)
	}
	return assetBalances, nil
}<|MERGE_RESOLUTION|>--- conflicted
+++ resolved
@@ -113,7 +113,7 @@
 		snapshot.regular = append(snapshot.regular, &wavesBalancesSnapshot[i])
 	}
 	for i := range leaseBalancesSnapshot {
-		snapshot = append(snapshot, &leaseBalancesSnapshot[i])
+		snapshot.regular = append(snapshot.regular, &leaseBalancesSnapshot[i])
 	}
 	for i := range assetBalancesSnapshot {
 		snapshot.regular = append(snapshot.regular, &assetBalancesSnapshot[i])
@@ -205,7 +205,6 @@
 	if err != nil {
 		return txSnapshot{}, errors.Wrap(err, "failed to generate a snapshot based on transaction's diffs")
 	}
-<<<<<<< HEAD
 	leaseStatusSnapshot := &proto.LeaseStateSnapshot{
 		LeaseID: leaseID,
 		Status: proto.LeaseStateStatus{
@@ -217,36 +216,19 @@
 		OriginTransactionID: &originalTxID,
 		Height:              lease.Height,
 	}
-	snapshot = append(snapshot, leaseStatusSnapshot)
-=======
-	amount := int64(lease.Amount)
-	leaseStatusSnapshot, senderLeaseBalanceSnapshot, recipientLeaseBalanceSnapshot, err :=
-		sg.generateLeaseAtomicSnapshots(leaseID, lease, originalTxID, lease.Sender, lease.Recipient, amount)
-	if err != nil {
-		return txSnapshot{}, errors.Wrap(err, "failed to generate snapshots for a lease transaction")
-	}
-
-	snapshot.regular = append(snapshot.regular,
-		leaseStatusSnapshot, senderLeaseBalanceSnapshot, recipientLeaseBalanceSnapshot,
-	)
->>>>>>> 3108a649
-	return snapshot, nil
-}
-
-func (sg *snapshotGenerator) generateSnapshotForLeaseCancelTx(txID *crypto.Digest, oldLease leasing,
-<<<<<<< HEAD
-	leaseID crypto.Digest,
-	cancelHeight uint64, balanceChanges txDiff) (proto.TransactionSnapshot, error) {
-=======
-	leaseID crypto.Digest, originalTxID crypto.Digest,
+	snapshot.regular = append(snapshot.regular, leaseStatusSnapshot)
+
+	return snapshot, nil
+}
+
+func (sg *snapshotGenerator) generateSnapshotForLeaseCancelTx(txID *crypto.Digest,
+	oldLease leasing, leaseID crypto.Digest,
 	cancelHeight uint64, balanceChanges txDiff) (txSnapshot, error) {
->>>>>>> 3108a649
 	var err error
 	snapshot, err := sg.generateBalancesSnapshot(balanceChanges)
 	if err != nil {
 		return txSnapshot{}, errors.Wrap(err, "failed to generate a snapshot based on transaction's diffs")
 	}
-<<<<<<< HEAD
 	leaseStatusSnapshot := &proto.LeaseStateSnapshot{
 		LeaseID: leaseID,
 		Status: proto.LeaseStateStatus{
@@ -261,24 +243,7 @@
 		Height:              oldLease.Height,
 	}
 
-	snapshot = append(snapshot, leaseStatusSnapshot)
-=======
-	negativeAmount := -int64(oldLease.Amount)
-	leaseStatusSnapshot, senderLeaseBalanceSnapshot, recipientLeaseBalanceSnapshot, err :=
-		sg.generateLeaseAtomicSnapshots(leaseID, oldLease, originalTxID, oldLease.Sender, oldLease.Recipient, negativeAmount)
-	if err != nil {
-		return txSnapshot{}, errors.Wrap(err, "failed to generate snapshots for a lease transaction")
-	}
-	leaseStatusSnapshot.Status = proto.LeaseStateStatus{
-		Value:               proto.LeaseCanceled,
-		CancelHeight:        cancelHeight,
-		CancelTransactionID: txID,
-	}
-
-	snapshot.regular = append(snapshot.regular,
-		leaseStatusSnapshot, senderLeaseBalanceSnapshot, recipientLeaseBalanceSnapshot,
-	)
->>>>>>> 3108a649
+	snapshot.regular = append(snapshot.regular, leaseStatusSnapshot)
 	return snapshot, nil
 }
 
@@ -378,19 +343,11 @@
 	return snapshot, nil
 }
 
-<<<<<<< HEAD
 func assetFoundInMap(id proto.AssetID, assetsMap map[proto.AssetID]assetInfo) bool {
 	for assetIDinMap := range assetsMap {
 		if id == assetIDinMap {
 			return true
 		}
-=======
-func (sg *snapshotGenerator) generateSnapshotForUpdateAssetInfoTx(assetID crypto.Digest, assetName string,
-	assetDescription string, changeHeight proto.Height, balanceChanges txDiff) (txSnapshot, error) {
-	snapshot, err := sg.generateBalancesSnapshot(balanceChanges)
-	if err != nil {
-		return txSnapshot{}, err
->>>>>>> 3108a649
 	}
 	return false
 }
@@ -424,12 +381,7 @@
 
 		atomicSnapshots = append(atomicSnapshots, issueStaticInfoSnapshot, assetDescription, assetReissuability)
 	}
-<<<<<<< HEAD
 	return atomicSnapshots
-=======
-	snapshot.regular = append(snapshot.regular, sponsorshipSnapshot)
-	return snapshot, nil
->>>>>>> 3108a649
 }
 
 func generateSnapshotsFromDataEntryUncertain(dataEntriesUncertain map[entryId]uncertainAccountsDataStorageEntry,
@@ -509,11 +461,11 @@
 }
 
 func (sg *snapshotGenerator) generateSnapshotForInvoke(txID crypto.Digest,
-	balanceChanges txDiff) (proto.TransactionSnapshot, error) {
-	var snapshot proto.TransactionSnapshot
+	balanceChanges txDiff) (txSnapshot, error) {
+	var snapshot txSnapshot
 	addrWavesBalanceDiff, addrAssetBalanceDiff, err := balanceDiffFromTxDiff(balanceChanges, sg.scheme)
 	if err != nil {
-		return nil, errors.Wrap(err, "failed to create balance diff from tx diff")
+		return txSnapshot{}, errors.Wrap(err, "failed to create balance diff from tx diff")
 	}
 	// Remove the just issues snapshot from the diff, because it's not in the storage yet,
 	// so can't be processed with generateBalancesAtomicSnapshots.
@@ -539,58 +491,58 @@
 	sponsoredAssetsUncertain := sg.stor.sponsoredAssets.uncertainSponsoredAssets
 
 	assetsSnapshots := generateSnapshotsFromAssetsUncertain(assetsUncertain, txID)
-	snapshot = append(snapshot, assetsSnapshots...)
+	snapshot.regular = append(snapshot.regular, assetsSnapshots...)
 
 	dataEntriesSnapshots, err := generateSnapshotsFromDataEntryUncertain(dataEntriesUncertain, sg.scheme)
 	if err != nil {
-		return nil, err
-	}
-	snapshot = append(snapshot, dataEntriesSnapshots...)
+		return txSnapshot{}, err
+	}
+	snapshot.regular = append(snapshot.regular, dataEntriesSnapshots...)
 
 	assetsScriptsSnapshots := generateSnapshotsFromAssetsScriptsUncertain(assetScriptsUncertain)
-	snapshot = append(snapshot, assetsScriptsSnapshots...)
+	snapshot.regular = append(snapshot.regular, assetsScriptsSnapshots...)
 
 	leasingSnapshots := generateSnapshotsFromLeasingsUncertain(leasesUncertain)
-	snapshot = append(snapshot, leasingSnapshots...)
+	snapshot.regular = append(snapshot.regular, leasingSnapshots...)
 
 	sponsoredAssetsSnapshots := generateSnapshotsFromSponsoredAssetsUncertain(sponsoredAssetsUncertain)
-	snapshot = append(snapshot, sponsoredAssetsSnapshots...)
+	snapshot.regular = append(snapshot.regular, sponsoredAssetsSnapshots...)
 
 	wavesBalancesSnapshot, assetBalancesSnapshot, leaseBalancesSnapshot, err :=
 		sg.generateBalancesAtomicSnapshots(addrWavesBalanceDiff, addrAssetBalanceDiff)
 	if err != nil {
-		return nil, errors.Wrap(err, "failed to build a snapshot from a genesis transaction")
+		return txSnapshot{}, errors.Wrap(err, "failed to build a snapshot from a genesis transaction")
 	}
 	for i := range wavesBalancesSnapshot {
-		snapshot = append(snapshot, &wavesBalancesSnapshot[i])
+		snapshot.regular = append(snapshot.regular, &wavesBalancesSnapshot[i])
 	}
 	for i := range leaseBalancesSnapshot {
-		snapshot = append(snapshot, &leaseBalancesSnapshot[i])
+		snapshot.regular = append(snapshot.regular, &leaseBalancesSnapshot[i])
 	}
 	for i := range assetBalancesSnapshot {
-		snapshot = append(snapshot, &assetBalancesSnapshot[i])
+		snapshot.regular = append(snapshot.regular, &assetBalancesSnapshot[i])
 	}
 	for i := range specialAssetsSnapshots {
-		snapshot = append(snapshot, &specialAssetsSnapshots[i])
+		snapshot.regular = append(snapshot.regular, &specialAssetsSnapshots[i])
 	}
 	return snapshot, nil
 }
 
 func (sg *snapshotGenerator) generateSnapshotForInvokeExpressionTx(txID crypto.Digest,
-	balanceChanges txDiff) (proto.TransactionSnapshot, error) {
+	balanceChanges txDiff) (txSnapshot, error) {
 	return sg.generateSnapshotForInvoke(txID, balanceChanges)
 }
 
 func (sg *snapshotGenerator) generateSnapshotForEthereumInvokeScriptTx(txID crypto.Digest,
-	balanceChanges txDiff) (proto.TransactionSnapshot, error) {
+	balanceChanges txDiff) (txSnapshot, error) {
 	return sg.generateSnapshotForInvoke(txID, balanceChanges)
 }
 
 func (sg *snapshotGenerator) generateSnapshotForUpdateAssetInfoTx(assetID crypto.Digest, assetName string,
-	assetDescription string, changeHeight proto.Height, balanceChanges txDiff) (proto.TransactionSnapshot, error) {
-	snapshot, err := sg.generateBalancesSnapshot(balanceChanges)
-	if err != nil {
-		return nil, err
+	assetDescription string, changeHeight proto.Height, balanceChanges txDiff) (txSnapshot, error) {
+	snapshot, err := sg.generateBalancesSnapshot(balanceChanges)
+	if err != nil {
+		return txSnapshot{}, err
 	}
 	assetDescriptionSnapshot := &proto.AssetDescriptionSnapshot{
 		AssetID:          assetID,
@@ -598,7 +550,7 @@
 		AssetDescription: assetDescription,
 		ChangeHeight:     changeHeight,
 	}
-	snapshot = append(snapshot, assetDescriptionSnapshot)
+	snapshot.regular = append(snapshot.regular, assetDescriptionSnapshot)
 	return snapshot, nil
 }
 
@@ -636,7 +588,7 @@
 		snapshot.regular = append(snapshot.regular, &wavesBalancesSnapshot[i])
 	}
 	for i := range leaseBalancesSnapshot {
-		transactionSnapshot = append(transactionSnapshot, &leaseBalancesSnapshot[i])
+		snapshot.regular = append(snapshot.regular, &leaseBalancesSnapshot[i])
 	}
 	for i := range assetBalancesSnapshot {
 		snapshot.regular = append(snapshot.regular, &assetBalancesSnapshot[i])
