package state

import (
	"io/ioutil"
	"log"
	"math/big"
	"math/rand"
	"os"
	"testing"

	"github.com/mr-tron/base58/base58"
	"github.com/stretchr/testify/assert"
	"github.com/stretchr/testify/require"
	"github.com/wavesplatform/gowaves/pkg/crypto"
	"github.com/wavesplatform/gowaves/pkg/keyvalue"
	"github.com/wavesplatform/gowaves/pkg/proto"
	"github.com/wavesplatform/gowaves/pkg/ride/evaluator/ast"
	"github.com/wavesplatform/gowaves/pkg/ride/evaluator/reader"
	"github.com/wavesplatform/gowaves/pkg/settings"
)

const (
	testSeedLen = 75

	testBloomFilterSize                     = 2e6
	testBloomFilterFalsePositiveProbability = 0.01
	testCacheSize                           = 2 * 1024 * 1024

	testPK   = "AfZtLRQxLNYH5iradMkTeuXGe71uAiATVbr8DpXEEQa8"
	testAddr = "3PDdGex1meSUf4Yq5bjPBpyAbx6us9PaLfo"

	issuerSeed    = "5TUPTbbpiM5UmZDhMmzdsKKNgMvyHwZQncKWfJrxk5bc"
	matcherSeed   = "4TUPTbbpiM5UmZDhMmzdsKKNgMvyHwZQncKWfJrxk4bc"
	minerSeed     = "3TUPTbbpiM5UmZDhMmzdsKKNgMvyHwZQncKWfJrxk3bc"
	senderSeed    = "2TUPTbbpiM5UmZDhMmzdsKKNgMvyHwZQncKWfJrxk2bc"
	recipientSeed = "1TUPTbbpiM5UmZDhMmzdsKKNgMvyHwZQncKWfJrxk1bc"

	assetStr  = "B2u2TBpTYHWCuMuKLnbQfLvdLJ3zjgPiy3iMS2TSYugZ"
	assetStr1 = "3gRJoK6f7XUV7fx5jUzHoPwdb9ZdTFjtTPy2HgDinr1N"
	assetStr3 = "6nqXFE9J94dX17MPZRB7Hkk4aYDBpybq98n25jMexYVF"

	invokeId = "B2u2TBpTYHWCuMuKLnbQfLvdLJ3zjgPiy3iMS2TSYugZ"

	defaultGenSig = "B2u2TBpTYHWCuMuKLnbQfLvdLJ3zjgPiy3iMS2TSYugZ"

	genesisSignature = "FSH8eAAzZNqnG8xgTZtz5xuLqXySsXgAjmFEC25hXMbEufiGjqWPnGCZFt6gLiVLJny16ipxRNAkkzjjhqTjBE2"

	scriptBase64 = "AgQAAAALYWxpY2VQdWJLZXkBAAAAID3+K0HJI42oXrHhtHFpHijU5PC4nn1fIFVsJp5UWrYABAAAAAlib2JQdWJLZXkBAAAAIBO1uieokBahePoeVqt4/usbhaXRq+i5EvtfsdBILNtuBAAAAAxjb29wZXJQdWJLZXkBAAAAIOfM/qkwkfi4pdngdn18n5yxNwCrBOBC3ihWaFg4gV4yBAAAAAthbGljZVNpZ25lZAMJAAH0AAAAAwgFAAAAAnR4AAAACWJvZHlCeXRlcwkAAZEAAAACCAUAAAACdHgAAAAGcHJvb2ZzAAAAAAAAAAAABQAAAAthbGljZVB1YktleQAAAAAAAAAAAQAAAAAAAAAAAAQAAAAJYm9iU2lnbmVkAwkAAfQAAAADCAUAAAACdHgAAAAJYm9keUJ5dGVzCQABkQAAAAIIBQAAAAJ0eAAAAAZwcm9vZnMAAAAAAAAAAAEFAAAACWJvYlB1YktleQAAAAAAAAAAAQAAAAAAAAAAAAQAAAAMY29vcGVyU2lnbmVkAwkAAfQAAAADCAUAAAACdHgAAAAJYm9keUJ5dGVzCQABkQAAAAIIBQAAAAJ0eAAAAAZwcm9vZnMAAAAAAAAAAAIFAAAADGNvb3BlclB1YktleQAAAAAAAAAAAQAAAAAAAAAAAAkAAGcAAAACCQAAZAAAAAIJAABkAAAAAgUAAAALYWxpY2VTaWduZWQFAAAACWJvYlNpZ25lZAUAAAAMY29vcGVyU2lnbmVkAAAAAAAAAAACqFBMLg=="
)

var (
	blockID0 = genBlockId(1)
	blockID1 = genBlockId(2)
)

type testAddrData struct {
	sk        crypto.SecretKey
	pk        crypto.PublicKey
	addr      proto.Address
	wavesKey  string
	assetKeys []string
}

func newTestAddrData(seedStr string, assets [][]byte) (*testAddrData, error) {
	seedBytes, err := base58.Decode(seedStr)
	if err != nil {
		return nil, err
	}
	sk, pk, err := crypto.GenerateKeyPair(seedBytes)
	if err != nil {
		return nil, err
	}
	addr, err := proto.NewAddressFromPublicKey('W', pk)
	if err != nil {
		return nil, err
	}
	wavesKey := string((&wavesBalanceKey{addr}).bytes())

	assetKeys := make([]string, len(assets))
	for i, a := range assets {
		assetKeys[i] = string((&assetBalanceKey{addr, a}).bytes())
	}
	return &testAddrData{sk: sk, pk: pk, addr: addr, wavesKey: wavesKey, assetKeys: assetKeys}, nil
}

type testAssetData struct {
	asset   *proto.OptionalAsset
	assetID []byte
}

func newTestAssetData(assetStr string) (*testAssetData, error) {
	assetID, err := crypto.NewDigestFromBase58(assetStr)
	if err != nil {
		return nil, err
	}
	asset, err := proto.NewOptionalAssetFromString(assetStr)
	if err != nil {
		return nil, err
	}
	return &testAssetData{asset, assetID.Bytes()}, nil
}

type testGlobalVars struct {
	asset0 *testAssetData
	asset1 *testAssetData
	asset2 *testAssetData

	issuerInfo    *testAddrData
	matcherInfo   *testAddrData
	minerInfo     *testAddrData
	senderInfo    *testAddrData
	recipientInfo *testAddrData

	scriptBytes []byte
	scriptAst   ast.Script
}

var testGlobal testGlobalVars

func TestMain(m *testing.M) {
	var err error
	testGlobal.asset0, err = newTestAssetData(assetStr)
	if err != nil {
		log.Fatalf("newTestAssetData(): %v\n", err)
	}
	testGlobal.asset1, err = newTestAssetData(assetStr1)
	if err != nil {
		log.Fatalf("newTestAssetData(): %v\n", err)
	}
	testGlobal.asset2, err = newTestAssetData(assetStr3)
	if err != nil {
		log.Fatalf("newTestAssetData(): %v\n", err)
	}
	testGlobal.issuerInfo, err = newTestAddrData(issuerSeed, [][]byte{testGlobal.asset0.assetID, testGlobal.asset1.assetID})
	if err != nil {
		log.Fatalf("newTestAddrData(): %v\n", err)
	}
	testGlobal.matcherInfo, err = newTestAddrData(matcherSeed, [][]byte{testGlobal.asset0.assetID, testGlobal.asset1.assetID, testGlobal.asset2.assetID})
	if err != nil {
		log.Fatalf("newTestAddrData(): %v\n", err)
	}
	testGlobal.minerInfo, err = newTestAddrData(minerSeed, [][]byte{testGlobal.asset0.assetID, testGlobal.asset1.assetID})
	if err != nil {
		log.Fatalf("newTestAddrData(): %v\n", err)
	}
	testGlobal.senderInfo, err = newTestAddrData(senderSeed, [][]byte{testGlobal.asset0.assetID, testGlobal.asset1.assetID, testGlobal.asset2.assetID})
	if err != nil {
		log.Fatalf("newTestAddrData(): %v\n", err)
	}
	testGlobal.recipientInfo, err = newTestAddrData(recipientSeed, [][]byte{testGlobal.asset0.assetID, testGlobal.asset1.assetID, testGlobal.asset2.assetID})
	if err != nil {
		log.Fatalf("newTestAddrData(): %v\n", err)
	}
	scriptBytes, err := reader.ScriptBytesFromBase64Str(scriptBase64)
	if err != nil {
		log.Fatalf("Failed to decode script from base64: %v\n", err)
	}
	testGlobal.scriptBytes = scriptBytes
	scriptAst, err := ast.BuildScript(reader.NewBytesReader(testGlobal.scriptBytes))
	if err != nil {
		log.Fatalf("BuildAst: %v\n", err)
	}
	testGlobal.scriptAst = *scriptAst
	os.Exit(m.Run())
}

func defaultTestBloomFilterParams() keyvalue.BloomFilterParams {
	return keyvalue.NewBloomFilterParams(testBloomFilterSize, testBloomFilterFalsePositiveProbability, keyvalue.NoOpStore{})
}

func defaultTestCacheParams() keyvalue.CacheParams {
	return keyvalue.CacheParams{Size: testCacheSize}
}

func defaultTestKeyValParams() keyvalue.KeyValParams {
	return keyvalue.KeyValParams{CacheParams: defaultTestCacheParams(), BloomFilterParams: defaultTestBloomFilterParams()}
}

func defaultAssetInfo(reissuable bool) *assetInfo {
	return &assetInfo{
		assetConstInfo: assetConstInfo{
			issuer:   testGlobal.issuerInfo.pk,
			decimals: 2,
		},
		assetChangeableInfo: assetChangeableInfo{
			quantity:                 *big.NewInt(10000000),
			name:                     "asset",
			description:              "description",
			lastNameDescChangeHeight: 1,
			reissuable:               reissuable,
		},
	}
}

type testStorageObjects struct {
	db      keyvalue.IterableKeyVal
	dbBatch keyvalue.Batch
	rw      *blockReadWriter
	hs      *historyStorage
	stateDB *stateDB

	entities *blockchainEntitiesStorage
}

func createStorageObjects() (*testStorageObjects, []string, error) {
	res := make([]string, 2)
	dbDir0, err := ioutil.TempDir(os.TempDir(), "dbDir0")
	if err != nil {
		return nil, nil, err
	}
	res[0] = dbDir0
	rwDir, err := ioutil.TempDir(os.TempDir(), "rw_dir")
	if err != nil {
		return nil, res, err
	}
	res[1] = rwDir
	db, err := keyvalue.NewKeyVal(dbDir0, defaultTestKeyValParams())
	if err != nil {
		return nil, res, err
	}
	dbBatch, err := db.NewBatch()
	if err != nil {
		return nil, res, err
	}
	rw, err := newBlockReadWriter(rwDir, 8, 8, db, dbBatch, proto.MainNetScheme)
	if err != nil {
		return nil, res, err
	}
	stateDB, err := newStateDB(db, dbBatch, rw, false)
	if err != nil {
		return nil, res, err
	}
	hs, err := newHistoryStorage(db, dbBatch, stateDB)
	if err != nil {
		return nil, res, err
	}
	entities, err := newBlockchainEntitiesStorage(hs, settings.MainNetSettings, rw)
	if err != nil {
		return nil, res, err
	}
	return &testStorageObjects{db, dbBatch, rw, hs, stateDB, entities}, res, nil
}

func (s *testStorageObjects) addBlock(t *testing.T, blockID crypto.Signature) {
	err := s.stateDB.addBlock(blockID)
	assert.NoError(t, err, "stateDB.addBlock() failed")
	err = s.rw.startBlock(blockID)
	assert.NoError(t, err, "startBlock() failed")
	err = s.rw.finishBlock(blockID)
	assert.NoError(t, err, "finishBlock() failed")
}

func (s *testStorageObjects) addBlocks(t *testing.T, blocksNum int) {
	ids := genRandBlockIds(t, blocksNum)
	for _, id := range ids {
		s.addBlock(t, id)
	}
	s.flush(t)
}

func (s *testStorageObjects) createAssetAtBlock(t *testing.T, assetID crypto.Digest, blockID crypto.Signature) *assetInfo {
	s.addBlock(t, blockID)
	assetInfo := defaultAssetInfo(true)
<<<<<<< HEAD
	err := s.entities.assets.issueAsset(assetID, assetInfo, blockID0)
	assert.NoError(t, err, "issueAsset() failed")
	s.flush(t)
	return assetInfo
}

func (s *testStorageObjects) createAssetWithDecimals(t *testing.T, assetID crypto.Digest, decimals int) *assetInfo {
	s.addBlock(t, blockID0)
	assetInfo := defaultAssetInfo(true)
	require.True(t, decimals >= 0)
	assetInfo.decimals = int8(decimals)
	err := s.entities.assets.issueAsset(assetID, assetInfo, blockID0)
	assert.NoError(t, err, "issueAsset() failed")
=======
	err := s.entities.assets.issueAsset(assetID, assetInfo, blockID)
	assert.NoError(t, err, "issueAset() failed")
>>>>>>> dcebf5b8
	s.flush(t)
	return assetInfo
}

func (s *testStorageObjects) createAssetUsingRandomBlock(t *testing.T, assetID crypto.Digest) *assetInfo {
	return s.createAssetAtBlock(t, assetID, genRandBlockId(t))
}

func (s *testStorageObjects) createAsset(t *testing.T, assetID crypto.Digest) *assetInfo {
	return s.createAssetAtBlock(t, assetID, blockID0)
}

func (s *testStorageObjects) createSmartAsset(t *testing.T, assetID crypto.Digest) {
	s.addBlock(t, blockID0)
	err := s.entities.scriptsStorage.setAssetScript(assetID, testGlobal.scriptBytes, blockID0)
	assert.NoError(t, err, "setAssetScript failed")
	s.flush(t)
}

func (s *testStorageObjects) activateFeature(t *testing.T, featureID int16) {
	s.addBlock(t, blockID0)
	activationReq := &activatedFeaturesRecord{1}
	err := s.entities.features.activateFeature(featureID, activationReq, blockID0)
	assert.NoError(t, err, "activateFeature() failed")
	s.flush(t)
}

func (s *testStorageObjects) activateSponsorship(t *testing.T) {
	s.activateFeature(t, int16(settings.FeeSponsorship))
	windowSize := settings.MainNetSettings.ActivationWindowSize(1)
	s.addBlocks(t, int(windowSize))
}

func (s *testStorageObjects) flush(t *testing.T) {
	err := s.rw.flush()
	assert.NoError(t, err, "rw.flush() failed")
	s.rw.reset()
	err = s.entities.flush(true)
	assert.NoError(t, err, "entities.flush() failed")
	s.entities.reset()
	err = s.stateDB.flush()
	assert.NoError(t, err, "stateDB.flush() failed")
	s.stateDB.reset()
}

func (s *testStorageObjects) close(t *testing.T) {
	err := s.rw.close()
	assert.NoError(t, err)
	err = s.stateDB.close()
	assert.NoError(t, err)
}

func genRandBlockId(t *testing.T) crypto.Signature {
	id := make([]byte, crypto.SignatureSize)
	_, err := rand.Read(id)
	assert.NoError(t, err, "rand.Read() failed")
	blockID, err := crypto.NewSignatureFromBytes(id)
	assert.NoError(t, err, "NewSignatureFromBytes() failed")
	return blockID
}

func genRandBlockIds(t *testing.T, number int) []crypto.Signature {
	ids := make([]crypto.Signature, number)
	idsDict := make(map[crypto.Signature]bool)
	for i := 0; i < number; i++ {
		for {
			blockID := genRandBlockId(t)
			if _, ok := idsDict[blockID]; ok {
				continue
			}
			ids[i] = blockID
			idsDict[blockID] = true
			break
		}
	}
	return ids
}

func genBlockId(fillWith byte) crypto.Signature {
	var blockID crypto.Signature
	for i := 0; i < crypto.SignatureSize; i++ {
		blockID[i] = fillWith
	}
	return blockID
}

func generateRandomRecipient(t *testing.T) proto.Recipient {
	seed := make([]byte, testSeedLen)
	_, err := rand.Read(seed)
	assert.NoError(t, err, "rand.Read() failed")
	_, pk, err := crypto.GenerateKeyPair(seed)
	assert.NoError(t, err)
	addr, err := proto.NewAddressFromPublicKey('W', pk)
	assert.NoError(t, err, "NewAddressFromPublicKey() failed")
	return proto.NewRecipientFromAddress(addr)
}

func existingGenesisTx(t *testing.T) proto.Transaction {
	sig, err := crypto.NewSignatureFromBase58("2DVtfgXjpMeFf2PQCqvwxAiaGbiDsxDjSdNQkc5JQ74eWxjWFYgwvqzC4dn7iB1AhuM32WxEiVi1SGijsBtYQwn8")
	assert.NoError(t, err, "NewSignatureFromBase58() failed")
	addr, err := proto.NewAddressFromString("3PAWwWa6GbwcJaFzwqXQN5KQm7H96Y7SHTQ")
	assert.NoError(t, err, "NewAddressFromString() failed")
	return &proto.Genesis{
		Type:      proto.GenesisTransaction,
		Version:   1,
		ID:        &sig,
		Signature: &sig,
		Timestamp: 1465742577614,
		Recipient: addr,
		Amount:    9999999500000000,
	}
}<|MERGE_RESOLUTION|>--- conflicted
+++ resolved
@@ -261,8 +261,7 @@
 func (s *testStorageObjects) createAssetAtBlock(t *testing.T, assetID crypto.Digest, blockID crypto.Signature) *assetInfo {
 	s.addBlock(t, blockID)
 	assetInfo := defaultAssetInfo(true)
-<<<<<<< HEAD
-	err := s.entities.assets.issueAsset(assetID, assetInfo, blockID0)
+	err := s.entities.assets.issueAsset(assetID, assetInfo, blockID)
 	assert.NoError(t, err, "issueAsset() failed")
 	s.flush(t)
 	return assetInfo
@@ -275,10 +274,6 @@
 	assetInfo.decimals = int8(decimals)
 	err := s.entities.assets.issueAsset(assetID, assetInfo, blockID0)
 	assert.NoError(t, err, "issueAsset() failed")
-=======
-	err := s.entities.assets.issueAsset(assetID, assetInfo, blockID)
-	assert.NoError(t, err, "issueAset() failed")
->>>>>>> dcebf5b8
 	s.flush(t)
 	return assetInfo
 }
