package state

import (
	"encoding/base64"
	"io/ioutil"
	"log"
	"math/big"
	"math/rand"
	"os"
	"testing"

	"github.com/mr-tron/base58/base58"
	"github.com/stretchr/testify/assert"
	"github.com/stretchr/testify/require"
	"github.com/wavesplatform/gowaves/pkg/crypto"
	"github.com/wavesplatform/gowaves/pkg/keyvalue"
	"github.com/wavesplatform/gowaves/pkg/proto"
	"github.com/wavesplatform/gowaves/pkg/ride"
	"github.com/wavesplatform/gowaves/pkg/settings"
)

const (
	testSeedLen = 75

	testBloomFilterSize                     = 2e6
	testBloomFilterFalsePositiveProbability = 0.01
	testCacheSize                           = 2 * 1024 * 1024

	testPK   = "AfZtLRQxLNYH5iradMkTeuXGe71uAiATVbr8DpXEEQa8"
	testAddr = "3PDdGex1meSUf4Yq5bjPBpyAbx6us9PaLfo"

	issuerSeed    = "5TUPTbbpiM5UmZDhMmzdsKKNgMvyHwZQncKWfJrxk5bc"
	matcherSeed   = "4TUPTbbpiM5UmZDhMmzdsKKNgMvyHwZQncKWfJrxk4bc"
	minerSeed     = "3TUPTbbpiM5UmZDhMmzdsKKNgMvyHwZQncKWfJrxk3bc"
	senderSeed    = "2TUPTbbpiM5UmZDhMmzdsKKNgMvyHwZQncKWfJrxk2bc"
	recipientSeed = "1TUPTbbpiM5UmZDhMmzdsKKNgMvyHwZQncKWfJrxk1bc"

	assetStr  = "B2u2TBpTYHWCuMuKLnbQfLvdLJ3zjgPiy3iMS2TSYugZ"
	assetStr1 = "3gRJoK6f7XUV7fx5jUzHoPwdb9ZdTFjtTPy2HgDinr1N"
	assetStr3 = "6nqXFE9J94dX17MPZRB7Hkk4aYDBpybq98n25jMexYVF"

	invokeId = "B2u2TBpTYHWCuMuKLnbQfLvdLJ3zjgPiy3iMS2TSYugZ"

	defaultGenSig = "B2u2TBpTYHWCuMuKLnbQfLvdLJ3zjgPiy3iMS2TSYugZ"

	genesisSignature = "FSH8eAAzZNqnG8xgTZtz5xuLqXySsXgAjmFEC25hXMbEufiGjqWPnGCZFt6gLiVLJny16ipxRNAkkzjjhqTjBE2"

	scriptBase64 = "AgQAAAALYWxpY2VQdWJLZXkBAAAAID3+K0HJI42oXrHhtHFpHijU5PC4nn1fIFVsJp5UWrYABAAAAAlib2JQdWJLZXkBAAAAIBO1uieokBahePoeVqt4/usbhaXRq+i5EvtfsdBILNtuBAAAAAxjb29wZXJQdWJLZXkBAAAAIOfM/qkwkfi4pdngdn18n5yxNwCrBOBC3ihWaFg4gV4yBAAAAAthbGljZVNpZ25lZAMJAAH0AAAAAwgFAAAAAnR4AAAACWJvZHlCeXRlcwkAAZEAAAACCAUAAAACdHgAAAAGcHJvb2ZzAAAAAAAAAAAABQAAAAthbGljZVB1YktleQAAAAAAAAAAAQAAAAAAAAAAAAQAAAAJYm9iU2lnbmVkAwkAAfQAAAADCAUAAAACdHgAAAAJYm9keUJ5dGVzCQABkQAAAAIIBQAAAAJ0eAAAAAZwcm9vZnMAAAAAAAAAAAEFAAAACWJvYlB1YktleQAAAAAAAAAAAQAAAAAAAAAAAAQAAAAMY29vcGVyU2lnbmVkAwkAAfQAAAADCAUAAAACdHgAAAAJYm9keUJ5dGVzCQABkQAAAAIIBQAAAAJ0eAAAAAZwcm9vZnMAAAAAAAAAAAIFAAAADGNvb3BlclB1YktleQAAAAAAAAAAAQAAAAAAAAAAAAkAAGcAAAACCQAAZAAAAAIJAABkAAAAAgUAAAALYWxpY2VTaWduZWQFAAAACWJvYlNpZ25lZAUAAAAMY29vcGVyU2lnbmVkAAAAAAAAAAACqFBMLg=="
)

var (
	blockID0 = genBlockId(1)
	blockID1 = genBlockId(2)
	blockID2 = genBlockId(3)
)

type testAddrData struct {
	sk        crypto.SecretKey
	pk        crypto.PublicKey
	addr      proto.WavesAddress
	rcp       proto.Recipient
	wavesKey  string
	assetKeys []string
}

func defaultBlock() *proto.BlockHeader {
	return &proto.BlockHeader{BlockSignature: blockID0.Signature(), Timestamp: defaultTimestamp}
}

func defaultBlockInfo() *proto.BlockInfo {
	genSig := crypto.MustBytesFromBase58("2eYyRDZwRCuXJhJTfwKYsqVFpBTg8v69RBppZzStWtaR")
	return &proto.BlockInfo{
		Timestamp:           defaultTimestamp,
		Height:              400000,
		BaseTarget:          943,
		GenerationSignature: genSig,
		Generator:           testGlobal.minerInfo.addr,
		GeneratorPublicKey:  testGlobal.minerInfo.pk,
	}
}

func defaultDifferInfo() *differInfo {
	return &differInfo{false, defaultBlockInfo()}
}

func defaultAppendTxParams() *appendTxParams {
	return &appendTxParams{
		checkerInfo:    defaultCheckerInfo(),
		blockInfo:      defaultBlockInfo(),
		block:          defaultBlock(),
		acceptFailed:   false,
		validatingUtx:  false,
		initialisation: false,
	}
}

func defaultFallibleValidationParams() *fallibleValidationParams {
	appendTxPrms := defaultAppendTxParams()
	return &fallibleValidationParams{
		appendTxParams: appendTxPrms,
		senderScripted: false,
	}
}

func newTestAddrData(seedStr string, assets []crypto.Digest) (*testAddrData, error) {
	seedBytes, err := base58.Decode(seedStr)
	if err != nil {
		return nil, err
	}
	sk, pk, err := crypto.GenerateKeyPair(seedBytes)
	if err != nil {
		return nil, err
	}
	addr, err := proto.NewAddressFromPublicKey('W', pk)
	if err != nil {
		return nil, err
	}
	rcp := proto.NewRecipientFromAddress(addr)
	wavesKey := string((&wavesBalanceKey{addr.ID()}).bytes())

	assetKeys := make([]string, len(assets))
	for i, a := range assets {
		assetKeys[i] = string((&assetBalanceKey{addr.ID(), proto.AssetIDFromDigest(a)}).bytes())
	}
	return &testAddrData{sk: sk, pk: pk, addr: addr, rcp: rcp, wavesKey: wavesKey, assetKeys: assetKeys}, nil
}

type testAssetData struct {
	asset   *proto.OptionalAsset
	assetID crypto.Digest
}

func newTestAssetData(assetStr string) (*testAssetData, error) {
	assetID, err := crypto.NewDigestFromBase58(assetStr)
	if err != nil {
		return nil, err
	}
	asset, err := proto.NewOptionalAssetFromString(assetStr)
	if err != nil {
		return nil, err
	}
	return &testAssetData{asset, assetID}, nil
}

type testGlobalVars struct {
	asset0 *testAssetData
	asset1 *testAssetData
	asset2 *testAssetData

	issuerInfo    *testAddrData
	matcherInfo   *testAddrData
	minerInfo     *testAddrData
	senderInfo    *testAddrData
	recipientInfo *testAddrData

	scriptBytes []byte
	scriptAst   *ride.Tree
}

var testGlobal testGlobalVars

func TestMain(m *testing.M) {
	var err error
	testGlobal.asset0, err = newTestAssetData(assetStr)
	if err != nil {
		log.Fatalf("newTestAssetData(): %v\n", err)
	}
	testGlobal.asset1, err = newTestAssetData(assetStr1)
	if err != nil {
		log.Fatalf("newTestAssetData(): %v\n", err)
	}
	testGlobal.asset2, err = newTestAssetData(assetStr3)
	if err != nil {
		log.Fatalf("newTestAssetData(): %v\n", err)
	}
	testGlobal.issuerInfo, err = newTestAddrData(issuerSeed, []crypto.Digest{testGlobal.asset0.assetID, testGlobal.asset1.assetID})
	if err != nil {
		log.Fatalf("newTestAddrData(): %v\n", err)
	}
	testGlobal.matcherInfo, err = newTestAddrData(matcherSeed, []crypto.Digest{testGlobal.asset0.assetID, testGlobal.asset1.assetID, testGlobal.asset2.assetID})
	if err != nil {
		log.Fatalf("newTestAddrData(): %v\n", err)
	}
	testGlobal.minerInfo, err = newTestAddrData(minerSeed, []crypto.Digest{testGlobal.asset0.assetID, testGlobal.asset1.assetID})
	if err != nil {
		log.Fatalf("newTestAddrData(): %v\n", err)
	}
	testGlobal.senderInfo, err = newTestAddrData(senderSeed, []crypto.Digest{testGlobal.asset0.assetID, testGlobal.asset1.assetID, testGlobal.asset2.assetID})
	if err != nil {
		log.Fatalf("newTestAddrData(): %v\n", err)
	}
	testGlobal.recipientInfo, err = newTestAddrData(recipientSeed, []crypto.Digest{testGlobal.asset0.assetID, testGlobal.asset1.assetID, testGlobal.asset2.assetID})
	if err != nil {
		log.Fatalf("newTestAddrData(): %v\n", err)
	}
	scriptBytes, err := base64.StdEncoding.DecodeString(scriptBase64)
	if err != nil {
		log.Fatalf("Failed to decode script from base64: %v\n", err)
	}
	testGlobal.scriptBytes = scriptBytes
	scriptAst, err := ride.Parse(testGlobal.scriptBytes)
	if err != nil {
		log.Fatalf("BuildAst: %v\n", err)
	}
	testGlobal.scriptAst = scriptAst
	os.Exit(m.Run())
}

func defaultTestBloomFilterParams() keyvalue.BloomFilterParams {
	return keyvalue.NewBloomFilterParams(testBloomFilterSize, testBloomFilterFalsePositiveProbability, keyvalue.NoOpStore{})
}

func defaultTestCacheParams() keyvalue.CacheParams {
	return keyvalue.CacheParams{Size: testCacheSize}
}

func defaultTestKeyValParams() keyvalue.KeyValParams {
	return keyvalue.KeyValParams{CacheParams: defaultTestCacheParams(), BloomFilterParams: defaultTestBloomFilterParams()}
}

<<<<<<< HEAD
func defaultNFT(tail [12]byte) *assetInfo {
=======
func defaultNFT(tail [proto.AssetIDTailSize]byte) *assetInfo {
>>>>>>> 5b55619e
	return &assetInfo{
		assetConstInfo{
			tail:     tail,
			issuer:   testGlobal.issuerInfo.pk,
			decimals: 0,
		},
		assetChangeableInfo{
			quantity:                 *big.NewInt(1),
			name:                     "asset",
			description:              "description",
			lastNameDescChangeHeight: 1,
			reissuable:               false,
		},
	}
}

func defaultAssetInfo(tail [12]byte, reissuable bool) *assetInfo {
	return &assetInfo{
		assetConstInfo: assetConstInfo{
			tail:     tail,
			issuer:   testGlobal.issuerInfo.pk,
			decimals: 2,
		},
		assetChangeableInfo: assetChangeableInfo{
			quantity:                 *big.NewInt(10000000),
			name:                     "asset",
			description:              "description",
			lastNameDescChangeHeight: 1,
			reissuable:               reissuable,
		},
	}
}

type testStorageObjects struct {
	db      keyvalue.IterableKeyVal
	dbBatch keyvalue.Batch
	rw      *blockReadWriter
	hs      *historyStorage
	stateDB *stateDB

	entities *blockchainEntitiesStorage
}

func createStorageObjects() (*testStorageObjects, []string, error) {
	res := make([]string, 2)
	dbDir0, err := ioutil.TempDir(os.TempDir(), "dbDir0")
	if err != nil {
		return nil, nil, err
	}
	res[0] = dbDir0
	rwDir, err := ioutil.TempDir(os.TempDir(), "rw_dir")
	if err != nil {
		return nil, res, err
	}
	res[1] = rwDir
	db, err := keyvalue.NewKeyVal(dbDir0, defaultTestKeyValParams())
	if err != nil {
		return nil, res, err
	}
	dbBatch, err := db.NewBatch()
	if err != nil {
		return nil, res, err
	}
	stateDB, err := newStateDB(db, dbBatch, DefaultTestingStateParams())
	if err != nil {
		return nil, res, err
	}
	rw, err := newBlockReadWriter(rwDir, 8, 8, stateDB, proto.MainNetScheme)
	if err != nil {
		return nil, res, err
	}
	stateDB.setRw(rw)
	hs, err := newHistoryStorage(db, dbBatch, stateDB)
	if err != nil {
		return nil, res, err
	}
	entities, err := newBlockchainEntitiesStorage(hs, settings.MainNetSettings, rw, false)
	if err != nil {
		return nil, res, err
	}
	return &testStorageObjects{db, dbBatch, rw, hs, stateDB, entities}, res, nil
}

func (s *testStorageObjects) addRealBlock(t *testing.T, block *proto.Block) {
	blockID := block.BlockID()
	err := s.stateDB.addBlock(blockID)
	assert.NoError(t, err, "stateDB.addBlock() failed")
	err = s.rw.startBlock(blockID)
	assert.NoError(t, err, "startBlock() failed")
	err = s.rw.writeBlockHeader(&block.BlockHeader)
	assert.NoError(t, err, "writeBlockHeader() failed")
	for _, tx := range block.Transactions {
		err = s.rw.writeTransaction(tx, false)
		assert.NoError(t, err, "writeTransaction() failed")
	}
	err = s.rw.finishBlock(blockID)
	assert.NoError(t, err, "finishBlock() failed")
	s.flush(t)
}

func (s *testStorageObjects) rollbackBlock(t *testing.T, blockID proto.BlockID) {
	err := s.stateDB.rollbackBlock(blockID)
	assert.NoError(t, err, "rollbackBlock() failed")
	s.flush(t)
}

func (s *testStorageObjects) addBlock(t *testing.T, blockID proto.BlockID) {
	err := s.stateDB.addBlock(blockID)
	assert.NoError(t, err, "stateDB.addBlock() failed")
	err = s.rw.startBlock(blockID)
	assert.NoError(t, err, "startBlock() failed")
	err = s.rw.finishBlock(blockID)
	assert.NoError(t, err, "finishBlock() failed")
}

func (s *testStorageObjects) addBlocks(t *testing.T, blocksNum int) {
	ids := genRandBlockIds(t, blocksNum)
	for _, id := range ids {
		s.addBlock(t, id)
	}
	s.flush(t)
}

func (s *testStorageObjects) createAssetUsingInfo(t *testing.T, assetID crypto.Digest, info *assetInfo) {
	s.addBlock(t, blockID0)
	err := s.entities.assets.issueAsset(proto.AssetIDFromDigest(assetID), info, blockID0)
	assert.NoError(t, err, "issueAsset() failed")
	s.flush(t)
}

func (s *testStorageObjects) createAssetAtBlock(t *testing.T, assetID crypto.Digest, blockID proto.BlockID) *assetInfo {
	s.addBlock(t, blockID)
	assetInfo := defaultAssetInfo(proto.DigestTail(assetID), true)
	err := s.entities.assets.issueAsset(proto.AssetIDFromDigest(assetID), assetInfo, blockID)
	assert.NoError(t, err, "issueAsset() failed")
	s.flush(t)
	return assetInfo
}

func (s *testStorageObjects) createAssetWithDecimals(t *testing.T, assetID crypto.Digest, decimals int) *assetInfo {
	s.addBlock(t, blockID0)
	assetInfo := defaultAssetInfo(proto.DigestTail(assetID), true)
	require.True(t, decimals >= 0)
	assetInfo.decimals = int8(decimals)
	err := s.entities.assets.issueAsset(proto.AssetIDFromDigest(assetID), assetInfo, blockID0)
	assert.NoError(t, err, "issueAsset() failed")
	s.flush(t)
	return assetInfo
}

func (s *testStorageObjects) createAssetUsingRandomBlock(t *testing.T, assetID crypto.Digest) *assetInfo {
	return s.createAssetAtBlock(t, assetID, genRandBlockId(t))
}

func (s *testStorageObjects) createAsset(t *testing.T, assetID crypto.Digest) *assetInfo {
	return s.createAssetAtBlock(t, assetID, blockID0)
}

func (s *testStorageObjects) createSmartAsset(t *testing.T, assetID crypto.Digest) {
	s.addBlock(t, blockID0)
	err := s.entities.scriptsStorage.setAssetScript(assetID, testGlobal.scriptBytes, testGlobal.senderInfo.pk, blockID0)
	assert.NoError(t, err, "setAssetScript failed")
	s.flush(t)
}

func (s *testStorageObjects) activateFeature(t *testing.T, featureID int16) {
	s.addBlock(t, blockID0)
	activationReq := &activatedFeaturesRecord{1}
	err := s.entities.features.activateFeature(featureID, activationReq, blockID0)
	assert.NoError(t, err, "activateFeature() failed")
	s.flush(t)
}

func (s *testStorageObjects) activateSponsorship(t *testing.T) {
	s.activateFeature(t, int16(settings.FeeSponsorship))
	windowSize := settings.MainNetSettings.ActivationWindowSize(1)
	s.addBlocks(t, int(windowSize))
}

func (s *testStorageObjects) flush(t *testing.T) {
	err := s.rw.flush()
	assert.NoError(t, err, "rw.flush() failed")
	s.rw.reset()
	err = s.entities.flush(true)
	assert.NoError(t, err, "entities.flush() failed")
	s.entities.reset()
	err = s.stateDB.flush()
	assert.NoError(t, err, "stateDB.flush() failed")
	s.stateDB.reset()
}

func (s *testStorageObjects) close(t *testing.T) {
	err := s.rw.close()
	assert.NoError(t, err)
	err = s.stateDB.close()
	assert.NoError(t, err)
}

func genRandBlockId(t *testing.T) proto.BlockID {
	id := make([]byte, crypto.SignatureSize)
	_, err := rand.Read(id)
	assert.NoError(t, err, "rand.Read() failed")
	blockID, err := proto.NewBlockIDFromBytes(id)
	assert.NoError(t, err, "NewBlockIDFromBytes() failed")
	return blockID
}

func genRandBlockIds(t *testing.T, number int) []proto.BlockID {
	ids := make([]proto.BlockID, number)
	idsDict := make(map[proto.BlockID]bool)
	for i := 0; i < number; i++ {
		for {
			blockID := genRandBlockId(t)
			if _, ok := idsDict[blockID]; ok {
				continue
			}
			ids[i] = blockID
			idsDict[blockID] = true
			break
		}
	}
	return ids
}

func genBlockId(fillWith byte) proto.BlockID {
	var s crypto.Signature
	for i := 0; i < crypto.SignatureSize; i++ {
		s[i] = fillWith
	}
	return proto.NewBlockIDFromSignature(s)
}

func generateRandomRecipient(t *testing.T) proto.Recipient {
	seed := make([]byte, testSeedLen)
	_, err := rand.Read(seed)
	assert.NoError(t, err, "rand.Read() failed")
	_, pk, err := crypto.GenerateKeyPair(seed)
	assert.NoError(t, err)
	addr, err := proto.NewAddressFromPublicKey('W', pk)
	assert.NoError(t, err, "NewAddressFromPublicKey() failed")
	return proto.NewRecipientFromAddress(addr)
}

func existingGenesisTx(t *testing.T) proto.Transaction {
	sig, err := crypto.NewSignatureFromBase58("2DVtfgXjpMeFf2PQCqvwxAiaGbiDsxDjSdNQkc5JQ74eWxjWFYgwvqzC4dn7iB1AhuM32WxEiVi1SGijsBtYQwn8")
	assert.NoError(t, err, "NewSignatureFromBase58() failed")
	addr, err := proto.NewAddressFromString("3PAWwWa6GbwcJaFzwqXQN5KQm7H96Y7SHTQ")
	assert.NoError(t, err, "NewAddressFromString() failed")
	return &proto.Genesis{
		Type:      proto.GenesisTransaction,
		Version:   1,
		ID:        &sig,
		Signature: &sig,
		Timestamp: 1465742577614,
		Recipient: addr,
		Amount:    9999999500000000,
	}
}<|MERGE_RESOLUTION|>--- conflicted
+++ resolved
@@ -218,11 +218,7 @@
 	return keyvalue.KeyValParams{CacheParams: defaultTestCacheParams(), BloomFilterParams: defaultTestBloomFilterParams()}
 }
 
-<<<<<<< HEAD
-func defaultNFT(tail [12]byte) *assetInfo {
-=======
 func defaultNFT(tail [proto.AssetIDTailSize]byte) *assetInfo {
->>>>>>> 5b55619e
 	return &assetInfo{
 		assetConstInfo{
 			tail:     tail,
