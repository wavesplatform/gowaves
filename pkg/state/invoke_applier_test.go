package state

import (
	"fmt"
	"io/ioutil"
	"os"
	"path/filepath"
	"testing"

	"github.com/mr-tron/base58/base58"
	"github.com/stretchr/testify/assert"
	"github.com/stretchr/testify/require"
	"github.com/wavesplatform/gowaves/pkg/crypto"
	"github.com/wavesplatform/gowaves/pkg/proto"
	"github.com/wavesplatform/gowaves/pkg/ride/evaluator/ast"
	"github.com/wavesplatform/gowaves/pkg/ride/evaluator/reader"
	"github.com/wavesplatform/gowaves/pkg/settings"
)

type invokeApplierTestObjects struct {
	state *stateManager
}

func createInvokeApplierTestObjects(t *testing.T) (*invokeApplierTestObjects, string) {
	dataDir, err := ioutil.TempDir(os.TempDir(), "dataDir")
	assert.NoError(t, err, "failed to create dir for test state")
	state, err := newStateManager(dataDir, DefaultTestingStateParams(), settings.MainNetSettings)
	assert.NoError(t, err, "newStateManager() failed")
	return &invokeApplierTestObjects{state}, dataDir
}

func (to *invokeApplierTestObjects) setInitialWavesBalance(t *testing.T, addr proto.Address, balance uint64) {
	txDiff := newTxDiff()
	key := wavesBalanceKey{addr}
	diff := newBalanceDiff(int64(balance), 0, 0, false)
	diff.blockID = blockID0
	err := txDiff.appendBalanceDiff(key.bytes(), diff)
	assert.NoError(t, err, "appendBalanceDiff() failed")
	err = to.state.appender.diffStor.saveTxDiff(txDiff)
	assert.NoError(t, err, "saveTxDiff() failed")
}

func (to *invokeApplierTestObjects) setScript(t *testing.T, addr proto.Address, pk crypto.PublicKey, script proto.Script) {
	scriptAst, err := ast.BuildScript(reader.NewBytesReader(script))
	assert.NoError(t, err)
	estimator := estimatorByScript(scriptAst, 1)
	complexity, err := estimator.Estimate(scriptAst)
	assert.NoError(t, err)
	r := &accountScriptComplexityRecord{
		verifierComplexity: complexity.Verifier,
		byFuncs:            complexity.Functions,
		estimator:          byte(estimator.Version),
	}
	err = to.state.stor.scriptsComplexity.saveComplexityForAddr(addr, r, blockID0)
	assert.NoError(t, err, "failed to save complexity for address")
	err = to.state.stor.scriptsStorage.setAccountScript(addr, script, pk, blockID0)
	assert.NoError(t, err, "failed to set account script")
}

/*
{-# STDLIB_VERSION 3 #-}
{-# CONTENT_TYPE DAPP #-}
{-# SCRIPT_TYPE ACCOUNT #-}

@Callable(i)
func deposit() = {
   let pmt = extract(i.payment)
   if (isDefined(pmt.assetId)) then throw("can hold waves only at the moment")
   else {
        let currentKey = toBase58String(i.caller.bytes)
        let currentAmount = match getInteger(this, currentKey) {
            case a:Int => a
            case _ => 0
        }
        let newAmount = currentAmount + pmt.amount
        WriteSet([DataEntry(currentKey, newAmount)])
   }
}

@Callable(i)
func withdraw(amount: Int) = {
   let currentKey = toBase58String(i.caller.bytes)
    let currentAmount = match getInteger(this, currentKey) {
        case a:Int => a
        case _ => 0
    }
    let newAmount = currentAmount - amount
    if (amount < 0)
        then throw("Can't withdraw negative amount")
    else if (newAmount < 0)
            then throw("Not enough balance")
        else ScriptResult(
            WriteSet([DataEntry(currentKey, newAmount)]),
            TransferSet([ScriptTransfer(i.caller, amount, unit)])
        )
}

@Verifier(tx)
func verify() = {
    sigVerify(tx.bodyBytes, tx.proofs[0], tx.senderPublicKey)
}
*/

func TestApplyInvokeScriptWithProofsPaymentsAndData(t *testing.T) {
	to, path := createInvokeApplierTestObjects(t)

	defer func() {
		err := to.state.Close()
		assert.NoError(t, err, "state.Close() failed")
		err = os.RemoveAll(path)
		assert.NoError(t, err, "failed to remove test data dir")
	}()

	// Invoke applier object.
	ia := to.state.appender.ia
	info := &invokeAddlInfo{
		block:  &proto.BlockHeader{BlockSignature: blockID0, Timestamp: to.state.settings.CheckTempNegativeAfterTime},
		height: 1,
	}
	err := to.state.stateDB.addBlock(info.block.BlockSignature)
	assert.NoError(t, err)
	dir, err := getLocalDir()
	assert.NoError(t, err, "getLocalDir() failed")
	dAppPath := filepath.Join(dir, "testdata", "scripts", "dapp.base64")
	scriptBase64, err := ioutil.ReadFile(dAppPath)
	assert.NoError(t, err, "ReadFile() failed")
	scriptBytes, err := reader.ScriptBytesFromBase64(scriptBase64)
	assert.NoError(t, err, "ScriptBytesFromBase64() failed")
	to.setScript(t, testGlobal.recipientInfo.addr, testGlobal.recipientInfo.pk, scriptBytes)

	amount := uint64(34)
	fee := FeeUnit * feeConstants[proto.InvokeScriptTransaction]
	startBalance := amount + fee + 1
	to.setInitialWavesBalance(t, testGlobal.senderInfo.addr, startBalance)
	senderBalance, err := to.state.NewestAccountBalance(proto.NewRecipientFromAddress(testGlobal.senderInfo.addr), nil)
	assert.NoError(t, err)
	assert.Equal(t, startBalance, senderBalance)

	pmts := []proto.ScriptPayment{
		{Amount: amount},
	}
	fc := proto.FunctionCall{Name: "deposit"}
<<<<<<< HEAD
	feeAsset := proto.OptionalAsset{Present: false}
	tx := createInvokeScriptV1(t, pmts, fc, feeAsset, fee)
	ch, err := ia.applyInvokeScriptV1(tx, info)
	assert.NoError(t, err, "failed to apply valid InvokeScriptV1 tx")
=======
	tx := createInvokeScriptWithProofs(t, pmts, fc, fee)
	tx.FeeAsset = proto.OptionalAsset{Present: false}
	ch, err := ia.applyInvokeScriptWithProofs(tx, info)
	assert.NoError(t, err, "failed to apply valid InvokeScriptWithProofs tx")
>>>>>>> ebb4217e
	correctAddrs := map[proto.Address]struct{}{
		testGlobal.senderInfo.addr:    empty,
		testGlobal.recipientInfo.addr: empty,
	}
	assert.Equal(t, correctAddrs, ch.addrs)

	// Check newest result state here.
	senderBalance, err = to.state.NewestAccountBalance(proto.NewRecipientFromAddress(testGlobal.senderInfo.addr), nil)
	assert.NoError(t, err)
	assert.Equal(t, startBalance-amount-fee, senderBalance)
	recipientBalance, err := to.state.NewestAccountBalance(tx.ScriptRecipient, nil)
	assert.NoError(t, err)
	assert.Equal(t, amount, recipientBalance)
	key := base58.Encode(testGlobal.senderInfo.addr[:])
	entry, err := to.state.RetrieveNewestIntegerEntry(tx.ScriptRecipient, key)
	assert.NoError(t, err)
	assert.Equal(t, &proto.IntegerDataEntry{Key: key, Value: int64(amount)}, entry)

	err = to.state.appender.applyAllDiffs(false)
	assert.NoError(t, err, "applyAllDiffs() failed")
	err = to.state.flush(false)
	assert.NoError(t, err, "state.flush() failed")
	err = to.state.reset(false)
	assert.NoError(t, err, "state.reset() failed")

	// Check after flushing.
	senderBalance, err = to.state.AccountBalance(proto.NewRecipientFromAddress(testGlobal.senderInfo.addr), nil)
	assert.NoError(t, err)
	assert.Equal(t, startBalance-amount-fee, senderBalance)
	recipientBalance, err = to.state.AccountBalance(tx.ScriptRecipient, nil)
	assert.NoError(t, err)
	assert.Equal(t, amount, recipientBalance)
	entry, err = to.state.RetrieveIntegerEntry(tx.ScriptRecipient, key)
	assert.NoError(t, err)
	assert.Equal(t, &proto.IntegerDataEntry{Key: key, Value: int64(amount)}, entry)
}

func TestApplyInvokeScriptWithProofsTransfers(t *testing.T) {
	to, path := createInvokeApplierTestObjects(t)

	defer func() {
		err := to.state.Close()
		assert.NoError(t, err, "state.Close() failed")
		err = os.RemoveAll(path)
		assert.NoError(t, err, "failed to remove test data dir")
	}()

	// Invoke applier object.
	ia := to.state.appender.ia
	info := &invokeAddlInfo{
		block:  &proto.BlockHeader{BlockSignature: blockID0, Timestamp: to.state.settings.CheckTempNegativeAfterTime},
		height: 1,
	}
	err := to.state.stateDB.addBlock(info.block.BlockSignature)
	assert.NoError(t, err)
	dir, err := getLocalDir()
	assert.NoError(t, err, "getLocalDir() failed")
	dAppPath := filepath.Join(dir, "testdata", "scripts", "dapp.base64")
	scriptBase64, err := ioutil.ReadFile(dAppPath)
	assert.NoError(t, err, "ReadFile() failed")
	scriptBytes, err := reader.ScriptBytesFromBase64(scriptBase64)
	assert.NoError(t, err, "ScriptBytesFromBase64() failed")
	to.setScript(t, testGlobal.recipientInfo.addr, testGlobal.recipientInfo.pk, scriptBytes)

	amount := uint64(34)
	withdrawAmount := amount / 2
	fee := FeeUnit * feeConstants[proto.InvokeScriptTransaction]
	startBalance := amount + fee*2
	to.setInitialWavesBalance(t, testGlobal.senderInfo.addr, startBalance)
	senderBalance, err := to.state.NewestAccountBalance(proto.NewRecipientFromAddress(testGlobal.senderInfo.addr), nil)
	assert.NoError(t, err)
	assert.Equal(t, startBalance, senderBalance)

	pmts := []proto.ScriptPayment{
		{Amount: amount},
	}
	fc := proto.FunctionCall{Name: "deposit"}
<<<<<<< HEAD
	feeAsset := proto.OptionalAsset{Present: false}
	tx := createInvokeScriptV1(t, pmts, fc, feeAsset, fee)
	ch, err := ia.applyInvokeScriptV1(tx, info)
	assert.NoError(t, err, "failed to apply valid InvokeScriptV1 tx")
=======
	tx := createInvokeScriptWithProofs(t, pmts, fc, fee)
	tx.FeeAsset = proto.OptionalAsset{Present: false}
	ch, err := ia.applyInvokeScriptWithProofs(tx, info)
	assert.NoError(t, err, "failed to apply valid InvokeScriptWithProofs tx")
>>>>>>> ebb4217e
	correctAddrs := map[proto.Address]struct{}{
		testGlobal.senderInfo.addr:    empty,
		testGlobal.recipientInfo.addr: empty,
	}
	assert.Equal(t, correctAddrs, ch.addrs)

	fc = proto.FunctionCall{Name: "withdraw", Arguments: proto.Arguments{&proto.IntegerArgument{Value: int64(withdrawAmount)}}}
<<<<<<< HEAD
	tx = createInvokeScriptV1(t, []proto.ScriptPayment{}, fc, feeAsset, fee)
	ch, err = ia.applyInvokeScriptV1(tx, info)
	assert.NoError(t, err, "failed to apply valid InvokeScriptV1 tx")
=======
	tx = createInvokeScriptWithProofs(t, []proto.ScriptPayment{}, fc, fee)
	tx.FeeAsset = proto.OptionalAsset{Present: false}
	ch, err = ia.applyInvokeScriptWithProofs(tx, info)
	assert.NoError(t, err, "failed to apply valid InvokeScriptWithProofs tx")
>>>>>>> ebb4217e
	correctAddrs = map[proto.Address]struct{}{
		testGlobal.senderInfo.addr:    empty,
		testGlobal.recipientInfo.addr: empty,
	}
	assert.Equal(t, correctAddrs, ch.addrs)

	// Check newest result state here.
	senderBalance, err = to.state.NewestAccountBalance(proto.NewRecipientFromAddress(testGlobal.senderInfo.addr), nil)
	assert.NoError(t, err)
	assert.Equal(t, withdrawAmount, senderBalance)
	recipientBalance, err := to.state.NewestAccountBalance(tx.ScriptRecipient, nil)
	assert.NoError(t, err)
	assert.Equal(t, amount-withdrawAmount, recipientBalance)

	err = to.state.appender.applyAllDiffs(false)
	assert.NoError(t, err, "applyAllDiffs() failed")
	err = to.state.flush(false)
	assert.NoError(t, err, "state.flush() failed")
	err = to.state.reset(false)
	assert.NoError(t, err, "state.reset() failed")

	// Check after flushing.
	senderBalance, err = to.state.AccountBalance(proto.NewRecipientFromAddress(testGlobal.senderInfo.addr), nil)
	assert.NoError(t, err)
	assert.Equal(t, withdrawAmount, senderBalance)
	recipientBalance, err = to.state.AccountBalance(tx.ScriptRecipient, nil)
	assert.NoError(t, err)
	assert.Equal(t, amount-withdrawAmount, recipientBalance)
}

func TestApplyInvokeScriptV1WithIssues(t *testing.T) {
	to, path := createInvokeApplierTestObjects(t)

	defer func() {
		err := to.state.Close()
		require.NoError(t, err, "state.Close() failed")
		err = os.RemoveAll(path)
		require.NoError(t, err, "failed to remove test data dir")
	}()

	// Invoke applier object.
	ia := to.state.appender.ia
	info := &invokeAddlInfo{
		block:  &proto.BlockHeader{BlockSignature: blockID0, Timestamp: to.state.settings.CheckTempNegativeAfterTime},
		height: 1,
	}
	err := to.state.stateDB.addBlock(info.block.BlockSignature)
	require.NoError(t, err)
	dir, err := getLocalDir()
	require.NoError(t, err, "getLocalDir() failed")
	dAppPath := filepath.Join(dir, "testdata", "scripts", "ride4_asset.base64")
	scriptBase64, err := ioutil.ReadFile(dAppPath)
	require.NoError(t, err, "ReadFile() failed")
	scriptBytes, err := reader.ScriptBytesFromBase64(scriptBase64)
	require.NoError(t, err, "ScriptBytesFromBase64() failed")
	to.setScript(t, testGlobal.recipientInfo.addr, testGlobal.recipientInfo.pk, scriptBytes)

	amount := uint64(34)
	fee := FeeUnit * feeConstants[proto.InvokeScriptTransaction]
	startBalance := amount + fee*2
	to.setInitialWavesBalance(t, testGlobal.senderInfo.addr, startBalance)
	senderBalance, err := to.state.NewestAccountBalance(proto.NewRecipientFromAddress(testGlobal.senderInfo.addr), nil)
	require.NoError(t, err)
	assert.Equal(t, startBalance, senderBalance)

	name := "Somerset"
	description := fmt.Sprintf("Asset '%s' was generated automatically", name)
	fc := proto.FunctionCall{Name: "issue", Arguments: []proto.Argument{&proto.StringArgument{Value: name}}}
	feeAsset := proto.OptionalAsset{Present: false}
	tx := createInvokeScriptV1(t, []proto.ScriptPayment{}, fc, feeAsset, fee)
	txID := *tx.ID
	newAsset := proto.GenerateIssueScriptActionID(name, description, 2, 100000, true, 0, txID)
	ch, err := ia.applyInvokeScriptV1(tx, info)
	require.NoError(t, err, "failed to apply valid InvokeScriptV1 tx")
	correctAddrs := map[proto.Address]struct{}{
		testGlobal.senderInfo.addr:    empty,
		testGlobal.recipientInfo.addr: empty,
	}
	assert.Equal(t, correctAddrs, ch.addrs)

	// Check newest result state here.
	recipientBalance, err := to.state.NewestAccountBalance(tx.ScriptRecipient, newAsset[:])
	require.NoError(t, err)
	assert.Equal(t, 100000, int(recipientBalance))

	err = to.state.appender.applyAllDiffs(false)
	require.NoError(t, err, "applyAllDiffs() failed")
	err = to.state.flush(false)
	require.NoError(t, err, "state.flush() failed")
	err = to.state.reset(false)
	require.NoError(t, err, "state.reset() failed")

	// Check after flushing.
	newAssetBalance, err := to.state.AccountBalance(tx.ScriptRecipient, newAsset[:])
	require.NoError(t, err)
	assert.Equal(t, 100000, int(newAssetBalance))
}

func TestApplyInvokeScriptV1WithIssuesThenReissue(t *testing.T) {
	to, path := createInvokeApplierTestObjects(t)

	defer func() {
		err := to.state.Close()
		require.NoError(t, err, "state.Close() failed")
		err = os.RemoveAll(path)
		require.NoError(t, err, "failed to remove test data dir")
	}()

	// Invoke applier object.
	ia := to.state.appender.ia
	info := &invokeAddlInfo{
		block:  &proto.BlockHeader{BlockSignature: blockID0, Timestamp: to.state.settings.CheckTempNegativeAfterTime},
		height: 1,
	}
	err := to.state.stateDB.addBlock(info.block.BlockSignature)
	require.NoError(t, err)
	dir, err := getLocalDir()
	require.NoError(t, err, "getLocalDir() failed")
	dAppPath := filepath.Join(dir, "testdata", "scripts", "ride4_asset.base64")
	scriptBase64, err := ioutil.ReadFile(dAppPath)
	require.NoError(t, err, "ReadFile() failed")
	scriptBytes, err := reader.ScriptBytesFromBase64(scriptBase64)
	require.NoError(t, err, "ScriptBytesFromBase64() failed")
	to.setScript(t, testGlobal.recipientInfo.addr, testGlobal.recipientInfo.pk, scriptBytes)

	fee := FeeUnit * feeConstants[proto.InvokeScriptTransaction]
	startBalance := fee * 2
	to.setInitialWavesBalance(t, testGlobal.senderInfo.addr, startBalance)
	senderBalance, err := to.state.NewestAccountBalance(proto.NewRecipientFromAddress(testGlobal.senderInfo.addr), nil)
	require.NoError(t, err)
	assert.Equal(t, startBalance, senderBalance)

	name := "Somerset"
	description := fmt.Sprintf("Asset '%s' was generated automatically", name)
	fc := proto.FunctionCall{Name: "issue", Arguments: []proto.Argument{&proto.StringArgument{Value: name}}}
	feeAsset := proto.OptionalAsset{Present: false}
	tx := createInvokeScriptV1(t, []proto.ScriptPayment{}, fc, feeAsset, fee)
	txID := *tx.ID
	newAsset := proto.GenerateIssueScriptActionID(name, description, 2, 100000, true, 0, txID)
	ch, err := ia.applyInvokeScriptV1(tx, info)
	require.NoError(t, err, "failed to apply valid InvokeScriptV1 tx")
	correctAddrs := map[proto.Address]struct{}{
		testGlobal.senderInfo.addr:    empty,
		testGlobal.recipientInfo.addr: empty,
	}
	assert.Equal(t, correctAddrs, ch.addrs)

	// Check newest result state here.
	recipientBalance, err := to.state.NewestAccountBalance(tx.ScriptRecipient, newAsset[:])
	require.NoError(t, err)
	assert.Equal(t, 100000, int(recipientBalance))

	err = to.state.appender.applyAllDiffs(false)
	require.NoError(t, err, "applyAllDiffs() failed")
	err = to.state.flush(false)
	require.NoError(t, err, "state.flush() failed")
	err = to.state.reset(false)
	require.NoError(t, err, "state.reset() failed")

	fc = proto.FunctionCall{Name: "reissue", Arguments: []proto.Argument{&proto.BinaryArgument{Value: newAsset.Bytes()}}}
	tx = createInvokeScriptV1(t, []proto.ScriptPayment{}, fc, feeAsset, fee)
	ch, err = ia.applyInvokeScriptV1(tx, info)
	require.NoError(t, err, "failed to apply valid InvokeScriptV1 tx")

	// Check newest result state here.
	recipientBalance, err = to.state.NewestAccountBalance(tx.ScriptRecipient, newAsset[:])
	require.NoError(t, err)
	assert.Equal(t, 110000, int(recipientBalance))

	err = to.state.appender.applyAllDiffs(false)
	require.NoError(t, err, "applyAllDiffs() failed")
	err = to.state.flush(false)
	require.NoError(t, err, "state.flush() failed")
	err = to.state.reset(false)
	require.NoError(t, err, "state.reset() failed")

	// Check after flushing.
	newAssetBalance, err := to.state.AccountBalance(tx.ScriptRecipient, newAsset[:])
	require.NoError(t, err)
	assert.Equal(t, 110000, int(newAssetBalance))
}

func TestApplyInvokeScriptV1WithIssuesThenReissueThenBurn(t *testing.T) {
	to, path := createInvokeApplierTestObjects(t)

	defer func() {
		err := to.state.Close()
		require.NoError(t, err, "state.Close() failed")
		err = os.RemoveAll(path)
		require.NoError(t, err, "failed to remove test data dir")
	}()

	// Invoke applier object.
	ia := to.state.appender.ia
	info := &invokeAddlInfo{
		block:  &proto.BlockHeader{BlockSignature: blockID0, Timestamp: to.state.settings.CheckTempNegativeAfterTime},
		height: 1,
	}
	err := to.state.stateDB.addBlock(info.block.BlockSignature)
	require.NoError(t, err)
	dir, err := getLocalDir()
	require.NoError(t, err, "getLocalDir() failed")
	dAppPath := filepath.Join(dir, "testdata", "scripts", "ride4_asset.base64")
	scriptBase64, err := ioutil.ReadFile(dAppPath)
	require.NoError(t, err, "ReadFile() failed")
	scriptBytes, err := reader.ScriptBytesFromBase64(scriptBase64)
	require.NoError(t, err, "ScriptBytesFromBase64() failed")
	to.setScript(t, testGlobal.recipientInfo.addr, testGlobal.recipientInfo.pk, scriptBytes)

	fee := FeeUnit * feeConstants[proto.InvokeScriptTransaction]
	startBalance := fee * 3
	to.setInitialWavesBalance(t, testGlobal.senderInfo.addr, startBalance)
	senderBalance, err := to.state.NewestAccountBalance(proto.NewRecipientFromAddress(testGlobal.senderInfo.addr), nil)
	require.NoError(t, err)
	assert.Equal(t, startBalance, senderBalance)

	name := "Somerset"
	description := fmt.Sprintf("Asset '%s' was generated automatically", name)
	fc := proto.FunctionCall{Name: "issue", Arguments: []proto.Argument{&proto.StringArgument{Value: name}}}
	feeAsset := proto.OptionalAsset{Present: false}
	tx := createInvokeScriptV1(t, []proto.ScriptPayment{}, fc, feeAsset, fee)
	txID := *tx.ID
	newAsset := proto.GenerateIssueScriptActionID(name, description, 2, 100000, true, 0, txID)
	ch, err := ia.applyInvokeScriptV1(tx, info)
	require.NoError(t, err, "failed to apply valid InvokeScriptV1 tx")
	correctAddrs := map[proto.Address]struct{}{
		testGlobal.senderInfo.addr:    empty,
		testGlobal.recipientInfo.addr: empty,
	}
	assert.Equal(t, correctAddrs, ch.addrs)

	// Check newest result state here.
	recipientBalance, err := to.state.NewestAccountBalance(tx.ScriptRecipient, newAsset[:])
	require.NoError(t, err)
	assert.Equal(t, 100000, int(recipientBalance))

	err = to.state.appender.applyAllDiffs(false)
	require.NoError(t, err, "applyAllDiffs() failed")
	err = to.state.flush(false)
	require.NoError(t, err, "state.flush() failed")
	err = to.state.reset(false)
	require.NoError(t, err, "state.reset() failed")

	fc = proto.FunctionCall{Name: "reissue", Arguments: []proto.Argument{&proto.BinaryArgument{Value: newAsset.Bytes()}}}
	tx = createInvokeScriptV1(t, []proto.ScriptPayment{}, fc, feeAsset, fee)
	ch, err = ia.applyInvokeScriptV1(tx, info)
	require.NoError(t, err, "failed to apply valid InvokeScriptV1 tx")

	// Check newest result state here.
	recipientBalance, err = to.state.NewestAccountBalance(tx.ScriptRecipient, newAsset[:])
	require.NoError(t, err)
	assert.Equal(t, 110000, int(recipientBalance))

	err = to.state.appender.applyAllDiffs(false)
	require.NoError(t, err, "applyAllDiffs() failed")
	err = to.state.flush(false)
	require.NoError(t, err, "state.flush() failed")
	err = to.state.reset(false)
	require.NoError(t, err, "state.reset() failed")

	fc = proto.FunctionCall{Name: "burn", Arguments: []proto.Argument{&proto.BinaryArgument{Value: newAsset.Bytes()}}}
	tx = createInvokeScriptV1(t, []proto.ScriptPayment{}, fc, feeAsset, fee)
	ch, err = ia.applyInvokeScriptV1(tx, info)
	require.NoError(t, err, "failed to apply valid InvokeScriptV1 tx")

	// Check newest result state here.
	recipientBalance, err = to.state.NewestAccountBalance(tx.ScriptRecipient, newAsset[:])
	require.NoError(t, err)
	assert.Equal(t, 105000, int(recipientBalance))

	err = to.state.appender.applyAllDiffs(false)
	require.NoError(t, err, "applyAllDiffs() failed")
	err = to.state.flush(false)
	require.NoError(t, err, "state.flush() failed")
	err = to.state.reset(false)
	require.NoError(t, err, "state.reset() failed")

	// Check after flushing.
	newAssetBalance, err := to.state.AccountBalance(tx.ScriptRecipient, newAsset[:])
	require.NoError(t, err)
	assert.Equal(t, 105000, int(newAssetBalance))
}

func TestApplyInvokeScriptV1WithIssuesThenReissueThenFailOnReissue(t *testing.T) {
	to, path := createInvokeApplierTestObjects(t)

	defer func() {
		err := to.state.Close()
		require.NoError(t, err, "state.Close() failed")
		err = os.RemoveAll(path)
		require.NoError(t, err, "failed to remove test data dir")
	}()

	// Invoke applier object.
	ia := to.state.appender.ia
	info := &invokeAddlInfo{
		block:  &proto.BlockHeader{BlockSignature: blockID0, Timestamp: to.state.settings.CheckTempNegativeAfterTime},
		height: 1,
	}
	err := to.state.stateDB.addBlock(info.block.BlockSignature)
	require.NoError(t, err)
	dir, err := getLocalDir()
	require.NoError(t, err, "getLocalDir() failed")
	dAppPath := filepath.Join(dir, "testdata", "scripts", "ride4_asset.base64")
	scriptBase64, err := ioutil.ReadFile(dAppPath)
	require.NoError(t, err, "ReadFile() failed")
	scriptBytes, err := reader.ScriptBytesFromBase64(scriptBase64)
	require.NoError(t, err, "ScriptBytesFromBase64() failed")
	to.setScript(t, testGlobal.recipientInfo.addr, testGlobal.recipientInfo.pk, scriptBytes)

	fee := FeeUnit * feeConstants[proto.InvokeScriptTransaction]
	startBalance := fee * 3
	to.setInitialWavesBalance(t, testGlobal.senderInfo.addr, startBalance)
	senderBalance, err := to.state.NewestAccountBalance(proto.NewRecipientFromAddress(testGlobal.senderInfo.addr), nil)
	require.NoError(t, err)
	assert.Equal(t, startBalance, senderBalance)

	name := "Somerset"
	description := fmt.Sprintf("Asset '%s' was generated automatically", name)
	fc := proto.FunctionCall{Name: "issue", Arguments: []proto.Argument{&proto.StringArgument{Value: name}}}
	feeAsset := proto.OptionalAsset{Present: false}
	tx := createInvokeScriptV1(t, []proto.ScriptPayment{}, fc, feeAsset, fee)
	txID := *tx.ID
	newAsset := proto.GenerateIssueScriptActionID(name, description, 2, 100000, true, 0, txID)
	ch, err := ia.applyInvokeScriptV1(tx, info)
	require.NoError(t, err, "failed to apply valid InvokeScriptV1 tx")
	correctAddrs := map[proto.Address]struct{}{
		testGlobal.senderInfo.addr:    empty,
		testGlobal.recipientInfo.addr: empty,
	}
	assert.Equal(t, correctAddrs, ch.addrs)

	// Check newest result state here.
	recipientBalance, err := to.state.NewestAccountBalance(tx.ScriptRecipient, newAsset[:])
	require.NoError(t, err)
	assert.Equal(t, 100000, int(recipientBalance))

	err = to.state.appender.applyAllDiffs(false)
	require.NoError(t, err, "applyAllDiffs() failed")
	err = to.state.flush(false)
	require.NoError(t, err, "state.flush() failed")
	err = to.state.reset(false)
	require.NoError(t, err, "state.reset() failed")

	fc = proto.FunctionCall{Name: "reissue", Arguments: []proto.Argument{&proto.BinaryArgument{Value: newAsset.Bytes()}}}
	tx = createInvokeScriptV1(t, []proto.ScriptPayment{}, fc, feeAsset, fee)
	ch, err = ia.applyInvokeScriptV1(tx, info)
	require.NoError(t, err, "failed to apply valid InvokeScriptV1 tx")

	// Check newest result state here.
	err = to.state.appender.applyAllDiffs(false)
	require.NoError(t, err, "applyAllDiffs() failed")
	err = to.state.flush(false)
	require.NoError(t, err, "state.flush() failed")
	err = to.state.reset(false)
	require.NoError(t, err, "state.reset() failed")

	// Second reissue should fail as asset made non-reissuable with the first one
	fc = proto.FunctionCall{Name: "reissue", Arguments: []proto.Argument{&proto.BinaryArgument{Value: newAsset.Bytes()}}}
	tx = createInvokeScriptV1(t, []proto.ScriptPayment{}, fc, feeAsset, fee)
	ch, err = ia.applyInvokeScriptV1(tx, info)
	assert.Error(t, err)
}

func TestApplyInvokeScriptV1WithIssuesThenFailOnBurnTooMuch(t *testing.T) {
	to, path := createInvokeApplierTestObjects(t)

	defer func() {
		err := to.state.Close()
		require.NoError(t, err, "state.Close() failed")
		err = os.RemoveAll(path)
		require.NoError(t, err, "failed to remove test data dir")
	}()

	// Invoke applier object.
	ia := to.state.appender.ia
	info := &invokeAddlInfo{
		block:  &proto.BlockHeader{BlockSignature: blockID0, Timestamp: to.state.settings.CheckTempNegativeAfterTime},
		height: 1,
	}
	err := to.state.stateDB.addBlock(info.block.BlockSignature)
	require.NoError(t, err)
	dir, err := getLocalDir()
	require.NoError(t, err, "getLocalDir() failed")
	dAppPath := filepath.Join(dir, "testdata", "scripts", "ride4_asset.base64")
	scriptBase64, err := ioutil.ReadFile(dAppPath)
	require.NoError(t, err, "ReadFile() failed")
	scriptBytes, err := reader.ScriptBytesFromBase64(scriptBase64)
	require.NoError(t, err, "ScriptBytesFromBase64() failed")
	to.setScript(t, testGlobal.recipientInfo.addr, testGlobal.recipientInfo.pk, scriptBytes)

	fee := FeeUnit * feeConstants[proto.InvokeScriptTransaction]
	startBalance := fee * 100
	to.setInitialWavesBalance(t, testGlobal.senderInfo.addr, startBalance)
	senderBalance, err := to.state.NewestAccountBalance(proto.NewRecipientFromAddress(testGlobal.senderInfo.addr), nil)
	require.NoError(t, err)
	assert.Equal(t, startBalance, senderBalance)

	name := "Somerset"
	description := fmt.Sprintf("Asset '%s' was generated automatically", name)
	fc := proto.FunctionCall{Name: "issue", Arguments: []proto.Argument{&proto.StringArgument{Value: name}}}
	feeAsset := proto.OptionalAsset{Present: false}
	tx := createInvokeScriptV1(t, []proto.ScriptPayment{}, fc, feeAsset, fee)
	txID := *tx.ID
	newAsset := proto.GenerateIssueScriptActionID(name, description, 2, 100000, true, 0, txID)
	_, err = ia.applyInvokeScriptV1(tx, info)
	require.NoError(t, err, "failed to apply valid InvokeScriptV1 tx")
	err = to.state.appender.applyAllDiffs(false)
	require.NoError(t, err, "applyAllDiffs() failed")
	err = to.state.flush(false)
	require.NoError(t, err, "state.flush() failed")
	err = to.state.reset(false)
	require.NoError(t, err, "state.reset() failed")

	fc = proto.FunctionCall{Name: "burn", Arguments: []proto.Argument{&proto.BinaryArgument{Value: newAsset.Bytes()}}}
	tx = createInvokeScriptV1(t, []proto.ScriptPayment{}, fc, feeAsset, fee)
	for i := 0; i < 20; i++ {
		_, err = ia.applyInvokeScriptV1(tx, info)
		require.NoError(t, err, "failed to apply valid InvokeScriptV1 tx")
	}
	require.NoError(t, err, "failed to apply valid InvokeScriptV1 tx")
	err = to.state.appender.applyAllDiffs(false)
	require.NoError(t, err, "applyAllDiffs() failed")
	err = to.state.flush(false)
	require.NoError(t, err, "state.flush() failed")
	err = to.state.reset(false)
	require.NoError(t, err, "state.reset() failed")
	recipientBalance, err := to.state.NewestAccountBalance(tx.ScriptRecipient, newAsset[:])
	require.NoError(t, err)
	assert.Equal(t, 0, int(recipientBalance))

	fc = proto.FunctionCall{Name: "burn", Arguments: []proto.Argument{&proto.BinaryArgument{Value: newAsset.Bytes()}}}
	tx = createInvokeScriptV1(t, []proto.ScriptPayment{}, fc, feeAsset, fee)
	_, err = ia.applyInvokeScriptV1(tx, info)
	assert.Error(t, err)
}<|MERGE_RESOLUTION|>--- conflicted
+++ resolved
@@ -140,17 +140,10 @@
 		{Amount: amount},
 	}
 	fc := proto.FunctionCall{Name: "deposit"}
-<<<<<<< HEAD
 	feeAsset := proto.OptionalAsset{Present: false}
-	tx := createInvokeScriptV1(t, pmts, fc, feeAsset, fee)
-	ch, err := ia.applyInvokeScriptV1(tx, info)
-	assert.NoError(t, err, "failed to apply valid InvokeScriptV1 tx")
-=======
-	tx := createInvokeScriptWithProofs(t, pmts, fc, fee)
-	tx.FeeAsset = proto.OptionalAsset{Present: false}
+	tx := createInvokeScriptWithProofs(t, pmts, fc, feeAsset, fee)
 	ch, err := ia.applyInvokeScriptWithProofs(tx, info)
 	assert.NoError(t, err, "failed to apply valid InvokeScriptWithProofs tx")
->>>>>>> ebb4217e
 	correctAddrs := map[proto.Address]struct{}{
 		testGlobal.senderInfo.addr:    empty,
 		testGlobal.recipientInfo.addr: empty,
@@ -228,17 +221,10 @@
 		{Amount: amount},
 	}
 	fc := proto.FunctionCall{Name: "deposit"}
-<<<<<<< HEAD
 	feeAsset := proto.OptionalAsset{Present: false}
-	tx := createInvokeScriptV1(t, pmts, fc, feeAsset, fee)
-	ch, err := ia.applyInvokeScriptV1(tx, info)
-	assert.NoError(t, err, "failed to apply valid InvokeScriptV1 tx")
-=======
-	tx := createInvokeScriptWithProofs(t, pmts, fc, fee)
-	tx.FeeAsset = proto.OptionalAsset{Present: false}
+	tx := createInvokeScriptWithProofs(t, pmts, fc, feeAsset, fee)
 	ch, err := ia.applyInvokeScriptWithProofs(tx, info)
 	assert.NoError(t, err, "failed to apply valid InvokeScriptWithProofs tx")
->>>>>>> ebb4217e
 	correctAddrs := map[proto.Address]struct{}{
 		testGlobal.senderInfo.addr:    empty,
 		testGlobal.recipientInfo.addr: empty,
@@ -246,16 +232,9 @@
 	assert.Equal(t, correctAddrs, ch.addrs)
 
 	fc = proto.FunctionCall{Name: "withdraw", Arguments: proto.Arguments{&proto.IntegerArgument{Value: int64(withdrawAmount)}}}
-<<<<<<< HEAD
-	tx = createInvokeScriptV1(t, []proto.ScriptPayment{}, fc, feeAsset, fee)
-	ch, err = ia.applyInvokeScriptV1(tx, info)
-	assert.NoError(t, err, "failed to apply valid InvokeScriptV1 tx")
-=======
-	tx = createInvokeScriptWithProofs(t, []proto.ScriptPayment{}, fc, fee)
-	tx.FeeAsset = proto.OptionalAsset{Present: false}
+	tx = createInvokeScriptWithProofs(t, []proto.ScriptPayment{}, fc, feeAsset, fee)
 	ch, err = ia.applyInvokeScriptWithProofs(tx, info)
 	assert.NoError(t, err, "failed to apply valid InvokeScriptWithProofs tx")
->>>>>>> ebb4217e
 	correctAddrs = map[proto.Address]struct{}{
 		testGlobal.senderInfo.addr:    empty,
 		testGlobal.recipientInfo.addr: empty,
@@ -286,7 +265,7 @@
 	assert.Equal(t, amount-withdrawAmount, recipientBalance)
 }
 
-func TestApplyInvokeScriptV1WithIssues(t *testing.T) {
+func TestApplyInvokeScriptWithProofsWithIssues(t *testing.T) {
 	to, path := createInvokeApplierTestObjects(t)
 
 	defer func() {
@@ -325,11 +304,11 @@
 	description := fmt.Sprintf("Asset '%s' was generated automatically", name)
 	fc := proto.FunctionCall{Name: "issue", Arguments: []proto.Argument{&proto.StringArgument{Value: name}}}
 	feeAsset := proto.OptionalAsset{Present: false}
-	tx := createInvokeScriptV1(t, []proto.ScriptPayment{}, fc, feeAsset, fee)
+	tx := createInvokeScriptWithProofs(t, []proto.ScriptPayment{}, fc, feeAsset, fee)
 	txID := *tx.ID
 	newAsset := proto.GenerateIssueScriptActionID(name, description, 2, 100000, true, 0, txID)
-	ch, err := ia.applyInvokeScriptV1(tx, info)
-	require.NoError(t, err, "failed to apply valid InvokeScriptV1 tx")
+	ch, err := ia.applyInvokeScriptWithProofs(tx, info)
+	require.NoError(t, err, "failed to apply valid InvokeScriptWithProofs tx")
 	correctAddrs := map[proto.Address]struct{}{
 		testGlobal.senderInfo.addr:    empty,
 		testGlobal.recipientInfo.addr: empty,
@@ -354,7 +333,7 @@
 	assert.Equal(t, 100000, int(newAssetBalance))
 }
 
-func TestApplyInvokeScriptV1WithIssuesThenReissue(t *testing.T) {
+func TestApplyInvokeScriptWithProofsWithIssuesThenReissue(t *testing.T) {
 	to, path := createInvokeApplierTestObjects(t)
 
 	defer func() {
@@ -392,11 +371,11 @@
 	description := fmt.Sprintf("Asset '%s' was generated automatically", name)
 	fc := proto.FunctionCall{Name: "issue", Arguments: []proto.Argument{&proto.StringArgument{Value: name}}}
 	feeAsset := proto.OptionalAsset{Present: false}
-	tx := createInvokeScriptV1(t, []proto.ScriptPayment{}, fc, feeAsset, fee)
+	tx := createInvokeScriptWithProofs(t, []proto.ScriptPayment{}, fc, feeAsset, fee)
 	txID := *tx.ID
 	newAsset := proto.GenerateIssueScriptActionID(name, description, 2, 100000, true, 0, txID)
-	ch, err := ia.applyInvokeScriptV1(tx, info)
-	require.NoError(t, err, "failed to apply valid InvokeScriptV1 tx")
+	ch, err := ia.applyInvokeScriptWithProofs(tx, info)
+	require.NoError(t, err, "failed to apply valid InvokeScriptWithProofs tx")
 	correctAddrs := map[proto.Address]struct{}{
 		testGlobal.senderInfo.addr:    empty,
 		testGlobal.recipientInfo.addr: empty,
@@ -416,9 +395,9 @@
 	require.NoError(t, err, "state.reset() failed")
 
 	fc = proto.FunctionCall{Name: "reissue", Arguments: []proto.Argument{&proto.BinaryArgument{Value: newAsset.Bytes()}}}
-	tx = createInvokeScriptV1(t, []proto.ScriptPayment{}, fc, feeAsset, fee)
-	ch, err = ia.applyInvokeScriptV1(tx, info)
-	require.NoError(t, err, "failed to apply valid InvokeScriptV1 tx")
+	tx = createInvokeScriptWithProofs(t, []proto.ScriptPayment{}, fc, feeAsset, fee)
+	ch, err = ia.applyInvokeScriptWithProofs(tx, info)
+	require.NoError(t, err, "failed to apply valid InvokeScriptWithProofs tx")
 
 	// Check newest result state here.
 	recipientBalance, err = to.state.NewestAccountBalance(tx.ScriptRecipient, newAsset[:])
@@ -438,7 +417,7 @@
 	assert.Equal(t, 110000, int(newAssetBalance))
 }
 
-func TestApplyInvokeScriptV1WithIssuesThenReissueThenBurn(t *testing.T) {
+func TestApplyInvokeScriptWithProofsWithIssuesThenReissueThenBurn(t *testing.T) {
 	to, path := createInvokeApplierTestObjects(t)
 
 	defer func() {
@@ -476,11 +455,11 @@
 	description := fmt.Sprintf("Asset '%s' was generated automatically", name)
 	fc := proto.FunctionCall{Name: "issue", Arguments: []proto.Argument{&proto.StringArgument{Value: name}}}
 	feeAsset := proto.OptionalAsset{Present: false}
-	tx := createInvokeScriptV1(t, []proto.ScriptPayment{}, fc, feeAsset, fee)
+	tx := createInvokeScriptWithProofs(t, []proto.ScriptPayment{}, fc, feeAsset, fee)
 	txID := *tx.ID
 	newAsset := proto.GenerateIssueScriptActionID(name, description, 2, 100000, true, 0, txID)
-	ch, err := ia.applyInvokeScriptV1(tx, info)
-	require.NoError(t, err, "failed to apply valid InvokeScriptV1 tx")
+	ch, err := ia.applyInvokeScriptWithProofs(tx, info)
+	require.NoError(t, err, "failed to apply valid InvokeScriptWithProofs tx")
 	correctAddrs := map[proto.Address]struct{}{
 		testGlobal.senderInfo.addr:    empty,
 		testGlobal.recipientInfo.addr: empty,
@@ -500,9 +479,9 @@
 	require.NoError(t, err, "state.reset() failed")
 
 	fc = proto.FunctionCall{Name: "reissue", Arguments: []proto.Argument{&proto.BinaryArgument{Value: newAsset.Bytes()}}}
-	tx = createInvokeScriptV1(t, []proto.ScriptPayment{}, fc, feeAsset, fee)
-	ch, err = ia.applyInvokeScriptV1(tx, info)
-	require.NoError(t, err, "failed to apply valid InvokeScriptV1 tx")
+	tx = createInvokeScriptWithProofs(t, []proto.ScriptPayment{}, fc, feeAsset, fee)
+	ch, err = ia.applyInvokeScriptWithProofs(tx, info)
+	require.NoError(t, err, "failed to apply valid InvokeScriptWithProofs tx")
 
 	// Check newest result state here.
 	recipientBalance, err = to.state.NewestAccountBalance(tx.ScriptRecipient, newAsset[:])
@@ -517,9 +496,9 @@
 	require.NoError(t, err, "state.reset() failed")
 
 	fc = proto.FunctionCall{Name: "burn", Arguments: []proto.Argument{&proto.BinaryArgument{Value: newAsset.Bytes()}}}
-	tx = createInvokeScriptV1(t, []proto.ScriptPayment{}, fc, feeAsset, fee)
-	ch, err = ia.applyInvokeScriptV1(tx, info)
-	require.NoError(t, err, "failed to apply valid InvokeScriptV1 tx")
+	tx = createInvokeScriptWithProofs(t, []proto.ScriptPayment{}, fc, feeAsset, fee)
+	ch, err = ia.applyInvokeScriptWithProofs(tx, info)
+	require.NoError(t, err, "failed to apply valid InvokeScriptWithProofs tx")
 
 	// Check newest result state here.
 	recipientBalance, err = to.state.NewestAccountBalance(tx.ScriptRecipient, newAsset[:])
@@ -539,7 +518,7 @@
 	assert.Equal(t, 105000, int(newAssetBalance))
 }
 
-func TestApplyInvokeScriptV1WithIssuesThenReissueThenFailOnReissue(t *testing.T) {
+func TestApplyInvokeScriptWithProofsWithIssuesThenReissueThenFailOnReissue(t *testing.T) {
 	to, path := createInvokeApplierTestObjects(t)
 
 	defer func() {
@@ -577,11 +556,11 @@
 	description := fmt.Sprintf("Asset '%s' was generated automatically", name)
 	fc := proto.FunctionCall{Name: "issue", Arguments: []proto.Argument{&proto.StringArgument{Value: name}}}
 	feeAsset := proto.OptionalAsset{Present: false}
-	tx := createInvokeScriptV1(t, []proto.ScriptPayment{}, fc, feeAsset, fee)
+	tx := createInvokeScriptWithProofs(t, []proto.ScriptPayment{}, fc, feeAsset, fee)
 	txID := *tx.ID
 	newAsset := proto.GenerateIssueScriptActionID(name, description, 2, 100000, true, 0, txID)
-	ch, err := ia.applyInvokeScriptV1(tx, info)
-	require.NoError(t, err, "failed to apply valid InvokeScriptV1 tx")
+	ch, err := ia.applyInvokeScriptWithProofs(tx, info)
+	require.NoError(t, err, "failed to apply valid InvokeScriptWithProofs tx")
 	correctAddrs := map[proto.Address]struct{}{
 		testGlobal.senderInfo.addr:    empty,
 		testGlobal.recipientInfo.addr: empty,
@@ -601,9 +580,9 @@
 	require.NoError(t, err, "state.reset() failed")
 
 	fc = proto.FunctionCall{Name: "reissue", Arguments: []proto.Argument{&proto.BinaryArgument{Value: newAsset.Bytes()}}}
-	tx = createInvokeScriptV1(t, []proto.ScriptPayment{}, fc, feeAsset, fee)
-	ch, err = ia.applyInvokeScriptV1(tx, info)
-	require.NoError(t, err, "failed to apply valid InvokeScriptV1 tx")
+	tx = createInvokeScriptWithProofs(t, []proto.ScriptPayment{}, fc, feeAsset, fee)
+	ch, err = ia.applyInvokeScriptWithProofs(tx, info)
+	require.NoError(t, err, "failed to apply valid InvokeScriptWithProofs tx")
 
 	// Check newest result state here.
 	err = to.state.appender.applyAllDiffs(false)
@@ -615,12 +594,12 @@
 
 	// Second reissue should fail as asset made non-reissuable with the first one
 	fc = proto.FunctionCall{Name: "reissue", Arguments: []proto.Argument{&proto.BinaryArgument{Value: newAsset.Bytes()}}}
-	tx = createInvokeScriptV1(t, []proto.ScriptPayment{}, fc, feeAsset, fee)
-	ch, err = ia.applyInvokeScriptV1(tx, info)
+	tx = createInvokeScriptWithProofs(t, []proto.ScriptPayment{}, fc, feeAsset, fee)
+	ch, err = ia.applyInvokeScriptWithProofs(tx, info)
 	assert.Error(t, err)
 }
 
-func TestApplyInvokeScriptV1WithIssuesThenFailOnBurnTooMuch(t *testing.T) {
+func TestApplyInvokeScriptWithProofsWithIssuesThenFailOnBurnTooMuch(t *testing.T) {
 	to, path := createInvokeApplierTestObjects(t)
 
 	defer func() {
@@ -658,11 +637,11 @@
 	description := fmt.Sprintf("Asset '%s' was generated automatically", name)
 	fc := proto.FunctionCall{Name: "issue", Arguments: []proto.Argument{&proto.StringArgument{Value: name}}}
 	feeAsset := proto.OptionalAsset{Present: false}
-	tx := createInvokeScriptV1(t, []proto.ScriptPayment{}, fc, feeAsset, fee)
+	tx := createInvokeScriptWithProofs(t, []proto.ScriptPayment{}, fc, feeAsset, fee)
 	txID := *tx.ID
 	newAsset := proto.GenerateIssueScriptActionID(name, description, 2, 100000, true, 0, txID)
-	_, err = ia.applyInvokeScriptV1(tx, info)
-	require.NoError(t, err, "failed to apply valid InvokeScriptV1 tx")
+	_, err = ia.applyInvokeScriptWithProofs(tx, info)
+	require.NoError(t, err, "failed to apply valid InvokeScriptWithProofs tx")
 	err = to.state.appender.applyAllDiffs(false)
 	require.NoError(t, err, "applyAllDiffs() failed")
 	err = to.state.flush(false)
@@ -671,12 +650,12 @@
 	require.NoError(t, err, "state.reset() failed")
 
 	fc = proto.FunctionCall{Name: "burn", Arguments: []proto.Argument{&proto.BinaryArgument{Value: newAsset.Bytes()}}}
-	tx = createInvokeScriptV1(t, []proto.ScriptPayment{}, fc, feeAsset, fee)
+	tx = createInvokeScriptWithProofs(t, []proto.ScriptPayment{}, fc, feeAsset, fee)
 	for i := 0; i < 20; i++ {
-		_, err = ia.applyInvokeScriptV1(tx, info)
-		require.NoError(t, err, "failed to apply valid InvokeScriptV1 tx")
-	}
-	require.NoError(t, err, "failed to apply valid InvokeScriptV1 tx")
+		_, err = ia.applyInvokeScriptWithProofs(tx, info)
+		require.NoError(t, err, "failed to apply valid InvokeScriptWithProofs tx")
+	}
+	require.NoError(t, err, "failed to apply valid InvokeScriptWithProofs tx")
 	err = to.state.appender.applyAllDiffs(false)
 	require.NoError(t, err, "applyAllDiffs() failed")
 	err = to.state.flush(false)
@@ -688,7 +667,7 @@
 	assert.Equal(t, 0, int(recipientBalance))
 
 	fc = proto.FunctionCall{Name: "burn", Arguments: []proto.Argument{&proto.BinaryArgument{Value: newAsset.Bytes()}}}
-	tx = createInvokeScriptV1(t, []proto.ScriptPayment{}, fc, feeAsset, fee)
-	_, err = ia.applyInvokeScriptV1(tx, info)
+	tx = createInvokeScriptWithProofs(t, []proto.ScriptPayment{}, fc, feeAsset, fee)
+	_, err = ia.applyInvokeScriptWithProofs(tx, info)
 	assert.Error(t, err)
 }