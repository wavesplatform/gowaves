--- conflicted
+++ resolved
@@ -13,8 +13,6 @@
 	"github.com/wavesplatform/gowaves/pkg/proto"
 )
 
-<<<<<<< HEAD
-=======
 type LeaseStatus byte
 
 const (
@@ -23,7 +21,6 @@
 	//TODO: LeaseExpired (for future use)
 )
 
->>>>>>> ed3c5f7d
 type leaseRecordForStateHashes struct {
 	id     *crypto.Digest
 	active byte
@@ -48,32 +45,15 @@
 	Sender              proto.WavesAddress `cbor:"0,keyasint"`
 	Recipient           proto.WavesAddress `cbor:"1,keyasint"`
 	Amount              uint64             `cbor:"2,keyasint"`
-<<<<<<< HEAD
-	Height              uint64             `cbor:"3,keyasint"`
-	Status              proto.LeaseStatus  `cbor:"4,keyasint"`
-=======
 	OriginHeight        uint64             `cbor:"3,keyasint,omitempty"`
 	Status              LeaseStatus        `cbor:"4,keyasint"`
->>>>>>> ed3c5f7d
 	OriginTransactionID *crypto.Digest     `cbor:"5,keyasint,omitempty"`
 	CancelHeight        uint64             `cbor:"7,keyasint,omitempty"`
 	CancelTransactionID *crypto.Digest     `cbor:"8,keyasint,omitempty"`
 }
 
 func (l *leasing) isActive() bool {
-<<<<<<< HEAD
-	return l.Status == proto.LeaseActive
-}
-
-func (l *leasing) marshalBinary() ([]byte, error) {
-	return cbor.Marshal(l)
-}
-
-func (l *leasing) unmarshalBinary(data []byte) error {
-	return cbor.Unmarshal(data, l)
-=======
 	return l.Status == LeaseActive
->>>>>>> ed3c5f7d
 }
 
 func (l *leasing) marshalBinary() ([]byte, error) {
@@ -134,11 +114,7 @@
 				return errors.Wrap(err, "failed to unmarshal lease key")
 			}
 			zap.S().Infof("State: cancelling lease %s", k.leaseID.String())
-<<<<<<< HEAD
-			record.Status = proto.LeaseCanceled
-=======
 			record.Status = LeaseCancelled
->>>>>>> ed3c5f7d
 			if err := l.addLeasing(k.leaseID, record, blockID); err != nil {
 				return errors.Wrap(err, "failed to save lease to storage")
 			}
@@ -161,11 +137,7 @@
 			return nil, errors.Wrapf(err, "failed to get newest leasing info by id %q", leaseID.String())
 		}
 		zap.S().Infof("State: canceling lease %s", leaseID)
-<<<<<<< HEAD
-		record.Status = proto.LeaseCanceled
-=======
 		record.Status = LeaseCancelled
->>>>>>> ed3c5f7d
 		record.CancelHeight = height
 		if err := l.addLeasing(leaseID, record, blockID); err != nil {
 			return nil, errors.Wrapf(err, "failed to save leasing %q to storage", leaseID)
@@ -308,11 +280,7 @@
 	if err != nil {
 		return errors.Errorf("failed to get leasing info: %v", err)
 	}
-<<<<<<< HEAD
-	leasing.Status = proto.LeaseCanceled
-=======
 	leasing.Status = LeaseCancelled
->>>>>>> ed3c5f7d
 	leasing.CancelHeight = height
 	leasing.CancelTransactionID = txID
 	return l.addLeasing(id, leasing, blockID)
@@ -323,11 +291,7 @@
 	if err != nil {
 		return errors.Errorf("failed to get leasing info: %v", err)
 	}
-<<<<<<< HEAD
-	leasing.Status = proto.LeaseCanceled
-=======
 	leasing.Status = LeaseCancelled
->>>>>>> ed3c5f7d
 	leasing.CancelTransactionID = txID
 	leasing.CancelHeight = height
 	l.addLeasingUncertain(id, leasing)
