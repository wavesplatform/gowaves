--- conflicted
+++ resolved
@@ -100,11 +100,7 @@
 		key := keyvalue.SafeKey(leaseIter)
 		leaseBytes := keyvalue.SafeValue(leaseIter)
 		record := new(leasing)
-<<<<<<< HEAD
 		if err = record.unmarshalBinary(leaseBytes); err != nil {
-=======
-		if err := record.unmarshalBinary(leaseBytes); err != nil {
->>>>>>> 8891abc4
 			return errors.Wrap(err, "failed to unmarshal lease")
 		}
 		toCancel := true
@@ -181,11 +177,7 @@
 	for leaseIter.Next() {
 		leaseBytes := keyvalue.SafeValue(leaseIter)
 		record := new(leasing)
-<<<<<<< HEAD
 		if err = record.unmarshalBinary(leaseBytes); err != nil {
-=======
-		if err := record.unmarshalBinary(leaseBytes); err != nil {
->>>>>>> 8891abc4
 			return nil, errors.Wrap(err, "failed to unmarshal lease")
 		}
 		if record.isActive() {
@@ -208,11 +200,7 @@
 		return nil, err
 	}
 	record := new(leasing)
-<<<<<<< HEAD
 	if err = record.unmarshalBinary(recordBytes); err != nil {
-=======
-	if err := record.unmarshalBinary(recordBytes); err != nil {
->>>>>>> 8891abc4
 		return nil, errors.Wrap(err, "failed to unmarshal record")
 	}
 	if record.OriginTransactionID == nil {
@@ -229,11 +217,7 @@
 		return nil, err
 	}
 	record := new(leasing)
-<<<<<<< HEAD
 	if err = record.unmarshalBinary(recordBytes); err != nil {
-=======
-	if err := record.unmarshalBinary(recordBytes); err != nil {
->>>>>>> 8891abc4
 		return nil, errors.Wrap(err, "failed to unmarshal record")
 	}
 	if record.OriginTransactionID == nil {
