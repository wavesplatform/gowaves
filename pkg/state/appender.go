package state

import (
	"fmt"

	"github.com/mr-tron/base58/base58"
	"github.com/pkg/errors"
	"go.uber.org/zap"

	"github.com/wavesplatform/gowaves/pkg/crypto"
	"github.com/wavesplatform/gowaves/pkg/errs"
	"github.com/wavesplatform/gowaves/pkg/proto"
	"github.com/wavesplatform/gowaves/pkg/settings"
	"github.com/wavesplatform/gowaves/pkg/types"
)

type blockInfoProvider interface {
	NewestBlockInfoByHeight(height proto.Height) (*proto.BlockInfo, error)
}

type txAppender struct {
	sc                *scriptCaller
	ia                *invokeApplier
	ethTxKindResolver proto.EthereumTransactionKindResolver
	rw                *blockReadWriter

	blockInfoProvider blockInfoProvider

	atx      *addressTransactions
	stor     *blockchainEntitiesStorage
	settings *settings.BlockchainSettings

	// TransactionHandler is handler for any operations on transactions.
	txHandler *transactionHandler
	// Block differ is used to create diffs from blocks.
	blockDiffer *blockDiffer
	// Storage for diffs of incoming transactions (from added blocks or UTX).
	// It will be used for validation and applying diffs to existing balances.
	diffStor *diffStorage
	// diffStorInvoke is storage for partial diffs generated by Invoke transactions.
	// It is used to calculate balances that take into account intermediate invoke changes for RIDE.
	diffStorInvoke *diffStorageWrapped
	// Ids of all transactions whose diffs are currently in diffStor.
	// This is needed to check that transaction ids are unique.
	recentTxIds map[string]struct{}
	// diffApplier is used to both validate and apply balance diffs.
	diffApplier *diffApplier

	// totalScriptsRuns counts script runs in block / UTX.
	totalScriptsRuns uint64

	// buildApiData flag indicates that additional data for API is built when
	// appending transactions.
	buildApiData bool
}

func newTxAppender(
	state types.SmartState,
	rw *blockReadWriter,
	stor *blockchainEntitiesStorage,
	settings *settings.BlockchainSettings,
	stateDB *stateDB,
	atx *addressTransactions,
	snapshotApplier *blockSnapshotsApplier,
	snapshotGenerator *snapshotGenerator,
) (*txAppender, error) {
	sc, err := newScriptCaller(state, stor, settings)
	if err != nil {
		return nil, err
	}
	genesis := settings.Genesis
	txHandler, err := newTransactionHandler(genesis.BlockID(), stor, settings, snapshotGenerator, snapshotApplier)
	if err != nil {
		return nil, err
	}
	blockDiffer, err := newBlockDiffer(txHandler, stor, settings)
	if err != nil {
		return nil, err
	}
	diffStor, err := newDiffStorage()
	if err != nil {
		return nil, err
	}
	diffStorInvoke, err := newDiffStorageWrapped(diffStor)
	if err != nil {
		return nil, err
	}
	diffApplier, err := newDiffApplier(stor.balances, settings.AddressSchemeCharacter)
	if err != nil {
		return nil, err
	}
	buildApiData, err := stateDB.stateStoresApiData()
	if err != nil {
		return nil, err
	}
	ia := newInvokeApplier(state, sc, txHandler, stor, settings, blockDiffer, diffStorInvoke, diffApplier, buildApiData)
	ethKindResolver := proto.NewEthereumTransactionKindResolver(state, settings.AddressSchemeCharacter)
	return &txAppender{
		sc:                sc,
		ia:                ia,
		rw:                rw,
		blockInfoProvider: state,
		atx:               atx,
		stor:              stor,
		settings:          settings,
		txHandler:         txHandler,
		blockDiffer:       blockDiffer,
		recentTxIds:       make(map[string]struct{}),
		diffStor:          diffStor,
		diffStorInvoke:    diffStorInvoke,
		diffApplier:       diffApplier,
		buildApiData:      buildApiData,
		ethTxKindResolver: ethKindResolver,
	}, nil
}

func (a *txAppender) checkDuplicateTxIdsImpl(id []byte, recentIds map[string]struct{}) error {
	// Check recent.
	if _, ok := recentIds[string(id)]; ok {
		return proto.NewInfoMsg(errors.Errorf("transaction with ID %s already in state", base58.Encode(id)))
	}
	// Check DB.
	if _, _, err := a.rw.readTransaction(id); err == nil {
		return proto.NewInfoMsg(errors.Errorf("transaction with ID %s already in state", base58.Encode(id)))
	}
	return nil
}

func (a *txAppender) checkDuplicateTxIds(tx proto.Transaction, recentIds map[string]struct{}, timestamp uint64) error {
	if tx.GetTypeInfo().Type == proto.PaymentTransaction {
		// Payment transactions are deprecated.
		return nil
	}
	if tx.GetTypeInfo().Type == proto.CreateAliasTransaction {
		if (timestamp >= a.settings.StolenAliasesWindowTimeStart) && (timestamp <= a.settings.StolenAliasesWindowTimeEnd) {
			// At this period alias transactions might have duplicate IDs due to bugs in historical blockchain.
			return nil
		}
	}
	txID, err := tx.GetID(a.settings.AddressSchemeCharacter)
	if err != nil {
		return err
	}
	err = a.checkDuplicateTxIdsImpl(txID, recentIds)
	if err != nil {
		if tx.GetTypeInfo().Type == proto.CreateAliasTransaction {
			return errs.NewAliasTaken(err.Error())
		}
	}
	return err
}

type appendBlockParams struct {
	transactions  []proto.Transaction
	chans         *verifierChans
	block, parent *proto.BlockHeader
	height        uint64
}

func (a *txAppender) orderIsScripted(order proto.Order) (bool, error) {
	return a.txHandler.tc.orderScriptedAccount(order)
}

// For UTX validation, this returns the last stable block, which is in fact current block.
func (a *txAppender) currentBlock() (*proto.BlockHeader, error) {
	curBlockHeight := a.rw.addingBlockHeight()
	curHeader, err := a.rw.readNewestBlockHeaderByHeight(curBlockHeight)
	if err != nil {
		return nil, err
	}
	return curHeader, nil
}

func (a *txAppender) currentBlockInfo() (*proto.BlockInfo, error) {
	curBlockHeight := a.rw.addingBlockHeight()
	return a.blockInfoProvider.NewestBlockInfoByHeight(curBlockHeight)
}

func (a *txAppender) checkProtobufVersion(tx proto.Transaction, blockV5Activated bool) error {
	if !proto.IsProtobufTx(tx) {
		return nil
	}
	if !blockV5Activated {
		return errors.Errorf("bad transaction version %v before blockV5 activation", tx.GetVersion())
	}
	return nil
}

func (a *txAppender) checkTxFees(tx proto.Transaction, info *fallibleValidationParams) error {
	var (
		feeChanges txBalanceChanges
		err        error
	)
	di := newDifferInfo(info.blockInfo)
	switch tx.GetTypeInfo().Type {
	case proto.ExchangeTransaction:
		feeChanges, err = a.txHandler.td.createDiffForExchangeFeeValidation(tx, di)
		if err != nil {
			return err
		}
	case proto.InvokeScriptTransaction:
		feeChanges, err = a.txHandler.td.createFeeDiffInvokeScriptWithProofs(tx, di)
		if err != nil {
			return err
		}
	case proto.InvokeExpressionTransaction:
		feeChanges, err = a.txHandler.td.createFeeDiffInvokeExpressionWithProofs(tx, di)
		if err != nil {
			return err
		}
		// TODO handle ethereum invoke expression tx
	case proto.EthereumMetamaskTransaction:
		feeChanges, err = a.txHandler.td.createFeeDiffEthereumInvokeScriptWithProofs(tx, di)
		if err != nil {
			return err
		}
	default:
		return errors.Errorf("failed to check tx fees: wrong tx type=%d (%T)", tx.GetTypeInfo().Type, tx)
	}

	return a.diffApplier.validateTxDiff(feeChanges.diff, a.diffStor)
}

// This function is used for script validation of transaction that can't fail.
func (a *txAppender) checkTransactionScripts(tx proto.Transaction, accountScripted bool, params *appendTxParams) (uint64, txCheckerData, error) {
	scriptsRuns := uint64(0)
	if accountScripted {
		// Check script.
		if err := a.sc.callAccountScriptWithTx(tx, params); err != nil {
			return 0, txCheckerData{}, errs.Extend(err, "callAccountScriptWithTx")
		}
		scriptsRuns++
	}
	// Check against state.
	checkerData, err := a.txHandler.checkTx(tx, params.checkerInfo)
	if err != nil {
		return 0, txCheckerData{}, err
	}
	txSmartAssets := checkerData.smartAssets

	ride4DAppsActivated, err := a.stor.features.newestIsActivated(int16(settings.Ride4DApps))
	if err != nil {
		return 0, txCheckerData{}, errs.Extend(err, "isActivated")
	}
	for _, smartAsset := range txSmartAssets {
		// Check smart asset's script.
		r, err := a.sc.callAssetScript(tx, smartAsset, params)
		if err != nil {
			return 0, txCheckerData{}, errs.Extend(err, "callAssetScript")
		}
		if !r.Result() {
			return 0, txCheckerData{}, errs.Extend(errors.New("negative asset script result"), "callAssetScript")
		}
		if tx.GetTypeInfo().Type == proto.SetAssetScriptTransaction && !ride4DAppsActivated {
			// Exception: don't count before Ride4DApps activation.
			continue
		}
		scriptsRuns++
	}
	return scriptsRuns, checkerData, nil
}

func (a *txAppender) checkScriptsLimits(scriptsRuns uint64, blockID proto.BlockID) error {
	smartAccountsActivated, err := a.stor.features.newestIsActivated(int16(settings.SmartAccounts))
	if err != nil {
		return err
	}
	ride4DAppsActivated, err := a.stor.features.newestIsActivated(int16(settings.Ride4DApps))
	if err != nil {
		return err
	}
	if ride4DAppsActivated {
		rideV5Activated, err := a.stor.features.newestIsActivated(int16(settings.RideV5))
		if err != nil {
			return errors.Wrapf(err, "failed to check if feature %d is activated", settings.RideV5)
		}
		maxBlockComplexity := NewMaxScriptsComplexityInBlock().GetMaxScriptsComplexityInBlock(rideV5Activated)
		if a.sc.getTotalComplexity() > uint64(maxBlockComplexity) {
			rideV6Activated, err := a.stor.features.newestIsActivated(int16(settings.RideV6))
			if err != nil {
				return errors.Wrapf(err, "failed to check if feature %d is activated", settings.RideV6)
			}
			if rideV6Activated {
				return errors.Errorf("complexity of scripts (%d) in block '%s' exceeds limit of %d",
					a.sc.getTotalComplexity(), blockID.String(), maxBlockComplexity,
				)
			}
			zap.S().Warnf("Complexity of scripts (%d) in block '%s' exceeds limit of %d",
				a.sc.getTotalComplexity(), blockID.String(), maxBlockComplexity,
			)
		}
		return nil
	} else if smartAccountsActivated {
		if scriptsRuns > maxScriptsRunsInBlock {
			return errors.Errorf("more scripts runs in block than allowed: %d > %d", scriptsRuns, maxScriptsRunsInBlock)
		}
	}
	return nil
}

func (a *txAppender) needToCheckOrdersSignatures(transaction proto.Transaction) (bool, bool, error) {
	tx, ok := transaction.(proto.Exchange)
	if !ok {
		return false, false, nil
	}
	o1Scripted, err := a.orderIsScripted(tx.GetOrder1())
	if err != nil {
		return false, false, err
	}
	o2Scripted, err := a.orderIsScripted(tx.GetOrder2())
	if err != nil {
		return false, false, err
	}
	return !o1Scripted, !o2Scripted, nil
}

func (a *txAppender) saveTransactionIdByAddresses(addresses []proto.WavesAddress, txID []byte, blockID proto.BlockID) error {
	for _, addr := range addresses {
		if err := a.atx.saveTxIdByAddress(addr, txID, blockID); err != nil {
			return err
		}
	}
	return nil
}

func (a *txAppender) commitTxApplication(
	tx proto.Transaction,
	params *appendTxParams,
	invocationRes *invocationResult,
	applicationRes *applicationResult) (txSnapshot, error) {
	// Add transaction ID to recent IDs.
	txID, err := tx.GetID(a.settings.AddressSchemeCharacter)
	if err != nil {
		return txSnapshot{}, wrapErr(TxCommitmentError, errors.Errorf("failed to get tx id: %v", err))
	}
	a.recentTxIds[string(txID)] = empty
	// Update script runs.
	a.totalScriptsRuns += applicationRes.totalScriptsRuns
	// Update complexity.
	a.sc.addRecentTxComplexity()
	// Save balance diff.
	if err = a.diffStor.saveTxDiff(applicationRes.changes.diff); err != nil {
		return txSnapshot{}, wrapErr(TxCommitmentError, errors.Errorf("failed to save balance diff: %v", err))
	}
	currentMinerAddress := proto.MustAddressFromPublicKey(a.settings.AddressSchemeCharacter, params.currentMinerPK)

	var snapshot txSnapshot
	if applicationRes.status {
		// We only perform tx in case it has not failed.
		performerInfo := &performerInfo{
			height:              params.checkerInfo.height,
			blockID:             params.checkerInfo.blockID,
			currentMinerAddress: currentMinerAddress,
			checkerData:         applicationRes.checkerData,
<<<<<<< HEAD
=======
			stateActionsCounter: params.stateActionsCounterInBlock,
>>>>>>> ed3c5f7d
		}
		snapshot, err = a.txHandler.performTx(tx, performerInfo, invocationRes, applicationRes.changes.diff)
		if err != nil {
			return txSnapshot{}, wrapErr(TxCommitmentError, errors.Errorf("failed to perform: %v", err))
		}
	}
	if params.validatingUtx {
		// Save transaction to in-mem storage.
		if err = a.rw.writeTransactionToMem(tx, !applicationRes.status); err != nil {
			return txSnapshot{}, wrapErr(TxCommitmentError,
				errors.Errorf("failed to write transaction to in mem stor: %v", err),
			)
		}
	} else {
		// Count tx fee.
		if err := a.blockDiffer.countMinerFee(tx); err != nil {
			return txSnapshot{}, wrapErr(TxCommitmentError, errors.Errorf("failed to count miner fee: %v", err))
		}
		// Save transaction to storage.
		if err = a.rw.writeTransaction(tx, !applicationRes.status); err != nil {
			return txSnapshot{}, wrapErr(TxCommitmentError,
				errors.Errorf("failed to write transaction to storage: %v", err),
			)
		}
	}
	// TODO: transaction status snapshot has to be appended here
	return snapshot, nil
}

func (a *txAppender) verifyWavesTxSigAndData(tx proto.Transaction, params *appendTxParams, accountHasVerifierScript bool) error {
	// Detect what signatures must be checked for this transaction.
	// For transaction with SmartAccount we don't check signature.
	checkTxSig := !accountHasVerifierScript
	checkOrder1, checkOrder2, err := a.needToCheckOrdersSignatures(tx)
	if err != nil {
		return err
	}
	if checkSequentially := params.validatingUtx; checkSequentially {
		// In UTX it is not very useful to check signatures in separate goroutines,
		// because they have to be checked in each validateNextTx() anyway.
		return checkTx(tx, checkTxSig, checkOrder1, checkOrder2, a.settings.AddressSchemeCharacter)
	}
	// Send transaction for validation of transaction's data correctness (using tx.Validate() method)
	// and simple cryptographic signature verification (using tx.Verify() and PK).
	task := &verifyTask{
		taskType:    verifyTx,
		tx:          tx,
		checkTxSig:  checkTxSig,
		checkOrder1: checkOrder1,
		checkOrder2: checkOrder2,
	}
	return params.chans.trySend(task)
}

// appendTxParams contains params which are necessary for tx or block appending
// TODO: create features provider instead of passing new params
type appendTxParams struct {
	chans                            *verifierChans // can be nil if validatingUtx == true
	checkerInfo                      *checkerInfo
	blockInfo                        *proto.BlockInfo
	block                            *proto.BlockHeader
	acceptFailed                     bool
	blockV5Activated                 bool
	rideV5Activated                  bool
	rideV6Activated                  bool
	consensusImprovementsActivated   bool
	blockRewardDistributionActivated bool
	invokeExpressionActivated        bool // TODO: check feature naming
	validatingUtx                    bool // if validatingUtx == false then chans MUST be initialized with non nil value
	stateActionsCounterInBlock       *proto.StateActionsCounter
	currentMinerPK                   crypto.PublicKey
<<<<<<< HEAD

	snapshotGenerator *snapshotGenerator
	snapshotApplier   extendedSnapshotApplier
=======
>>>>>>> ed3c5f7d
}

func (a *txAppender) handleInvokeOrExchangeTransaction(
	tx proto.Transaction,
	fallibleInfo *fallibleValidationParams) (*invocationResult, *applicationResult, error) {
	invocationRes, applicationRes, err := a.handleFallible(tx, fallibleInfo)
	if err != nil {
		msg := "fallible validation failed"
		if txID, err2 := tx.GetID(a.settings.AddressSchemeCharacter); err2 == nil {
			msg = fmt.Sprintf("fallible validation failed for transaction '%s'", base58.Encode(txID))
		}
		return nil, nil, errs.Extend(err, msg)
	}
	return invocationRes, applicationRes, nil
}

func (a *txAppender) handleDefaultTransaction(tx proto.Transaction, params *appendTxParams, accountHasVerifierScript bool) (*applicationResult, error) {
	// Execute transaction's scripts, check against state.
	txScriptsRuns, checkerData, err := a.checkTransactionScripts(tx, accountHasVerifierScript, params)
	if err != nil {
		return nil, err
	}
	// Create balance diff of this tx.
	txChanges, err := a.blockDiffer.createTransactionDiff(tx, params.block, newDifferInfo(params.blockInfo))
	if err != nil {
		return nil, errs.Extend(err, "create transaction diff")
	}
	return newApplicationResult(true, txScriptsRuns, txChanges, checkerData), nil
}

func (a *txAppender) handleEthTx(
	tx proto.Transaction,
	params *appendTxParams,
	accountHasVerifierScript bool,
	senderAddr proto.Address,
) (*applicationResult, *invocationResult, bool, error) {
	var applicationRes *applicationResult
	var invocationRes *invocationResult
	needToValidateBalanceDiff := false
	ethTx, ok := tx.(*proto.EthereumTransaction)
	if !ok {
		return nil, nil, false, errors.New("failed to cast interface transaction to ethereum transaction structure")
	}
	kind, errResolveTx := a.ethTxKindResolver.ResolveTxKind(ethTx, params.blockRewardDistributionActivated)
	if errResolveTx != nil {
		return nil, nil, false, errors.Wrap(errResolveTx, "failed to guess ethereum transaction kind")
	}
	ethTx.TxKind = kind
	var err error
	switch ethTx.TxKind.(type) {
	case *proto.EthereumTransferWavesTxKind, *proto.EthereumTransferAssetsErc20TxKind:
		applicationRes, err = a.handleDefaultTransaction(tx, params, accountHasVerifierScript)
		if err != nil {
			return nil, nil, false, errors.Wrapf(err,
				"failed to handle ethereum transaction (type %s) with id %s, on height %d",
				ethTx.TxKind.String(), ethTx.ID.String(), params.checkerInfo.height+1)
		}
		// In UTX balances are always validated.
		needToValidateBalanceDiff = params.validatingUtx
	case *proto.EthereumInvokeScriptTxKind:
		fallibleInfo := &fallibleValidationParams{
			appendTxParams: params,
			senderScripted: accountHasVerifierScript,
			senderAddress:  senderAddr,
		}
		invocationRes, applicationRes, err = a.handleInvokeOrExchangeTransaction(tx, fallibleInfo)
		if err != nil {
			return nil, nil, false, errors.Wrapf(err,
				"failed to handle ethereum invoke script transaction (type %s) with id %s, on height %d",
				ethTx.TxKind.String(), ethTx.ID.String(), params.checkerInfo.height+1)
		}
	default:
		return nil, nil, false, errors.Errorf("Undefined ethereum transaction kind %T", ethTx.TxKind)
	}
	return applicationRes, invocationRes, needToValidateBalanceDiff, nil
}

func (a *txAppender) handleTxAndScripts(
	tx proto.Transaction,
	params *appendTxParams,
	accountHasVerifierScript bool,
	senderAddr proto.Address,
) (*applicationResult, *invocationResult, bool, error) {
	switch tx.GetTypeInfo().Type {
	case proto.InvokeScriptTransaction, proto.InvokeExpressionTransaction, proto.ExchangeTransaction:
		// Invoke and Exchange transactions should be handled differently.
		// They may fail, and will be saved to blockchain anyway.
		fallibleInfo := &fallibleValidationParams{
			appendTxParams: params,
			senderScripted: accountHasVerifierScript,
			senderAddress:  senderAddr,
		}

		invocationRes, applicationRes, err := a.handleInvokeOrExchangeTransaction(tx, fallibleInfo)
		if err != nil {
			return nil, nil, false, errors.Wrap(err, "failed to handle invoke or exchange transaction")
		}
		// Exchange and Invoke balances are validated in UTX when acceptFailed is false.
		// When acceptFailed is true, balances are validated inside handleFallible().
		needToValidateBalanceDiff := params.validatingUtx && !params.acceptFailed
		return applicationRes, invocationRes, needToValidateBalanceDiff, nil
	case proto.EthereumMetamaskTransaction:
		return a.handleEthTx(tx, params, accountHasVerifierScript, senderAddr)
	case proto.GenesisTransaction, proto.PaymentTransaction, proto.IssueTransaction, proto.TransferTransaction,
		proto.ReissueTransaction, proto.BurnTransaction, proto.LeaseTransaction, proto.LeaseCancelTransaction,
		proto.CreateAliasTransaction, proto.MassTransferTransaction, proto.DataTransaction, proto.SetScriptTransaction,
		proto.SponsorshipTransaction, proto.SetAssetScriptTransaction, proto.UpdateAssetInfoTransaction:
		applicationRes, err := a.handleDefaultTransaction(tx, params, accountHasVerifierScript)
		if err != nil {
			id, idErr := tx.GetID(a.settings.AddressSchemeCharacter)
			if idErr != nil {
				return nil, nil, false, errors.Wrap(err, "failed to generate transaction ID")
			}
			return nil, nil, false, errors.Wrapf(err, "failed to handle transaction '%s'", base58.Encode(id))
		}
		// In UTX balances are always validated.
		return applicationRes, nil, params.validatingUtx, nil
	default:
		return nil, nil, false, errors.Errorf("Undefined transaction type %d", tx.GetTypeInfo())
	}
}

func (a *txAppender) appendTx(tx proto.Transaction, params *appendTxParams) (txSnapshot, error) {
	defer func() {
		a.sc.resetRecentTxComplexity()
		a.stor.dropUncertain()
	}()

	a.txHandler.tp.snapshotGenerator = params.snapshotGenerator
	a.txHandler.tp.snapshotApplier = params.snapshotApplier

	blockID := params.checkerInfo.blockID
	// Check that Protobuf transactions are accepted.
	if err := a.checkProtobufVersion(tx, params.blockV5Activated); err != nil {
		return txSnapshot{}, err
	}
	// Check transaction for duplication of its ID.
	if err := a.checkDuplicateTxIds(tx, a.recentTxIds, params.block.Timestamp); err != nil {
		return txSnapshot{}, errs.Extend(err, "check duplicate tx ids")
	}
	// Verify tx signature and internal data correctness.
	senderAddr, err := tx.GetSender(a.settings.AddressSchemeCharacter)
	if err != nil {
		return txSnapshot{}, errs.Extend(err, "failed to get sender addr by pk")
	}

	// senderWavesAddr needs only for newestAccountHasVerifier check
	senderWavesAddr, err := senderAddr.ToWavesAddress(a.settings.AddressSchemeCharacter)
	if err != nil {
		return txSnapshot{}, errors.Wrapf(err, "failed to transform (%T) address type to WavesAddress type", senderAddr)
	}
	accountHasVerifierScript, err := a.stor.scriptsStorage.newestAccountHasVerifier(senderWavesAddr)
	if err != nil {
		return txSnapshot{}, errs.Extend(err, "account has verifier")
	}

	if err = a.verifyWavesTxSigAndData(tx, params, accountHasVerifierScript); err != nil {
		return txSnapshot{}, errs.Extend(err, "tx signature or data verification failed")
	}

	// Check tx against state, check tx scripts, calculate balance changes.
<<<<<<< HEAD
	applicationRes, invocationRes, needToValidateBalanceDiff, err :=
		a.handleTxAndScripts(tx, params, accountHasVerifierScript, senderAddr)
	if err != nil {
		return txSnapshot{}, err
=======
	var applicationRes *applicationResult
	var invocationResult *invocationResult
	needToValidateBalanceDiff := false
	switch tx.GetTypeInfo().Type {
	case proto.InvokeScriptTransaction, proto.InvokeExpressionTransaction, proto.ExchangeTransaction:
		// Invoke and Exchange transactions should be handled differently.
		// They may fail, and will be saved to blockchain anyway.
		fallibleInfo := &fallibleValidationParams{appendTxParams: params, senderScripted: accountHasVerifierScript, senderAddress: senderAddr}
		invocationResult, applicationRes, err = a.handleInvokeOrExchangeTransaction(tx, fallibleInfo)
		if err != nil {
			return errors.Wrap(err, "failed to handle invoke or exchange transaction")
		}
		// Exchange and Invoke balances are validated in UTX when acceptFailed is false.
		// When acceptFailed is true, balances are validated inside handleFallible().
		needToValidateBalanceDiff = params.validatingUtx && !params.acceptFailed
	case proto.EthereumMetamaskTransaction:
		ethTx, ok := tx.(*proto.EthereumTransaction)
		if !ok {
			return errors.New("failed to cast interface transaction to ethereum transaction structure")
		}
		kind, err := a.ethTxKindResolver.ResolveTxKind(ethTx, params.blockRewardDistributionActivated)
		if err != nil {
			return errors.Wrap(err, "failed to guess ethereum transaction kind")
		}
		ethTx.TxKind = kind

		switch ethTx.TxKind.(type) {
		case *proto.EthereumTransferWavesTxKind, *proto.EthereumTransferAssetsErc20TxKind:
			applicationRes, err = a.handleDefaultTransaction(tx, params, accountHasVerifierScript)
			if err != nil {
				return errors.Wrapf(err, "failed to handle ethereum transaction (type %s) with id %s, on height %d",
					ethTx.TxKind.String(), ethTx.ID.String(), params.checkerInfo.height+1)
			}
			// In UTX balances are always validated.
			needToValidateBalanceDiff = params.validatingUtx
		case *proto.EthereumInvokeScriptTxKind:
			fallibleInfo := &fallibleValidationParams{
				appendTxParams: params,
				senderScripted: accountHasVerifierScript,
				senderAddress:  senderAddr,
			}
			invocationResult, applicationRes, err = a.handleInvokeOrExchangeTransaction(tx, fallibleInfo)
			if err != nil {
				return errors.Wrapf(err, "failed to handle ethereum invoke script transaction (type %s) with id %s, on height %d",
					ethTx.TxKind.String(), ethTx.ID.String(), params.checkerInfo.height+1)
			}
		}
	default:
		applicationRes, err = a.handleDefaultTransaction(tx, params, accountHasVerifierScript)
		if err != nil {
			id, idErr := tx.GetID(a.settings.AddressSchemeCharacter)
			if idErr != nil {
				return errors.Wrap(err, "failed to generate transaction ID")
			}
			return errors.Wrapf(err, "failed to handle transaction '%s'", base58.Encode(id))
		}
		// In UTX balances are always validated.
		needToValidateBalanceDiff = params.validatingUtx
>>>>>>> ed3c5f7d
	}
	if needToValidateBalanceDiff {
		// Validate balance diff for negative balances.
		if err = a.diffApplier.validateTxDiff(applicationRes.changes.diff, a.diffStor); err != nil {
			return txSnapshot{}, errs.Extend(err, "validate transaction diff")
		}
	}
	// Check complexity limits and scripts runs limits.
	if err := a.checkScriptsLimits(a.totalScriptsRuns+applicationRes.totalScriptsRuns, blockID); err != nil {
		return txSnapshot{}, errs.Extend(errors.Errorf("%s: %v", blockID.String(), err), "check scripts limits")
	}
	// Perform state changes, save balance changes, write tx to storage.
	txID, err := tx.GetID(a.settings.AddressSchemeCharacter)
	if err != nil {
		return txSnapshot{}, errs.Extend(err, "get transaction id")
	}

	// invocationResult may be empty if it was not an Invoke Transaction
<<<<<<< HEAD
	snapshot, err := a.commitTxApplication(tx, params, invocationRes, applicationRes)
=======
	_, err = a.commitTxApplication(tx, params, invocationResult, applicationRes)
>>>>>>> ed3c5f7d
	if err != nil {
		zap.S().Errorf("failed to commit transaction (id %s) after successful validation; this should NEVER happen", base58.Encode(txID))
		return txSnapshot{}, err
	}
	// TODO: a temporary dummy for linters
	_ = snapshot
	// Store additional data for API: transaction by address.
	if !params.validatingUtx && a.buildApiData {
		if err = a.saveTransactionIdByAddresses(applicationRes.changes.addresses(), txID, blockID); err != nil {
			return txSnapshot{}, errs.Extend(err, "save transaction id by addresses")
		}
	}
	return snapshot, nil
}

// rewards and 60% of the fee to the previous miner.
func (a *txAppender) createInitialBlockSnapshot(minerAndRewardDiff txDiff) (txSnapshot, error) {
	addrWavesBalanceDiff, _, err := balanceDiffFromTxDiff(minerAndRewardDiff, a.settings.AddressSchemeCharacter)
	if err != nil {
		return txSnapshot{}, errors.Wrap(err, "failed to create balance diff from tx diff")
	}
	// add miner address to the diff
	var snapshot txSnapshot
	for wavesAddress, diffAmount := range addrWavesBalanceDiff {
		var fullBalance balanceProfile
		fullBalance, err = a.stor.balances.wavesBalance(wavesAddress.ID())
		if err != nil {
			return txSnapshot{}, errors.Wrap(err, "failed to receive sender's waves balance")
		}
		newBalance := &proto.WavesBalanceSnapshot{
			Address: wavesAddress,
			Balance: uint64(int64(fullBalance.balance) + diffAmount.balance),
		}
		snapshot.regular = append(snapshot.regular, newBalance)
	}
	return snapshot, nil
}

// rewards and 60% of the fee to the previous miner.
func (a *txAppender) createInitialBlockSnapshot(minerAndRewardDiff txDiff) (txSnapshot, error) {
	addrWavesBalanceDiff, _, err := balanceDiffFromTxDiff(minerAndRewardDiff, a.settings.AddressSchemeCharacter)
	if err != nil {
		return txSnapshot{}, errors.Wrap(err, "failed to create balance diff from tx diff")
	}
	// add miner address to the diff
	var snapshot txSnapshot
	for wavesAddress, diffAmount := range addrWavesBalanceDiff {
		var fullBalance balanceProfile
		fullBalance, err = a.stor.balances.newestWavesBalance(wavesAddress.ID())
		if err != nil {
			return txSnapshot{}, errors.Wrap(err, "failed to receive sender's waves balance")
		}
		newBalance := &proto.WavesBalanceSnapshot{
			Address: wavesAddress,
			Balance: uint64(int64(fullBalance.balance) + diffAmount.balance),
		}
		snapshot.regular = append(snapshot.regular, newBalance)
	}
	return snapshot, nil
}

func (a *txAppender) appendBlock(params *appendBlockParams) error {
	// Reset block complexity counter.
	defer func() {
		a.sc.resetComplexity()
		a.totalScriptsRuns = 0
	}()
	rideV5Activated, err := a.stor.features.newestIsActivated(int16(settings.RideV5))
	if err != nil {
		return err
	}
	rideV6Activated, err := a.stor.features.newestIsActivated(int16(settings.RideV6))
	if err != nil {
		return err
	}
	blockRewardDistribution, err := a.stor.features.newestIsActivated(int16(settings.BlockRewardDistribution))
	if err != nil {
		return err
	}
	checkerInfo := &checkerInfo{
		currentTimestamp:        params.block.Timestamp,
		blockID:                 params.block.BlockID(),
		blockVersion:            params.block.Version,
		height:                  params.height,
		rideV5Activated:         rideV5Activated,
		rideV6Activated:         rideV6Activated,
		blockRewardDistribution: blockRewardDistribution,
	}
	hasParent := params.parent != nil
	if hasParent {
		checkerInfo.parentTimestamp = params.parent.Timestamp
	}
	stateActionsCounterInBlockValidation := new(proto.StateActionsCounter)
<<<<<<< HEAD
	// stateActionsCounterInSnapshots := new(proto.StateActionsCounter)

	snapshotApplier := newBlockSnapshotsApplier(
		blockSnapshotsApplierInfo{
			ci:                  checkerInfo,
			scheme:              a.settings.AddressSchemeCharacter,
			stateActionsCounter: stateActionsCounterInBlockValidation,
		},
		snapshotApplierStorages{
			balances:          a.stor.balances,
			aliases:           a.stor.aliases,
			assets:            a.stor.assets,
			scriptsStorage:    a.stor.scriptsStorage,
			scriptsComplexity: a.stor.scriptsComplexity,
			sponsoredAssets:   a.stor.sponsoredAssets,
			ordersVolumes:     a.stor.ordersVolumes,
			accountsDataStor:  a.stor.accountsDataStor,
			leases:            a.stor.leases,
		},
	)
	snapshotGenerator := snapshotGenerator{stor: a.stor, scheme: a.settings.AddressSchemeCharacter, IsFullNodeMode: true}
=======
>>>>>>> ed3c5f7d

	snapshotApplierInfo := newBlockSnapshotsApplierInfo(checkerInfo, a.settings.AddressSchemeCharacter,
		stateActionsCounterInBlockValidation)
	a.txHandler.tp.snapshotApplier.SetApplierInfo(snapshotApplierInfo)
	// Create miner balance diff.
	// This adds 60% of prev block fees as very first balance diff of the current block
	// in case NG is activated, or empty diff otherwise.
	minerAndRewardDiff, err := a.blockDiffer.createMinerAndRewardDiff(params.block, hasParent)
	if err != nil {
		return err
	}
	// create the initial snapshot
	_, err = a.createInitialBlockSnapshot(minerAndRewardDiff)
	if err != nil {
		return errors.Wrap(err, "failed to create initial snapshot")
	}

	// TODO apply this snapshot when balances are refatored
	// err = initialSnapshot.Apply(&snapshotApplier)

	// Save miner diff first (for validation)
	if err = a.diffStor.saveTxDiff(minerAndRewardDiff); err != nil {
		return err
	}
	blockInfo, err := a.currentBlockInfo()
	if err != nil {
		return err
	}
	blockV5Activated, err := a.stor.features.newestIsActivated(int16(settings.BlockV5))
	if err != nil {
		return err
	}
	consensusImprovementsActivated, err := a.stor.features.newestIsActivated(int16(settings.ConsensusImprovements))
	if err != nil {
		return err
	}
	blockRewardDistributionActivated, err := a.stor.features.newestIsActivated(int16(settings.BlockRewardDistribution))
	if err != nil {
		return err
	}
	invokeExpressionActivated, err := a.stor.features.newestIsActivated(int16(settings.InvokeExpression))
	if err != nil {
		return err
	}
	// Check and append transactions.
<<<<<<< HEAD
	var blockSnapshots proto.BlockSnapshot
=======
>>>>>>> ed3c5f7d

	for _, tx := range params.transactions {
		appendTxArgs := &appendTxParams{
			chans:                            params.chans,
			checkerInfo:                      checkerInfo,
			blockInfo:                        blockInfo,
			block:                            params.block,
			acceptFailed:                     blockV5Activated,
			blockV5Activated:                 blockV5Activated,
			rideV5Activated:                  rideV5Activated,
			rideV6Activated:                  rideV6Activated,
			consensusImprovementsActivated:   consensusImprovementsActivated,
			blockRewardDistributionActivated: blockRewardDistributionActivated,
			invokeExpressionActivated:        invokeExpressionActivated,
			validatingUtx:                    false,
			stateActionsCounterInBlock:       stateActionsCounterInBlockValidation,
			currentMinerPK:                   params.block.GeneratorPublicKey,
<<<<<<< HEAD
			snapshotGenerator:                &snapshotGenerator,
			snapshotApplier:                  &snapshotApplier,
=======
>>>>>>> ed3c5f7d
		}
		txSnapshots, errAppendTx := a.appendTx(tx, appendTxArgs)
		if errAppendTx != nil {
			return errAppendTx
		}
		blockSnapshots.TxSnapshots = append(blockSnapshots.TxSnapshots, txSnapshots.regular)
	}
<<<<<<< HEAD
	if err = a.stor.snapshots.saveSnapshots(params.block.BlockID(), params.height, blockSnapshots); err != nil {
=======
	// Save fee distribution of this block.
	// This will be needed for createMinerAndRewardDiff() of next block due to NG.
	if err := a.blockDiffer.saveCurFeeDistr(params.block); err != nil {
>>>>>>> ed3c5f7d
		return err
	}
	// Save fee distribution of this block.
	// This will be needed for createMinerAndRewardDiff() of next block due to NG.
	return a.blockDiffer.saveCurFeeDistr(params.block)
}

// used only in tests now. All diffs are applied in snapshotApplier.
func (a *txAppender) applyAllDiffs() error {
	a.recentTxIds = make(map[string]struct{})
	return a.moveChangesToHistoryStorage()
}

func (a *txAppender) moveChangesToHistoryStorage() error {
	changes := a.diffStor.allChanges()
	a.diffStor.reset()
	return a.diffApplier.applyBalancesChanges(changes)
}

type fallibleValidationParams struct {
	*appendTxParams
	senderScripted bool
	senderAddress  proto.Address
}

type applicationResult struct {
	status           bool
	totalScriptsRuns uint64
	changes          txBalanceChanges
	checkerData      txCheckerData
}

func newApplicationResult(status bool, totalScriptsRuns uint64, changes txBalanceChanges, checkerData txCheckerData) *applicationResult {
	return &applicationResult{status, totalScriptsRuns, changes, checkerData} // all fields must be initialized
}

func (a *txAppender) handleInvoke(
	tx proto.Transaction,
	info *fallibleValidationParams) (*invocationResult, *applicationResult, error) {
	var ID crypto.Digest
	switch t := tx.(type) {
	case *proto.InvokeScriptWithProofs:
		ID = *t.ID
	case *proto.InvokeExpressionTransactionWithProofs:
		ID = *t.ID
	case *proto.EthereumTransaction:
		switch t.TxKind.(type) {
		case *proto.EthereumInvokeScriptTxKind:
			ID = *t.ID
		default:
			return nil, nil, errors.Errorf("unexpected ethereum tx kind (%T)", tx)
		}
	default:
		return nil, nil, errors.Errorf("failed to handle invoke: wrong type of transaction (%T)", tx)
	}
	invocationRes, applicationRes, err := a.ia.applyInvokeScript(tx, info)
	if err != nil {
		zap.S().Debugf("failed to apply InvokeScript transaction %s to state: %v", ID.String(), err)
		return nil, nil, err
	}
	return invocationRes, applicationRes, nil
}

func (a *txAppender) countExchangeScriptsRuns(scriptsRuns uint64) (uint64, error) {
	// Some bug in historical blockchain, no logic here.
	ride4DAppsActivated, err := a.stor.features.newestIsActivated(int16(settings.Ride4DApps))
	if err != nil {
		return 0, err
	}
	if !ride4DAppsActivated {
		// Don't count before Ride4DApps activation.
		return 0, nil
	}
	return scriptsRuns, nil
}

func (a *txAppender) handleExchange(tx proto.Transaction, info *fallibleValidationParams) (*applicationResult, error) {
	exchange, ok := tx.(proto.Exchange)
	if !ok {
		return nil, errors.New("failed to convert transaction to Exchange")
	}
	// If BlockV5 feature is not activated, we never accept failed transactions.
	info.acceptFailed = info.blockV5Activated && info.acceptFailed
	scriptsRuns := uint64(0)
	// At first, we call accounts and orders scripts which must not fail.
	if info.senderScripted {
		// Check script on account.
		err := a.sc.callAccountScriptWithTx(tx, info.appendTxParams)
		if err != nil {
			return nil, err
		}
		scriptsRuns++
	}
	// Smart account trading.
	smartAccountTradingActivated, err := a.stor.features.newestIsActivated(int16(settings.SmartAccountTrading))
	if err != nil {
		return nil, err
	}
	if smartAccountTradingActivated {
		// Check orders scripts.
		o1 := exchange.GetOrder1()
		o2 := exchange.GetOrder2()
		o1Scripted, err := a.orderIsScripted(o1)
		if err != nil {
			return nil, err
		}
		o2Scripted, err := a.orderIsScripted(o2)
		if err != nil {
			return nil, err
		}
		if o1Scripted {
			if err := a.sc.callAccountScriptWithOrder(o1, info.blockInfo, info); err != nil {
				return nil, errors.Wrap(err, "script failure on first order")
			}
			scriptsRuns++
		}
		if o2Scripted {
			if err := a.sc.callAccountScriptWithOrder(o2, info.blockInfo, info); err != nil {
				return nil, errors.Wrap(err, "script failure on second order")
			}
			scriptsRuns++
		}
	}
	// Validate transaction, orders and extract smart assets.
	checkerData, err := a.txHandler.checkTx(tx, info.checkerInfo)
	if err != nil {
		return nil, err
	}
	txSmartAssets := checkerData.smartAssets

	// Count total scripts runs.
	scriptsRuns += uint64(len(txSmartAssets))
	scriptsRuns, err = a.countExchangeScriptsRuns(scriptsRuns)
	if err != nil {
		return nil, err
	}
	// Create balance changes for both failure and success.
	di := newDifferInfo(info.blockInfo)
	failedChanges, err := a.blockDiffer.createFailedTransactionDiff(tx, info.block, di)
	if err != nil {
		return nil, err
	}
	successfulChanges, err := a.blockDiffer.createTransactionDiff(tx, info.block, di)
	if err != nil {
		return nil, err
	}
	// Check smart assets' scripts.
	for _, smartAsset := range txSmartAssets {
		res, err := a.sc.callAssetScript(tx, smartAsset, info.appendTxParams)
		if err != nil && !info.acceptFailed {
			return nil, err
		}
		if err != nil || !res.Result() {
			// Smart asset script failed, return failed diff.
			return newApplicationResult(false, scriptsRuns, failedChanges, checkerData), nil
		}
	}
	if info.acceptFailed {
		// If accepting failed, we must also check resulting balances.
		if err := a.diffApplier.validateTxDiff(successfulChanges.diff, a.diffStor); err != nil {
			// Not enough balance for successful diff = fail, return failed diff.
			// We only check successful diff for negative balances, because failed diff is already checked in checkTxFees().
			return newApplicationResult(false, scriptsRuns, failedChanges, checkerData), nil
		}
	}
	// Return successful diff.
	return newApplicationResult(true, scriptsRuns, successfulChanges, checkerData), nil
}

func (a *txAppender) handleFallible(
	tx proto.Transaction,
	info *fallibleValidationParams) (*invocationResult, *applicationResult, error) {
	if info.acceptFailed {
		if err := a.checkTxFees(tx, info); err != nil {
			return nil, nil, err
		}
	}
	switch tx.GetTypeInfo().Type {
	case proto.InvokeScriptTransaction, proto.InvokeExpressionTransaction, proto.EthereumMetamaskTransaction:
		return a.handleInvoke(tx, info)
	case proto.ExchangeTransaction:
		applicationRes, err := a.handleExchange(tx, info)
		return nil, applicationRes, err
	}
	return nil, nil, errors.New("transaction is not fallible")
}

// For UTX validation.
func (a *txAppender) validateNextTx(tx proto.Transaction, currentTimestamp, parentTimestamp uint64, version proto.BlockVersion, acceptFailed bool) error {
	// TODO: Doesn't work correctly if miner doesn't work in NG mode.
	// In this case it returns the last block instead of what is being mined.
	block, err := a.currentBlock()
	if err != nil {
		return errs.Extend(err, "failed get currentBlock")
	}
	blockInfo, err := a.currentBlockInfo()
	if err != nil {
		return errs.Extend(err, "failed get currentBlockInfo")
	}
	rideV5Activated, err := a.stor.features.newestIsActivated(int16(settings.RideV5))
	if err != nil {
		return errs.Extend(err, "failed to check 'RideV5' is activated")
	}
	rideV6Activated, err := a.stor.features.newestIsActivated(int16(settings.RideV6))
	if err != nil {
		return errs.Extend(err, "failed to check 'RideV6' is activated")
	}
	blockRewardDistribution, err := a.stor.features.newestIsActivated(int16(settings.BlockRewardDistribution))
	if err != nil {
		return errs.Extend(err, "failed to check 'BlockRewardDistribution' is activated")
	}
	blockInfo.Timestamp = currentTimestamp
	checkerInfo := &checkerInfo{
		currentTimestamp:        currentTimestamp,
		parentTimestamp:         parentTimestamp,
		blockID:                 block.BlockID(),
		blockVersion:            version,
		height:                  blockInfo.Height,
		rideV5Activated:         rideV5Activated,
		rideV6Activated:         rideV6Activated,
		blockRewardDistribution: blockRewardDistribution,
	}
	blockV5Activated, err := a.stor.features.newestIsActivated(int16(settings.BlockV5))
	if err != nil {
		return errs.Extend(err, "failed to check 'BlockV5' is activated")
	}
	consensusImprovementsActivated, err := a.stor.features.newestIsActivated(int16(settings.ConsensusImprovements))
	if err != nil {
		return errs.Extend(err, "failed to check 'ConsensusImprovements' is activated")
	}
	blockRewardDistributionActivated, err := a.stor.features.newestIsActivated(int16(settings.BlockRewardDistribution))
	if err != nil {
		return errs.Extend(err, "failed to check 'BlockRewardDistribution' is activated")
	}
	invokeExpressionActivated, err := a.stor.features.newestIsActivated(int16(settings.InvokeExpression))
	if err != nil {
		return errs.Extend(err, "failed to check 'InvokeExpression' is activated") // TODO: check feature naming in err message
	}
	issueCounterInBlock := new(proto.StateActionsCounter)
<<<<<<< HEAD
	snapshotApplier := newBlockSnapshotsApplier(
		blockSnapshotsApplierInfo{
			ci:                  checkerInfo,
			scheme:              a.settings.AddressSchemeCharacter,
			stateActionsCounter: issueCounterInBlock,
		},
		snapshotApplierStorages{
			balances:          a.stor.balances,
			aliases:           a.stor.aliases,
			assets:            a.stor.assets,
			scriptsStorage:    a.stor.scriptsStorage,
			scriptsComplexity: a.stor.scriptsComplexity,
			sponsoredAssets:   a.stor.sponsoredAssets,
			ordersVolumes:     a.stor.ordersVolumes,
			accountsDataStor:  a.stor.accountsDataStor,
			leases:            a.stor.leases,
		},
	)
	snapshotGenerator := snapshotGenerator{stor: a.stor, scheme: a.settings.AddressSchemeCharacter,
		IsFullNodeMode: true}
=======
	snapshotApplierInfo := newBlockSnapshotsApplierInfo(checkerInfo, a.settings.AddressSchemeCharacter,
		issueCounterInBlock)
	a.txHandler.tp.snapshotApplier.SetApplierInfo(snapshotApplierInfo)
>>>>>>> ed3c5f7d

	appendTxArgs := &appendTxParams{
		chans:                            nil, // nil because validatingUtx == true
		checkerInfo:                      checkerInfo,
		blockInfo:                        blockInfo,
		block:                            block,
		acceptFailed:                     acceptFailed,
		blockV5Activated:                 blockV5Activated,
		rideV5Activated:                  rideV5Activated,
		rideV6Activated:                  rideV6Activated,
		consensusImprovementsActivated:   consensusImprovementsActivated,
		blockRewardDistributionActivated: blockRewardDistributionActivated,
		invokeExpressionActivated:        invokeExpressionActivated,
		validatingUtx:                    true,
		// it's correct to use new counter because there's no block exists, but this field is necessary in tx performer
		stateActionsCounterInBlock: issueCounterInBlock,
<<<<<<< HEAD
		snapshotGenerator:          &snapshotGenerator,
		snapshotApplier:            &snapshotApplier,
=======
>>>>>>> ed3c5f7d
	}
	_, err = a.appendTx(tx, appendTxArgs)
	if err != nil {
		return proto.NewInfoMsg(err)
	}
	return nil
}

func (a *txAppender) reset() {
	a.sc.resetComplexity()
	a.totalScriptsRuns = 0
	a.recentTxIds = make(map[string]struct{})
	a.diffStor.reset()
	a.blockDiffer.reset()
}<|MERGE_RESOLUTION|>--- conflicted
+++ resolved
@@ -352,10 +352,7 @@
 			blockID:             params.checkerInfo.blockID,
 			currentMinerAddress: currentMinerAddress,
 			checkerData:         applicationRes.checkerData,
-<<<<<<< HEAD
-=======
 			stateActionsCounter: params.stateActionsCounterInBlock,
->>>>>>> ed3c5f7d
 		}
 		snapshot, err = a.txHandler.performTx(tx, performerInfo, invocationRes, applicationRes.changes.diff)
 		if err != nil {
@@ -427,12 +424,6 @@
 	validatingUtx                    bool // if validatingUtx == false then chans MUST be initialized with non nil value
 	stateActionsCounterInBlock       *proto.StateActionsCounter
 	currentMinerPK                   crypto.PublicKey
-<<<<<<< HEAD
-
-	snapshotGenerator *snapshotGenerator
-	snapshotApplier   extendedSnapshotApplier
-=======
->>>>>>> ed3c5f7d
 }
 
 func (a *txAppender) handleInvokeOrExchangeTransaction(
@@ -561,9 +552,6 @@
 		a.stor.dropUncertain()
 	}()
 
-	a.txHandler.tp.snapshotGenerator = params.snapshotGenerator
-	a.txHandler.tp.snapshotApplier = params.snapshotApplier
-
 	blockID := params.checkerInfo.blockID
 	// Check that Protobuf transactions are accepted.
 	if err := a.checkProtobufVersion(tx, params.blockV5Activated); err != nil {
@@ -594,71 +582,10 @@
 	}
 
 	// Check tx against state, check tx scripts, calculate balance changes.
-<<<<<<< HEAD
-	applicationRes, invocationRes, needToValidateBalanceDiff, err :=
+	applicationRes, invocationResult, needToValidateBalanceDiff, err :=
 		a.handleTxAndScripts(tx, params, accountHasVerifierScript, senderAddr)
 	if err != nil {
 		return txSnapshot{}, err
-=======
-	var applicationRes *applicationResult
-	var invocationResult *invocationResult
-	needToValidateBalanceDiff := false
-	switch tx.GetTypeInfo().Type {
-	case proto.InvokeScriptTransaction, proto.InvokeExpressionTransaction, proto.ExchangeTransaction:
-		// Invoke and Exchange transactions should be handled differently.
-		// They may fail, and will be saved to blockchain anyway.
-		fallibleInfo := &fallibleValidationParams{appendTxParams: params, senderScripted: accountHasVerifierScript, senderAddress: senderAddr}
-		invocationResult, applicationRes, err = a.handleInvokeOrExchangeTransaction(tx, fallibleInfo)
-		if err != nil {
-			return errors.Wrap(err, "failed to handle invoke or exchange transaction")
-		}
-		// Exchange and Invoke balances are validated in UTX when acceptFailed is false.
-		// When acceptFailed is true, balances are validated inside handleFallible().
-		needToValidateBalanceDiff = params.validatingUtx && !params.acceptFailed
-	case proto.EthereumMetamaskTransaction:
-		ethTx, ok := tx.(*proto.EthereumTransaction)
-		if !ok {
-			return errors.New("failed to cast interface transaction to ethereum transaction structure")
-		}
-		kind, err := a.ethTxKindResolver.ResolveTxKind(ethTx, params.blockRewardDistributionActivated)
-		if err != nil {
-			return errors.Wrap(err, "failed to guess ethereum transaction kind")
-		}
-		ethTx.TxKind = kind
-
-		switch ethTx.TxKind.(type) {
-		case *proto.EthereumTransferWavesTxKind, *proto.EthereumTransferAssetsErc20TxKind:
-			applicationRes, err = a.handleDefaultTransaction(tx, params, accountHasVerifierScript)
-			if err != nil {
-				return errors.Wrapf(err, "failed to handle ethereum transaction (type %s) with id %s, on height %d",
-					ethTx.TxKind.String(), ethTx.ID.String(), params.checkerInfo.height+1)
-			}
-			// In UTX balances are always validated.
-			needToValidateBalanceDiff = params.validatingUtx
-		case *proto.EthereumInvokeScriptTxKind:
-			fallibleInfo := &fallibleValidationParams{
-				appendTxParams: params,
-				senderScripted: accountHasVerifierScript,
-				senderAddress:  senderAddr,
-			}
-			invocationResult, applicationRes, err = a.handleInvokeOrExchangeTransaction(tx, fallibleInfo)
-			if err != nil {
-				return errors.Wrapf(err, "failed to handle ethereum invoke script transaction (type %s) with id %s, on height %d",
-					ethTx.TxKind.String(), ethTx.ID.String(), params.checkerInfo.height+1)
-			}
-		}
-	default:
-		applicationRes, err = a.handleDefaultTransaction(tx, params, accountHasVerifierScript)
-		if err != nil {
-			id, idErr := tx.GetID(a.settings.AddressSchemeCharacter)
-			if idErr != nil {
-				return errors.Wrap(err, "failed to generate transaction ID")
-			}
-			return errors.Wrapf(err, "failed to handle transaction '%s'", base58.Encode(id))
-		}
-		// In UTX balances are always validated.
-		needToValidateBalanceDiff = params.validatingUtx
->>>>>>> ed3c5f7d
 	}
 	if needToValidateBalanceDiff {
 		// Validate balance diff for negative balances.
@@ -677,45 +604,18 @@
 	}
 
 	// invocationResult may be empty if it was not an Invoke Transaction
-<<<<<<< HEAD
-	snapshot, err := a.commitTxApplication(tx, params, invocationRes, applicationRes)
-=======
-	_, err = a.commitTxApplication(tx, params, invocationResult, applicationRes)
->>>>>>> ed3c5f7d
+
+	snapshot, err := a.commitTxApplication(tx, params, invocationResult, applicationRes)
+
 	if err != nil {
 		zap.S().Errorf("failed to commit transaction (id %s) after successful validation; this should NEVER happen", base58.Encode(txID))
 		return txSnapshot{}, err
 	}
-	// TODO: a temporary dummy for linters
-	_ = snapshot
 	// Store additional data for API: transaction by address.
 	if !params.validatingUtx && a.buildApiData {
 		if err = a.saveTransactionIdByAddresses(applicationRes.changes.addresses(), txID, blockID); err != nil {
 			return txSnapshot{}, errs.Extend(err, "save transaction id by addresses")
 		}
-	}
-	return snapshot, nil
-}
-
-// rewards and 60% of the fee to the previous miner.
-func (a *txAppender) createInitialBlockSnapshot(minerAndRewardDiff txDiff) (txSnapshot, error) {
-	addrWavesBalanceDiff, _, err := balanceDiffFromTxDiff(minerAndRewardDiff, a.settings.AddressSchemeCharacter)
-	if err != nil {
-		return txSnapshot{}, errors.Wrap(err, "failed to create balance diff from tx diff")
-	}
-	// add miner address to the diff
-	var snapshot txSnapshot
-	for wavesAddress, diffAmount := range addrWavesBalanceDiff {
-		var fullBalance balanceProfile
-		fullBalance, err = a.stor.balances.wavesBalance(wavesAddress.ID())
-		if err != nil {
-			return txSnapshot{}, errors.Wrap(err, "failed to receive sender's waves balance")
-		}
-		newBalance := &proto.WavesBalanceSnapshot{
-			Address: wavesAddress,
-			Balance: uint64(int64(fullBalance.balance) + diffAmount.balance),
-		}
-		snapshot.regular = append(snapshot.regular, newBalance)
 	}
 	return snapshot, nil
 }
@@ -775,30 +675,6 @@
 		checkerInfo.parentTimestamp = params.parent.Timestamp
 	}
 	stateActionsCounterInBlockValidation := new(proto.StateActionsCounter)
-<<<<<<< HEAD
-	// stateActionsCounterInSnapshots := new(proto.StateActionsCounter)
-
-	snapshotApplier := newBlockSnapshotsApplier(
-		blockSnapshotsApplierInfo{
-			ci:                  checkerInfo,
-			scheme:              a.settings.AddressSchemeCharacter,
-			stateActionsCounter: stateActionsCounterInBlockValidation,
-		},
-		snapshotApplierStorages{
-			balances:          a.stor.balances,
-			aliases:           a.stor.aliases,
-			assets:            a.stor.assets,
-			scriptsStorage:    a.stor.scriptsStorage,
-			scriptsComplexity: a.stor.scriptsComplexity,
-			sponsoredAssets:   a.stor.sponsoredAssets,
-			ordersVolumes:     a.stor.ordersVolumes,
-			accountsDataStor:  a.stor.accountsDataStor,
-			leases:            a.stor.leases,
-		},
-	)
-	snapshotGenerator := snapshotGenerator{stor: a.stor, scheme: a.settings.AddressSchemeCharacter, IsFullNodeMode: true}
-=======
->>>>>>> ed3c5f7d
 
 	snapshotApplierInfo := newBlockSnapshotsApplierInfo(checkerInfo, a.settings.AddressSchemeCharacter,
 		stateActionsCounterInBlockValidation)
@@ -844,10 +720,7 @@
 		return err
 	}
 	// Check and append transactions.
-<<<<<<< HEAD
 	var blockSnapshots proto.BlockSnapshot
-=======
->>>>>>> ed3c5f7d
 
 	for _, tx := range params.transactions {
 		appendTxArgs := &appendTxParams{
@@ -865,11 +738,6 @@
 			validatingUtx:                    false,
 			stateActionsCounterInBlock:       stateActionsCounterInBlockValidation,
 			currentMinerPK:                   params.block.GeneratorPublicKey,
-<<<<<<< HEAD
-			snapshotGenerator:                &snapshotGenerator,
-			snapshotApplier:                  &snapshotApplier,
-=======
->>>>>>> ed3c5f7d
 		}
 		txSnapshots, errAppendTx := a.appendTx(tx, appendTxArgs)
 		if errAppendTx != nil {
@@ -877,13 +745,12 @@
 		}
 		blockSnapshots.TxSnapshots = append(blockSnapshots.TxSnapshots, txSnapshots.regular)
 	}
-<<<<<<< HEAD
 	if err = a.stor.snapshots.saveSnapshots(params.block.BlockID(), params.height, blockSnapshots); err != nil {
-=======
+		return err
+	}
 	// Save fee distribution of this block.
 	// This will be needed for createMinerAndRewardDiff() of next block due to NG.
 	if err := a.blockDiffer.saveCurFeeDistr(params.block); err != nil {
->>>>>>> ed3c5f7d
 		return err
 	}
 	// Save fee distribution of this block.
@@ -916,7 +783,11 @@
 	checkerData      txCheckerData
 }
 
-func newApplicationResult(status bool, totalScriptsRuns uint64, changes txBalanceChanges, checkerData txCheckerData) *applicationResult {
+func newApplicationResult(
+	status bool,
+	totalScriptsRuns uint64,
+	changes txBalanceChanges,
+	checkerData txCheckerData) *applicationResult {
 	return &applicationResult{status, totalScriptsRuns, changes, checkerData} // all fields must be initialized
 }
 
@@ -1123,32 +994,9 @@
 		return errs.Extend(err, "failed to check 'InvokeExpression' is activated") // TODO: check feature naming in err message
 	}
 	issueCounterInBlock := new(proto.StateActionsCounter)
-<<<<<<< HEAD
-	snapshotApplier := newBlockSnapshotsApplier(
-		blockSnapshotsApplierInfo{
-			ci:                  checkerInfo,
-			scheme:              a.settings.AddressSchemeCharacter,
-			stateActionsCounter: issueCounterInBlock,
-		},
-		snapshotApplierStorages{
-			balances:          a.stor.balances,
-			aliases:           a.stor.aliases,
-			assets:            a.stor.assets,
-			scriptsStorage:    a.stor.scriptsStorage,
-			scriptsComplexity: a.stor.scriptsComplexity,
-			sponsoredAssets:   a.stor.sponsoredAssets,
-			ordersVolumes:     a.stor.ordersVolumes,
-			accountsDataStor:  a.stor.accountsDataStor,
-			leases:            a.stor.leases,
-		},
-	)
-	snapshotGenerator := snapshotGenerator{stor: a.stor, scheme: a.settings.AddressSchemeCharacter,
-		IsFullNodeMode: true}
-=======
 	snapshotApplierInfo := newBlockSnapshotsApplierInfo(checkerInfo, a.settings.AddressSchemeCharacter,
 		issueCounterInBlock)
 	a.txHandler.tp.snapshotApplier.SetApplierInfo(snapshotApplierInfo)
->>>>>>> ed3c5f7d
 
 	appendTxArgs := &appendTxParams{
 		chans:                            nil, // nil because validatingUtx == true
@@ -1165,11 +1013,6 @@
 		validatingUtx:                    true,
 		// it's correct to use new counter because there's no block exists, but this field is necessary in tx performer
 		stateActionsCounterInBlock: issueCounterInBlock,
-<<<<<<< HEAD
-		snapshotGenerator:          &snapshotGenerator,
-		snapshotApplier:            &snapshotApplier,
-=======
->>>>>>> ed3c5f7d
 	}
 	_, err = a.appendTx(tx, appendTxArgs)
 	if err != nil {
