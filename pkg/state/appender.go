package state

import (
	"fmt"

	"github.com/mr-tron/base58/base58"
	"github.com/pkg/errors"
	"github.com/wavesplatform/gowaves/pkg/crypto"
	"github.com/wavesplatform/gowaves/pkg/errs"
	"github.com/wavesplatform/gowaves/pkg/proto"
	"github.com/wavesplatform/gowaves/pkg/settings"
	"github.com/wavesplatform/gowaves/pkg/types"
	"go.uber.org/zap"
)

type vrfGetter interface {
	BlockVRF(blockHeader *proto.BlockHeader, height proto.Height) ([]byte, error)
}

type txAppender struct {
	sc      *scriptCaller
	ia      *invokeApplier
	ethInfo *ethInfo
	rw      *blockReadWriter

	vrf vrfGetter

	atx      *addressTransactions
	stor     *blockchainEntitiesStorage
	settings *settings.BlockchainSettings

	// TransactionHandler is handler for any operations on transactions.
	txHandler *transactionHandler
	// Block differ is used to create diffs from blocks.
	blockDiffer *blockDiffer
	// Storage for diffs of incoming transactions (from added blocks or UTX).
	// It will be used for validation and applying diffs to existing balances.
	diffStor *diffStorage
	// diffStorInvoke is storage for partial diffs generated by Invoke transactions.
	// It is used to calculate balances that take into account intermediate invoke changes for RIDE.
	diffStorInvoke *diffStorageWrapped
	// Ids of all transactions whose diffs are currently in diffStor.
	// This is needed to check that transaction ids are unique.
	recentTxIds map[string]struct{}
	// diffApplier is used to both validate and apply balance diffs.
	diffApplier *diffApplier

	// totalScriptsRuns counts script runs in block / UTX.
	totalScriptsRuns uint64

	// buildApiData flag indicates that additional data for API is built when
	// appending transactions.
	buildApiData bool
}

func newTxAppender(
	state types.SmartState,
	rw *blockReadWriter,
	stor *blockchainEntitiesStorage,
	settings *settings.BlockchainSettings,
	stateDB *stateDB,
	atx *addressTransactions,
) (*txAppender, error) {
	sc, err := newScriptCaller(state, stor, settings)
	if err != nil {
		return nil, err
	}
	genesis := settings.Genesis
	txHandler, err := newTransactionHandler(genesis.BlockID(), stor, settings)
	if err != nil {
		return nil, err
	}
	blockDiffer, err := newBlockDiffer(txHandler, stor, settings)
	if err != nil {
		return nil, err
	}
	diffStor, err := newDiffStorage()
	if err != nil {
		return nil, err
	}
	diffStorInvoke, err := newDiffStorageWrapped(diffStor)
	if err != nil {
		return nil, err
	}
	diffApplier, err := newDiffApplier(stor.balances, settings.AddressSchemeCharacter)
	if err != nil {
		return nil, err
	}
	buildApiData, err := stateDB.stateStoresApiData()
	if err != nil {
		return nil, err
	}
	ia := newInvokeApplier(state, sc, txHandler, stor, settings, blockDiffer, diffStorInvoke, diffApplier, buildApiData)
	ethereumInfo := newEthInfo(stor, settings)
	return &txAppender{
		sc:             sc,
		ia:             ia,
		rw:             rw,
		vrf:            state,
		atx:            atx,
		stor:           stor,
		settings:       settings,
		txHandler:      txHandler,
		blockDiffer:    blockDiffer,
		recentTxIds:    make(map[string]struct{}),
		diffStor:       diffStor,
		diffStorInvoke: diffStorInvoke,
		diffApplier:    diffApplier,
		buildApiData:   buildApiData,
		ethInfo:        ethereumInfo,
	}, nil
}

func (a *txAppender) checkDuplicateTxIdsImpl(id []byte, recentIds map[string]struct{}) error {
	// Check recent.
	if _, ok := recentIds[string(id)]; ok {
		return proto.NewInfoMsg(errors.Errorf("transaction with ID %s already in state", base58.Encode(id)))
	}
	// Check DB.
	if _, _, err := a.rw.readTransaction(id); err == nil {
		return proto.NewInfoMsg(errors.Errorf("transaction with ID %s already in state", base58.Encode(id)))
	}
	return nil
}

func (a *txAppender) checkDuplicateTxIds(tx proto.Transaction, recentIds map[string]struct{}, timestamp uint64) error {
	if tx.GetTypeInfo().Type == proto.PaymentTransaction {
		// Payment transactions are deprecated.
		return nil
	}
	if tx.GetTypeInfo().Type == proto.CreateAliasTransaction {
		if (timestamp >= a.settings.StolenAliasesWindowTimeStart) && (timestamp <= a.settings.StolenAliasesWindowTimeEnd) {
			// At this period alias transactions might have duplicate IDs due to bugs in historical blockchain.
			return nil
		}
	}
	txID, err := tx.GetID(a.settings.AddressSchemeCharacter)
	if err != nil {
		return err
	}
	err = a.checkDuplicateTxIdsImpl(txID, recentIds)
	if err != nil {
		if tx.GetTypeInfo().Type == proto.CreateAliasTransaction {
			return errs.NewAliasTaken(err.Error())
		}
	}
	return err
}

type appendBlockParams struct {
	transactions  []proto.Transaction
	chans         *verifierChans
	block, parent *proto.BlockHeader
	height        uint64
}

func (a *txAppender) orderIsScripted(order proto.Order) (bool, error) {
	return a.txHandler.tc.orderScriptedAccount(order)
}

// For UTX validation, this returns the last stable block, which is in fact current block.
func (a *txAppender) currentBlock() (*proto.BlockHeader, error) {
	curBlockHeight := a.rw.addingBlockHeight()
	curHeader, err := a.rw.readNewestBlockHeaderByHeight(curBlockHeight)
	if err != nil {
		return nil, err
	}
	return curHeader, nil
}

func (a *txAppender) currentBlockInfo() (*proto.BlockInfo, error) {
	curBlockHeight := a.rw.addingBlockHeight()
	curHeader, err := a.currentBlock()
	if err != nil {
		return nil, err
	}
	vrf, err := a.vrf.BlockVRF(curHeader, curBlockHeight-1)
	if err != nil {
		return nil, err
	}
	return proto.BlockInfoFromHeader(a.settings.AddressSchemeCharacter, curHeader, curBlockHeight, vrf)
}

func (a *txAppender) checkProtobufVersion(tx proto.Transaction, blockV5Activated bool) error {
	if !proto.IsProtobufTx(tx) {
		return nil
	}
	if !blockV5Activated {
		return errors.Errorf("bad transaction version %v before blockV5 activation", tx.GetVersion())
	}
	return nil
}

func (a *txAppender) checkTxFees(tx proto.Transaction, info *fallibleValidationParams) error {
	var (
		feeChanges txBalanceChanges
		err        error
	)
	di := newDifferInfo(info.blockInfo)
	switch tx.GetTypeInfo().Type {
	case proto.ExchangeTransaction:
		feeChanges, err = a.txHandler.td.createDiffForExchangeFeeValidation(tx, di)
		if err != nil {
			return err
		}
	case proto.InvokeScriptTransaction:
		feeChanges, err = a.txHandler.td.createFeeDiffInvokeScriptWithProofs(tx, di)
		if err != nil {
			return err
		}
	case proto.InvokeExpressionTransaction:
		feeChanges, err = a.txHandler.td.createFeeDiffInvokeExpressionWithProofs(tx, di)
		if err != nil {
			return err
		}
		// TODO handle ethereum invoke expression tx
	case proto.EthereumMetamaskTransaction:
		feeChanges, err = a.txHandler.td.createFeeDiffEthereumInvokeScriptWithProofs(tx, di)
		if err != nil {
			return err
		}
	default:
		return errors.Errorf("failed to check tx fees: wrong tx type=%d (%T)", tx.GetTypeInfo().Type, tx)
	}

	return a.diffApplier.validateTxDiff(feeChanges.diff, a.diffStor)
}

// This function is used for script validation of transaction that can't fail.
func (a *txAppender) checkTransactionScripts(tx proto.Transaction, accountScripted bool, params *appendTxParams) (uint64, error) {
	scriptsRuns := uint64(0)
	if accountScripted {
		// Check script.
		if err := a.sc.callAccountScriptWithTx(tx, params); err != nil {
			return 0, errs.Extend(err, "callAccountScriptWithTx")
		}
		scriptsRuns++
	}
	// Check against state.
	txSmartAssets, err := a.txHandler.checkTx(tx, params.checkerInfo)
	if err != nil {
		return 0, err
	}
	ride4DAppsActivated, err := a.stor.features.newestIsActivated(int16(settings.Ride4DApps))
	if err != nil {
		return 0, errs.Extend(err, "isActivated")
	}
	for _, smartAsset := range txSmartAssets {
		// Check smart asset's script.
		r, err := a.sc.callAssetScript(tx, smartAsset, params)
		if err != nil {
			return 0, errs.Extend(err, "callAssetScript")
		}
		if !r.Result() {
			return 0, errs.Extend(errors.New("negative asset script result"), "callAssetScript")
		}
		if tx.GetTypeInfo().Type == proto.SetAssetScriptTransaction && !ride4DAppsActivated {
			// Exception: don't count before Ride4DApps activation.
			continue
		}
		scriptsRuns++
	}
	return scriptsRuns, nil
}

func (a *txAppender) checkScriptsLimits(scriptsRuns uint64, blockID proto.BlockID) error {
	smartAccountsActivated, err := a.stor.features.newestIsActivated(int16(settings.SmartAccounts))
	if err != nil {
		return err
	}
	ride4DAppsActivated, err := a.stor.features.newestIsActivated(int16(settings.Ride4DApps))
	if err != nil {
		return err
	}
	if ride4DAppsActivated {
		rideV5Activated, err := a.stor.features.newestIsActivated(int16(settings.RideV5))
		if err != nil {
			return errors.Wrapf(err, "failed to check if feature %d is activated", settings.RideV5)
		}
		maxBlockComplexity := NewMaxScriptsComplexityInBlock().GetMaxScriptsComplexityInBlock(rideV5Activated)
		if a.sc.getTotalComplexity() > uint64(maxBlockComplexity) {
			rideV6Activated, err := a.stor.features.newestIsActivated(int16(settings.RideV6))
			if err != nil {
				return errors.Wrapf(err, "failed to check if feature %d is activated", settings.RideV6)
			}
			if rideV6Activated {
				return errors.Errorf("complexity of scripts (%d) in block '%s' exceeds limit of %d",
					a.sc.getTotalComplexity(), blockID.String(), maxBlockComplexity,
				)
			}
			zap.S().Warnf("Complexity of scripts (%d) in block '%s' exceeds limit of %d",
				a.sc.getTotalComplexity(), blockID.String(), maxBlockComplexity,
			)
		}
		return nil
	} else if smartAccountsActivated {
		if scriptsRuns > maxScriptsRunsInBlock {
			return errors.Errorf("more scripts runs in block than allowed: %d > %d", scriptsRuns, maxScriptsRunsInBlock)
		}
	}
	return nil
}

func (a *txAppender) needToCheckOrdersSignatures(transaction proto.Transaction) (bool, bool, error) {
	tx, ok := transaction.(proto.Exchange)
	if !ok {
		return false, false, nil
	}
	o1Scripted, err := a.orderIsScripted(tx.GetOrder1())
	if err != nil {
		return false, false, err
	}
	o2Scripted, err := a.orderIsScripted(tx.GetOrder2())
	if err != nil {
		return false, false, err
	}
	return !o1Scripted, !o2Scripted, nil
}

func (a *txAppender) saveTransactionIdByAddresses(addresses []proto.WavesAddress, txID []byte, blockID proto.BlockID) error {
	for _, addr := range addresses {
		if err := a.atx.saveTxIdByAddress(addr, txID, blockID); err != nil {
			return err
		}
	}
	return nil
}

func (a *txAppender) commitTxApplication(tx proto.Transaction, params *appendTxParams, invocationRes *invocationResult, applicationRes *applicationResult) (TransactionSnapshot, error) {
	// Add transaction ID to recent IDs.
	txID, err := tx.GetID(a.settings.AddressSchemeCharacter)
	if err != nil {
		return nil, wrapErr(TxCommitmentError, errors.Errorf("failed to get tx id: %v", err))
	}
	a.recentTxIds[string(txID)] = empty
	// Update script runs.
	a.totalScriptsRuns += applicationRes.totalScriptsRuns
	// Update complexity.
	a.sc.addRecentTxComplexity()
	// Save balance diff.
	// TODO get balances snapshots
	if err := a.diffStor.saveTxDiff(applicationRes.changes.diff); err != nil {
		return nil, wrapErr(TxCommitmentError, errors.Errorf("failed to save balance diff: %v", err))
	}
	currentMinerAddress := proto.MustAddressFromPublicKey(a.settings.AddressSchemeCharacter, params.currentMinerPK)

	var snapshot TransactionSnapshot
	if applicationRes.status {
		// We only perform tx in case it has not failed.
		performerInfo := &performerInfo{
			height:              params.checkerInfo.height,
<<<<<<< HEAD
			blockID:             params.checkerInfo.blockID,
			currentMinerAddress: currentMinerAddress,
=======
			stateActionsCounter: params.stateActionsCounterInBlock,
			blockID:             params.checkerInfo.blockID,
>>>>>>> 5b130258
		}
		// TODO other snapshots
		snapshot, err = a.txHandler.performTx(tx, performerInfo, invocationRes, applicationRes)
		if err != nil {
			return nil, wrapErr(TxCommitmentError, errors.Errorf("failed to perform: %v", err))
		}
	}
	if params.validatingUtx {
		// Save transaction to in-mem storage.
		if err := a.rw.writeTransactionToMem(tx, !applicationRes.status); err != nil {
			return nil, wrapErr(TxCommitmentError, errors.Errorf("failed to write transaction to in mem stor: %v", err))
		}
	} else {
		// Count tx fee.
		if err := a.blockDiffer.countMinerFee(tx); err != nil {
			return nil, wrapErr(TxCommitmentError, errors.Errorf("failed to count miner fee: %v", err))
		}
		// Save transaction to storage.
		if err := a.rw.writeTransaction(tx, !applicationRes.status); err != nil {
			return nil, wrapErr(TxCommitmentError, errors.Errorf("failed to write transaction to storage: %v", err))
		}
	}
	return snapshot, nil
}

func (a *txAppender) verifyWavesTxSigAndData(tx proto.Transaction, params *appendTxParams, accountHasVerifierScript bool) error {
	// Detect what signatures must be checked for this transaction.
	// For transaction with SmartAccount we don't check signature.
	checkTxSig := !accountHasVerifierScript
	checkOrder1, checkOrder2, err := a.needToCheckOrdersSignatures(tx)
	if err != nil {
		return err
	}
	if checkSequentially := params.validatingUtx; checkSequentially {
		// In UTX it is not very useful to check signatures in separate goroutines,
		// because they have to be checked in each validateNextTx() anyway.
		return checkTx(tx, checkTxSig, checkOrder1, checkOrder2, a.settings.AddressSchemeCharacter)
	}
	// Send transaction for validation of transaction's data correctness (using tx.Validate() method)
	// and simple cryptographic signature verification (using tx.Verify() and PK).
	task := &verifyTask{
		taskType:    verifyTx,
		tx:          tx,
		checkTxSig:  checkTxSig,
		checkOrder1: checkOrder1,
		checkOrder2: checkOrder2,
	}
	return params.chans.trySend(task)
}

// appendTxParams contains params which are necessary for tx or block appending
// TODO: create features provider instead of passing new params
type appendTxParams struct {
<<<<<<< HEAD
	chans                          *verifierChans // can be nil if validatingUtx == true
	checkerInfo                    *checkerInfo
	blockInfo                      *proto.BlockInfo
	block                          *proto.BlockHeader
	acceptFailed                   bool
	blockV5Activated               bool
	rideV5Activated                bool
	rideV6Activated                bool
	consensusImprovementsActivated bool
	invokeExpressionActivated      bool // TODO: check feature naming
	validatingUtx                  bool // if validatingUtx == false then chans MUST be initialized with non nil value
	currentMinerPK                 crypto.PublicKey
	previousMinerPK                crypto.PublicKey
=======
	chans                            *verifierChans // can be nil if validatingUtx == true
	checkerInfo                      *checkerInfo
	blockInfo                        *proto.BlockInfo
	block                            *proto.BlockHeader
	acceptFailed                     bool
	blockV5Activated                 bool
	rideV5Activated                  bool
	rideV6Activated                  bool
	consensusImprovementsActivated   bool
	blockRewardDistributionActivated bool
	invokeExpressionActivated        bool // TODO: check feature naming
	validatingUtx                    bool // if validatingUtx == false then chans MUST be initialized with non nil value
	stateActionsCounterInBlock       *proto.StateActionsCounter
>>>>>>> 5b130258
}

func (a *txAppender) handleInvokeOrExchangeTransaction(tx proto.Transaction, fallibleInfo *fallibleValidationParams) (*invocationResult, *applicationResult, error) {
	invocationRes, applicationRes, err := a.handleFallible(tx, fallibleInfo)
	if err != nil {
		msg := "fallible validation failed"
		if txID, err2 := tx.GetID(a.settings.AddressSchemeCharacter); err2 == nil {
			msg = fmt.Sprintf("fallible validation failed for transaction '%s'", base58.Encode(txID))
		}
		return nil, nil, errs.Extend(err, msg)
	}
	return invocationRes, applicationRes, nil
}

func (a *txAppender) handleDefaultTransaction(tx proto.Transaction, params *appendTxParams, accountHasVerifierScript bool) (*applicationResult, error) {
	// Execute transaction's scripts, check against state.
	txScriptsRuns, err := a.checkTransactionScripts(tx, accountHasVerifierScript, params)
	if err != nil {
		return nil, err
	}
	// Create balance diff of this tx.
	txChanges, err := a.blockDiffer.createTransactionDiff(tx, params.block, newDifferInfo(params.blockInfo))
	if err != nil {
		return nil, errs.Extend(err, "create transaction diff")
	}
	return &applicationResult{true, txScriptsRuns, txChanges}, nil
}

func (a *txAppender) appendTx(tx proto.Transaction, params *appendTxParams) error {
	defer func() {
		a.sc.resetRecentTxComplexity()
		a.stor.dropUncertain()
	}()

	blockID := params.checkerInfo.blockID
	// Check that Protobuf transactions are accepted.
	if err := a.checkProtobufVersion(tx, params.blockV5Activated); err != nil {
		return err
	}
	// Check transaction for duplication of its ID.
	if err := a.checkDuplicateTxIds(tx, a.recentTxIds, params.block.Timestamp); err != nil {
		return errs.Extend(err, "check duplicate tx ids")
	}
	// Verify tx signature and internal data correctness.
	senderAddr, err := tx.GetSender(a.settings.AddressSchemeCharacter)
	if err != nil {
		return errs.Extend(err, "failed to get sender addr by pk")
	}

	// senderWavesAddr needs only for newestAccountHasVerifier check
	senderWavesAddr, err := senderAddr.ToWavesAddress(a.settings.AddressSchemeCharacter)
	if err != nil {
		return errors.Wrapf(err, "failed to transform (%T) address type to WavesAddress type", senderAddr)
	}
	accountHasVerifierScript, err := a.stor.scriptsStorage.newestAccountHasVerifier(senderWavesAddr)
	if err != nil {
		return errs.Extend(err, "account has verifier")
	}

	if err := a.verifyWavesTxSigAndData(tx, params, accountHasVerifierScript); err != nil {
		return errs.Extend(err, "tx signature or data verification failed")
	}

	// Check tx against state, check tx scripts, calculate balance changes.
	var applicationRes *applicationResult
	var invocationResult *invocationResult
	needToValidateBalanceDiff := false
	switch tx.GetTypeInfo().Type {
	case proto.InvokeScriptTransaction, proto.InvokeExpressionTransaction, proto.ExchangeTransaction:
		// Invoke and Exchange transactions should be handled differently.
		// They may fail, and will be saved to blockchain anyway.
		fallibleInfo := &fallibleValidationParams{appendTxParams: params, senderScripted: accountHasVerifierScript, senderAddress: senderAddr}
		invocationResult, applicationRes, err = a.handleInvokeOrExchangeTransaction(tx, fallibleInfo)
		if err != nil {
			return errors.Wrap(err, "failed to handle invoke or exchange transaction")
		}
		// Exchange and Invoke balances are validated in UTX when acceptFailed is false.
		// When acceptFailed is true, balances are validated inside handleFallible().
		needToValidateBalanceDiff = params.validatingUtx && !params.acceptFailed
	case proto.EthereumMetamaskTransaction:
		ethTx, ok := tx.(*proto.EthereumTransaction)
		if !ok {
			return errors.New("failed to cast interface transaction to ethereum transaction structure")
		}
		ethTx.TxKind, err = a.ethInfo.ethereumTransactionKind(ethTx, params)
		if err != nil {
			return errors.Wrap(err, "failed to guess ethereum transaction kind")
		}
		switch ethTx.TxKind.(type) {
		case *proto.EthereumTransferWavesTxKind, *proto.EthereumTransferAssetsErc20TxKind:
			applicationRes, err = a.handleDefaultTransaction(tx, params, accountHasVerifierScript)
			if err != nil {
				return errors.Wrapf(err, "failed to handle ethereum transaction (type %s) with id %s, on height %d",
					ethTx.TxKind.String(), ethTx.ID.String(), params.checkerInfo.height+1)
			}
			// In UTX balances are always validated.
			needToValidateBalanceDiff = params.validatingUtx
		case *proto.EthereumInvokeScriptTxKind:
			fallibleInfo := &fallibleValidationParams{
				appendTxParams: params,
				senderScripted: accountHasVerifierScript,
				senderAddress:  senderAddr,
			}
			invocationResult, applicationRes, err = a.handleInvokeOrExchangeTransaction(tx, fallibleInfo)
			if err != nil {
				return errors.Wrapf(err, "failed to handle ethereum invoke script transaction (type %s) with id %s, on height %d",
					ethTx.TxKind.String(), ethTx.ID.String(), params.checkerInfo.height+1)
			}
		}
	default:
		applicationRes, err = a.handleDefaultTransaction(tx, params, accountHasVerifierScript)
		if err != nil {
			id, idErr := tx.GetID(a.settings.AddressSchemeCharacter)
			if idErr != nil {
				return errors.Wrap(err, "failed to generate transaction ID")
			}
			return errors.Wrapf(err, "failed to handle transaction '%s'", base58.Encode(id))
		}
		// In UTX balances are always validated.
		needToValidateBalanceDiff = params.validatingUtx
	}
	if needToValidateBalanceDiff {
		// Validate balance diff for negative balances.
		if err := a.diffApplier.validateTxDiff(applicationRes.changes.diff, a.diffStor); err != nil {
			return errs.Extend(err, "validate transaction diff")
		}
	}
	// Check complexity limits and scripts runs limits.
	if err := a.checkScriptsLimits(a.totalScriptsRuns+applicationRes.totalScriptsRuns, blockID); err != nil {
		return errs.Extend(errors.Errorf("%s: %v", blockID.String(), err), "check scripts limits")
	}
	// Perform state changes, save balance changes, write tx to storage.
	txID, err := tx.GetID(a.settings.AddressSchemeCharacter)
	if err != nil {
		return errs.Extend(err, "get transaction id")
	}

	// invocationResult may be empty if it was not an Invoke Transaction
	snapshot, err := a.commitTxApplication(tx, params, invocationResult, applicationRes)
	if err != nil {
		zap.S().Errorf("failed to commit transaction (id %s) after successful validation; this should NEVER happen", base58.Encode(txID))
		return err
	}
	{
		snapshot = snapshot
	}
	// Store additional data for API: transaction by address.
	if !params.validatingUtx && a.buildApiData {
		if err := a.saveTransactionIdByAddresses(applicationRes.changes.addresses(), txID, blockID); err != nil {
			return errs.Extend(err, "save transaction id by addresses")
		}
	}
	return nil
}

func (a *txAppender) appendBlock(params *appendBlockParams) error {
	// Reset block complexity counter.
	defer func() {
		a.sc.resetComplexity()
		a.totalScriptsRuns = 0
	}()
	rideV5Activated, err := a.stor.features.newestIsActivated(int16(settings.RideV5))
	if err != nil {
		return err
	}
	rideV6Activated, err := a.stor.features.newestIsActivated(int16(settings.RideV6))
	if err != nil {
		return err
	}
	blockRewardDistribution, err := a.stor.features.newestIsActivated(int16(settings.BlockRewardDistribution))
	if err != nil {
		return err
	}
	checkerInfo := &checkerInfo{
		currentTimestamp:        params.block.Timestamp,
		blockID:                 params.block.BlockID(),
		blockVersion:            params.block.Version,
		height:                  params.height,
		rideV5Activated:         rideV5Activated,
		rideV6Activated:         rideV6Activated,
		blockRewardDistribution: blockRewardDistribution,
	}
	hasParent := params.parent != nil
	if hasParent {
		checkerInfo.parentTimestamp = params.parent.Timestamp
	}

	// Create miner balance diff.
	// This adds 60% of prev block fees as very first balance diff of the current block
	// in case NG is activated, or empty diff otherwise.
	minerDiff, err := a.blockDiffer.createMinerDiff(params.block, hasParent)
	if err != nil {
		return err
	}
	// Save miner diff first.
	if err := a.diffStor.saveTxDiff(minerDiff); err != nil {
		return err
	}
	blockInfo, err := a.currentBlockInfo()
	if err != nil {
		return err
	}
	blockV5Activated, err := a.stor.features.newestIsActivated(int16(settings.BlockV5))
	if err != nil {
		return err
	}
	consensusImprovementsActivated, err := a.stor.features.newestIsActivated(int16(settings.ConsensusImprovements))
	if err != nil {
		return err
	}
	blockRewardDistributionActivated, err := a.stor.features.newestIsActivated(int16(settings.BlockRewardDistribution))
	if err != nil {
		return err
	}
	invokeExpressionActivated, err := a.stor.features.newestIsActivated(int16(settings.InvokeExpression))
	if err != nil {
		return err
	}
	stateActionsCounterInBlock := new(proto.StateActionsCounter)
	// Check and append transactions.
	for _, tx := range params.transactions {
		appendTxArgs := &appendTxParams{
<<<<<<< HEAD
			chans:                          params.chans,
			checkerInfo:                    checkerInfo,
			blockInfo:                      blockInfo,
			block:                          params.block,
			acceptFailed:                   blockV5Activated,
			blockV5Activated:               blockV5Activated,
			rideV5Activated:                rideV5Activated,
			rideV6Activated:                rideV6Activated,
			consensusImprovementsActivated: consensusImprovementsActivated,
			invokeExpressionActivated:      invokeExpressionActivated,
			validatingUtx:                  false,
			currentMinerPK:                 params.block.GeneratorPublicKey,
			previousMinerPK:                params.parent.GeneratorPublicKey,
=======
			chans:                            params.chans,
			checkerInfo:                      checkerInfo,
			blockInfo:                        blockInfo,
			block:                            params.block,
			acceptFailed:                     blockV5Activated,
			blockV5Activated:                 blockV5Activated,
			rideV5Activated:                  rideV5Activated,
			rideV6Activated:                  rideV6Activated,
			consensusImprovementsActivated:   consensusImprovementsActivated,
			blockRewardDistributionActivated: blockRewardDistributionActivated,
			invokeExpressionActivated:        invokeExpressionActivated,
			validatingUtx:                    false,
			stateActionsCounterInBlock:       stateActionsCounterInBlock,
>>>>>>> 5b130258
		}
		if err := a.appendTx(tx, appendTxArgs); err != nil {
			return err
		}
	}
	// Save fee distribution of this block.
	// This will be needed for createMinerDiff() of next block due to NG.
	if err := a.blockDiffer.saveCurFeeDistr(params.block); err != nil {
		return err
	}
	return nil
}

func (a *txAppender) applyAllDiffs() error {
	a.recentTxIds = make(map[string]struct{})
	return a.moveChangesToHistoryStorage()
}

func (a *txAppender) moveChangesToHistoryStorage() error {
	changes := a.diffStor.allChanges()
	a.diffStor.reset()
	return a.diffApplier.applyBalancesChanges(changes)
}

type fallibleValidationParams struct {
	*appendTxParams
	senderScripted bool
	senderAddress  proto.Address
}

type applicationResult struct {
	status           bool
	totalScriptsRuns uint64
	changes          txBalanceChanges
}

func (a *txAppender) handleInvoke(tx proto.Transaction, info *fallibleValidationParams) (*invocationResult, *applicationResult, error) {
	var ID crypto.Digest
	switch t := tx.(type) {
	case *proto.InvokeScriptWithProofs:
		ID = *t.ID
	case *proto.InvokeExpressionTransactionWithProofs:
		ID = *t.ID
	case *proto.EthereumTransaction:
		switch t.TxKind.(type) {
		case *proto.EthereumInvokeScriptTxKind:
			ID = *t.ID
		default:
			return nil, nil, errors.Errorf("unexpected ethereum tx kind (%T)", tx)
		}
	default:
		return nil, nil, errors.Errorf("failed to handle invoke: wrong type of transaction (%T)", tx)
	}
	invocationRes, applicationRes, err := a.ia.applyInvokeScript(tx, info)
	if err != nil {
		zap.S().Debugf("failed to apply InvokeScript transaction %s to state: %v", ID.String(), err)
		return nil, nil, err
	}
	return invocationRes, applicationRes, nil
}

func (a *txAppender) countExchangeScriptsRuns(scriptsRuns uint64) (uint64, error) {
	// Some bug in historical blockchain, no logic here.
	ride4DAppsActivated, err := a.stor.features.newestIsActivated(int16(settings.Ride4DApps))
	if err != nil {
		return 0, err
	}
	if !ride4DAppsActivated {
		// Don't count before Ride4DApps activation.
		return 0, nil
	}
	return scriptsRuns, nil
}

func (a *txAppender) handleExchange(tx proto.Transaction, info *fallibleValidationParams) (*applicationResult, error) {
	exchange, ok := tx.(proto.Exchange)
	if !ok {
		return nil, errors.New("failed to convert transaction to Exchange")
	}
	// If BlockV5 feature is not activated, we never accept failed transactions.
	info.acceptFailed = info.blockV5Activated && info.acceptFailed
	scriptsRuns := uint64(0)
	// At first, we call accounts and orders scripts which must not fail.
	if info.senderScripted {
		// Check script on account.
		err := a.sc.callAccountScriptWithTx(tx, info.appendTxParams)
		if err != nil {
			return nil, err
		}
		scriptsRuns++
	}
	// Smart account trading.
	smartAccountTradingActivated, err := a.stor.features.newestIsActivated(int16(settings.SmartAccountTrading))
	if err != nil {
		return nil, err
	}
	if smartAccountTradingActivated {
		// Check orders scripts.
		o1 := exchange.GetOrder1()
		o2 := exchange.GetOrder2()
		o1Scripted, err := a.orderIsScripted(o1)
		if err != nil {
			return nil, err
		}
		o2Scripted, err := a.orderIsScripted(o2)
		if err != nil {
			return nil, err
		}
		if o1Scripted {
			if err := a.sc.callAccountScriptWithOrder(o1, info.blockInfo, info); err != nil {
				return nil, errors.Wrap(err, "script failure on first order")
			}
			scriptsRuns++
		}
		if o2Scripted {
			if err := a.sc.callAccountScriptWithOrder(o2, info.blockInfo, info); err != nil {
				return nil, errors.Wrap(err, "script failure on second order")
			}
			scriptsRuns++
		}
	}
	// Validate transaction, orders and extract smart assets.
	txSmartAssets, err := a.txHandler.checkTx(tx, info.checkerInfo)
	if err != nil {
		return nil, err
	}
	// Count total scripts runs.
	scriptsRuns += uint64(len(txSmartAssets))
	scriptsRuns, err = a.countExchangeScriptsRuns(scriptsRuns)
	if err != nil {
		return nil, err
	}
	// Create balance changes for both failure and success.
	di := newDifferInfo(info.blockInfo)
	failedChanges, err := a.blockDiffer.createFailedTransactionDiff(tx, info.block, di)
	if err != nil {
		return nil, err
	}
	successfulChanges, err := a.blockDiffer.createTransactionDiff(tx, info.block, di)
	if err != nil {
		return nil, err
	}
	// Check smart assets' scripts.
	for _, smartAsset := range txSmartAssets {
		res, err := a.sc.callAssetScript(tx, smartAsset, info.appendTxParams)
		if err != nil && !info.acceptFailed {
			return nil, err
		}
		if err != nil || !res.Result() {
			// Smart asset script failed, return failed diff.
			return &applicationResult{false, scriptsRuns, failedChanges}, nil
		}
	}
	if info.acceptFailed {
		// If accepting failed, we must also check resulting balances.
		if err := a.diffApplier.validateTxDiff(successfulChanges.diff, a.diffStor); err != nil {
			// Not enough balance for successful diff = fail, return failed diff.
			// We only check successful diff for negative balances, because failed diff is already checked in checkTxFees().
			return &applicationResult{false, scriptsRuns, failedChanges}, nil
		}
	}
	// Return successful diff.
	return &applicationResult{true, scriptsRuns, successfulChanges}, nil
}

func (a *txAppender) handleFallible(tx proto.Transaction, info *fallibleValidationParams) (*invocationResult, *applicationResult, error) {
	if info.acceptFailed {
		if err := a.checkTxFees(tx, info); err != nil {
			return nil, nil, err
		}
	}
	switch tx.GetTypeInfo().Type {
	case proto.InvokeScriptTransaction, proto.InvokeExpressionTransaction, proto.EthereumMetamaskTransaction:
		return a.handleInvoke(tx, info)
	case proto.ExchangeTransaction:
		applicationRes, err := a.handleExchange(tx, info)
		return nil, applicationRes, err
	}
	return nil, nil, errors.New("transaction is not fallible")
}

// For UTX validation.
func (a *txAppender) validateNextTx(tx proto.Transaction, currentTimestamp, parentTimestamp uint64, version proto.BlockVersion, acceptFailed bool) error {
	// TODO: Doesn't work correctly if miner doesn't work in NG mode.
	// In this case it returns the last block instead of what is being mined.
	block, err := a.currentBlock()
	if err != nil {
		return errs.Extend(err, "failed get currentBlock")
	}
	blockInfo, err := a.currentBlockInfo()
	if err != nil {
		return errs.Extend(err, "failed get currentBlockInfo")
	}
	rideV5Activated, err := a.stor.features.newestIsActivated(int16(settings.RideV5))
	if err != nil {
		return errs.Extend(err, "failed to check 'RideV5' is activated")
	}
	rideV6Activated, err := a.stor.features.newestIsActivated(int16(settings.RideV6))
	if err != nil {
		return errs.Extend(err, "failed to check 'RideV6' is activated")
	}
	blockRewardDistribution, err := a.stor.features.newestIsActivated(int16(settings.BlockRewardDistribution))
	if err != nil {
		return errs.Extend(err, "failed to check 'BlockRewardDistribution' is activated")
	}
	blockInfo.Timestamp = currentTimestamp
	checkerInfo := &checkerInfo{
		currentTimestamp:        currentTimestamp,
		parentTimestamp:         parentTimestamp,
		blockID:                 block.BlockID(),
		blockVersion:            version,
		height:                  blockInfo.Height,
		rideV5Activated:         rideV5Activated,
		rideV6Activated:         rideV6Activated,
		blockRewardDistribution: blockRewardDistribution,
	}
	blockV5Activated, err := a.stor.features.newestIsActivated(int16(settings.BlockV5))
	if err != nil {
		return errs.Extend(err, "failed to check 'BlockV5' is activated")
	}
	consensusImprovementsActivated, err := a.stor.features.newestIsActivated(int16(settings.ConsensusImprovements))
	if err != nil {
		return errs.Extend(err, "failed to check 'ConsensusImprovements' is activated")
	}
	blockRewardDistributionActivated, err := a.stor.features.newestIsActivated(int16(settings.BlockRewardDistribution))
	if err != nil {
		return errs.Extend(err, "failed to check 'BlockRewardDistribution' is activated")
	}
	invokeExpressionActivated, err := a.stor.features.newestIsActivated(int16(settings.InvokeExpression))
	if err != nil {
		return errs.Extend(err, "failed to check 'InvokeExpression' is activated") // TODO: check feature naming in err message
	}
	appendTxArgs := &appendTxParams{
		chans:                            nil, // nil because validatingUtx == true
		checkerInfo:                      checkerInfo,
		blockInfo:                        blockInfo,
		block:                            block,
		acceptFailed:                     acceptFailed,
		blockV5Activated:                 blockV5Activated,
		rideV5Activated:                  rideV5Activated,
		rideV6Activated:                  rideV6Activated,
		consensusImprovementsActivated:   consensusImprovementsActivated,
		blockRewardDistributionActivated: blockRewardDistributionActivated,
		invokeExpressionActivated:        invokeExpressionActivated,
		validatingUtx:                    true,
		// it's correct to use new counter because there's no block exists, but this field is necessary in tx performer
		stateActionsCounterInBlock: new(proto.StateActionsCounter),
	}
	err = a.appendTx(tx, appendTxArgs)
	if err != nil {
		return proto.NewInfoMsg(err)
	}
	return nil
}

func (a *txAppender) reset() {
	a.sc.resetComplexity()
	a.totalScriptsRuns = 0
	a.recentTxIds = make(map[string]struct{})
	a.diffStor.reset()
	a.blockDiffer.reset()
}<|MERGE_RESOLUTION|>--- conflicted
+++ resolved
@@ -349,13 +349,9 @@
 		// We only perform tx in case it has not failed.
 		performerInfo := &performerInfo{
 			height:              params.checkerInfo.height,
-<<<<<<< HEAD
 			blockID:             params.checkerInfo.blockID,
 			currentMinerAddress: currentMinerAddress,
-=======
 			stateActionsCounter: params.stateActionsCounterInBlock,
-			blockID:             params.checkerInfo.blockID,
->>>>>>> 5b130258
 		}
 		// TODO other snapshots
 		snapshot, err = a.txHandler.performTx(tx, performerInfo, invocationRes, applicationRes)
@@ -409,21 +405,6 @@
 // appendTxParams contains params which are necessary for tx or block appending
 // TODO: create features provider instead of passing new params
 type appendTxParams struct {
-<<<<<<< HEAD
-	chans                          *verifierChans // can be nil if validatingUtx == true
-	checkerInfo                    *checkerInfo
-	blockInfo                      *proto.BlockInfo
-	block                          *proto.BlockHeader
-	acceptFailed                   bool
-	blockV5Activated               bool
-	rideV5Activated                bool
-	rideV6Activated                bool
-	consensusImprovementsActivated bool
-	invokeExpressionActivated      bool // TODO: check feature naming
-	validatingUtx                  bool // if validatingUtx == false then chans MUST be initialized with non nil value
-	currentMinerPK                 crypto.PublicKey
-	previousMinerPK                crypto.PublicKey
-=======
 	chans                            *verifierChans // can be nil if validatingUtx == true
 	checkerInfo                      *checkerInfo
 	blockInfo                        *proto.BlockInfo
@@ -437,7 +418,7 @@
 	invokeExpressionActivated        bool // TODO: check feature naming
 	validatingUtx                    bool // if validatingUtx == false then chans MUST be initialized with non nil value
 	stateActionsCounterInBlock       *proto.StateActionsCounter
->>>>>>> 5b130258
+	currentMinerPK                   crypto.PublicKey
 }
 
 func (a *txAppender) handleInvokeOrExchangeTransaction(tx proto.Transaction, fallibleInfo *fallibleValidationParams) (*invocationResult, *applicationResult, error) {
@@ -582,7 +563,7 @@
 		return err
 	}
 	{
-		snapshot = snapshot
+		zap.S().Debug(snapshot)
 	}
 	// Store additional data for API: transaction by address.
 	if !params.validatingUtx && a.buildApiData {
@@ -660,21 +641,6 @@
 	// Check and append transactions.
 	for _, tx := range params.transactions {
 		appendTxArgs := &appendTxParams{
-<<<<<<< HEAD
-			chans:                          params.chans,
-			checkerInfo:                    checkerInfo,
-			blockInfo:                      blockInfo,
-			block:                          params.block,
-			acceptFailed:                   blockV5Activated,
-			blockV5Activated:               blockV5Activated,
-			rideV5Activated:                rideV5Activated,
-			rideV6Activated:                rideV6Activated,
-			consensusImprovementsActivated: consensusImprovementsActivated,
-			invokeExpressionActivated:      invokeExpressionActivated,
-			validatingUtx:                  false,
-			currentMinerPK:                 params.block.GeneratorPublicKey,
-			previousMinerPK:                params.parent.GeneratorPublicKey,
-=======
 			chans:                            params.chans,
 			checkerInfo:                      checkerInfo,
 			blockInfo:                        blockInfo,
@@ -688,7 +654,7 @@
 			invokeExpressionActivated:        invokeExpressionActivated,
 			validatingUtx:                    false,
 			stateActionsCounterInBlock:       stateActionsCounterInBlock,
->>>>>>> 5b130258
+			currentMinerPK:                   params.block.GeneratorPublicKey,
 		}
 		if err := a.appendTx(tx, appendTxArgs); err != nil {
 			return err
