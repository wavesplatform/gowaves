package errors

import (
	"encoding/json"
	"fmt"
	"net/http"
	"strings"

	"github.com/pkg/errors"
)

type validationError struct {
	genericError
}

// TODO(nickeskov): IMPLEMENT ME
type transaction interface{}

type validationErrorWithTransaction struct {
	validationError
	Transaction transaction `json:"transaction,omitempty"`
}

type (
	InvalidSignatureError validationError
	InvalidAddressError   validationError
	InvalidPublicKeyError validationError
	InvalidMessageError   validationError
	InvalidNameError      validationError
	StateCheckFailedError struct {
		validationErrorWithTransaction
		// TODO(nickeskov): implement more optimized way for fields embedding
		// for converting any structs to map[string]interface{}
		// in a convenient way use "github.com/mitchellh/mapstructure"
		embeddedFields map[string]interface{}
	}
	OverflowError                validationError
	ToSelfError                  validationError
	MissingSenderPrivateKeyError validationError
	InvalidIdsError              struct {
		validationError
		IDs []string `json:"ids"`
	}
	CustomValidationError                     validationError
	BlockDoesNotExistError                    validationError
	AliasDoesNotExistError                    validationError
	MistimingError                            validationError
	DataKeyDoesNotExistError                  validationError
	ScriptCompilerError                       validationError
	ScriptExecutionError                      validationErrorWithTransaction
	TransactionNotAllowedByAccountScriptError validationErrorWithTransaction
)

func (e StateCheckFailedError) MarshalJSON() ([]byte, error) {
	errorJson, err := json.Marshal(e.validationErrorWithTransaction)
	if err != nil {
		return nil, errors.Wrap(err, "StateCheckFailedError.MarshalJSON")
	}

	if len(e.embeddedFields) == 0 {
		return errorJson, nil
	}

	embedded, err := json.Marshal(e.embeddedFields)
	if err != nil {
		return nil, errors.Wrap(err, "StateCheckFailedError.MarshalJSON")
	}

	// `{"extra":"somevalue"}` -> `"extra":"somevalue"`
	extraFields := embedded[1 : len(embedded)-1]

	reservedLen := len(errorJson) + len(extraFields) + 1
	if reservedLen > 1024*1024 {
		return nil, errors.New("too big value, 1MB limit exceeded")
	}

	buffer := make([]byte, 0, reservedLen)

	// errorJson=`{"somekey":"somevalue"}`, buffer = `"{"somekey":"somevalue"`
	buffer = append(buffer, errorJson[:len(errorJson)-1]...)
	// buffer = `"{"somekey":"somevalue",`
	buffer = append(buffer, ',')
	// buffer = `"{"somekey":"somevalue","extra":"somevalue"`
	buffer = append(buffer, extraFields...)
	// buffer = `"{"somekey":"somevalue","extra":"somevalue"}`
	buffer = append(buffer, '}')

	return buffer, nil
}

var (
	InvalidSignature = &InvalidSignatureError{
		genericError: genericError{
			ID:       InvalidSignatureErrorID,
			HttpCode: http.StatusBadRequest,
			Message:  "invalid signature",
		},
	}
	InvalidAddress = &InvalidAddressError{
		genericError: genericError{
			ID:       InvalidAddressErrorID,
			HttpCode: http.StatusBadRequest,
			Message:  "invalid address",
		},
	}
	InvalidPublicKey = &InvalidPublicKeyError{
		genericError: genericError{
			ID:       InvalidPublicKeyErrorID,
			HttpCode: http.StatusBadRequest,
			Message:  "invalid public key",
		},
	}
	InvalidMessage = &InvalidMessageError{
		genericError: genericError{
			ID:       InvalidMessageErrorID,
			HttpCode: http.StatusBadRequest,
			Message:  "invalid message",
		},
	}
	InvalidName = &InvalidNameError{
		genericError: genericError{
			ID:       InvalidNameErrorID,
			HttpCode: http.StatusBadRequest,
			Message:  "invalid name",
		},
	}
	Overflow = &OverflowError{
		genericError: genericError{
			ID:       OverflowErrorID,
			HttpCode: http.StatusBadRequest,
			Message:  "overflow error",
		},
	}
	ToSelf = &ToSelfError{
		genericError: genericError{
			ID:       ToSelfErrorID,
			HttpCode: http.StatusBadRequest,
			Message:  "Transaction to yourself",
		},
	}
	MissingSenderPrivateKey = &MissingSenderPrivateKeyError{
		genericError: genericError{
			ID:       MissingSenderPrivateKeyErrorID,
			HttpCode: http.StatusBadRequest,
			Message:  "no private key for sender address in wallet",
		},
	}
	BlockDoesNotExist = &BlockDoesNotExistError{
		genericError: genericError{
			ID:       BlockDoesNotExistErrorID,
			HttpCode: http.StatusNotFound,
			Message:  "block does not exist",
		},
	}
	DataKeyDoesNotExist = &DataKeyDoesNotExistError{
		genericError: genericError{
			ID:       DataKeyDoesNotExistErrorID,
			HttpCode: http.StatusNotFound,
			Message:  "no data for this key",
		},
	}
)

func NewCustomValidationError(message string) *CustomValidationError {
	return &CustomValidationError{
		genericError: genericError{
			ID:       CustomValidationErrorErrorID,
			HttpCode: http.StatusBadRequest,
			Message:  message,
		},
	}
}

<<<<<<< HEAD
func NewAliasDoesNotExistError(aliasFull string) *AliasDoesNotExistError {
	return &AliasDoesNotExistError{
		genericError: genericError{
			ID:       AliasDoesNotExistErrorID,
			HttpCode: http.StatusNotFound,
			Message:  fmt.Sprintf("alias '%s' doesn't exist", aliasFull),
		},
=======
func NewInvalidIDsError(ids []string) *InvalidIdsError {
	return &InvalidIdsError{
		validationError: validationError{
			genericError: genericError{
				ID:       InvalidIdsErrorID,
				HttpCode: http.StatusBadRequest,
				Message:  fmt.Sprintf("Request contains invalid IDs. %s", strings.Join(ids, ", ")),
			},
		},
		IDs: ids,
>>>>>>> e5b38687
	}
}<|MERGE_RESOLUTION|>--- conflicted
+++ resolved
@@ -171,7 +171,6 @@
 	}
 }
 
-<<<<<<< HEAD
 func NewAliasDoesNotExistError(aliasFull string) *AliasDoesNotExistError {
 	return &AliasDoesNotExistError{
 		genericError: genericError{
@@ -179,7 +178,9 @@
 			HttpCode: http.StatusNotFound,
 			Message:  fmt.Sprintf("alias '%s' doesn't exist", aliasFull),
 		},
-=======
+	}
+}
+
 func NewInvalidIDsError(ids []string) *InvalidIdsError {
 	return &InvalidIdsError{
 		validationError: validationError{
@@ -190,6 +191,5 @@
 			},
 		},
 		IDs: ids,
->>>>>>> e5b38687
 	}
 }