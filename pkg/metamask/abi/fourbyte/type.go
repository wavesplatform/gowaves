--- conflicted
+++ resolved
@@ -1,15 +1,8 @@
 package fourbyte
 
 import (
-<<<<<<< HEAD
-	"fmt"
-	"github.com/wavesplatform/gowaves/pkg/metamask"
-	"math/big"
-	"reflect"
-=======
 	"github.com/pkg/errors"
 	"github.com/wavesplatform/gowaves/pkg/ride/meta"
->>>>>>> 84956001
 )
 
 type ArgT byte
@@ -90,34 +83,6 @@
 	return t.T == StringTy || t.T == BytesTy || t.T == SliceTy
 }
 
-<<<<<<< HEAD
-// reflectIntType returns the reflect using the given size and
-// unsignedness.
-func reflectIntType(unsigned bool, size int) reflect.Type {
-	if unsigned {
-		switch size {
-		case 8:
-			return reflect.TypeOf(uint8(0))
-		case 16:
-			return reflect.TypeOf(uint16(0))
-		case 32:
-			return reflect.TypeOf(uint32(0))
-		case 64:
-			return reflect.TypeOf(uint64(0))
-		}
-	}
-	switch size {
-	case 8:
-		return reflect.TypeOf(int8(0))
-	case 16:
-		return reflect.TypeOf(int16(0))
-	case 32:
-		return reflect.TypeOf(int32(0))
-	case 64:
-		return reflect.TypeOf(int64(0))
-	}
-	return reflect.TypeOf(&big.Int{})
-=======
 func AbiTypeFromRideTypeMeta(metaT meta.Type) (abiT Type, err error) {
 	switch t := metaT.(type) {
 	case meta.SimpleType:
@@ -186,5 +151,4 @@
 	abiT.stringKind = string(stringKind)
 
 	return abiT, nil
->>>>>>> 84956001
 }