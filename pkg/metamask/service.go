--- conflicted
+++ resolved
@@ -14,10 +14,6 @@
 	"github.com/wavesplatform/gowaves/pkg/node/messages"
 	"github.com/wavesplatform/gowaves/pkg/proto"
 	"github.com/wavesplatform/gowaves/pkg/proto/ethabi"
-<<<<<<< HEAD
-=======
-	"github.com/wavesplatform/gowaves/pkg/ride/serialization"
->>>>>>> 3eb62146
 	"github.com/wavesplatform/gowaves/pkg/services"
 	"github.com/wavesplatform/gowaves/pkg/state"
 	"github.com/wavesplatform/gowaves/pkg/util/common"
@@ -192,15 +188,7 @@
 		if err != nil {
 			return "", err
 		}
-<<<<<<< HEAD
 		tree, err := s.nodeRPCApp.State.NewestScriptByAccount(proto.NewRecipientFromAddress(scriptAddr))
-=======
-		script, err := s.nodeRPCApp.State.GetByteTree(proto.NewRecipientFromAddress(scriptAddr))
-		if err != nil {
-			return "", errors.Wrapf(err, "failed to get script by address '%s'", scriptAddr.String())
-		}
-		tree, err := serialization.Parse(script)
->>>>>>> 3eb62146
 		if err != nil {
 			return "", errors.Wrap(err, "failed to get tree by script")
 		}
