package crypto

import (
	"encoding/hex"
	"strconv"
	"testing"

	"github.com/stretchr/testify/assert"
	"github.com/stretchr/testify/require"
)

func deHex(t require.TestingT, s string) []byte {
	md, err := hex.DecodeString(s)
	require.NoError(t, err)
	return md
}

func digestMessage(t require.TestingT, s string) []byte {
	m := "\u0019Ethereum Signed Message:\n" + strconv.Itoa(len(s)) + s
	d, err := Keccak256([]byte(m))
	require.NoError(t, err)
	return d.Bytes()
}

func TestECRecoverCompressed(t *testing.T) {
	for _, test := range []struct {
		sig    []byte
		digest []byte
		pk     []byte
	}{
		{
			deHex(t, "e6ca6508de09cbb639216743721076bc8beb7bb45e796e0e3422872f9f0fcd362e693be7ca40e2123dd1efaf71ebb94d38052458281ad3b69ec8977c8294928400"),
			deHex(t, "2b350a58f723b94ef3992ad0d3046f2398aef2fe117dc3a36737fb29df4a706a"),
			deHex(t, "038e369e2984373ad623e10960bf6ed54c80aaa019e7b4134153b3f1657e082ca8"),
		},
		{
			deHex(t, "7cbe1dec2d86b86dce325ab1826d2578a5d050ff3e72cfc381255e41179bd71e467a3d3a2f7adf489a658975fbec1b4a83a6b94351519fe3747396bb3b306da000"),
			deHex(t, "2b350a58f723b94ef3992ad0d3046f2398aef2fe117dc3a36737fb29df4a706a"),
			deHex(t, "02a0a8a6f2571ad2424b3a2539ff8203d20b66cd0133d331b7995f7d99cc6844a6"),
		},
		{
			deHex(t, "242480df7d99877aa803fb3b47b522c7db4f287ff1a2374bf3c9ad6ea4b3d85c7262e2a46c098a6fa722c50b025f991f1dcbd03e4159030eb33f58632245c27d00"),
			deHex(t, "caebd49bd1b95797ef2ae6d900772c374552bbffa460cd250cbed4ddbab5b984"),
			deHex(t, "03b03bfe2cd9496596b1551c8e6fa7c7a161818665a26eea9997766e0622fc1b2b"),
		},
		{
			deHex(t, "13214df23498f2276cdae703f2e12bdea3569ef02590d87a97b79d95826e213505911709dc5cab73a388be3ff6642148a16935230be1ceaca0205389b523b4b201"),
			deHex(t, "caebd49bd1b95797ef2ae6d900772c374552bbffa460cd250cbed4ddbab5b984"),
			deHex(t, "02e793cd797b750d87e4fc9163621a469143b7f0d28ebf03278e0cfd58630a9d19"),
		},
		{
			deHex(t, "789a80053e4927d0a898db8e065e948f5cf086e32f9ccaa54c1908e22ac430c62621578113ddbb62d509bf6049b8fb544ab06d36f916685a2eb8e57ffadde02301"),
			deHex(t, "1c8aff950685c2ed4bc3174f3472287b56d9517b9c948127319a09a7a36deac8"),
			deHex(t, "039a7df67f79246283fdc93af76d4f8cdd62c4886e8cd870944e817dd0b97934fd"),
		},
	} {
		pk, err := ECDSARecoverPublicKey(test.digest, test.sig)
		require.NoError(t, err)
		assert.ElementsMatch(t, test.pk, pk.SerializeCompressed())
	}
}

func TestECRecoverUncompressed(t *testing.T) {
	for _, test := range []struct {
		sig    []byte
		digest []byte
		pk     []byte
	}{
		{
			deHex(t, "3b163bbd90556272b57c35d1185b46824f8e16ca229bdb36f8dfd5eaaee9420723ef7bc3a6c0236568217aa990617cf292b1bef1e7d1d936fb2faef3d846c5751b"),
			digestMessage(t, "what's up jim"),
			deHex(t, "b580e37844e1308218ad8cf7f0a77f70f822e0cf34db7c26e5b9d976f1e62b06436201eb4a9fdb49486fecc402651e9e3e5dd49cdb9fac6638053b2616ab880e"),
		},
		{
			deHex(t, "848ffb6a07e7ce335a2bfe373f1c17573eac320f658ea8cf07426544f2203e9d52dbba4584b0b6c0ed5333d84074002878082aa938fdf68c43367946b2f615d01b"),
			digestMessage(t, "i am the owner"),
			deHex(t, "f80cb44734ef6eba2cff997ca17d1cfb03a85db1b0aa2101a07184e04a3cde02c0f2ecded2918ccb6b86d568cceed83e9beeb749ff8981a718e495aff30ac446"),
		},
	} {
		pk, err := ECDSARecoverPublicKey(test.digest, test.sig)
		require.NoError(t, err)
		assert.ElementsMatch(t, test.pk, pk.SerializeUncompressed()[1:])
	}
}

func BenchmarkECDSARecoverPublicKey(b *testing.B) {
	d := digestMessage(b, "i am the owner")
	s := deHex(b, "848ffb6a07e7ce335a2bfe373f1c17573eac320f658ea8cf07426544f2203e9d52dbba4584b0b6c0ed5333d84074002878082aa938fdf68c43367946b2f615d01b")
	for i := 0; i < b.N; i++ {
		pk, err := ECDSARecoverPublicKey(d, s)
		b.StopTimer()
		assert.NotNil(b, pk)
		require.NoError(b, err)
		b.StartTimer()
	}
}

func TestECDSASign(t *testing.T) {
	tests := []struct {
		message          string
		privateKeyHex    string
		publicKeyHex     string
		signatureHex     string
		isValidSignature bool
	}{
		{
			message:          "foo",
			privateKeyHex:    "289c2857d4598e37fb9647507e47a309d6133539bf21a8b9cb6df88fd5232032",
			publicKeyHex:     "047db227d7094ce215c3a0f57e1bcc732551fe351f94249471934567e0f5dc1bf795962b8cccb87a2eb56b29fbe37d614e2f4c3c45b789ae4f1f51f4cb21972ffd",
			signatureHex:     "d155e94305af7e07dd8c32873e5c03cb95c9e05960ef85be9c07f671da58c73718c19adc397a211aa9e87e519e2038c5a3b658618db335f74f800b8e0cfeef4401",
			isValidSignature: true,
		},
		{
			message:          "bar",
			privateKeyHex:    "289c2857d4598e37fb9647507e47a309d6133539bf21a8b9cb6df88fd5232032",
			publicKeyHex:     "047db227d7094ce215c3a0f57e1bcc732551fe351f94249471934567e0f5dc1bf795962b8cccb87a2eb56b29fbe37d614e2f4c3c45b789ae4f1f51f4cb21972ffd",
			signatureHex:     "d127ddb88b9be7e79fe046a2055706f8bde67506baeb69989e0eb57be097f93926bb7f1236ed1a66f6445cf48fb547bec72927ae4724af44e78c303d01a002c600",
			isValidSignature: true,
		},
		{
			message:          "foo",
			privateKeyHex:    "289c2857d4598e37fb9647507e47a309d6133539bf21a8b9cb6df88fd5232032",
			publicKeyHex:     "047db227d7094ce215c3a0f57e1bcc732551fe351f94249471934567e0f5dc1bf795962b8cccb87a2eb56b29fbe37d614e2f4c3c45b789ae4f1f51f4cb21972ffd",
			signatureHex:     "f155e94305af7e07dd8c32873e5c03cb95c9e05960ef85be9c07f671da58c73718c19adc397a211aa9e87e519e2038c5a3b658618db335f74f800b8e0cfeef4401",
			isValidSignature: false,
		},
	}
	for _, tc := range tests {
<<<<<<< HEAD
		privateKey, err := ECDSAPrivateKeyFromHexString(tc.privateKeyHex)
=======
		sk, err := ECDSAPrivateKeyFromHexString(tc.privateKeyHex)
>>>>>>> bf55fb40
		require.NoError(t, err)
		publicKey, err := ECDSAParsePublicKeyFromHex(tc.publicKeyHex)
		require.NoError(t, err)

<<<<<<< HEAD
		require.Equal(t, publicKey.ToECDSA(), &privateKey.PublicKey)

		message, err := Keccak256([]byte(tc.message))
		require.NoError(t, err)
		signature, err := ECDSASign(message[:], privateKey)
=======
		require.Equal(t, publicKey.ToECDSA(), &sk.PublicKey)

		message, err := Keccak256([]byte(tc.message))
		require.NoError(t, err)
		signature, err := ECDSASign(message[:], sk)
>>>>>>> bf55fb40
		require.NoError(t, err, "Sign error:", err)
		if tc.isValidSignature {
			require.Equal(t, tc.signatureHex, hex.EncodeToString(signature))
		} else {
			require.NotEqual(t, tc.signatureHex, hex.EncodeToString(signature))
		}
	}
}<|MERGE_RESOLUTION|>--- conflicted
+++ resolved
@@ -126,28 +126,16 @@
 		},
 	}
 	for _, tc := range tests {
-<<<<<<< HEAD
-		privateKey, err := ECDSAPrivateKeyFromHexString(tc.privateKeyHex)
-=======
 		sk, err := ECDSAPrivateKeyFromHexString(tc.privateKeyHex)
->>>>>>> bf55fb40
 		require.NoError(t, err)
 		publicKey, err := ECDSAParsePublicKeyFromHex(tc.publicKeyHex)
 		require.NoError(t, err)
 
-<<<<<<< HEAD
-		require.Equal(t, publicKey.ToECDSA(), &privateKey.PublicKey)
-
-		message, err := Keccak256([]byte(tc.message))
-		require.NoError(t, err)
-		signature, err := ECDSASign(message[:], privateKey)
-=======
 		require.Equal(t, publicKey.ToECDSA(), &sk.PublicKey)
 
 		message, err := Keccak256([]byte(tc.message))
 		require.NoError(t, err)
 		signature, err := ECDSASign(message[:], sk)
->>>>>>> bf55fb40
 		require.NoError(t, err, "Sign error:", err)
 		if tc.isValidSignature {
 			require.Equal(t, tc.signatureHex, hex.EncodeToString(signature))
