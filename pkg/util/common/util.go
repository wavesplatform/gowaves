// Useful routines used in several other packages.
package common

import (
	"encoding/base64"
	"os"
	"os/user"
	"path"
	"strconv"
	"strings"
	"time"

	"github.com/mr-tron/base58/base58"
	"github.com/pkg/errors"
	"go.uber.org/zap"
	"go.uber.org/zap/zapcore"
)

// Safe sum for int64.
func AddInt64(a, b int64) (int64, error) {
	c := a + b
	if (c > a) == (b > 0) {
		return c, nil
	}
	return 0, errors.New("64-bit signed integer overflow")
}

// Safe sum for uint64.
func AddUint64(a, b uint64) (uint64, error) {
	c := a + b
	if (c > a) == (b > 0) {
		return c, nil
	}
	return 0, errors.New("64-bit unsigned integer overflow")
}

func CleanTemporaryDirs(dirs []string) error {
	for _, dir := range dirs {
		if err := os.RemoveAll(dir); err != nil {
			return err
		}
	}
	return nil
}

// duplicate (copy) bytes
func Dup(b []byte) []byte {
	out := make([]byte, len(b))
	copy(out, b)
	return out
}

func GetStatePath() (string, error) {
	u, err := user.Current()
	if err != nil {
		return "", err
	}
	return path.Join(u.HomeDir, ".gowaves"), nil
}

func SetupLogger(level string) (*zap.Logger, *zap.SugaredLogger) {
	al := zap.NewAtomicLevel()
	var opts []zap.Option
	switch strings.ToUpper(level) {
	case "DEV":
		al.SetLevel(zap.DebugLevel)
		opts = append(opts, zap.AddCaller())
	case "DEBUG":
		al.SetLevel(zap.DebugLevel)
	case "INFO":
		al.SetLevel(zap.InfoLevel)
	case "ERROR":
		al.SetLevel(zap.ErrorLevel)
	case "WARN":
		al.SetLevel(zap.WarnLevel)
	case "FATAL":
		al.SetLevel(zap.FatalLevel)
	default:
		al.SetLevel(zap.InfoLevel)
	}
	ec := zap.NewDevelopmentEncoderConfig()
	core := zapcore.NewCore(zapcore.NewConsoleEncoder(ec), zapcore.Lock(os.Stdout), al)
	logger := zap.New(core)
<<<<<<< HEAD
	zap.ReplaceGlobals(logger.WithOptions(zap.AddCaller()))
=======
	zap.ReplaceGlobals(logger.WithOptions(opts...))
>>>>>>> 0ee95dae
	return logger, logger.Sugar()
}

func ParseDuration(str string) (uint64, error) {
	if str == "" {
		return 0, errors.New("empty string")
	}
	total := uint64(0)
	cur := uint64(0)
	expectNum := true
	for _, v := range str {
		switch v {
		case '0', '1', '2', '3', '4', '5', '6', '7', '8', '9':
			expectNum = false
			cur = cur*10 + uint64(v-'0')
		case 'd', 'h', 'm':
			if expectNum {
				return 0, errors.Errorf("invalid char %c, expected 0 <= value <= 9", v)
			}
			expectNum = true
			switch v {
			case 'd':
				total += cur * 86400
			case 'h':
				total += cur * 3600
			case 'm':
				total += cur * 60
			}
			cur = 0
		default:
			return 0, errors.Errorf("invalid char '%c'", v)
		}
	}
	if !expectNum {
		return 0, errors.Errorf("invalid format")
	}
	return total, nil
}

func FromBase64JSONUnsized(value []byte, name string) ([]byte, error) {
	s := string(value)
	if s == "null" {
		return nil, nil
	}
	s, err := strconv.Unquote(s)
	if err != nil {
		return nil, errors.Wrapf(err, "failed to unmarshal %s from JSON", name)
	}
	v, err := base64.StdEncoding.DecodeString(s)
	if err != nil {
		return nil, errors.Wrapf(err, "failed to decode %s from Base64 string", name)
	}
	return v, nil
}

func ToBase58JSON(b []byte) []byte {
	s := base58.Encode(b)
	var sb strings.Builder
	sb.WriteRune('"')
	sb.WriteString(s)
	sb.WriteRune('"')
	return []byte(sb.String())
}

func FromBase58JSONUnsized(value []byte, name string) ([]byte, error) {
	s := string(value)
	if s == "null" {
		return nil, nil
	}
	s, err := strconv.Unquote(s)
	if err != nil {
		return nil, errors.Wrapf(err, "failed to unmarshal %s from JSON", name)
	}
	v, err := base58.Decode(s)
	if err != nil {
		return nil, errors.Wrapf(err, "failed to decode %s from Base58 string", name)
	}
	return v, nil
}

func FromBase58JSON(value []byte, size int, name string) ([]byte, error) {
	v, err := FromBase58JSONUnsized(value, name)
	if err != nil {
		return nil, err
	}
	if l := len(v); l != size {
		return nil, errors.Errorf("incorrect length %d of %s value, expected %d", l, name, size)
	}
	return v[:size], nil
}

<<<<<<< HEAD
type tm interface {
	Now() time.Time
}

// no way when expected can be higher than current, but if somehow its happened...
func EnsureTimeout(tm tm, expected uint64) {
	for {
		current := uint64(tm.Now().UnixNano() / 1000000)
		if expected > current {
			<-time.After(5 * time.Millisecond)
			continue
		}
		break
	}
=======
func TimestampMillisToTime(ts uint64) time.Time {
	ts64 := int64(ts)
	s := ts64 / 1000
	ns := ts64 % 1000 * 1000000
	return time.Unix(s, ns)
>>>>>>> 0ee95dae
}<|MERGE_RESOLUTION|>--- conflicted
+++ resolved
@@ -81,11 +81,7 @@
 	ec := zap.NewDevelopmentEncoderConfig()
 	core := zapcore.NewCore(zapcore.NewConsoleEncoder(ec), zapcore.Lock(os.Stdout), al)
 	logger := zap.New(core)
-<<<<<<< HEAD
-	zap.ReplaceGlobals(logger.WithOptions(zap.AddCaller()))
-=======
 	zap.ReplaceGlobals(logger.WithOptions(opts...))
->>>>>>> 0ee95dae
 	return logger, logger.Sugar()
 }
 
@@ -177,7 +173,6 @@
 	return v[:size], nil
 }
 
-<<<<<<< HEAD
 type tm interface {
 	Now() time.Time
 }
@@ -192,11 +187,11 @@
 		}
 		break
 	}
-=======
+}
+
 func TimestampMillisToTime(ts uint64) time.Time {
 	ts64 := int64(ts)
 	s := ts64 / 1000
 	ns := ts64 % 1000 * 1000000
 	return time.Unix(s, ns)
->>>>>>> 0ee95dae
 }