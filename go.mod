module github.com/wavesplatform/gowaves

go 1.22.0

require (
	filippo.io/edwards25519 v1.1.0
	github.com/beevik/ntp v1.4.3
	github.com/btcsuite/btcd/btcec/v2 v2.3.4
	github.com/ccoveille/go-safecast v1.5.0
	github.com/cenkalti/backoff/v4 v4.3.0
	github.com/cespare/xxhash/v2 v2.3.0
	github.com/consensys/gnark v0.12.0
	github.com/consensys/gnark-crypto v0.16.0
	github.com/coocood/freecache v1.2.4
	github.com/elliotchance/orderedmap/v2 v2.7.0
	github.com/ericlagergren/decimal v0.0.0-20210307182354-5f8425a47c58
	github.com/fxamacker/cbor/v2 v2.7.0
	github.com/go-chi/chi v4.1.2+incompatible
	github.com/go-test/deep v1.1.1
	github.com/golang/mock v1.6.0
	github.com/gorilla/mux v1.8.1
	github.com/howeyc/gopass v0.0.0-20210920133722-c8aef6fb66ef
	github.com/influxdata/influxdb1-client v0.0.0-20200827194710-b269163b24ab
	github.com/jinzhu/copier v0.4.0
	github.com/mr-tron/base58 v1.2.0
	github.com/neilotoole/slogt v1.1.0
	github.com/ory/dockertest/v3 v3.11.0
	github.com/phayes/freeport v0.0.0-20180830031419-95f893ade6f2
	github.com/pkg/errors v0.9.1
	github.com/prometheus/client_golang v1.20.5
	github.com/qmuntal/stateless v1.7.1
	github.com/semrush/zenrpc/v2 v2.1.1
	github.com/spf13/afero v1.12.0
	github.com/spf13/pflag v1.0.6
	github.com/starius/emsort v0.0.0-20191221202443-6f2fbdee4781
	github.com/steakknife/bloomfilter v0.0.0-20180922174646-6819c0d2a570
	github.com/stoewer/go-strcase v1.3.0
	github.com/stretchr/testify v1.10.0
	github.com/syndtr/goleveldb v1.0.1-0.20210819022825-2ae1ddf74ef7
	github.com/throttled/throttled/v2 v2.13.0
	github.com/tidwall/sjson v1.2.5
	github.com/tyler-smith/go-bip39 v1.1.0
	github.com/umbracle/fastrlp v0.1.0
	github.com/valyala/bytebufferpool v1.0.0
	github.com/xenolf/lego v2.7.2+incompatible
	go.uber.org/atomic v1.11.0
	go.uber.org/goleak v1.3.0
	go.uber.org/zap v1.27.0
<<<<<<< HEAD
	golang.org/x/crypto v0.32.0
	golang.org/x/exp v0.0.0-20240904232852-e7e105dedf7e
	golang.org/x/sync v0.10.0
	golang.org/x/sys v0.29.0
	google.golang.org/grpc v1.70.0
	google.golang.org/protobuf v1.36.4
=======
	golang.org/x/crypto v0.33.0
	golang.org/x/exp v0.0.0-20240904232852-e7e105dedf7e
	golang.org/x/sync v0.11.0
	golang.org/x/sys v0.30.0
	google.golang.org/grpc v1.70.0
	google.golang.org/protobuf v1.36.5
>>>>>>> 60db0290
	moul.io/zapfilter v1.7.0
)

require (
	dario.cat/mergo v1.0.0 // indirect
	github.com/Azure/go-ansiterm v0.0.0-20230124172434-306776ec8161 // indirect
	github.com/Microsoft/go-winio v0.6.2 // indirect
	github.com/Nvveen/Gotty v0.0.0-20120604004816-cd527374f1e5 // indirect
	github.com/beorn7/perks v1.0.1 // indirect
	github.com/bits-and-blooms/bitset v1.20.0 // indirect
	github.com/blang/semver/v4 v4.0.0 // indirect
	github.com/btcsuite/btcd/chaincfg/chainhash v1.1.0 // indirect
	github.com/consensys/bavard v0.1.27 // indirect
	github.com/containerd/continuity v0.4.3 // indirect
	github.com/davecgh/go-spew v1.1.1 // indirect
	github.com/decred/dcrd/dcrec/secp256k1/v4 v4.1.0 // indirect
	github.com/docker/cli v27.1.1+incompatible // indirect
	github.com/docker/docker v27.1.1+incompatible // indirect
	github.com/docker/go-connections v0.5.0 // indirect
	github.com/docker/go-units v0.5.0 // indirect
	github.com/go-viper/mapstructure/v2 v2.1.0 // indirect
	github.com/gogo/protobuf v1.3.2 // indirect
	github.com/golang/snappy v0.0.4 // indirect
	github.com/gomodule/redigo v2.0.0+incompatible // indirect
	github.com/google/gofuzz v1.2.0 // indirect
	github.com/google/pprof v0.0.0-20240727154555-813a5fbdbec8 // indirect
	github.com/google/shlex v0.0.0-20191202100458-e7afc7fbc510 // indirect
	github.com/gorilla/websocket v1.5.0 // indirect
	github.com/hashicorp/golang-lru v0.5.4 // indirect
	github.com/ingonyama-zk/icicle/v3 v3.1.1-0.20241118092657-fccdb2f0921b // indirect
	github.com/klauspost/compress v1.17.9 // indirect
	github.com/mattn/go-colorable v0.1.13 // indirect
	github.com/mattn/go-isatty v0.0.20 // indirect
	github.com/mmcloughlin/addchain v0.4.0 // indirect
	github.com/moby/docker-image-spec v1.3.1 // indirect
	github.com/moby/term v0.5.0 // indirect
	github.com/munnerz/goautoneg v0.0.0-20191010083416-a7dc8b61c822 // indirect
	github.com/opencontainers/go-digest v1.0.0 // indirect
	github.com/opencontainers/image-spec v1.1.0 // indirect
	github.com/opencontainers/runc v1.1.14 // indirect
	github.com/pmezard/go-difflib v1.0.0 // indirect
	github.com/prometheus/client_model v0.6.1 // indirect
	github.com/prometheus/common v0.55.0 // indirect
	github.com/prometheus/procfs v0.15.1 // indirect
	github.com/ronanh/intcomp v1.1.0 // indirect
	github.com/rs/zerolog v1.33.0 // indirect
	github.com/sirupsen/logrus v1.9.3 // indirect
	github.com/steakknife/hamming v0.0.0-20180906055917-c99c65617cd3 // indirect
	github.com/stretchr/objx v0.5.2 // indirect
	github.com/tidwall/gjson v1.14.2 // indirect
	github.com/tidwall/match v1.1.1 // indirect
	github.com/tidwall/pretty v1.2.0 // indirect
	github.com/x448/float16 v0.8.4 // indirect
	github.com/xeipuuv/gojsonpointer v0.0.0-20190905194746-02993c407bfb // indirect
	github.com/xeipuuv/gojsonreference v0.0.0-20180127040603-bd5ef7bd5415 // indirect
	github.com/xeipuuv/gojsonschema v1.2.0 // indirect
	go.uber.org/multierr v1.11.0 // indirect
	golang.org/x/net v0.33.0 // indirect
<<<<<<< HEAD
	golang.org/x/term v0.28.0 // indirect
	golang.org/x/text v0.21.0 // indirect
=======
	golang.org/x/term v0.29.0 // indirect
	golang.org/x/text v0.22.0 // indirect
>>>>>>> 60db0290
	google.golang.org/genproto/googleapis/rpc v0.0.0-20241223144023-3abc09e42ca8 // indirect
	gopkg.in/yaml.v2 v2.4.0 // indirect
	gopkg.in/yaml.v3 v3.0.1 // indirect
	rsc.io/tmplfunc v0.0.3 // indirect
)<|MERGE_RESOLUTION|>--- conflicted
+++ resolved
@@ -46,21 +46,12 @@
 	go.uber.org/atomic v1.11.0
 	go.uber.org/goleak v1.3.0
 	go.uber.org/zap v1.27.0
-<<<<<<< HEAD
-	golang.org/x/crypto v0.32.0
-	golang.org/x/exp v0.0.0-20240904232852-e7e105dedf7e
-	golang.org/x/sync v0.10.0
-	golang.org/x/sys v0.29.0
-	google.golang.org/grpc v1.70.0
-	google.golang.org/protobuf v1.36.4
-=======
 	golang.org/x/crypto v0.33.0
 	golang.org/x/exp v0.0.0-20240904232852-e7e105dedf7e
 	golang.org/x/sync v0.11.0
 	golang.org/x/sys v0.30.0
 	google.golang.org/grpc v1.70.0
 	google.golang.org/protobuf v1.36.5
->>>>>>> 60db0290
 	moul.io/zapfilter v1.7.0
 )
 
@@ -119,13 +110,8 @@
 	github.com/xeipuuv/gojsonschema v1.2.0 // indirect
 	go.uber.org/multierr v1.11.0 // indirect
 	golang.org/x/net v0.33.0 // indirect
-<<<<<<< HEAD
-	golang.org/x/term v0.28.0 // indirect
-	golang.org/x/text v0.21.0 // indirect
-=======
 	golang.org/x/term v0.29.0 // indirect
 	golang.org/x/text v0.22.0 // indirect
->>>>>>> 60db0290
 	google.golang.org/genproto/googleapis/rpc v0.0.0-20241223144023-3abc09e42ca8 // indirect
 	gopkg.in/yaml.v2 v2.4.0 // indirect
 	gopkg.in/yaml.v3 v3.0.1 // indirect
