module github.com/wavesplatform/gowaves

go 1.22.0

require (
	filippo.io/edwards25519 v1.1.0
	github.com/beevik/ntp v1.4.3
	github.com/btcsuite/btcd/btcec/v2 v2.3.4
	github.com/ccoveille/go-safecast v1.5.0
	github.com/cenkalti/backoff/v4 v4.3.0
	github.com/cespare/xxhash/v2 v2.3.0
	github.com/consensys/gnark v0.11.0
	github.com/consensys/gnark-crypto v0.14.0
	github.com/coocood/freecache v1.2.4
	github.com/elliotchance/orderedmap/v2 v2.7.0
	github.com/ericlagergren/decimal v0.0.0-20210307182354-5f8425a47c58
	github.com/fxamacker/cbor/v2 v2.7.0
	github.com/go-chi/chi v4.1.2+incompatible
	github.com/go-test/deep v1.1.1
	github.com/golang/mock v1.6.0
	github.com/gorilla/mux v1.8.1
	github.com/howeyc/gopass v0.0.0-20210920133722-c8aef6fb66ef
	github.com/influxdata/influxdb1-client v0.0.0-20200827194710-b269163b24ab
	github.com/jinzhu/copier v0.4.0
	github.com/mr-tron/base58 v1.2.0
	github.com/nats-io/nats-server/v2 v2.10.17
	github.com/nats-io/nats.go v1.36.0
	github.com/neilotoole/slogt v1.1.0
	github.com/ory/dockertest/v3 v3.11.0
	github.com/phayes/freeport v0.0.0-20180830031419-95f893ade6f2
	github.com/pkg/errors v0.9.1
	github.com/planetscale/vtprotobuf v0.6.1-0.20240319094008-0393e58bdf10
	github.com/prometheus/client_golang v1.20.5
	github.com/qmuntal/stateless v1.7.1
	github.com/semrush/zenrpc/v2 v2.1.1
	github.com/spf13/afero v1.12.0
	github.com/spf13/pflag v1.0.5
	github.com/starius/emsort v0.0.0-20191221202443-6f2fbdee4781
	github.com/steakknife/bloomfilter v0.0.0-20180922174646-6819c0d2a570
	github.com/stoewer/go-strcase v1.3.0
	github.com/stretchr/testify v1.10.0
	github.com/syndtr/goleveldb v1.0.1-0.20210819022825-2ae1ddf74ef7
	github.com/throttled/throttled/v2 v2.12.0
	github.com/tidwall/sjson v1.2.5
	github.com/tyler-smith/go-bip39 v1.1.0
	github.com/umbracle/fastrlp v0.1.0
	github.com/valyala/bytebufferpool v1.0.0
	github.com/xenolf/lego v2.7.2+incompatible
	go.uber.org/atomic v1.11.0
	go.uber.org/goleak v1.3.0
	go.uber.org/zap v1.27.0
	golang.org/x/crypto v0.32.0
	golang.org/x/exp v0.0.0-20240904232852-e7e105dedf7e
	golang.org/x/sync v0.10.0
	golang.org/x/sys v0.29.0
	google.golang.org/grpc v1.69.2
	google.golang.org/protobuf v1.36.2
	moul.io/zapfilter v1.7.0
)

require (
	dario.cat/mergo v1.0.0 // indirect
	github.com/Azure/go-ansiterm v0.0.0-20230124172434-306776ec8161 // indirect
	github.com/Microsoft/go-winio v0.6.2 // indirect
	github.com/Nvveen/Gotty v0.0.0-20120604004816-cd527374f1e5 // indirect
	github.com/beorn7/perks v1.0.1 // indirect
	github.com/bits-and-blooms/bitset v1.14.2 // indirect
	github.com/blang/semver/v4 v4.0.0 // indirect
	github.com/btcsuite/btcd/chaincfg/chainhash v1.1.0 // indirect
	github.com/consensys/bavard v0.1.13 // indirect
	github.com/containerd/continuity v0.4.3 // indirect
	github.com/davecgh/go-spew v1.1.1 // indirect
	github.com/decred/dcrd/dcrec/secp256k1/v4 v4.1.0 // indirect
	github.com/docker/cli v27.1.1+incompatible // indirect
	github.com/docker/docker v27.1.1+incompatible // indirect
	github.com/docker/go-connections v0.5.0 // indirect
	github.com/docker/go-units v0.5.0 // indirect
	github.com/go-viper/mapstructure/v2 v2.1.0 // indirect
	github.com/gogo/protobuf v1.3.2 // indirect
	github.com/golang/snappy v0.0.4 // indirect
	github.com/gomodule/redigo v2.0.0+incompatible // indirect
	github.com/google/gofuzz v1.2.0 // indirect
	github.com/google/pprof v0.0.0-20240727154555-813a5fbdbec8 // indirect
	github.com/google/shlex v0.0.0-20191202100458-e7afc7fbc510 // indirect
	github.com/gorilla/websocket v1.5.0 // indirect
	github.com/hashicorp/golang-lru v0.5.4 // indirect
	github.com/ingonyama-zk/icicle v1.1.0 // indirect
	github.com/ingonyama-zk/iciclegnark v0.1.0 // indirect
	github.com/klauspost/compress v1.17.9 // indirect
	github.com/mattn/go-colorable v0.1.13 // indirect
	github.com/mattn/go-isatty v0.0.20 // indirect
	github.com/minio/highwayhash v1.0.2 // indirect
	github.com/mmcloughlin/addchain v0.4.0 // indirect
	github.com/moby/docker-image-spec v1.3.1 // indirect
	github.com/moby/term v0.5.0 // indirect
	github.com/munnerz/goautoneg v0.0.0-20191010083416-a7dc8b61c822 // indirect
	github.com/nats-io/jwt/v2 v2.5.7 // indirect
	github.com/nats-io/nkeys v0.4.7 // indirect
	github.com/nats-io/nuid v1.0.1 // indirect
	github.com/opencontainers/go-digest v1.0.0 // indirect
	github.com/opencontainers/image-spec v1.1.0 // indirect
	github.com/opencontainers/runc v1.1.14 // indirect
	github.com/pmezard/go-difflib v1.0.0 // indirect
	github.com/prometheus/client_model v0.6.1 // indirect
	github.com/prometheus/common v0.55.0 // indirect
	github.com/prometheus/procfs v0.15.1 // indirect
	github.com/ronanh/intcomp v1.1.0 // indirect
	github.com/rs/zerolog v1.33.0 // indirect
	github.com/sirupsen/logrus v1.9.3 // indirect
	github.com/steakknife/hamming v0.0.0-20180906055917-c99c65617cd3 // indirect
	github.com/stretchr/objx v0.5.2 // indirect
	github.com/tidwall/gjson v1.14.2 // indirect
	github.com/tidwall/match v1.1.1 // indirect
	github.com/tidwall/pretty v1.2.0 // indirect
	github.com/x448/float16 v0.8.4 // indirect
	github.com/xeipuuv/gojsonpointer v0.0.0-20190905194746-02993c407bfb // indirect
	github.com/xeipuuv/gojsonreference v0.0.0-20180127040603-bd5ef7bd5415 // indirect
	github.com/xeipuuv/gojsonschema v1.2.0 // indirect
	go.uber.org/multierr v1.11.0 // indirect
	golang.org/x/net v0.33.0 // indirect
	golang.org/x/term v0.28.0 // indirect
	golang.org/x/text v0.21.0 // indirect
<<<<<<< HEAD
	golang.org/x/time v0.5.0 // indirect
	google.golang.org/genproto/googleapis/rpc v0.0.0-20241015192408-796eee8c2d53 // indirect
=======
	google.golang.org/genproto/googleapis/rpc v0.0.0-20241223144023-3abc09e42ca8 // indirect
>>>>>>> 91257d2c
	gopkg.in/yaml.v2 v2.4.0 // indirect
	gopkg.in/yaml.v3 v3.0.1 // indirect
	rsc.io/tmplfunc v0.0.3 // indirect
)<|MERGE_RESOLUTION|>--- conflicted
+++ resolved
@@ -120,12 +120,8 @@
 	golang.org/x/net v0.33.0 // indirect
 	golang.org/x/term v0.28.0 // indirect
 	golang.org/x/text v0.21.0 // indirect
-<<<<<<< HEAD
-	golang.org/x/time v0.5.0 // indirect
-	google.golang.org/genproto/googleapis/rpc v0.0.0-20241015192408-796eee8c2d53 // indirect
-=======
+	golang.org/x/time v0.8.0 // indirect
 	google.golang.org/genproto/googleapis/rpc v0.0.0-20241223144023-3abc09e42ca8 // indirect
->>>>>>> 91257d2c
 	gopkg.in/yaml.v2 v2.4.0 // indirect
 	gopkg.in/yaml.v3 v3.0.1 // indirect
 	rsc.io/tmplfunc v0.0.3 // indirect
