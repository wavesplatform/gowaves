module github.com/wavesplatform/gowaves

<<<<<<< HEAD
go 1.14
=======
go 1.11
>>>>>>> 996f1650

require (
	github.com/OneOfOne/xxhash v1.2.5 // indirect
	github.com/alecthomas/kong v0.2.0
	github.com/beevik/ntp v0.2.0
	github.com/btcsuite/btcd v0.20.1-beta
	github.com/cespare/xxhash v1.1.0
	github.com/coocood/freecache v1.1.0
	github.com/dgryski/go-metro v0.0.0-20180109044635-280f6062b5bc // indirect
	github.com/ericlagergren/decimal v0.0.0-20190912144844-2c3e3e1ef942
	github.com/go-chi/chi v4.0.3+incompatible
	github.com/golang/mock v1.4.3
	github.com/golang/protobuf v1.4.1
	github.com/golang/snappy v0.0.1 // indirect
	github.com/gorilla/mux v1.7.3
	github.com/howeyc/gopass v0.0.0-20190910152052-7cb4b85ec19c
	github.com/jinzhu/copier v0.0.0-20190625015134-976e0346caa8
	github.com/kr/pretty v0.1.0 // indirect
	github.com/magiconair/properties v1.8.1
	github.com/mr-tron/base58 v1.1.2
	github.com/onsi/ginkgo v1.10.1 // indirect
	github.com/onsi/gomega v1.7.0 // indirect
	github.com/phayes/freeport v0.0.0-20180830031419-95f893ade6f2
	github.com/pkg/errors v0.8.1
	github.com/rakyll/statik v0.1.7
	github.com/seiflotfy/cuckoofilter v0.0.0-20190302225222-764cb5258d9b
	github.com/spaolacci/murmur3 v1.1.0 // indirect
	github.com/spf13/afero v1.2.2
	github.com/spf13/pflag v1.0.5
	github.com/starius/emsort v0.0.0-20191221202443-6f2fbdee4781
	github.com/steakknife/bloomfilter v0.0.0-20180922174646-6819c0d2a570
	github.com/steakknife/hamming v0.0.0-20180906055917-c99c65617cd3 // indirect
	github.com/stretchr/testify v1.5.1
	github.com/syndtr/goleveldb v1.0.0
	github.com/valyala/bytebufferpool v1.0.0
	github.com/xenolf/lego v2.7.2+incompatible
	go.uber.org/atomic v1.4.0
	go.uber.org/multierr v1.1.0 // indirect
	go.uber.org/zap v1.10.0
	golang.org/x/crypto v0.0.0-20191011191535-87dc89f01550
	golang.org/x/net v0.0.0-20200506145744-7e3656a0809f // indirect
	golang.org/x/sys v0.0.0-20200511232937-7e40ca221e25 // indirect
	golang.org/x/text v0.3.2 // indirect
	google.golang.org/genproto v0.0.0-20200511104702-f5ebc3bea380 // indirect
	google.golang.org/grpc v1.29.1
	google.golang.org/protobuf v1.22.0
	gopkg.in/check.v1 v1.0.0-20190902080502-41f04d3bba15 // indirect
	gopkg.in/natefinch/lumberjack.v2 v2.0.0
	gopkg.in/yaml.v2 v2.2.8 // indirect
)<|MERGE_RESOLUTION|>--- conflicted
+++ resolved
@@ -1,10 +1,6 @@
 module github.com/wavesplatform/gowaves
 
-<<<<<<< HEAD
 go 1.14
-=======
-go 1.11
->>>>>>> 996f1650
 
 require (
 	github.com/OneOfOne/xxhash v1.2.5 // indirect
