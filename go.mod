module github.com/wavesplatform/gowaves

go 1.24.0

require (
	filippo.io/edwards25519 v1.1.0
	github.com/beevik/ntp v1.5.0
	github.com/btcsuite/btcd/btcec/v2 v2.3.6
	github.com/ccoveille/go-safecast/v2 v2.0.0
	github.com/cenkalti/backoff/v4 v4.3.0
	github.com/cespare/xxhash/v2 v2.3.0
	github.com/cloudflare/circl v1.6.1
	github.com/consensys/gnark v0.14.0
	github.com/consensys/gnark-crypto v0.19.2
	github.com/coocood/freecache v1.2.4
	github.com/cosmos/go-bip39 v1.0.0
	github.com/dpotapov/slogpfx v0.0.0-20230917063348-41a73c95c536
	github.com/elliotchance/orderedmap/v2 v2.7.0
	github.com/ericlagergren/decimal v0.0.0-20210307182354-5f8425a47c58
	github.com/fxamacker/cbor/v2 v2.9.0
	github.com/go-chi/chi/v5 v5.2.3
	github.com/go-test/deep v1.1.1
	github.com/golang/mock v1.6.0
	github.com/howeyc/gopass v0.0.0-20210920133722-c8aef6fb66ef
	github.com/influxdata/influxdb1-client v0.0.0-20220302092344-a9ab5670611c
	github.com/jinzhu/copier v0.4.0
	github.com/lmittmann/tint v1.1.2
	github.com/mattn/go-isatty v0.0.20
	github.com/minio/minlz v1.0.1
	github.com/mr-tron/base58 v1.2.0
	github.com/nats-io/nats-server/v2 v2.12.2
	github.com/nats-io/nats.go v1.47.0
	github.com/neilotoole/slogt v1.1.0
	github.com/ory/dockertest/v3 v3.12.0
	github.com/phayes/freeport v0.0.0-20220201140144-74d24b5ae9f5
	github.com/pkg/errors v0.9.1
	github.com/planetscale/vtprotobuf v0.6.1-0.20250313105119-ba97887b0a25
	github.com/prometheus/client_golang v1.23.2
	github.com/qmuntal/stateless v1.7.2
	github.com/semrush/zenrpc/v2 v2.1.1
	github.com/spf13/pflag v1.0.10
	github.com/starius/emsort v0.0.0-20191221202443-6f2fbdee4781
	github.com/steakknife/bloomfilter v0.0.0-20180922174646-6819c0d2a570
	github.com/stoewer/go-strcase v1.3.1
	github.com/stretchr/testify v1.11.1
	github.com/throttled/throttled/v2 v2.15.0
	github.com/tidwall/sjson v1.2.5
	github.com/umbracle/fastrlp v0.1.0
	github.com/valyala/bytebufferpool v1.0.0
	github.com/wavesplatform/goleveldb v0.0.0-20251203170506-4479d768c83c
	github.com/xenolf/lego v2.7.2+incompatible
	go.uber.org/atomic v1.11.0
	go.uber.org/goleak v1.3.0
	golang.org/x/crypto v0.45.0
	golang.org/x/exp v0.0.0-20251023183803-a4bb9ffd2546
	golang.org/x/sync v0.18.0
	golang.org/x/sys v0.38.0
	google.golang.org/grpc v1.77.0
	google.golang.org/protobuf v1.36.10
)

require (
	dario.cat/mergo v1.0.0 // indirect
	github.com/Azure/go-ansiterm v0.0.0-20230124172434-306776ec8161 // indirect
	github.com/Microsoft/go-winio v0.6.2 // indirect
	github.com/Nvveen/Gotty v0.0.0-20120604004816-cd527374f1e5 // indirect
	github.com/antithesishq/antithesis-sdk-go v0.4.3-default-no-op // indirect
	github.com/beorn7/perks v1.0.1 // indirect
	github.com/bits-and-blooms/bitset v1.24.0 // indirect
	github.com/blang/semver/v4 v4.0.0 // indirect
	github.com/btcsuite/btcd/chaincfg/chainhash v1.1.0 // indirect
	github.com/containerd/continuity v0.4.5 // indirect
	github.com/davecgh/go-spew v1.1.1 // indirect
	github.com/decred/dcrd/dcrec/secp256k1/v4 v4.1.0 // indirect
	github.com/docker/cli v27.4.1+incompatible // indirect
	github.com/docker/docker v28.0.0+incompatible // indirect
	github.com/docker/go-connections v0.5.0 // indirect
	github.com/docker/go-units v0.5.0 // indirect
	github.com/go-viper/mapstructure/v2 v2.4.0 // indirect
	github.com/gogo/protobuf v1.3.2 // indirect
	github.com/golang/snappy v1.0.0 // indirect
	github.com/gomodule/redigo v2.0.0+incompatible // indirect
	github.com/google/go-tpm v0.9.6 // indirect
	github.com/google/gofuzz v1.2.0 // indirect
	github.com/google/pprof v0.0.0-20250820193118-f64d9cf942d6 // indirect
	github.com/google/shlex v0.0.0-20191202100458-e7afc7fbc510 // indirect
	github.com/gorilla/websocket v1.5.0 // indirect
	github.com/hashicorp/golang-lru v0.5.4 // indirect
	github.com/ingonyama-zk/icicle-gnark/v3 v3.2.2 // indirect
	github.com/klauspost/compress v1.18.2 // indirect
	github.com/mattn/go-colorable v0.1.14 // indirect
	github.com/minio/highwayhash v1.0.4-0.20251030100505-070ab1a87a76 // indirect
	github.com/moby/docker-image-spec v1.3.1 // indirect
	github.com/moby/sys/user v0.3.0 // indirect
	github.com/moby/term v0.5.0 // indirect
	github.com/munnerz/goautoneg v0.0.0-20191010083416-a7dc8b61c822 // indirect
	github.com/nats-io/jwt/v2 v2.8.0 // indirect
	github.com/nats-io/nkeys v0.4.11 // indirect
	github.com/nats-io/nuid v1.0.1 // indirect
	github.com/opencontainers/go-digest v1.0.0 // indirect
	github.com/opencontainers/image-spec v1.1.0 // indirect
	github.com/opencontainers/runc v1.2.8 // indirect
	github.com/pmezard/go-difflib v1.0.0 // indirect
	github.com/prometheus/client_model v0.6.2 // indirect
	github.com/prometheus/common v0.66.1 // indirect
	github.com/prometheus/procfs v0.16.1 // indirect
	github.com/ronanh/intcomp v1.1.1 // indirect
	github.com/rs/zerolog v1.34.0 // indirect
	github.com/sirupsen/logrus v1.9.3 // indirect
	github.com/steakknife/hamming v0.0.0-20180906055917-c99c65617cd3 // indirect
	github.com/stretchr/objx v0.5.2 // indirect
	github.com/syndtr/goleveldb v1.0.0 // indirect
	github.com/tidwall/gjson v1.14.2 // indirect
	github.com/tidwall/match v1.1.1 // indirect
	github.com/tidwall/pretty v1.2.0 // indirect
	github.com/x448/float16 v0.8.4 // indirect
	github.com/xeipuuv/gojsonpointer v0.0.0-20190905194746-02993c407bfb // indirect
	github.com/xeipuuv/gojsonreference v0.0.0-20180127040603-bd5ef7bd5415 // indirect
	github.com/xeipuuv/gojsonschema v1.2.0 // indirect
	go.yaml.in/yaml/v2 v2.4.2 // indirect
<<<<<<< HEAD
	golang.org/x/net v0.44.0 // indirect
	golang.org/x/term v0.35.0 // indirect
	golang.org/x/text v0.29.0 // indirect
	golang.org/x/time v0.13.0 // indirect
	google.golang.org/genproto/googleapis/rpc v0.0.0-20250908214217-97024824d090 // indirect
=======
	golang.org/x/net v0.47.0 // indirect
	golang.org/x/term v0.37.0 // indirect
	golang.org/x/text v0.31.0 // indirect
	golang.org/x/time v0.14.0 // indirect
	google.golang.org/genproto/googleapis/rpc v0.0.0-20251022142026-3a174f9686a8 // indirect
>>>>>>> 002a6a18
	gopkg.in/yaml.v2 v2.4.0 // indirect
	gopkg.in/yaml.v3 v3.0.1 // indirect
)<|MERGE_RESOLUTION|>--- conflicted
+++ resolved
@@ -118,19 +118,11 @@
 	github.com/xeipuuv/gojsonreference v0.0.0-20180127040603-bd5ef7bd5415 // indirect
 	github.com/xeipuuv/gojsonschema v1.2.0 // indirect
 	go.yaml.in/yaml/v2 v2.4.2 // indirect
-<<<<<<< HEAD
-	golang.org/x/net v0.44.0 // indirect
-	golang.org/x/term v0.35.0 // indirect
-	golang.org/x/text v0.29.0 // indirect
-	golang.org/x/time v0.13.0 // indirect
-	google.golang.org/genproto/googleapis/rpc v0.0.0-20250908214217-97024824d090 // indirect
-=======
 	golang.org/x/net v0.47.0 // indirect
 	golang.org/x/term v0.37.0 // indirect
 	golang.org/x/text v0.31.0 // indirect
 	golang.org/x/time v0.14.0 // indirect
 	google.golang.org/genproto/googleapis/rpc v0.0.0-20251022142026-3a174f9686a8 // indirect
->>>>>>> 002a6a18
 	gopkg.in/yaml.v2 v2.4.0 // indirect
 	gopkg.in/yaml.v3 v3.0.1 // indirect
 )