--- conflicted
+++ resolved
@@ -192,12 +192,7 @@
 		return err
 	}
 
-<<<<<<< HEAD
-	st, err := state.NewState(c.dataDirPath, false, c.params(fds), ss, false,
-		nil)
-=======
 	st, err := state.NewState(ctx, c.dataDirPath, false, c.params(fds), ss, false, nil)
->>>>>>> 5ff4b0be
 	if err != nil {
 		return fmt.Errorf("failed to create state: %w", err)
 	}
