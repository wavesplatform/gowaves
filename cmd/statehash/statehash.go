--- conflicted
+++ resolved
@@ -337,32 +337,11 @@
 	if err != nil {
 		return nil, fmt.Errorf("failed to determine finality activation at %d height: %w", h, err)
 	}
-<<<<<<< HEAD
-	if finalityActivated {
-		bh, bhErr := st.BlockByHeight(h)
-		if bhErr != nil {
-			return nil, fmt.Errorf("failed to get block at %d height: %w", h, bhErr)
-		}
-		sh2, ok := lsh.(*proto.StateHashV2)
-		if !ok {
-			return nil, fmt.Errorf("invalid state hash type at %d height", h)
-		}
-		shd := proto.NewStateHashJSDebugV2(*sh2, h, localVersion, snapSH, bh.BaseTarget)
-		return shd, nil
-	}
-	sh1, ok := lsh.(*proto.StateHashV1)
-	if !ok {
-		return nil, fmt.Errorf("invalid state hash type at %d height", h)
-	}
-	shd := proto.NewStateHashJSDebugV1(*sh1, h, localVersion, snapSH)
-	return shd, nil
-=======
 	bh, bhErr := st.BlockByHeight(h)
 	if bhErr != nil {
 		return nil, fmt.Errorf("failed to get block at %d height: %w", h, bhErr)
 	}
 	return proto.NewStateHashDebug(finalityActivated, lsh, h, localVersion, snapSH, bh.BaseTarget)
->>>>>>> 93203822
 }
 
 func showUsage() {
