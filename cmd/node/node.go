package main

import (
	"context"
	"crypto/rand"
	stderrs "errors"
	"flag"
	"fmt"
	"io"
	"math"
	"math/big"
	"net/http"
	"net/http/pprof"
	"os"
	"os/signal"
	"strings"
	"syscall"
	"time"

	"github.com/pkg/errors"
	"github.com/prometheus/client_golang/prometheus/promhttp"

	"go.uber.org/zap"
	"go.uber.org/zap/zapcore"
	"golang.org/x/sync/errgroup"

	"github.com/wavesplatform/gowaves/pkg/api"
	"github.com/wavesplatform/gowaves/pkg/blockchaininfo"
	"github.com/wavesplatform/gowaves/pkg/crypto"
	"github.com/wavesplatform/gowaves/pkg/grpc/server"
	"github.com/wavesplatform/gowaves/pkg/libs/microblock_cache"
	"github.com/wavesplatform/gowaves/pkg/libs/ntptime"
	"github.com/wavesplatform/gowaves/pkg/logging"
	"github.com/wavesplatform/gowaves/pkg/metrics"
	"github.com/wavesplatform/gowaves/pkg/miner"
	"github.com/wavesplatform/gowaves/pkg/miner/scheduler"
	"github.com/wavesplatform/gowaves/pkg/miner/utxpool"
	"github.com/wavesplatform/gowaves/pkg/node"
	"github.com/wavesplatform/gowaves/pkg/node/blocks_applier"
	"github.com/wavesplatform/gowaves/pkg/node/messages"
	"github.com/wavesplatform/gowaves/pkg/node/network"
	"github.com/wavesplatform/gowaves/pkg/node/peers"
	peersPersistentStorage "github.com/wavesplatform/gowaves/pkg/node/peers/storage"
	"github.com/wavesplatform/gowaves/pkg/p2p/peer"
	"github.com/wavesplatform/gowaves/pkg/proto"
	"github.com/wavesplatform/gowaves/pkg/services"
	"github.com/wavesplatform/gowaves/pkg/settings"
	"github.com/wavesplatform/gowaves/pkg/state"
	"github.com/wavesplatform/gowaves/pkg/types"
	"github.com/wavesplatform/gowaves/pkg/util/common"
	"github.com/wavesplatform/gowaves/pkg/util/fdlimit"
	"github.com/wavesplatform/gowaves/pkg/versioning"
	"github.com/wavesplatform/gowaves/pkg/wallet"
)

const (
	mb                     = 1 << 20
	defaultTimeout         = 30 * time.Second
	shutdownTimeout        = 5 * time.Second
	fileDescriptorsReserve = 10
)

const profilerAddr = "localhost:6060"

const utxPoolMaxSizeBytes = 1024 * mb

var defaultPeers = map[string]string{
	"mainnet":  "34.253.153.4:6868,168.119.116.189:6868,135.181.87.72:6868,162.55.39.115:6868,168.119.155.201:6868",
	"testnet":  "159.69.126.149:6868,94.130.105.239:6868,159.69.126.153:6868,94.130.172.201:6868,35.157.247.122:6868",
	"stagenet": "88.99.185.128:6868,49.12.15.166:6868,95.216.205.3:6868,88.198.179.16:6868,52.58.254.101:6868",
}

type config struct {
	isParsed bool

<<<<<<< HEAD
	logLevel                      zapcore.Level
	logDevelopment                bool
	logNetwork                    bool
	logNetworkData                bool
	logFSM                        bool
	statePath                     string
	blockchainType                string
	peerAddresses                 string
	declAddr                      string
	nodeName                      string
	cfgPath                       string
	apiAddr                       string
	apiKey                        string
	apiMaxConnections             int
	rateLimiterOptions            string
	grpcAddr                      string
	grpcAPIMaxConnections         int
	enableMetaMaskAPI             bool
	enableMetaMaskAPILog          bool
	enableGrpcAPI                 bool
	blackListResidenceTime        time.Duration
	buildExtendedAPI              bool
	serveExtendedAPI              bool
	buildStateHashes              bool
	bindAddress                   string
	disableOutgoingConnections    bool
	minerVoteFeatures             string
	disableBloomFilter            bool
	reward                        int64
	obsolescencePeriod            time.Duration
	walletPath                    string
	walletPassword                string
	limitAllConnections           uint
	minPeersMining                int
	disableMiner                  bool
	profiler                      bool
	prometheus                    string
	metricsID                     int
	metricsURL                    string
	dropPeers                     bool
	dbFileDescriptors             uint
	newConnectionsLimit           int
	disableNTP                    bool
	microblockInterval            time.Duration
	enableLightMode               bool
	enableBlockchainUpdatesPlugin bool
	BlockchainUpdatesL2Address    string
=======
	logLevel                   zapcore.Level
	logDevelopment             bool
	logNetwork                 bool
	logNetworkData             bool
	logFSM                     bool
	statePath                  string
	blockchainType             string
	peerAddresses              string
	declAddr                   string
	nodeName                   string
	cfgPath                    string
	apiAddr                    string
	apiKey                     string
	apiMaxConnections          int
	rateLimiterOptions         string
	grpcAddr                   string
	grpcAPIMaxConnections      int
	enableMetaMaskAPI          bool
	enableMetaMaskAPILog       bool
	enableGrpcAPI              bool
	blackListResidenceTime     time.Duration
	buildExtendedAPI           bool
	serveExtendedAPI           bool
	buildStateHashes           bool
	bindAddress                string
	disableOutgoingConnections bool
	minerVoteFeatures          string
	disableBloomFilter         bool
	reward                     int64
	obsolescencePeriod         time.Duration
	walletPath                 string
	walletPassword             string
	limitAllConnections        uint
	minPeersMining             int
	disableMiner               bool
	profiler                   bool
	prometheus                 string
	metricsID                  int
	metricsURL                 string
	dropPeers                  bool
	dbFileDescriptors          uint
	newConnectionsLimit        int
	disableNTP                 bool
	microblockInterval         time.Duration
	enableLightMode            bool
	generateInPast             bool
>>>>>>> 1934f6e9
}

var errConfigNotParsed = stderrs.New("config is not parsed")

func (c *config) StatePath() (string, error) {
	if !c.isParsed {
		return "", errConfigNotParsed
	}
	if path := c.statePath; path != "" {
		return path, nil
	}
	path, err := common.GetStatePath()
	if err != nil {
		return "", errors.Wrap(err, "failed to get common state path")
	}
	return path, nil
}

func (c *config) logParameters() {
	zap.S().Debugf("log-level: %s", c.logLevel)
	zap.S().Debugf("log-dev: %t", c.logDevelopment)
	zap.S().Debugf("log-network: %t", c.logNetwork)
	zap.S().Debugf("log-fsm: %t", c.logFSM)
	zap.S().Debugf("state-path: %s", c.statePath)
	zap.S().Debugf("blockchain-type: %s", c.blockchainType)
	zap.S().Debugf("peers: %s", c.peerAddresses)
	zap.S().Debugf("declared-address: %s", c.declAddr)
	zap.S().Debugf("api-address: %s", c.apiAddr)
	zap.S().Debugf("api-key: %s", crypto.MustKeccak256([]byte(c.apiKey)).Hex())
	zap.S().Debugf("grpc-address: %s", c.grpcAddr)
	zap.S().Debugf("enable-grpc-api: %t", c.enableGrpcAPI)
	zap.S().Debugf("black-list-residence-time: %s", c.blackListResidenceTime)
	zap.S().Debugf("build-extended-api: %t", c.buildExtendedAPI)
	zap.S().Debugf("serve-extended-api: %t", c.serveExtendedAPI)
	zap.S().Debugf("build-state-hashes: %t", c.buildStateHashes)
	zap.S().Debugf("bind-address: %s", c.bindAddress)
	zap.S().Debugf("vote: %s", c.minerVoteFeatures)
	zap.S().Debugf("reward: %d", c.reward)
	zap.S().Debugf("obsolescence: %s", c.obsolescencePeriod)
	zap.S().Debugf("disable-miner %t", c.disableMiner)
	zap.S().Debugf("wallet-path: %s", c.walletPath)
	zap.S().Debugf("hashed wallet-password: %s", crypto.MustKeccak256([]byte(c.walletPassword)).Hex())
	zap.S().Debugf("limit-connections: %d", c.limitAllConnections)
	zap.S().Debugf("profiler: %t", c.profiler)
	zap.S().Debugf("disable-bloom: %t", c.disableBloomFilter)
	zap.S().Debugf("drop-peers: %t", c.dropPeers)
	zap.S().Debugf("db-file-descriptors: %v", c.dbFileDescriptors)
	zap.S().Debugf("new-connections-limit: %v", c.newConnectionsLimit)
	zap.S().Debugf("enable-metamask: %t", c.enableMetaMaskAPI)
	zap.S().Debugf("disable-ntp: %t", c.disableNTP)
	zap.S().Debugf("microblock-interval: %s", c.microblockInterval)
	zap.S().Debugf("enable-light-mode: %t", c.enableLightMode)
<<<<<<< HEAD
	zap.S().Debugf("enable-blockchain-updates-plugin: %t", c.enableBlockchainUpdatesPlugin)
=======
	zap.S().Debugf("generate-in-past: %t", c.generateInPast)
>>>>>>> 1934f6e9
}

func (c *config) parse() {
	if c.isParsed { // no need to parse twice
		return
	}
	defer func() { c.isParsed = true }()
	const (
		defaultBlacklistResidenceDuration = 5 * time.Minute
		defaultObsolescenceDuration       = 4 * time.Hour
		defaultConnectionsLimit           = 60
		defaultNewConnectionLimit         = 10
		defaultMicroblockInterval         = 5 * time.Second
	)
	l := zap.LevelFlag("log-level", zapcore.InfoLevel,
		"Logging level. Supported levels: DEBUG, INFO, WARN, ERROR, FATAL.")
	flag.BoolVar(&c.logDevelopment, "log-dev", false,
		"Log with development setup for the logger. Switched off by default.")
	flag.BoolVar(&c.logNetwork, "log-network", false,
		"Log the operation of network stack. Turned off by default.")
	flag.BoolVar(&c.logNetworkData, "log-network-data", false,
		"Log network messages as Base64 strings. Turned off by default.")
	flag.BoolVar(&c.logFSM, "log-fsm", false,
		"Log the operation of FSM. Turned off by default.")
	flag.StringVar(&c.statePath, "state-path", "", "Path to node's state directory.")
	flag.StringVar(&c.blockchainType, "blockchain-type", "mainnet", "Blockchain type: mainnet/testnet/stagenet.")
	flag.StringVar(&c.peerAddresses, "peers", "",
		"Forces the node to connect to the provided peers. Format: \"ip:port,...,ip:port\".")
	flag.StringVar(&c.declAddr, "declared-address", "", "Address to listen on.")
	flag.StringVar(&c.nodeName, "name", "gowaves", "Node name.")
	flag.StringVar(&c.cfgPath, "cfg-path", "",
		"Path to configuration JSON file, only for custom blockchain.")
	flag.StringVar(&c.apiAddr, "api-address", "", "Address for REST API.")
	flag.StringVar(&c.apiKey, "api-key", "", "Api key.")
	flag.IntVar(&c.apiMaxConnections, "api-max-connections", api.DefaultMaxConnections,
		"Max number of simultaneous connections for REST API.")
	flag.StringVar(&c.rateLimiterOptions, "rate-limiter-opts", "",
		"Rate limiter options in form of URL query options, e.g. \"cache=1024&rps=10&burst=5\", keys 'cache' - "+
			"rate limiter cache size in bytes, 'rps' - requests per second, 'burst' - available burst")
	flag.StringVar(&c.grpcAddr, "grpc-address", "127.0.0.1:7475", "Address for gRPC API.")
	flag.IntVar(&c.grpcAPIMaxConnections, "grpc-api-max-connections", server.DefaultMaxConnections,
		"Max number of simultaneous connections for gRPC API.")
	flag.BoolVar(&c.enableMetaMaskAPI, "enable-metamask", true, "Enables/disables metamask API.")
	flag.BoolVar(&c.enableMetaMaskAPILog, "enable-metamask-log", false,
		"Enables/disables metamask API logging.")
	flag.BoolVar(&c.enableGrpcAPI, "enable-grpc-api", false, "Enables/disables gRPC API.")
	flag.DurationVar(&c.blackListResidenceTime, "blacklist-residence-time", defaultBlacklistResidenceDuration,
		"Period of time for which the information about external peer stays in the blacklist. "+
			"Default value is 5 min. To disable blacklisting pass zero value.")
	flag.BoolVar(&c.buildExtendedAPI, "build-extended-api", false,
		"Builds extended API. "+
			"Note that state must be re-imported in case it wasn't imported with similar flag set.")
	flag.BoolVar(&c.serveExtendedAPI, "serve-extended-api", false,
		"Serves extended API requests since the very beginning. "+
			"The default behavior is to import until first block close to current time, "+
			"and start serving at this point.")
	flag.BoolVar(&c.buildStateHashes, "build-state-hashes", false,
		"Calculate and store state hashes for each block height.")
	flag.StringVar(&c.bindAddress, "bind-address", "",
		"Bind address for incoming connections. If empty, will be same as declared address")
	flag.BoolVar(&c.disableOutgoingConnections, "no-connections", false,
		"Disable outgoing network connections to known peers."+
			"This flag DOES NOT disable outgoing connections to peers from the 'peers' option.")
	flag.StringVar(&c.minerVoteFeatures, "vote", "", "Miner vote features.")
	flag.BoolVar(&c.disableBloomFilter, "disable-bloom", false,
		"Disable bloom filter. Less memory usage, but decrease performance.")
	flag.Int64Var(&c.reward, "reward", 0, "Miner reward: for example 600000000.")
	flag.DurationVar(&c.obsolescencePeriod, "obsolescence", defaultObsolescenceDuration,
		"Blockchain obsolescence period. Disable mining if last block older then given value.")
	flag.StringVar(&c.walletPath, "wallet-path", "", "Path to wallet, or ~/.waves by default.")
	flag.StringVar(&c.walletPassword, "wallet-password", "", "Pass password for wallet.")
	flag.UintVar(&c.limitAllConnections, "limit-connections", defaultConnectionsLimit,
		"Total limit of network connections, both inbound and outbound. Divided in half to limit each direction.")
	flag.IntVar(&c.minPeersMining, "min-peers-mining", 1,
		"Minimum connected peers for allow mining.")
	flag.BoolVar(&c.disableMiner, "disable-miner", false, "Disable miner.")
	flag.BoolVar(&c.profiler, "profiler", false,
		fmt.Sprintf("Start built-in profiler on 'http://%s/debug/pprof/'.", profilerAddr))
	flag.StringVar(&c.prometheus, "prometheus", "",
		"Provide collected metrics by prometheus client.")
	flag.IntVar(&c.metricsID, "metrics-id", -1,
		"ID of the node on the metrics collection system.")
	flag.StringVar(&c.metricsURL, "metrics-url", "",
		"URL of InfluxDB or Telegraf in form of 'http://username:password@host:port/db'.")
	flag.BoolVar(&c.dropPeers, "drop-peers", false,
		"Drop peers storage before node start.")
	flag.UintVar(&c.dbFileDescriptors, "db-file-descriptors", uint(state.DefaultOpenFilesCacheCapacity), // #nosec:G115
		"Maximum allowed file descriptors count that will be used by state database.")
	flag.IntVar(&c.newConnectionsLimit, "new-connections-limit", defaultNewConnectionLimit,
		"Number of new outbound connections established simultaneously, defaults to 10. Should be positive. "+
			"Big numbers can badly affect file descriptors consumption.")
	flag.BoolVar(&c.disableNTP, "disable-ntp", false,
		"Disable NTP synchronization. Useful when running the node in a docker container.")
	flag.DurationVar(&c.microblockInterval, "microblock-interval", defaultMicroblockInterval,
		"Interval between microblocks.")
	flag.BoolVar(&c.enableLightMode, "enable-light-mode", false,
		"Start node in light mode")
<<<<<<< HEAD

	flag.BoolVar(&c.enableBlockchainUpdatesPlugin, "enable-blockchain-info", false,
		"Turn on blockchain updates plugin")
	flag.StringVar(&c.BlockchainUpdatesL2Address, "l2-contract-address", "",
		"Specify the smart contract address from which the updates will be pulled")
=======
	flag.BoolVar(&c.generateInPast, "generate-in-past", false,
		"Enable block generation with timestamp in the past")
>>>>>>> 1934f6e9
	flag.Parse()
	c.logLevel = *l
}

func loggerSetup(nc *config) func() {
	logger := logging.SetupLogger(nc.logLevel,
		logging.DevelopmentFlag(nc.logDevelopment),
		logging.NetworkFilter(nc.logNetwork),
		logging.NetworkDataFilter(nc.logNetworkData),
		logging.FSMFilter(nc.logFSM),
	)
	return func() {
		if err := logger.Sync(); err != nil && stderrs.Is(err, os.ErrInvalid) {
			panic(fmt.Sprintf("Failed to close logging subsystem: %v\n", err))
		}
	}
}

type Scheduler interface {
	Mine() chan scheduler.Emit
	types.Scheduler
	Emits() []scheduler.Emit
}

func main() {
	os.Exit(realMain()) // for more info see https://github.com/golang/go/issues/42078
}

func realMain() int {
	nc := new(config)
	nc.parse()
	syncFn := loggerSetup(nc)
	defer syncFn()
	err := run(nc)
	if err != nil {
		zap.S().Errorf("Failed to run: %v", err)
		return 1
	}
	return 0
}

func run(nc *config) (retErr error) {
	errg, ctx := errgroup.WithContext(context.Background())
	defer func() {
		if wErr := errg.Wait(); !errors.Is(wErr, context.Canceled) {
			retErr = stderrs.Join(retErr, wErr)
		}
	}()
	ctx, cancel := signal.NotifyContext(ctx, os.Interrupt, syscall.SIGTERM)
	defer cancel()

	if nc.profiler {
		errg.Go(func() error {
			<-runProfiler(ctx)
			return nil
		})
	}
	if nc.prometheus != "" {
		errg.Go(func() error {
			<-runPrometheusMetricsServer(ctx, nc.prometheus)
			return nil
		})
	}

	zap.S().Infof("Gowaves Node version: %s", versioning.Version)

	nc.logParameters() // print all parsed parameters

	if err := raiseToMaxFDs(nc); err != nil { // raiseToMaxFDs raises the limit of file descriptors
		return errors.Wrap(err, "failed to raise file descriptors limit")
	}

	if nc.metricsURL != "" && nc.metricsID != -1 {
		err := metrics.Start(ctx, nc.metricsID, nc.metricsURL)
		if err != nil {
			zap.S().Warnf("Metrics reporting failed to start: %v", err)
			zap.S().Warn("Proceeding without reporting any metrics")
		} else {
			zap.S().Info("Metrics reporting activated")
		}
	}

	nodeCloser, err := runNode(ctx, nc)
	if err != nil {
		return errors.Wrap(err, "failed to run node")
	}

	<-ctx.Done()
	zap.S().Info("User termination in progress...")
	defer func() { <-time.After(1 * time.Second) }() // give some time to close internal node processes
	if clErr := nodeCloser.Close(); clErr != nil {
		return errors.Wrap(clErr, "failed to close node")
	}
	return nil
}

func initBlockchainUpdatesPlugin(ctx context.Context,
	l2addressContract string,
	enableBlockchainUpdatesPlugin bool,
	updatesChannel chan<- proto.BUpdatesInfo, firstBlock *bool,
) (*proto.BlockchainUpdatesPluginInfo, error) {
	l2address, cnvrtErr := proto.NewAddressFromString(l2addressContract)
	if cnvrtErr != nil {
		return nil, errors.Wrapf(cnvrtErr, "failed to convert L2 contract address %q", l2addressContract)
	}
	bUpdatesPluginInfo := proto.NewBlockchainUpdatesPluginInfo(ctx, l2address, updatesChannel,
		firstBlock, enableBlockchainUpdatesPlugin)
	return bUpdatesPluginInfo, nil
}

func runNode(ctx context.Context, nc *config) (_ io.Closer, retErr error) {
	cfg, err := blockchainSettings(nc)
	if err != nil {
		return nil, errors.Wrap(err, "failed to get blockchain settings")
	}

	conf, err := nodeSettings(nc, cfg.AddressSchemeCharacter)
	if err != nil {
		return nil, errors.Wrap(err, "failed to get node settings")
	}

	wal, err := embeddedWallet(nc, cfg.AddressSchemeCharacter)
	if err != nil {
		return nil, errors.Wrap(err, "failed to get embedded wallet")
	}

	path, err := nc.StatePath()
	if err != nil {
		return nil, errors.Wrap(err, "failed to get state path")
	}

	ntpTime, err := GetNtp(ctx, nc.disableNTP)
	if err != nil {
		return nil, errors.Wrap(err, "failed to get NTP time")
	}

	params, err := stateParams(nc, ntpTime)
	if err != nil {
		return nil, errors.Wrap(err, "failed to create state parameters")
	}

	updatesChannel := make(chan proto.BUpdatesInfo, blockchaininfo.UpdatesBufferedChannelSize)
	firstBlock := false
	bUpdatesPluginInfo, initErr := initBlockchainUpdatesPlugin(ctx, nc.BlockchainUpdatesL2Address,
		nc.enableBlockchainUpdatesPlugin, updatesChannel, &firstBlock)
	if initErr != nil {
		return nil, errors.Wrap(initErr, "failed to initialize blockchain updates plugin")
	}
	st, err := state.NewState(path, true, params, cfg, nc.enableLightMode, bUpdatesPluginInfo)
	if err != nil {
		return nil, errors.Wrap(err, "failed to initialize node's state")
	}
	defer func() { retErr = closeIfErrorf(st, retErr, "failed to close state") }()
	makeExtensionReadyFunc := func() {
		bUpdatesPluginInfo.MakeExtensionReady()
	}

	if nc.enableBlockchainUpdatesPlugin {
		bUpdatesExtension, bUErr := initializeBlockchainUpdatesExtension(ctx, cfg, nc.BlockchainUpdatesL2Address,
			updatesChannel, &firstBlock, st, makeExtensionReadyFunc, nc.obsolescencePeriod, ntpTime)
		if bUErr != nil {
			bUpdatesExtension.Close()
			return nil, errors.Wrap(bUErr, "failed to run blockchain updates plugin")
		}
		go func() {
			publshrErr := bUpdatesExtension.RunBlockchainUpdatesPublisher(ctx,
				cfg.AddressSchemeCharacter)
			if publshrErr != nil {
				zap.S().Fatalf("Failed to run blockchain updates publisher: %v", publshrErr)
			}
		}()
		zap.S().Info("The blockchain info extension started pulling info from smart contract address",
			nc.BlockchainUpdatesL2Address)
	}

	features, err := minerFeatures(st, nc.minerVoteFeatures)
	if err != nil {
		return nil, errors.Wrap(err, "failed to parse and validate miner features")
	}

	// Check if we need to start serving extended API right now.
	if eapiErr := node.MaybeEnableExtendedApi(st, ntpTime); eapiErr != nil {
		return nil, errors.Wrap(eapiErr, "failed to enable extended API")
	}

	parent := peer.NewParent(nc.enableLightMode)
	declAddr := proto.NewTCPAddrFromString(conf.DeclaredAddr)

	peerManager, err := createPeerManager(nc, conf, parent, declAddr)
	if err != nil {
		return nil, errors.Wrap(err, "failed to create peer manager")
	}
	defer func() { retErr = closeIfErrorf(peerManager, retErr, "failed to close peer manager") }()
	go peerManager.Run(ctx)

	minerScheduler, err := newMinerScheduler(nc, st, wal, cfg, ntpTime, peerManager)
	if err != nil {
		return nil, errors.Wrap(err, "failed to initialize miner scheduler")
	}

	svs, err := createServices(nc, st, wal, cfg, ntpTime, peerManager, parent, minerScheduler)
	if err != nil {
		return nil, errors.Wrap(err, "failed to create services")
	}

	app, err := api.NewApp(nc.apiKey, minerScheduler, svs)
	if err != nil {
		return nil, errors.Wrap(err, "failed to initialize application")
	}

	if pErr := spawnPeersByAddresses(ctx, conf.Addresses, peerManager); pErr != nil {
		return nil, errors.Wrap(pErr, "failed to spawn peers by addresses")
	}

	if apiErr := runAPIs(ctx, nc, conf, app, svs); apiErr != nil {
		return nil, errors.Wrap(apiErr, "failed to run APIs")
	}

	return startNode(ctx, nc, svs, features, minerScheduler, parent, declAddr), nil
}

func startNode(
	ctx context.Context,
	nc *config,
	svs services.Services,
	features miner.Features,
	minerScheduler Scheduler,
	parent peer.Parent,
	declAddr proto.TCPAddr,
) *node.Node {
	bindAddr := proto.NewTCPAddrFromString(nc.bindAddress)

	mine := miner.NewMicroblockMiner(svs, features, nc.reward)
	go miner.Run(ctx, mine, minerScheduler, svs.InternalChannel)

	ntw, networkInfoCh := network.NewNetwork(svs, parent, nc.obsolescencePeriod)
	go ntw.Run(ctx)

	n := node.NewNode(svs, declAddr, bindAddr, nc.microblockInterval, nc.enableLightMode)
	go n.Run(ctx, parent, svs.InternalChannel, networkInfoCh, ntw.SyncPeer())

	go minerScheduler.Reschedule() // Reschedule mining after node start

	return n
}

func raiseToMaxFDs(nc *config) error {
	maxFDs, err := fdlimit.MaxFDs()
	if err != nil {
		return errors.Wrap(err, "failed to get max FDs")
	}
	_, err = fdlimit.RaiseMaxFDs(maxFDs)
	if err != nil {
		return errors.Wrap(err, "failed to raise max FDs")
	}
	if m := maxFDs - uint64(nc.limitAllConnections) - fileDescriptorsReserve; uint64(nc.dbFileDescriptors) > m {
		return errors.Errorf("invalid 'db-file-descriptors' flag value (%d), value shall be less or equal to %d",
			nc.dbFileDescriptors, m,
		)
	}
	return nil
}

func blockchainSettings(nc *config) (_ *settings.BlockchainSettings, retErr error) {
	if nc.cfgPath == "" {
		cfg, err := settings.BlockchainSettingsByTypeName(nc.blockchainType)
		if err != nil {
			return nil, errors.Wrap(err, "failed to get blockchain settings")
		}
		return cfg, nil
	}
	f, err := os.Open(nc.cfgPath)
	if err != nil {
		return nil, errors.Wrap(err, "failed to open configuration file")
	}
	defer func() {
		if clErr := f.Close(); clErr != nil {
			retErr = stderrs.Join(retErr, errors.Wrap(clErr, "failed to close configuration file"))
		}
	}()
	cfg, err := settings.ReadBlockchainSettings(io.LimitReader(f, mb))
	if err != nil {
		return nil, errors.Wrap(err, "failed to read configuration file")
	}
	return cfg, nil
}

func stateParams(nc *config, ntpTime types.Time) (state.StateParams, error) {
	dbFileDescriptors := nc.dbFileDescriptors
	if dbFileDescriptors > math.MaxInt {
		return state.StateParams{}, errors.Errorf("too big 'db-file-descriptors' flag value (%d)",
			nc.dbFileDescriptors,
		)
	}
	params := state.DefaultStateParams()
	params.DbParams.OpenFilesCacheCapacity = int(dbFileDescriptors)
	params.StoreExtendedApiData = nc.buildExtendedAPI
	params.ProvideExtendedApi = nc.serveExtendedAPI
	params.BuildStateHashes = nc.buildStateHashes
	params.Time = ntpTime
	params.DbParams.DisableBloomFilter = nc.disableBloomFilter
	return params, nil
}

func runProfiler(ctx context.Context) <-chan struct{} {
	pprofMux := http.NewServeMux()
	// taken from "net/http/pprof" init()
	pprofMux.HandleFunc("/debug/pprof/", pprof.Index)
	pprofMux.HandleFunc("/debug/pprof/cmdline", pprof.Cmdline)
	pprofMux.HandleFunc("/debug/pprof/profile", pprof.Profile)
	pprofMux.HandleFunc("/debug/pprof/symbol", pprof.Symbol)
	pprofMux.HandleFunc("/debug/pprof/trace", pprof.Trace)
	s := &http.Server{
		Addr:              profilerAddr,
		Handler:           pprofMux,
		ReadHeaderTimeout: defaultTimeout,
		ReadTimeout:       defaultTimeout,
	}
	s.RegisterOnShutdown(func() {
		zap.S().Info("Profiler is shutting down...")
	})
	go func() {
		zap.S().Infof("Starting built-in profiler on 'http://%s/debug/pprof/'", profilerAddr)
		err := s.ListenAndServe()
		if err != nil && !errors.Is(err, http.ErrServerClosed) {
			zap.S().Errorf("Failed to start profiler: %v", err)
		}
	}()
	done := make(chan struct{})
	go func() {
		defer close(done)
		<-ctx.Done()
		shutdownCtx, cancel := context.WithTimeout(context.Background(), shutdownTimeout)
		defer cancel()
		if err := s.Shutdown(shutdownCtx); err != nil {
			zap.S().Errorf("Failed to shutdown profiler: %v", err)
		}
	}()
	return done
}

func runPrometheusMetricsServer(ctx context.Context, prometheusAddr string) <-chan struct{} {
	h := http.NewServeMux()
	h.Handle("/metrics", promhttp.Handler())
	s := &http.Server{
		Addr:              prometheusAddr,
		Handler:           h,
		ReadHeaderTimeout: defaultTimeout,
		ReadTimeout:       defaultTimeout,
	}
	s.RegisterOnShutdown(func() {
		zap.S().Info("Prometheus metrics server is shutting down...")
	})
	go func() {
		zap.S().Infof("Starting prometheus metrics server on '%s'", prometheusAddr)
		err := s.ListenAndServe()
		if err != nil && !errors.Is(err, http.ErrServerClosed) {
			zap.S().Errorf("Failed to start prometheus metrics server: %v", err)
		}
	}()
	done := make(chan struct{})
	go func() {
		defer close(done)
		<-ctx.Done()
		shutdownCtx, cancel := context.WithTimeout(context.Background(), shutdownTimeout)
		defer cancel()
		if err := s.Shutdown(shutdownCtx); err != nil {
			zap.S().Errorf("Failed to shutdown prometheus: %v", err)
		}
	}()
	return done
}

func runGRPCServer(ctx context.Context, addr string, nc *config, svs services.Services) error {
	srv, srvErr := server.NewServer(svs)
	if srvErr != nil {
		return errors.Wrap(srvErr, "failed to create gRPC server")
	}
	go func() {
		if runErr := srv.Run(ctx, addr, grpcAPIRunOptsFromCLIFlags(nc)); runErr != nil {
			zap.S().Errorf("grpcServer.Run(): %v", runErr)
		}
	}()
	return nil
}

func nodeSettings(nc *config, scheme proto.Scheme) (*settings.NodeSettings, error) {
	conf := &settings.NodeSettings{}
	err := settings.ApplySettings(conf, FromArgs(scheme, nc), settings.FromJavaEnviron)
	if err != nil {
		return nil, errors.Wrap(err, "failed to apply node settings")
	}

	err = conf.Validate()
	if err != nil {
		return nil, errors.Wrap(err, "failed to validate node settings")
	}
	return conf, nil
}

func embeddedWallet(nc *config, scheme proto.Scheme) (types.EmbeddedWallet, error) {
	wal := wallet.NewEmbeddedWallet(wallet.NewLoader(nc.walletPath), wallet.NewWallet(), scheme)
	if nc.walletPassword != "" {
		if err := wal.Load([]byte(nc.walletPassword)); err != nil {
			return nil, errors.Wrap(err, "failed to load wallet")
		}
	}
	return wal, nil
}

func spawnPeersByAddresses(ctx context.Context, addressesByComma string, pm *peers.PeerManagerImpl) error {
	if addressesByComma == "" { // That means that we don't have any peers to connect to
		return nil
	}
	addresses := strings.Split(addressesByComma, ",")
	for _, addr := range addresses {
		peerInfos, err := proto.NewPeerInfosFromString(addr)
		if err != nil {
			return errors.Wrapf(err, "failed to resolve TCP addresses from string %q", addr)
		}
		for _, pi := range peerInfos {
			tcpAddr := proto.NewTCPAddr(pi.Addr, int(pi.Port))
			if tcpAddr.Empty() {
				return errors.Errorf("failed to create TCP address from IP %q and port %d",
					fmt.Stringer(pi.Addr), pi.Port,
				)
			}
			if pErr := pm.AddAddress(ctx, tcpAddr); pErr != nil {
				// That means that we have problems with peers storage
				return errors.Wrapf(pErr, "failed to add address %q into known peers storage", tcpAddr.String())
			}
		}
	}
	return nil
}

func newMinerScheduler(
	nc *config,
	st state.State,
	wal types.EmbeddedWallet,
	cfg *settings.BlockchainSettings,
	ntpTime types.Time,
	peerManager peers.PeerManager,
) (Scheduler, error) {
	if nc.disableMiner {
		return scheduler.DisabledScheduler{}, nil
	}
	consensus := scheduler.NewMinerConsensus(peerManager, nc.minPeersMining)
	ms, err := scheduler.NewScheduler(st, wal, cfg, ntpTime, consensus, nc.obsolescencePeriod, nc.generateInPast)
	if err != nil {
		return nil, errors.Wrap(err, "failed to initialize miner scheduler")
	}
	return ms, nil
}

func minerFeatures(st state.State, minerVoteFeaturesByComma string) (miner.Features, error) {
	features, err := miner.ParseVoteFeatures(minerVoteFeaturesByComma)
	if err != nil {
		return nil, errors.Wrap(err, "failed to parse '-vote'")
	}

	features, err = miner.ValidateFeatures(st, features)
	if err != nil {
		return nil, errors.Wrap(err, "failed to validate features")
	}
	return features, nil
}

func closeIfErrorf(closer io.Closer, retErr error, format string, args ...interface{}) error {
	if retErr != nil {
		if clErr := closer.Close(); clErr != nil {
			return stderrs.Join(retErr, errors.Wrapf(clErr, format, args...))
		}
	}
	return retErr
}

func createPeerManager(
	nc *config,
	conf *settings.NodeSettings,
	parent peer.Parent,
	declAddr proto.TCPAddr,
) (*peers.PeerManagerImpl, error) {
	nodeNonce, err := rand.Int(rand.Reader, new(big.Int).SetUint64(math.MaxInt32))
	if err != nil {
		return nil, errors.Wrap(err, "failed to get node's nonce")
	}

	peerSpawnerImpl := peers.NewPeerSpawner(
		parent,
		conf.WavesNetwork,
		declAddr,
		nc.nodeName,
		nodeNonce.Uint64(),
		proto.ProtocolVersion(),
	)
	peerStorage, err := peersPersistentStorage.NewCBORStorage(nc.statePath, time.Now())
	if err != nil {
		return nil, errors.Wrap(err, "failed to open or create peers storage")
	}
	if nc.dropPeers {
		if err := peerStorage.DropStorage(); err != nil {
			return nil, errors.Wrap(err, "failed to drop peers storage (drop peers storage manually)")
		}
		zap.S().Info("Successfully dropped peers storage")
	}
	return peers.NewPeerManager(
		peerSpawnerImpl,
		peerStorage,
		int(nc.limitAllConnections/2),
		proto.ProtocolVersion(),
		conf.WavesNetwork,
		!nc.disableOutgoingConnections,
		nc.newConnectionsLimit,
		nc.blackListResidenceTime,
	), nil
}

func createServices(
	nc *config,
	st state.State,
	wal types.EmbeddedWallet,
	cfg *settings.BlockchainSettings,
	ntpTime types.Time,
	peerManager peers.PeerManager,
	parent peer.Parent,
	scheduler Scheduler,
) (services.Services, error) {
	utxValidator, err := utxpool.NewValidator(st, ntpTime, nc.obsolescencePeriod)
	if err != nil {
		return services.Services{}, errors.Wrap(err, "failed to initialize UTX")
	}
	return services.Services{
		State:           st,
		Peers:           peerManager,
		Scheduler:       scheduler,
		BlocksApplier:   blocks_applier.NewBlocksApplier(),
		UtxPool:         utxpool.New(utxPoolMaxSizeBytes, utxValidator, cfg),
		Scheme:          cfg.AddressSchemeCharacter,
		Time:            ntpTime,
		Wallet:          wal,
		MicroBlockCache: microblock_cache.NewMicroBlockCache(),
		InternalChannel: messages.NewInternalChannel(),
		MinPeersMining:  nc.minPeersMining,
		SkipMessageList: parent.SkipMessageList,
	}, nil
}

func runAPIs(
	ctx context.Context,
	nc *config,
	conf *settings.NodeSettings,
	app *api.App,
	svs services.Services,
) error {
	if nc.enableGrpcAPI {
		if sErr := runGRPCServer(ctx, conf.GrpcAddr, nc, svs); sErr != nil {
			return errors.Wrap(sErr, "failed to run gRPC server")
		}
	}

	webAPI := api.NewNodeAPI(app, svs.State)
	go func() {
		zap.S().Infof("Starting node HTTP API on '%v'", conf.HttpAddr)
		if runErr := api.Run(ctx, conf.HttpAddr, webAPI, apiRunOptsFromCLIFlags(nc)); runErr != nil {
			zap.S().Errorf("Failed to start API: %v", runErr)
		}
	}()
	return nil
}

func initializeBlockchainUpdatesExtension(
	ctx context.Context,
	cfg *settings.BlockchainSettings,
	l2ContractAddress string,
	updatesChannel chan proto.BUpdatesInfo,
	firstBlock *bool,
	state state.State,
	makeExtensionReady func(),
	obsolescencePeriod time.Duration,
	ntpTime types.Time,
) (*blockchaininfo.BlockchainUpdatesExtension, error) {
	bUpdatesExtensionState, err := blockchaininfo.NewBUpdatesExtensionState(
		blockchaininfo.StoreBlocksLimit,
		cfg.AddressSchemeCharacter,
		l2ContractAddress,
		state,
	)
	if err != nil {
		return nil, errors.Wrap(err, "failed to initialize blockchain updates extension state")
	}
	l2address, cnvrtErr := proto.NewAddressFromString(l2ContractAddress)
	if cnvrtErr != nil {
		return nil, errors.Wrapf(cnvrtErr, "failed to convert L2 contract address %q", l2ContractAddress)
	}
	return blockchaininfo.NewBlockchainUpdatesExtension(ctx, l2address, updatesChannel,
		bUpdatesExtensionState, firstBlock, makeExtensionReady, obsolescencePeriod, ntpTime), nil
}

func FromArgs(scheme proto.Scheme, c *config) func(s *settings.NodeSettings) error {
	return func(s *settings.NodeSettings) error {
		s.DeclaredAddr = c.declAddr
		s.HttpAddr = c.apiAddr
		s.GrpcAddr = c.grpcAddr
		s.WavesNetwork = proto.NetworkStrFromScheme(scheme)
		s.Addresses = c.peerAddresses
		if c.peerAddresses == "" && !c.disableOutgoingConnections {
			s.Addresses = defaultPeers[c.blockchainType]
		}
		return nil
	}
}

func apiRunOptsFromCLIFlags(c *config) *api.RunOptions {
	// TODO: add more run flags to CLI flags
	opts := api.DefaultRunOptions()
	opts.MaxConnections = c.apiMaxConnections
	if c.enableMetaMaskAPI {
		if c.buildExtendedAPI {
			opts.EnableMetaMaskAPI = c.enableMetaMaskAPI
			opts.EnableMetaMaskAPILog = c.enableMetaMaskAPILog
		} else {
			zap.S().Warn("'enable-metamask' flag requires activated 'build-extended-api' flag")
		}
	}
	if c.rateLimiterOptions != "" {
		rlo, err := api.NewRateLimiterOptionsFromString(c.rateLimiterOptions)
		if err == nil {
			opts.RateLimiterOpts = rlo
		} else {
			zap.S().Errorf("Invalid rate limiter options '%s': %v", c.rateLimiterOptions, err)
		}
	}
	return opts
}

func grpcAPIRunOptsFromCLIFlags(c *config) *server.RunOptions {
	opts := server.DefaultRunOptions()
	opts.MaxConnections = c.grpcAPIMaxConnections
	return opts
}

func GetNtp(ctx context.Context, disable bool) (types.Time, error) {
	if disable {
		return ntptime.Stub{}, nil
	}
	tm, err := ntptime.TryNew("pool.ntp.org", 10)
	if err != nil {
		return nil, err
	}
	go tm.Run(ctx, 2*time.Minute)
	return tm, nil
}<|MERGE_RESOLUTION|>--- conflicted
+++ resolved
@@ -71,9 +71,7 @@
 }
 
 type config struct {
-	isParsed bool
-
-<<<<<<< HEAD
+	isParsed                      bool
 	logLevel                      zapcore.Level
 	logDevelopment                bool
 	logNetwork                    bool
@@ -121,54 +119,7 @@
 	enableLightMode               bool
 	enableBlockchainUpdatesPlugin bool
 	BlockchainUpdatesL2Address    string
-=======
-	logLevel                   zapcore.Level
-	logDevelopment             bool
-	logNetwork                 bool
-	logNetworkData             bool
-	logFSM                     bool
-	statePath                  string
-	blockchainType             string
-	peerAddresses              string
-	declAddr                   string
-	nodeName                   string
-	cfgPath                    string
-	apiAddr                    string
-	apiKey                     string
-	apiMaxConnections          int
-	rateLimiterOptions         string
-	grpcAddr                   string
-	grpcAPIMaxConnections      int
-	enableMetaMaskAPI          bool
-	enableMetaMaskAPILog       bool
-	enableGrpcAPI              bool
-	blackListResidenceTime     time.Duration
-	buildExtendedAPI           bool
-	serveExtendedAPI           bool
-	buildStateHashes           bool
-	bindAddress                string
-	disableOutgoingConnections bool
-	minerVoteFeatures          string
-	disableBloomFilter         bool
-	reward                     int64
-	obsolescencePeriod         time.Duration
-	walletPath                 string
-	walletPassword             string
-	limitAllConnections        uint
-	minPeersMining             int
-	disableMiner               bool
-	profiler                   bool
-	prometheus                 string
-	metricsID                  int
-	metricsURL                 string
-	dropPeers                  bool
-	dbFileDescriptors          uint
-	newConnectionsLimit        int
-	disableNTP                 bool
-	microblockInterval         time.Duration
-	enableLightMode            bool
-	generateInPast             bool
->>>>>>> 1934f6e9
+	generateInPast                bool
 }
 
 var errConfigNotParsed = stderrs.New("config is not parsed")
@@ -221,11 +172,9 @@
 	zap.S().Debugf("disable-ntp: %t", c.disableNTP)
 	zap.S().Debugf("microblock-interval: %s", c.microblockInterval)
 	zap.S().Debugf("enable-light-mode: %t", c.enableLightMode)
-<<<<<<< HEAD
 	zap.S().Debugf("enable-blockchain-updates-plugin: %t", c.enableBlockchainUpdatesPlugin)
-=======
+	zap.S().Debugf("l2-contract-address: %s", c.BlockchainUpdatesL2Address)
 	zap.S().Debugf("generate-in-past: %t", c.generateInPast)
->>>>>>> 1934f6e9
 }
 
 func (c *config) parse() {
@@ -323,16 +272,12 @@
 		"Interval between microblocks.")
 	flag.BoolVar(&c.enableLightMode, "enable-light-mode", false,
 		"Start node in light mode")
-<<<<<<< HEAD
-
 	flag.BoolVar(&c.enableBlockchainUpdatesPlugin, "enable-blockchain-info", false,
 		"Turn on blockchain updates plugin")
 	flag.StringVar(&c.BlockchainUpdatesL2Address, "l2-contract-address", "",
 		"Specify the smart contract address from which the updates will be pulled")
-=======
 	flag.BoolVar(&c.generateInPast, "generate-in-past", false,
 		"Enable block generation with timestamp in the past")
->>>>>>> 1934f6e9
 	flag.Parse()
 	c.logLevel = *l
 }
