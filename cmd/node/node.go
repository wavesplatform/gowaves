--- conflicted
+++ resolved
@@ -31,7 +31,6 @@
 var version = proto.Version{Major: 1, Minor: 1, Patch: 5}
 
 var (
-<<<<<<< HEAD
 	logLevel          = flag.String("log-level", "INFO", "Logging level. Supported levels: DEBUG, INFO, WARN, ERROR, FATAL. Default logging level INFO.")
 	statePath         = flag.String("state-path", "", "Path to node's state directory")
 	blockchainType    = flag.String("blockchain-type", "mainnet", "Blockchain type: mainnet/testnet/stagenet")
@@ -41,16 +40,7 @@
 	grpcAddr          = flag.String("grpc-address", "127.0.0.1:7475", "Address for gRPC API")
 	enableGrpcApi     = flag.Bool("enable-grpc-api", false, "Enables/disables gRPC API. Note that state must be reimported in case it wasn't imported with api flag set")
 	enableExtendedApi = flag.Bool("extended-api", false, "Enables/disables extended API. Note that state must be reimported in case it wasn't imported with api flag set")
-=======
-	logLevel       = flag.String("log-level", "INFO", "Logging level. Supported levels: DEBUG, INFO, WARN, ERROR, FATAL. Default logging level INFO.")
-	statePath      = flag.String("state-path", "", "Path to node's state directory")
-	blockchainType = flag.String("blockchain-type", "mainnet", "Blockchain type: mainnet/testnet/stagenet")
-	peerAddresses  = flag.String("peers", "35.156.19.4:6868,52.50.69.247:6868,52.52.46.76:6868,52.57.147.71:6868,52.214.55.18:6868,54.176.190.226:6868", "Addresses of peers to connect to")
-	declAddr       = flag.String("declared-address", "", "Address to listen on")
-	apiAddr        = flag.String("api-address", "", "Address for REST API")
-	grpcAddr       = flag.String("grpc-address", "127.0.0.1:7475", "Address for gRPC API")
-	seed           = flag.String("seed", "", "Seed for miner")
->>>>>>> 6265b97a
+	seed              = flag.String("seed", "", "Seed for miner")
 )
 
 func main() {
