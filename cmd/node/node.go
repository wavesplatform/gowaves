--- conflicted
+++ resolved
@@ -54,7 +54,7 @@
 	buildExtendedApi  = flag.Bool("build-extended-api", false, "Builds extended API. Note that state must be reimported in case it wasn't imported with similar flag set")
 	serveExtendedApi  = flag.Bool("serve-extended-api", false, "Serves extended API requests since the very beginning. The default behavior is to import until first block close to current time, and start serving at this point")
 	bindAddress       = flag.String("bind-address", "", "Bind address for incoming connections. If empty, will be same as declared address")
-	connectPeers      = flag.String("connect-peers", "true", "Spawn outgoing connections")
+	disableOutgoingConnections = flag.Bool("no-connections", false, "Disable outgoing network connections to peers. Default value is false.")
 	minerVoteFeatures = flag.String("vote", "", "Miner vote features")
 	reward            = flag.String("reward", "", "Miner reward: for example 600000000")
 	minerDelayParam   = flag.String("miner-delay", "4h", "Interval after last block then generation is allowed. example 1d4h30m")
@@ -110,7 +110,6 @@
 		zap.S().Error(err)
 		return
 	}
-	zap.S().Infof("Blockchain: %s", string(cfg.AddressSchemeCharacter))
 
 	conf := &settings.NodeSettings{}
 	if err := settings.ApplySettings(conf, FromArgs(cfg.AddressSchemeCharacter), settings.FromJavaEnviron); err != nil {
@@ -254,15 +253,9 @@
 		scoreSender.Run(ctx)
 	})
 
-<<<<<<< HEAD
 	mine := miner.NewMicroblockMiner(services, features, reward)
-	peerManager.SetConnectPeers(!(*connectPeers == "false"))
+	peerManager.SetConnectPeers(!*disableOutgoingConnections)
 	go miner.Run(ctx, mine, scheduler, services.InternalChannel)
-=======
-	mine := miner.NewMicroblockMiner(services, ngRuntime, features, reward)
-	peerManager.SetConnectPeers(!*disableOutgoingConnections)
-	go miner.Run(ctx, mine, scheduler)
->>>>>>> 50989c6e
 
 	//stateSync := node.NewStateSync(services, scoreSender, blocks_applier.NewBlocksApplier(state, ntptm))
 
@@ -322,9 +315,7 @@
 	zap.S().Infow("Caught signal, stopping", "signal", sig)
 	cancel()
 	n.Close()
-	//<-time.After(2 * time.Second)
-
-	<-time.After(2 * time.Second)
+	<-time.After(1 * time.Second)
 }
 
 func FromArgs(scheme proto.Scheme) func(s *settings.NodeSettings) error {
