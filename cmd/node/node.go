--- conflicted
+++ resolved
@@ -55,10 +55,7 @@
 	minerDelayParam   = flag.String("miner-delay", "4h", "Interval after last block then generation is allowed. example 1d4h30m")
 	walletPath        = flag.String("wallet-path", "", "Path to wallet, or ~/.waves by default")
 	walletPassword    = flag.String("wallet-password", "", "Pass password for wallet. Extremely insecure")
-<<<<<<< HEAD
 	limitConnectionsS = flag.String("limit-connections", "30", "N incoming and outgoing connections")
-=======
->>>>>>> ebb4217e
 )
 
 func main() {
@@ -99,15 +96,21 @@
 		}
 	}
 
-<<<<<<< HEAD
+	wal := wallet.NewEmbeddedWallet(wallet.NewLoader(*walletPath), wallet.NewWallet(), cfg.AddressSchemeCharacter)
+	if *walletPassword != "" {
+		err := wal.Load([]byte(*walletPassword))
+		if err != nil {
+			zap.S().Error(err)
+			return
+		}
+	}
+
 	limitConnections, err := strconv.ParseUint(*limitConnectionsS, 10, 64)
 	if err != nil {
 		zap.S().Error(err)
 		return
 	}
 
-=======
->>>>>>> ebb4217e
 	path := *statePath
 	if path == "" {
 		path, err = util.GetStatePath()
