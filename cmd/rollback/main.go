package main

import (
	"flag"
	"fmt"
	"log/slog"
	"os"

	"github.com/ccoveille/go-safecast"

	"github.com/wavesplatform/gowaves/pkg/logging"
	"github.com/wavesplatform/gowaves/pkg/settings"
	"github.com/wavesplatform/gowaves/pkg/state"
	"github.com/wavesplatform/gowaves/pkg/util/fdlimit"
	"github.com/wavesplatform/gowaves/pkg/versioning"
)

func main() {
	if err := run(); err != nil {
		slog.Error("Failed to rollback", logging.Error(err))
		os.Exit(1)
	}
	slog.Info("Rollback completed successfully")
}

func run() error {
	var (
		lp               = logging.Parameters{}
		statePath        = flag.String("state-path", "", "Path to node's state directory")
		blockchainType   = flag.String("blockchain-type", "mainnet", "Blockchain type: mainnet/testnet/stagenet")
		height           = flag.Uint64("height", 0, "Height to rollback")
		buildExtendedAPI = flag.Bool("build-extended-api", false,
			"Builds extended API. "+
				"Note that state must be re-imported in case it wasn't imported with similar flag set")
		buildStateHashes = flag.Bool("build-state-hashes", false,
			"Calculate and store state hashes for each block height.")
		cfgPath            = flag.String("cfg-path", "", "Path to configuration JSON file, only for custom blockchain.")
		disableBloomFilter = flag.Bool("disable-bloom", false, "Disable bloom filter for state.")
	)
	lp.Initialize()
	flag.Parse()
	if err := lp.Parse(); err != nil {
		return fmt.Errorf("failed to parse application parameters: %w", err)
	}

	slog.SetDefault(slog.New(logging.DefaultHandler(lp)))
	slog.Info("Gowaves Rollback", "version", versioning.Version)

	var cfg *settings.BlockchainSettings
	var err error
	if *cfgPath != "" {
		f, fErr := os.Open(*cfgPath)
		if fErr != nil {
			return fmt.Errorf("failed to open configuration file: %w", fErr)
		}
		defer func() { _ = f.Close() }()
		cfg, err = settings.ReadBlockchainSettings(f)
		if err != nil {
			return fmt.Errorf("failed to read configuration file: %w", err)
		}
	} else {
		cfg, err = settings.BlockchainSettingsByTypeName(*blockchainType)
		if err != nil {
			return fmt.Errorf("failed to load blockchain settins: %w", err)
		}
	}

<<<<<<< HEAD
	params := state.DefaultStateParams()
	const fdSigma = 10
	c, err := safecast.ToInt(maxFDs - fdSigma)
	if err != nil {
		zap.S().Errorf("Failed to initialize: %s", err)
		return
	}
	params.DbParams.OpenFilesCacheCapacity = c
	params.DbParams.DisableBloomFilter = *disableBloomFilter
	params.BuildStateHashes = *buildStateHashes
	params.StoreExtendedApiData = *buildExtendedAPI

	s, err := state.NewState(*statePath, true, params, cfg, false, nil)
=======
	s, err := openState(*statePath, cfg, *buildExtendedAPI, *buildStateHashes, *disableBloomFilter)
>>>>>>> bf28c545
	if err != nil {
		return fmt.Errorf("failed to open state: %w", err)
	}
	defer func() {
		if clErr := s.Close(); clErr != nil {
			slog.Error("Failed to close state", logging.Error(clErr))
		}
	}()

	curHeight, err := s.Height()
	if err != nil {
		return fmt.Errorf("failed to get current height: %w", err)
	}

	slog.Info("Current height", "height", curHeight)

	err = s.RollbackToHeight(*height)
	if err != nil {
		return fmt.Errorf("failed to rollback: %w", err)
	}

	curHeight, err = s.Height()
	if err != nil {
		return fmt.Errorf("failed to get current height: %w", err)
	}

	slog.Info("Current height", "height", curHeight)
	return nil
}

func openState(
	statePath string, cfg *settings.BlockchainSettings, buildExtendedAPI, buildStateHashes, disableBloomFilter bool,
) (state.State, error) {
	maxFDs, err := fdlimit.MaxFDs()
	if err != nil {
		return nil, fmt.Errorf("initialization failed: %w", err)
	}
	_, err = fdlimit.RaiseMaxFDs(maxFDs)
	if err != nil {
		return nil, fmt.Errorf("initialization failed: %w", err)
	}

	params := state.DefaultStateParams()
	const fdSigma = 10
	c, err := safecast.ToInt(maxFDs - fdSigma)
	if err != nil {
		return nil, fmt.Errorf("state initialization failed: %w", err)
	}
	params.DbParams.OpenFilesCacheCapacity = c
	params.DbParams.DisableBloomFilter = disableBloomFilter
	params.BuildStateHashes = buildStateHashes
	params.StoreExtendedApiData = buildExtendedAPI

	return state.NewState(statePath, true, params, cfg, false)
}<|MERGE_RESOLUTION|>--- conflicted
+++ resolved
@@ -7,7 +7,6 @@
 	"os"
 
 	"github.com/ccoveille/go-safecast"
-
 	"github.com/wavesplatform/gowaves/pkg/logging"
 	"github.com/wavesplatform/gowaves/pkg/settings"
 	"github.com/wavesplatform/gowaves/pkg/state"
@@ -65,23 +64,7 @@
 		}
 	}
 
-<<<<<<< HEAD
-	params := state.DefaultStateParams()
-	const fdSigma = 10
-	c, err := safecast.ToInt(maxFDs - fdSigma)
-	if err != nil {
-		zap.S().Errorf("Failed to initialize: %s", err)
-		return
-	}
-	params.DbParams.OpenFilesCacheCapacity = c
-	params.DbParams.DisableBloomFilter = *disableBloomFilter
-	params.BuildStateHashes = *buildStateHashes
-	params.StoreExtendedApiData = *buildExtendedAPI
-
-	s, err := state.NewState(*statePath, true, params, cfg, false, nil)
-=======
 	s, err := openState(*statePath, cfg, *buildExtendedAPI, *buildStateHashes, *disableBloomFilter)
->>>>>>> bf28c545
 	if err != nil {
 		return fmt.Errorf("failed to open state: %w", err)
 	}
@@ -135,5 +118,5 @@
 	params.BuildStateHashes = buildStateHashes
 	params.StoreExtendedApiData = buildExtendedAPI
 
-	return state.NewState(statePath, true, params, cfg, false)
+	return state.NewState(statePath, true, params, cfg, false, nil)
 }