--- conflicted
+++ resolved
@@ -137,11 +137,7 @@
 		return
 	}
 
-<<<<<<< HEAD
-	minerDelaySecond, err := util.ParseDuration(*outdateS)
-=======
-	minerDelaySecond, err := common.ParseDuration(*minerDelayParam)
->>>>>>> 851351e9
+	minerDelaySecond, err := common.ParseDuration(*outdateS)
 	if err != nil {
 		zap.S().Error(err)
 		return
