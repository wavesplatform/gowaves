package main

import (
	"context"
	"flag"
	"math/rand"
	"os"
	"os/signal"
	"strings"
	"syscall"
	"time"

	"github.com/wavesplatform/gowaves/pkg/api"
	"github.com/wavesplatform/gowaves/pkg/grpc/server"
	"github.com/wavesplatform/gowaves/pkg/libs/bytespool"
	"github.com/wavesplatform/gowaves/pkg/libs/ntptime"
	"github.com/wavesplatform/gowaves/pkg/libs/runner"
	"github.com/wavesplatform/gowaves/pkg/miner"
	scheduler2 "github.com/wavesplatform/gowaves/pkg/miner/scheduler"
	"github.com/wavesplatform/gowaves/pkg/miner/utxpool"
	"github.com/wavesplatform/gowaves/pkg/ng"
	"github.com/wavesplatform/gowaves/pkg/node"
	"github.com/wavesplatform/gowaves/pkg/node/peer_manager"
	"github.com/wavesplatform/gowaves/pkg/node/state_changed"
	"github.com/wavesplatform/gowaves/pkg/p2p/peer"
	"github.com/wavesplatform/gowaves/pkg/proto"
	"github.com/wavesplatform/gowaves/pkg/scoresender"
	"github.com/wavesplatform/gowaves/pkg/services"
	"github.com/wavesplatform/gowaves/pkg/settings"
	"github.com/wavesplatform/gowaves/pkg/state"
	"github.com/wavesplatform/gowaves/pkg/util"
	"github.com/wavesplatform/gowaves/pkg/wallet"
	"go.uber.org/zap"
)

var version = proto.Version{Major: 1, Minor: 1, Patch: 2}

var (
	logLevel          = flag.String("log-level", "INFO", "Logging level. Supported levels: DEBUG, INFO, WARN, ERROR, FATAL. Default logging level INFO.")
	statePath         = flag.String("state-path", "", "Path to node's state directory")
	peerAddresses     = flag.String("peers", "", "Addresses of peers to connect to")
	declAddr          = flag.String("declared-address", "", "Address to listen on")
	apiAddr           = flag.String("api-address", "", "Address for REST API")
	grpcAddr          = flag.String("grpc-address", "127.0.0.1:7475", "Address for gRPC API")
	cfgPath           = flag.String("cfg-path", "", "Path to configuration JSON file. No default value.")
	enableGrpcApi     = flag.Bool("enable-grpc-api", true, "Enables/disables gRPC API")
	buildExtendedApi  = flag.Bool("build-extended-api", false, "Builds extended API. Note that state must be reimported in case it wasn't imported with similar flag set")
	serveExtendedApi  = flag.Bool("serve-extended-api", false, "Serves extended API requests since the very beginning. The default behavior is to import until first block close to current time, and start serving at this point")
	minerVoteFeatures = flag.String("vote", "", "Miner vote features")
	reward            = flag.String("reward", "", "Miner reward: for example 600000000")
	minerDelayParam   = flag.String("miner-delay", "4h", "Interval after last block then generation is allowed. example 1d4h30m")
	walletPath        = flag.String("wallet-path", "", "Path to wallet, or ~/.waves by default")
	walletPassword    = flag.String("wallet-password", "", "Pass password for wallet. Extremely insecure")
)

func init() {
	util.SetupLogger(*logLevel)
}

func main() {
	flag.Parse()
	if *cfgPath == "" {
		zap.S().Error("Please provide path to blockchain config JSON file")
		return
	}
	zap.S().Info(os.Args)
	zap.S().Info(os.Environ())
	zap.S().Info(os.LookupEnv("WAVES_OPTS"))

	f, err := os.Open(*cfgPath)
	if err != nil {
		zap.S().Fatalf("Failed to open configuration file: %v", err)
	}
	defer func() { _ = f.Close() }()
	custom, err := settings.ReadBlockchainSettings(f)
	if err != nil {
		zap.S().Fatalf("Failed to read configuration file: %v", err)
	}

	conf := &settings.NodeSettings{}
	if err := settings.ApplySettings(conf, FromArgs(custom.AddressSchemeCharacter), settings.FromJavaEnviron); err != nil {
		zap.S().Error(err)
		return
	}

	reward, err := miner.ParseReward(*reward)
	if err != nil {
		zap.S().Error(err)
		return
	}

	zap.S().Info("conf", conf)

	err = conf.Validate()
	if err != nil {
		zap.S().Error(err)
		return
	}

<<<<<<< HEAD
=======
	f, err := os.Open(*cfgPath)
	if err != nil {
		zap.S().Fatalf("Failed to open configuration file: %v", err)
	}
	defer func() { _ = f.Close() }()
	custom, err := settings.ReadBlockchainSettings(f)
	if err != nil {
		zap.S().Fatalf("Failed to read configuration file: %v", err)
	}

	wal := wallet.NewEmbeddedWallet(wallet.NewLoader(*walletPath), wallet.NewWallet(), custom.AddressSchemeCharacter)
	if *walletPassword != "" {
		err := wal.Load([]byte(*walletPassword))
		if err != nil {
			zap.S().Error(err)
			return
		}
	}

>>>>>>> 1faca8d2
	path := *statePath
	if path == "" {
		path, err = util.GetStatePath()
		if err != nil {
			zap.S().Error(err)
			return
		}
	}

	ntptm, err := ntptime.TryNew("pool.ntp.org", 10)
	if err != nil {
		zap.S().Error(err)
		return
	}

	minerDelaySecond, err := util.ParseDuration(*minerDelayParam)
	if err != nil {
		zap.S().Error(err)
		return
	}

	ctx, cancel := context.WithCancel(context.Background())

	go ntptm.Run(ctx, 2*time.Minute)

	params := state.DefaultStateParams()
	params.StoreExtendedApiData = *buildExtendedApi
	params.ProvideExtendedApi = *serveExtendedApi
	params.Time = ntptm
	state, err := state.NewState(path, params, custom)
	if err != nil {
		zap.S().Error(err)
		cancel()
		return
	}

	// Check if we need to start serving extended API right now.
	if err := node.MaybeEnableExtendedApi(state, ntptm); err != nil {
		zap.S().Error(err)
		cancel()
		return
	}

	features, err := miner.ParseVoteFeatures(*minerVoteFeatures)
	if err != nil {
		cancel()
		zap.S().Error(err)
		return
	}

	features, err = miner.ValidateFeaturesWithLock(state, features)
	if err != nil {
		cancel()
		zap.S().Error(err)
		return
	}

	declAddr := proto.NewTCPAddrFromString(conf.DeclaredAddr)

	mb := 1024 * 1014
	btsPool := bytespool.NewBytesPool(64, mb+(mb/2))

	parent := peer.NewParent()

	peerSpawnerImpl := peer_manager.NewPeerSpawner(btsPool, parent, conf.WavesNetwork, declAddr, "gowaves", uint64(rand.Int()), version)

	peerManager := peer_manager.NewPeerManager(peerSpawnerImpl, state)
	go peerManager.Run(ctx)

	scheduler := scheduler2.NewScheduler(
		state,
		wal,
		custom,
		ntptm,
		scheduler2.NewMinerConsensus(peerManager, 1),
		proto.NewTimestampFromUSeconds(minerDelaySecond),
	)

	utx := utxpool.New(10000, utxpool.NewValidator(state, ntptm), custom)

	stateChanged := state_changed.NewStateChanged()
	blockApplier := node.NewBlocksApplier(state, ntptm)

	services := services.Services{
		State:              state,
		Peers:              peerManager,
		Scheduler:          scheduler,
		BlocksApplier:      blockApplier,
		UtxPool:            utx,
		Scheme:             custom.AddressSchemeCharacter,
		BlockAddedNotifier: stateChanged,
		Subscribe:          node.NewSubscribeService(),
		InvRequester:       ng.NewInvRequester(),
	}

	utxClean := utxpool.NewCleaner(services)

	ngState := ng.NewState(services)
	ngRuntime := ng.NewRuntime(services, ngState)

	Miner := miner.NewMicroblockMiner(services, ngRuntime, proto.CustomNetScheme, features, reward)

	async := runner.NewAsync()
	scoreSender := scoresender.New(peerManager, state, 4*time.Second, async)

	stateChanged.AddHandler(state_changed.NewFuncHandler(func() {
		scheduler.Reschedule()
	}))
	stateChanged.AddHandler(state_changed.NewFuncHandler(func() {
		ngState.BlockApplied()
	}))
	stateChanged.AddHandler(utxClean)

	async.Go(func() {
		scoreSender.Run(ctx)
	})
	stateSync := node.NewStateSync(services, scoreSender, blockApplier)

	go miner.Run(ctx, Miner, scheduler)
	go scheduler.Reschedule()

	n := node.NewNode(services, declAddr, declAddr, ngRuntime, stateSync)

	go n.Run(ctx, parent)

	if len(conf.Addresses) > 0 {
		adrs := strings.Split(conf.Addresses, ",")
		for _, addr := range adrs {
			peerManager.AddAddress(ctx, addr)
		}
	}

	// TODO hardcore
	app, err := api.NewApp("integration-test-rest-api", scheduler, stateSync, services)
	if err != nil {
		zap.S().Error(err)
		cancel()
		return
	}

	webApi := api.NewNodeApi(app, state, n)
	go func() {
		zap.S().Info("===== ", conf.HttpAddr)
		err := api.Run(ctx, conf.HttpAddr, webApi)
		if err != nil {
			zap.S().Errorf("Failed to start API: %v", err)
		}
	}()

	if *enableGrpcApi {
		grpcServer, err := server.NewServer(services)
		if err != nil {
			zap.S().Errorf("Failed to create gRPC server: %v", err)
		}
		go func() {
			err := grpcServer.Run(ctx, conf.GrpcAddr)
			if err != nil {
				zap.S().Errorf("grpcServer.Run(): %v", err)
			}
		}()
	}

	var gracefulStop = make(chan os.Signal, 1)
	signal.Notify(gracefulStop, syscall.SIGTERM)
	signal.Notify(gracefulStop, syscall.SIGINT)

	sig := <-gracefulStop
	zap.S().Infow("Caught signal, stopping", "signal", sig)
	n.Close()

	zap.S().Infow("Caught signal, stopping", "signal", sig)
	cancel()

	<-time.After(2 * time.Second)
}

func FromArgs(scheme proto.Scheme) func(s *settings.NodeSettings) error {
	return func(s *settings.NodeSettings) error {
		s.DeclaredAddr = *declAddr
		s.HttpAddr = *apiAddr
		s.GrpcAddr = *grpcAddr
		s.WavesNetwork = proto.NetworkStrFromScheme(scheme)
		s.Addresses = *peerAddresses
		return nil
	}
}<|MERGE_RESOLUTION|>--- conflicted
+++ resolved
@@ -97,18 +97,6 @@
 		return
 	}
 
-<<<<<<< HEAD
-=======
-	f, err := os.Open(*cfgPath)
-	if err != nil {
-		zap.S().Fatalf("Failed to open configuration file: %v", err)
-	}
-	defer func() { _ = f.Close() }()
-	custom, err := settings.ReadBlockchainSettings(f)
-	if err != nil {
-		zap.S().Fatalf("Failed to read configuration file: %v", err)
-	}
-
 	wal := wallet.NewEmbeddedWallet(wallet.NewLoader(*walletPath), wallet.NewWallet(), custom.AddressSchemeCharacter)
 	if *walletPassword != "" {
 		err := wal.Load([]byte(*walletPassword))
@@ -118,7 +106,6 @@
 		}
 	}
 
->>>>>>> 1faca8d2
 	path := *statePath
 	if path == "" {
 		path, err = util.GetStatePath()
