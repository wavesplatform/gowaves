package main

import (
	"context"
	"flag"
	"math/rand"
	"os"
	"os/signal"
	"strconv"
	"strings"
	"syscall"
	"time"

	"github.com/wavesplatform/gowaves/pkg/api"
	"github.com/wavesplatform/gowaves/pkg/grpc/server"
	"github.com/wavesplatform/gowaves/pkg/libs/bytespool"
	"github.com/wavesplatform/gowaves/pkg/libs/microblock_cache"
	"github.com/wavesplatform/gowaves/pkg/libs/ntptime"
	"github.com/wavesplatform/gowaves/pkg/libs/runner"
	"github.com/wavesplatform/gowaves/pkg/miner"
	scheduler2 "github.com/wavesplatform/gowaves/pkg/miner/scheduler"
	"github.com/wavesplatform/gowaves/pkg/miner/utxpool"
	"github.com/wavesplatform/gowaves/pkg/node"
	"github.com/wavesplatform/gowaves/pkg/node/blocks_applier"
	"github.com/wavesplatform/gowaves/pkg/node/messages"
	"github.com/wavesplatform/gowaves/pkg/node/peer_manager"
	"github.com/wavesplatform/gowaves/pkg/node/state_changed"
	"github.com/wavesplatform/gowaves/pkg/node/state_fsm/ng"
	"github.com/wavesplatform/gowaves/pkg/p2p/peer"
	"github.com/wavesplatform/gowaves/pkg/proto"
	"github.com/wavesplatform/gowaves/pkg/services"
	"github.com/wavesplatform/gowaves/pkg/settings"
	"github.com/wavesplatform/gowaves/pkg/state"
	"github.com/wavesplatform/gowaves/pkg/util/common"
	"github.com/wavesplatform/gowaves/pkg/wallet"
	"go.uber.org/zap"
)

var version = proto.Version{Major: 1, Minor: 2, Patch: 3}

var (
	logLevel          = flag.String("log-level", "INFO", "Logging level. Supported levels: DEBUG, INFO, WARN, ERROR, FATAL. Default logging level INFO.")
	statePath         = flag.String("state-path", "", "Path to node's state directory")
	peerAddresses     = flag.String("peers", "", "Addresses of peers to connect to")
	declAddr          = flag.String("declared-address", "", "Address to listen on")
	apiAddr           = flag.String("api-address", "", "Address for REST API")
	grpcAddr          = flag.String("grpc-address", "127.0.0.1:7475", "Address for gRPC API")
	cfgPath           = flag.String("cfg-path", "", "Path to configuration JSON file. No default value.")
	enableGrpcApi     = flag.Bool("enable-grpc-api", true, "Enables/disables gRPC API")
	buildExtendedApi  = flag.Bool("build-extended-api", false, "Builds extended API. Note that state must be reimported in case it wasn't imported with similar flag set")
	serveExtendedApi  = flag.Bool("serve-extended-api", false, "Serves extended API requests since the very beginning. The default behavior is to import until first block close to current time, and start serving at this point")
	minerVoteFeatures = flag.String("vote", "", "Miner vote features")
	reward            = flag.String("reward", "", "Miner reward: for example 600000000")
	outdateS          = flag.String("outdate", "4h", "Interval between last applied block and current time. If greater than no mining, no transaction accepted. Example 1d4h30m")
	walletPath        = flag.String("wallet-path", "", "Path to wallet, or ~/.waves by default")
	walletPassword    = flag.String("wallet-password", "", "Pass password for wallet. Extremely insecure")
	limitConnectionsS = flag.String("limit-connections", "30", "N incoming and outgoing connections")
	minPeersMining    = flag.Int("min-peers-mining", 1, "Minimum connected peers for allow mining")
)

func init() {
	common.SetupLogger(*logLevel)
}

func main() {
	flag.Parse()
	if *cfgPath == "" {
		zap.S().Error("Please provide path to blockchain config JSON file")
		return
	}

	common.SetupLogger(*logLevel)

	zap.S().Info(os.Args)
	zap.S().Info(os.Environ())
	zap.S().Info(os.LookupEnv("WAVES_OPTS"))

	f, err := os.Open(*cfgPath)
	if err != nil {
		zap.S().Fatalf("Failed to open configuration file: %v", err)
	}
	defer func() { _ = f.Close() }()
	custom, err := settings.ReadBlockchainSettings(f)
	if err != nil {
		zap.S().Fatalf("Failed to read configuration file: %v", err)
	}

	conf := &settings.NodeSettings{}
	if err := settings.ApplySettings(conf, FromArgs(custom.AddressSchemeCharacter), settings.FromJavaEnviron); err != nil {
		zap.S().Error(err)
		return
	}

	reward, err := miner.ParseReward(*reward)
	if err != nil {
		zap.S().Error(err)
		return
	}

	zap.S().Info("conf", conf)

	err = conf.Validate()
	if err != nil {
		zap.S().Error(err)
		return
	}

	zap.S().Info("custom.AddressSchemeCharacter ", custom.AddressSchemeCharacter)

	wal := wallet.NewEmbeddedWallet(wallet.NewLoader(*walletPath), wallet.NewWallet(), custom.AddressSchemeCharacter)
	if *walletPassword != "" {
		err := wal.Load([]byte(*walletPassword))
		if err != nil {
			zap.S().Error(err)
			return
		}
	}

	limitConnections, err := strconv.ParseUint(*limitConnectionsS, 10, 64)
	if err != nil {
		zap.S().Error(err)
		return
	}

	path := *statePath
	if path == "" {
		path, err = common.GetStatePath()
		if err != nil {
			zap.S().Error(err)
			return
		}
	}

	ntptm, err := ntptime.TryNew("pool.ntp.org", 10)
	if err != nil {
		zap.S().Error(err)
		return
	}

	minerDelaySecond, err := common.ParseDuration(*outdateS)
	if err != nil {
		zap.S().Error(err)
		return
	}

	ctx, cancel := context.WithCancel(context.Background())

	go ntptm.Run(ctx, 2*time.Minute)

	params := state.DefaultStateParams()
	params.StoreExtendedApiData = *buildExtendedApi
	params.ProvideExtendedApi = *serveExtendedApi
	params.Time = ntptm
	state, err := state.NewState(path, params, custom)
	if err != nil {
		zap.S().Error(err)
		cancel()
		return
	}

	// Check if we need to start serving extended API right now.
	if err := node.MaybeEnableExtendedApi(state, ntptm); err != nil {
		zap.S().Error(err)
		cancel()
		return
	}

	features, err := miner.ParseVoteFeatures(*minerVoteFeatures)
	if err != nil {
		cancel()
		zap.S().Error(err)
		return
	}

	features, err = miner.ValidateFeatures(state, features)
	if err != nil {
		cancel()
		zap.S().Error(err)
		return
	}

	declAddr := proto.NewTCPAddrFromString(conf.DeclaredAddr)

	mb := 1024 * 1014
	btsPool := bytespool.NewBytesPool(64, mb+(mb/2))

	parent := peer.NewParent()

	peerSpawnerImpl := peer_manager.NewPeerSpawner(btsPool, parent, conf.WavesNetwork, declAddr, "gowaves", uint64(rand.Int()), version)

	peerManager := peer_manager.NewPeerManager(peerSpawnerImpl, state, int(limitConnections))
	go peerManager.Run(ctx)

	scheduler := scheduler2.NewScheduler(
		state,
		wal,
		custom,
		ntptm,
		scheduler2.NewMinerConsensus(peerManager, *minPeersMining),
		proto.NewTimestampFromUSeconds(minerDelaySecond),
	)

	utx := utxpool.New(10000, utxpool.NewValidator(state, ntptm), custom)

	stateChanged := state_changed.NewStateChanged()
	blockApplier := blocks_applier.NewBlocksApplier()

	async := runner.NewAsync()
	logRunner := runner.NewLogRunner(async)

	InternalCh := messages.NewInternalChannel()

	services := services.Services{
		State:              state,
		Peers:              peerManager,
		Scheduler:          scheduler,
		BlocksApplier:      blockApplier,
		UtxPool:            utx,
		Scheme:             custom.AddressSchemeCharacter,
		BlockAddedNotifier: stateChanged,
		InvRequester:       ng.NewInvRequester(),

		LoggableRunner: logRunner,

		MicroBlockCache: microblock_cache.NewMicroblockCache(),

		InternalChannel: InternalCh,

		Time: ntptm,
	}

	utxClean := utxpool.NewCleaner(services)

	//ngState := ng.NewState(services)
	//ngRuntime := ng.NewRuntime(services, ngState)

<<<<<<< HEAD
	Miner := miner.NewMicroblockMiner(services, features, reward)
=======
	Miner := miner.NewMicroblockMiner(services, ngRuntime, features, reward)
>>>>>>> 50989c6e

	//async := runner.NewAsync()
	//scoreSender := scoresender.New(peerManager, state, 4*time.Second, async)

	stateChanged.AddHandler(state_changed.NewFuncHandler(func() {
		scheduler.Reschedule()
	}))
	//stateChanged.AddHandler(state_changed.NewFuncHandler(func() {
	//	ngState.BlockApplied()
	//}))
	stateChanged.AddHandler(utxClean)

	//async.Go(func() {
	//	scoreSender.Run(ctx)
	//})
	//stateSync := node.NewStateSync(services, scoreSender, blockApplier)

	go miner.Run(ctx, Miner, scheduler, InternalCh)
	go scheduler.Reschedule()

	n := node.NewNode(services, declAddr, declAddr)

	go n.Run(ctx, parent, InternalCh)

	if len(conf.Addresses) > 0 {
		adrs := strings.Split(conf.Addresses, ",")
		for _, addr := range adrs {
			peerManager.AddAddress(ctx, addr)
		}
	}

	// TODO hardcore
	app, err := api.NewApp("integration-test-rest-api", scheduler, services)
	if err != nil {
		zap.S().Error(err)
		cancel()
		return
	}

	webApi := api.NewNodeApi(app, state, n)
	go func() {
		zap.S().Info("===== ", conf.HttpAddr)
		err := api.Run(ctx, conf.HttpAddr, webApi)
		if err != nil {
			zap.S().Errorf("Failed to start API: %v", err)
		}
	}()

	if *enableGrpcApi {
		grpcServer, err := server.NewServer(services)
		if err != nil {
			zap.S().Errorf("Failed to create gRPC server: %v", err)
		}
		go func() {
			err := grpcServer.Run(ctx, conf.GrpcAddr)
			if err != nil {
				zap.S().Errorf("grpcServer.Run(): %v", err)
			}
		}()
	}

	var gracefulStop = make(chan os.Signal, 1)
	signal.Notify(gracefulStop, syscall.SIGTERM)
	signal.Notify(gracefulStop, syscall.SIGINT)

	sig := <-gracefulStop
	zap.S().Infow("Caught signal, stopping", "signal", sig)
	n.Close()

	zap.S().Infow("Caught signal, stopping", "signal", sig)
	cancel()

	<-time.After(2 * time.Second)
}

func FromArgs(scheme proto.Scheme) func(s *settings.NodeSettings) error {
	return func(s *settings.NodeSettings) error {
		s.DeclaredAddr = *declAddr
		s.HttpAddr = *apiAddr
		s.GrpcAddr = *grpcAddr
		s.WavesNetwork = proto.NetworkStrFromScheme(scheme)
		s.Addresses = *peerAddresses
		return nil
	}
}<|MERGE_RESOLUTION|>--- conflicted
+++ resolved
@@ -105,8 +105,6 @@
 		return
 	}
 
-	zap.S().Info("custom.AddressSchemeCharacter ", custom.AddressSchemeCharacter)
-
 	wal := wallet.NewEmbeddedWallet(wallet.NewLoader(*walletPath), wallet.NewWallet(), custom.AddressSchemeCharacter)
 	if *walletPassword != "" {
 		err := wal.Load([]byte(*walletPassword))
@@ -234,11 +232,7 @@
 	//ngState := ng.NewState(services)
 	//ngRuntime := ng.NewRuntime(services, ngState)
 
-<<<<<<< HEAD
 	Miner := miner.NewMicroblockMiner(services, features, reward)
-=======
-	Miner := miner.NewMicroblockMiner(services, ngRuntime, features, reward)
->>>>>>> 50989c6e
 
 	//async := runner.NewAsync()
 	//scoreSender := scoresender.New(peerManager, state, 4*time.Second, async)
