name: build
on: [ push, pull_request, workflow_dispatch ]

jobs:
  golangci:
    name: lint
    runs-on: ${{ matrix.os }}
    if: github.event_name == 'push' || github.event.pull_request.head.repo.full_name != 'wavesplatform/gowaves'
    strategy:
      matrix:
        os: [ macos-latest, windows-latest, ubuntu-latest ]

    steps:
      - name: Check out code
        uses: actions/checkout@v4
        with:
          fetch-depth: 0
      - name: Set up Go 1.21
        uses: actions/setup-go@v5.0.0
        with:
          go-version: 1.21.x
          check-latest: true
          cache: false # don't save & restore build caches because golangci-lint action does it internally
      - name: Get dependencies
        run: go mod vendor
      - name: golangci-lint-soft
<<<<<<< HEAD
        uses: golangci/golangci-lint-action@v3
=======
        uses: golangci/golangci-lint-action@v4
>>>>>>> b88baa40
        with:
          version: latest
          args: -c .golangci.yml
      # Strict linter configuration, only checking new code from pull requests.
      - name: golangci-lint-strict
        run: golangci-lint run -c .golangci-strict.yml --new-from-rev=origin/master --out-format=github-actions,line-number

  build:
    name: ubuntu
    runs-on: ubuntu-latest
    if: github.event_name == 'push' || github.event.pull_request.head.repo.full_name != 'wavesplatform/gowaves'

    steps:
      - name: Set up Go 1.21
        uses: actions/setup-go@v5.0.0
        with:
          go-version: 1.21.x
          check-latest: true
          cache: true

      - name: Set up GolangCI-Lint
<<<<<<< HEAD
        run: curl -sfL https://raw.githubusercontent.com/golangci/golangci-lint/master/install.sh| sh -s -- -b $HOME/bin v1.55.2
=======
        run: curl -sfL https://raw.githubusercontent.com/golangci/golangci-lint/master/install.sh| sh -s -- -b $HOME/bin v1.56.1
>>>>>>> b88baa40

      - name: Check out code into the Go module directory
        uses: actions/checkout@v4
        with:
          fetch-depth: 0

      - name: Get dependencies
        run: go mod vendor

      - name: Build and test with race detector
        run: export PATH="$HOME/bin:$PATH"; make ci

      - name: Upload coverage to Codecov
        uses: codecov/codecov-action@v3
        if: github.repository == 'wavesplatform/gowaves' # disable for forks
        with:
          token: ${{ secrets.CODECOV_TOKEN }}
          file: ./coverage.txt
          flags: unittests
          yml: ./codecov.yml

  smoke:
    name: smoke_tests
    runs-on: self-hosted
    if: github.event_name == 'pull_request' && github.repository == 'wavesplatform/gowaves'

    steps:
      - name: Set up Go 1.21
        uses: actions/setup-go@v5.0.0
        with:
          go-version: 1.21.x
          check-latest: true
          cache: true
        id: go

      - name: Check out code into the Go module directory
        uses: actions/checkout@v4

      - name: Get dependencies
        run: go mod vendor

      - name: Tests
        run: make smoke

      - name: Upload smoke tests logs
        uses: actions/upload-artifact@v4
        if: failure()
        with:
          name: smoke_itest_logs
          path: build/logs/
          if-no-files-found: warn
          retention-days: 5<|MERGE_RESOLUTION|>--- conflicted
+++ resolved
@@ -24,11 +24,7 @@
       - name: Get dependencies
         run: go mod vendor
       - name: golangci-lint-soft
-<<<<<<< HEAD
-        uses: golangci/golangci-lint-action@v3
-=======
         uses: golangci/golangci-lint-action@v4
->>>>>>> b88baa40
         with:
           version: latest
           args: -c .golangci.yml
@@ -50,11 +46,7 @@
           cache: true
 
       - name: Set up GolangCI-Lint
-<<<<<<< HEAD
-        run: curl -sfL https://raw.githubusercontent.com/golangci/golangci-lint/master/install.sh| sh -s -- -b $HOME/bin v1.55.2
-=======
         run: curl -sfL https://raw.githubusercontent.com/golangci/golangci-lint/master/install.sh| sh -s -- -b $HOME/bin v1.56.1
->>>>>>> b88baa40
 
       - name: Check out code into the Go module directory
         uses: actions/checkout@v4
