--- conflicted
+++ resolved
@@ -46,11 +46,7 @@
           cache: true
 
       - name: Set up GolangCI-Lint
-<<<<<<< HEAD
-        run: curl -sfL https://raw.githubusercontent.com/golangci/golangci-lint/master/install.sh| sh -s -- -b $HOME/bin v1.60.3
-=======
         run: curl -sfL https://raw.githubusercontent.com/golangci/golangci-lint/master/install.sh| sh -s -- -b $HOME/bin v1.61.0
->>>>>>> a633bb45
 
       - name: Check out code into the Go module directory
         uses: actions/checkout@v4
