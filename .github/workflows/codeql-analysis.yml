# For most projects, this workflow file will not need changing; you simply need
# to commit it to your repository.
#
# You may wish to alter this file to override the set of languages analyzed,
# or to provide custom queries or build logic.
#
# ******** NOTE ********
# We have attempted to detect the languages in your repository. Please check
# the `language` matrix defined below to confirm you have the correct set of
# supported CodeQL languages.
#
name: "CodeQL"

on:
  workflow_dispatch:
  push:
    branches: [ master ]
  pull_request:
    # The branches below must be a subset of the branches above
    branches: [ master ]
  schedule:
    - cron: '15 12 * * 3'

concurrency:
  group: ${{ github.workflow }}-${{ github.ref }}
  cancel-in-progress: ${{ github.ref != 'refs/heads/master' && github.event_name != 'workflow_dispatch' }}

permissions: { }

jobs:
  analyze:
    name: Analyze
    runs-on: ubuntu-latest
    permissions:
      security-events: write

    strategy:
      fail-fast: false
      matrix:
        language: [ 'go' ]
        # CodeQL supports [ 'cpp', 'csharp', 'go', 'java', 'javascript', 'python', 'ruby' ]
        # Learn more about CodeQL language support at https://git.io/codeql-language-support

    steps:
      - name: Checkout repository
        uses: actions/checkout@11bd71901bbe5b1630ceea73d27597364c9af683 # v4
        with:
          persist-credentials: false

<<<<<<< HEAD
      - name: Set up Go 1.23
        uses: actions/setup-go@d35c59abb061a4a6fb18e82ac0862c26744d6ab5 # v5.5.0
        with:
          go-version: 1.23.x
          check-latest: true
          cache: true

      # Initializes the CodeQL tools for scanning.
      - name: Initialize CodeQL
        uses: github/codeql-action/init@39edc492dbe16b1465b0cafca41432d857bdb31a # v3
        with:
          languages: ${{ matrix.language }}
          # If you wish to specify custom queries, you can do so here or in a config file.
          # By default, queries listed here will override any specified in a config file.
          # Prefix the list here with "+" to use these queries and those in the config file.
          # queries: ./path/to/local/query, your-org/your-repo/queries@main
=======
    # Initializes the CodeQL tools for scanning.
    - name: Initialize CodeQL
      uses: github/codeql-action/init@181d5eefc20863364f96762470ba6f862bdef56b # v3
      with:
        languages: ${{ matrix.language }}
        # If you wish to specify custom queries, you can do so here or in a config file.
        # By default, queries listed here will override any specified in a config file.
        # Prefix the list here with "+" to use these queries and those in the config file.
        # queries: ./path/to/local/query, your-org/your-repo/queries@main

    # Autobuild attempts to build any compiled languages  (C/C++, C#, or Java).
    # If this step fails, then you should remove it and run the build manually (see below)
    - name: Autobuild
      uses: github/codeql-action/autobuild@181d5eefc20863364f96762470ba6f862bdef56b # v3
>>>>>>> b1b3fa91

      # Autobuild attempts to build any compiled languages  (C/C++, C#, or Java).
      # If this step fails, then you should remove it and run the build manually (see below)
      - name: Autobuild
        uses: github/codeql-action/autobuild@39edc492dbe16b1465b0cafca41432d857bdb31a # v3

      # ℹ️ Command-line programs to run using the OS shell.
      # 📚 https://git.io/JvXDl

      # ✏️ If the Autobuild fails above, remove it and uncomment the following three lines
      #    and modify them (or add more) to build your code if your project
      #    uses a compiled language

<<<<<<< HEAD
      #- run: |
      #   make bootstrap
      #   make release
      - name: Perform CodeQL Analysis
        uses: github/codeql-action/analyze@39edc492dbe16b1465b0cafca41432d857bdb31a # v3
=======
    - name: Perform CodeQL Analysis
      uses: github/codeql-action/analyze@181d5eefc20863364f96762470ba6f862bdef56b # v3
>>>>>>> b1b3fa91
<|MERGE_RESOLUTION|>--- conflicted
+++ resolved
@@ -47,7 +47,6 @@
         with:
           persist-credentials: false
 
-<<<<<<< HEAD
       - name: Set up Go 1.23
         uses: actions/setup-go@d35c59abb061a4a6fb18e82ac0862c26744d6ab5 # v5.5.0
         with:
@@ -57,34 +56,18 @@
 
       # Initializes the CodeQL tools for scanning.
       - name: Initialize CodeQL
-        uses: github/codeql-action/init@39edc492dbe16b1465b0cafca41432d857bdb31a # v3
+        uses: github/codeql-action/init@181d5eefc20863364f96762470ba6f862bdef56b # v3
         with:
           languages: ${{ matrix.language }}
           # If you wish to specify custom queries, you can do so here or in a config file.
           # By default, queries listed here will override any specified in a config file.
           # Prefix the list here with "+" to use these queries and those in the config file.
           # queries: ./path/to/local/query, your-org/your-repo/queries@main
-=======
-    # Initializes the CodeQL tools for scanning.
-    - name: Initialize CodeQL
-      uses: github/codeql-action/init@181d5eefc20863364f96762470ba6f862bdef56b # v3
-      with:
-        languages: ${{ matrix.language }}
-        # If you wish to specify custom queries, you can do so here or in a config file.
-        # By default, queries listed here will override any specified in a config file.
-        # Prefix the list here with "+" to use these queries and those in the config file.
-        # queries: ./path/to/local/query, your-org/your-repo/queries@main
-
-    # Autobuild attempts to build any compiled languages  (C/C++, C#, or Java).
-    # If this step fails, then you should remove it and run the build manually (see below)
-    - name: Autobuild
-      uses: github/codeql-action/autobuild@181d5eefc20863364f96762470ba6f862bdef56b # v3
->>>>>>> b1b3fa91
 
       # Autobuild attempts to build any compiled languages  (C/C++, C#, or Java).
       # If this step fails, then you should remove it and run the build manually (see below)
       - name: Autobuild
-        uses: github/codeql-action/autobuild@39edc492dbe16b1465b0cafca41432d857bdb31a # v3
+        uses: github/codeql-action/autobuild@181d5eefc20863364f96762470ba6f862bdef56b # v3
 
       # ℹ️ Command-line programs to run using the OS shell.
       # 📚 https://git.io/JvXDl
@@ -93,13 +76,9 @@
       #    and modify them (or add more) to build your code if your project
       #    uses a compiled language
 
-<<<<<<< HEAD
       #- run: |
       #   make bootstrap
       #   make release
+
       - name: Perform CodeQL Analysis
-        uses: github/codeql-action/analyze@39edc492dbe16b1465b0cafca41432d857bdb31a # v3
-=======
-    - name: Perform CodeQL Analysis
-      uses: github/codeql-action/analyze@181d5eefc20863364f96762470ba6f862bdef56b # v3
->>>>>>> b1b3fa91
+        uses: github/codeql-action/analyze@181d5eefc20863364f96762470ba6f862bdef56b # v3