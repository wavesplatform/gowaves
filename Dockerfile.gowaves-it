<<<<<<< HEAD
FROM golang:1.20.4-alpine3.16 as builder
LABEL wavesplatform-gowaves-itests-tmp=true
=======
FROM golang:1.20.5-alpine3.18 as parent

>>>>>>> ee5092a1
WORKDIR /app

RUN apk add --no-cache make

COPY go.mod .
COPY go.sum .

RUN go mod download

COPY Makefile .
COPY cmd cmd
COPY pkg pkg

RUN make build-node-linux

FROM alpine:3.18.0
ENV TZ=Etc/UTC \
    APP_USER=gowaves

RUN apk add --no-cache bind-tools

RUN addgroup -S $APP_USER \
    && adduser -S $APP_USER -G $APP_USER

RUN mkdir -p /home/gowaves/config /home/gowaves/wallet

ENV CONFIG_PATH=/home/gowaves/config/gowaves-it.json \
    STATE_PATH=/home/gowaves/  \
    WALLET_PATH=/home/gowaves/wallet/go.wallet

USER $APP_USER

COPY --from=builder /app/build/bin/linux-amd64/node /app/node

CMD /app/node \
    -cfg-path=$CONFIG_PATH \
    -peers=$PEERS \
    -state-path=$STATE_PATH \
    -wallet-path=$WALLET_PATH \
    -wallet-password=$WALLET_PASSWORD \
    -blockchain-type=custom \
    -enable-grpc-api=true \
    -grpc-address=$GRPC_ADDR \
    -api-address=$API_ADDR \
    -api-key=itest-api-key \
    -declared-address=$DECLARED_ADDR \
    -bind-address=$BIND_ADDR \
    -build-extended-api \
    -build-state-hashes \
    -serve-extended-api \
    -log-level=debug \
    -obsolescence=1h \
    -reward=600000000 \
    -disable-ntp \
    -microblock-interval 2s \
    -blacklist-residence-time 0 \
    -rate-limiter-opts="rps=100&burst=100" \<|MERGE_RESOLUTION|>--- conflicted
+++ resolved
@@ -1,10 +1,5 @@
-<<<<<<< HEAD
-FROM golang:1.20.4-alpine3.16 as builder
+FROM golang:1.20.5-alpine3.18 as builder
 LABEL wavesplatform-gowaves-itests-tmp=true
-=======
-FROM golang:1.20.5-alpine3.18 as parent
-
->>>>>>> ee5092a1
 WORKDIR /app
 
 RUN apk add --no-cache make
