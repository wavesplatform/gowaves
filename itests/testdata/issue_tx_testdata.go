package testdata

import (
	"github.com/wavesplatform/gowaves/itests/config"
	f "github.com/wavesplatform/gowaves/itests/fixtures"
	utl "github.com/wavesplatform/gowaves/itests/utilities"
	"github.com/wavesplatform/gowaves/pkg/proto"
)

const (
	errMsg       = "transactions does not exist"
	errBrdCstMsg = "Error is unknown"
	errName      = "invalid name"
)

func GetVersions() []byte {
<<<<<<< HEAD
	return []byte{3}
=======
	return []byte{1, 2, 3}
>>>>>>> 670cc605
}

type IssueTestData[T any] struct {
	Account    config.AccountInfo
	AssetName  string
	AssetDesc  string
	Quantity   uint64
	Decimals   byte
	Reissuable bool
	Fee        uint64
	Timestamp  uint64
	ChainID    proto.Scheme
	Expected   T
}

type ExpectedValuesNegative struct {
	ErrGoMsg          string
	ErrScalaMsg       string
	ErrBrdCstGoMsg    string
	ErrBrdCstScalaMsg string
	WavesDiffBalance  int64
	AssetBalance      int64
	_                 struct{} // this field is necessary to force using explicit struct initialization
}

type ExpectedValuesPositive struct {
	WavesDiffBalance int64
	AssetBalance     int64
	_                struct{} // this field is necessary to force using explicit struct initialization
}

func NewIssueTestData[T any](account config.AccountInfo, assetName string, assetDesc string, quantity uint64, decimals byte,
	reissuable bool, fee uint64, timestamp uint64, chainID proto.Scheme, expected T) *IssueTestData[T] {
	return &IssueTestData[T]{
		Account:    account,
		AssetName:  assetName,
		AssetDesc:  assetDesc,
		Quantity:   quantity,
		Decimals:   decimals,
		Reissuable: reissuable,
		Fee:        fee,
		Timestamp:  timestamp,
		ChainID:    chainID,
		Expected:   expected,
	}
}

func DataChangedTimestamp[T any](td *IssueTestData[T]) IssueTestData[T] {
	return *NewIssueTestData(td.Account, td.AssetName, td.AssetDesc, td.Quantity, td.Decimals, td.Reissuable, td.Fee,
		utl.GetCurrentTimestampInMs(), td.ChainID, td.Expected)
}

type CommonIssueData struct {
	NFT        IssueTestData[ExpectedValuesPositive]
	Reissuable IssueTestData[ExpectedValuesPositive]
}

func GetCommonIssueData(suite *f.BaseSuite) CommonIssueData {
	return CommonIssueData{
		NFT: *NewIssueTestData(
			utl.GetAccount(suite, 2),
			utl.RandStringBytes(4, utl.CommonSymbolSet),
			"",
			1,
			0,
			false,
			utl.MinIssueFeeWaves,
			utl.GetCurrentTimestampInMs(),
			utl.TestChainID,
			ExpectedValuesPositive{
				WavesDiffBalance: utl.MinIssueFeeWaves,
				AssetBalance:     1,
			}),
		Reissuable: *NewIssueTestData(
			utl.GetAccount(suite, 2),
			utl.RandStringBytes(8, utl.CommonSymbolSet),
			utl.RandStringBytes(500, utl.CommonSymbolSet),
			100000000000,
			4,
			true,
			utl.MinIssueFeeWaves,
			utl.GetCurrentTimestampInMs(),
			utl.TestChainID,
			ExpectedValuesPositive{
				WavesDiffBalance: utl.MinIssueFeeWaves,
				AssetBalance:     100000000000,
			}),
	}
}

func GetPositiveDataMatrix(suite *f.BaseSuite) map[string]IssueTestData[ExpectedValuesPositive] {
	var t = map[string]IssueTestData[ExpectedValuesPositive]{
		"Min values, empty description, NFT": *NewIssueTestData(
			utl.GetAccount(suite, 2),
			utl.RandStringBytes(4, utl.CommonSymbolSet),
			"",
			1,
			0,
			false,
			utl.MinIssueFeeWaves,
			utl.GetCurrentTimestampInMs(),
			utl.TestChainID,
			ExpectedValuesPositive{
				WavesDiffBalance: utl.MinIssueFeeWaves,
				AssetBalance:     1,
			}),
		"Middle values, special symbols in desc, not reissuable": *NewIssueTestData(
			utl.GetAccount(suite, 2),
			utl.RandStringBytes(8, utl.CommonSymbolSet),
			utl.RandStringBytes(500, utl.CommonSymbolSet),
			100000000000,
			4,
			false,
			utl.MinIssueFeeWaves,
			utl.GetCurrentTimestampInMs(),
			utl.TestChainID,
			ExpectedValuesPositive{
				WavesDiffBalance: utl.MinIssueFeeWaves,
				AssetBalance:     100000000000,
			}),
		"Max values": *NewIssueTestData(
			utl.GetAccount(suite, 2),
			utl.RandStringBytes(16, utl.CommonSymbolSet),
			utl.RandStringBytes(1000, utl.CommonSymbolSet),
			utl.MaxAmount,
			8,
			true,
			utl.MinIssueFeeWaves,
			utl.GetCurrentTimestampInMs(),
			utl.TestChainID,
			ExpectedValuesPositive{
				WavesDiffBalance: utl.MinIssueFeeWaves,
				AssetBalance:     utl.MaxAmount,
			}),
	}
	return t
}

func GetNegativeDataMatrix(suite *f.BaseSuite) map[string]IssueTestData[ExpectedValuesNegative] {
	var t = map[string]IssueTestData[ExpectedValuesNegative]{
		"Invalid asset name (len < min)": *NewIssueTestData(
			utl.GetAccount(suite, 2),
			utl.RandStringBytes(3, utl.CommonSymbolSet),
			utl.RandStringBytes(1, utl.CommonSymbolSet),
			1,
			0,
			true,
			utl.MinIssueFeeWaves,
			utl.GetCurrentTimestampInMs(),
			utl.TestChainID,
			ExpectedValuesNegative{
				ErrGoMsg:          errMsg,
				ErrScalaMsg:       errMsg,
				ErrBrdCstGoMsg:    errBrdCstMsg,
				ErrBrdCstScalaMsg: errName,
				WavesDiffBalance:  0,
				AssetBalance:      0,
			}),
		"Invalid asset name (len > max)": *NewIssueTestData(
			utl.GetAccount(suite, 2),
			utl.RandStringBytes(17, utl.CommonSymbolSet),
			utl.RandStringBytes(8, utl.CommonSymbolSet),
			10000,
			2,
			true,
			utl.MinIssueFeeWaves,
			utl.GetCurrentTimestampInMs(),
			utl.TestChainID,
			ExpectedValuesNegative{
				ErrGoMsg:          errMsg,
				ErrScalaMsg:       errMsg,
				ErrBrdCstGoMsg:    errBrdCstMsg,
				ErrBrdCstScalaMsg: errName,
				WavesDiffBalance:  0,
				AssetBalance:      0,
			}),
		"Empty string in asset name": *NewIssueTestData(
			utl.GetAccount(suite, 2),
			"",
			utl.RandStringBytes(8, utl.CommonSymbolSet),
			10000,
			2,
			true,
			utl.MinIssueFeeWaves,
			utl.GetCurrentTimestampInMs(),
			utl.TestChainID,
			ExpectedValuesNegative{
				ErrGoMsg:          errMsg,
				ErrScalaMsg:       errMsg,
				ErrBrdCstGoMsg:    errBrdCstMsg,
				ErrBrdCstScalaMsg: errName,
				WavesDiffBalance:  0,
				AssetBalance:      0,
			}),
		"Invalid encoding in asset name": *NewIssueTestData(
			utl.GetAccount(suite, 2),
			"\\u0061\\u0073\\u0073\\u0065",
			utl.RandStringBytes(8, utl.CommonSymbolSet),
			10000,
			2,
			true,
			utl.MinIssueFeeWaves,
			utl.GetCurrentTimestampInMs(),
			utl.TestChainID,
			ExpectedValuesNegative{
				ErrGoMsg:          errMsg,
				ErrScalaMsg:       errMsg,
				ErrBrdCstGoMsg:    errBrdCstMsg,
				ErrBrdCstScalaMsg: errName,
				WavesDiffBalance:  0,
				AssetBalance:      0,
			}),
		//Error in Node Go
		/*"Invalid encoding in asset description": *NewIssueTestData(
		utl.GetAccount(suite, 2),
		utl.RandStringBytes(8, utl.CommonSymbolSet),
		"\\u0061\\u0073\\u0073\\u0065\\u0074",
		10000,
		2,
		true,
		100000000,
		utl.GetCurrentTimestampInMs(),
		utl.TestChainID,
		ExpectedValuesNegative{
			ErrGoMsg:         errMsg,
			ErrScalaMsg:      errMsg,
		    ErrBrdCstGoMsg:    errBrdCstMsg,
		    ErrBrdCstScalaMsg: "",
			WavesDiffBalance: 0,
			AssetBalance:      0,
		}),*/
		"Invalid asset description (len > max)": *NewIssueTestData(
			utl.GetAccount(suite, 2),
			utl.RandStringBytes(6, utl.CommonSymbolSet),
			utl.RandStringBytes(1001, utl.CommonSymbolSet),
			10000,
			2,
			true,
			utl.MinIssueFeeWaves,
			utl.GetCurrentTimestampInMs(),
			utl.TestChainID,
			ExpectedValuesNegative{
				ErrGoMsg:          errMsg,
				ErrScalaMsg:       errMsg,
				ErrBrdCstGoMsg:    errBrdCstMsg,
				ErrBrdCstScalaMsg: "Too big sequence requested",
				WavesDiffBalance:  0,
				AssetBalance:      0,
			}),
		"Invalid token quantity (quantity < min)": *NewIssueTestData(
			utl.GetAccount(suite, 2),
			utl.RandStringBytes(8, utl.CommonSymbolSet),
			utl.RandStringBytes(8, utl.CommonSymbolSet),
			0,
			2,
			true,
			utl.MinIssueFeeWaves,
			utl.GetCurrentTimestampInMs(),
			utl.TestChainID,
			ExpectedValuesNegative{
				ErrGoMsg:          errMsg,
				ErrScalaMsg:       errMsg,
				ErrBrdCstGoMsg:    errBrdCstMsg,
				ErrBrdCstScalaMsg: "non-positive amount: 0 of assets",
				WavesDiffBalance:  0,
				AssetBalance:      0,
			}),
		"Invalid token quantity (quantity > max)": *NewIssueTestData(
			utl.GetAccount(suite, 2),
			utl.RandStringBytes(8, utl.CommonSymbolSet),
			utl.RandStringBytes(8, utl.CommonSymbolSet),
			utl.MaxAmount+1,
			2,
			true,
			utl.MinIssueFeeWaves,
			utl.GetCurrentTimestampInMs(),
			utl.TestChainID,
			ExpectedValuesNegative{
				ErrGoMsg:          errMsg,
				ErrScalaMsg:       errMsg,
				ErrBrdCstGoMsg:    errBrdCstMsg,
				ErrBrdCstScalaMsg: "failed to parse json message",
				WavesDiffBalance:  0,
				AssetBalance:      0,
			}),
		"Invalid token decimals (decimals > max)": *NewIssueTestData(
			utl.GetAccount(suite, 2),
			utl.RandStringBytes(8, utl.CommonSymbolSet),
			utl.RandStringBytes(8, utl.CommonSymbolSet),
			100000,
			9,
			true,
			utl.MinIssueFeeWaves,
			utl.GetCurrentTimestampInMs(),
			utl.TestChainID,
			ExpectedValuesNegative{
				ErrGoMsg:          errMsg,
				ErrScalaMsg:       errMsg,
				ErrBrdCstGoMsg:    errBrdCstMsg,
				ErrBrdCstScalaMsg: "invalid decimals value: 9, decimals should be in interval [0; 8]",
				WavesDiffBalance:  0,
				AssetBalance:      0,
			}),
		"Invalid fee (fee > max)": *NewIssueTestData(
			utl.GetAccount(suite, 2),
			utl.RandStringBytes(8, utl.CommonSymbolSet),
			utl.RandStringBytes(8, utl.CommonSymbolSet),
			100000,
			8,
			true,
			utl.MaxAmount+1,
			utl.GetCurrentTimestampInMs(),
			utl.TestChainID,
			ExpectedValuesNegative{
				ErrGoMsg:          errMsg,
				ErrScalaMsg:       errMsg,
				ErrBrdCstGoMsg:    errBrdCstMsg,
				ErrBrdCstScalaMsg: "failed to parse json message",
				WavesDiffBalance:  0,
				AssetBalance:      0,
			}),
		"Invalid fee (0 < fee < min)": *NewIssueTestData(
			utl.GetAccount(suite, 2),
			utl.RandStringBytes(8, utl.CommonSymbolSet),
			utl.RandStringBytes(8, utl.CommonSymbolSet),
			100000,
			8,
			true,
			10,
			utl.GetCurrentTimestampInMs(),
			utl.TestChainID,
			ExpectedValuesNegative{
				ErrGoMsg:          errMsg,
				ErrScalaMsg:       errMsg,
				ErrBrdCstGoMsg:    errBrdCstMsg,
				ErrBrdCstScalaMsg: "Fee for IssueTransaction (10 in WAVES) does not exceed minimal value of 100000000 WAVES",
				WavesDiffBalance:  0,
				AssetBalance:      0,
			}),
		"Invalid fee (fee = 0)": *NewIssueTestData(
			utl.GetAccount(suite, 2),
			utl.RandStringBytes(8, utl.CommonSymbolSet),
			utl.RandStringBytes(8, utl.CommonSymbolSet),
			100000,
			8,
			true,
			0,
			utl.GetCurrentTimestampInMs(),
			utl.TestChainID,
			ExpectedValuesNegative{
				ErrGoMsg:          errMsg,
				ErrScalaMsg:       errMsg,
				ErrBrdCstGoMsg:    errBrdCstMsg,
				ErrBrdCstScalaMsg: "insufficient fee",
				WavesDiffBalance:  0,
				AssetBalance:      0,
			}),
		"Timestamp more than 7200000ms in the past relative to previous block timestamp": *NewIssueTestData(
			utl.GetAccount(suite, 2),
			utl.RandStringBytes(8, utl.CommonSymbolSet),
			utl.RandStringBytes(8, utl.CommonSymbolSet),
			100000,
			8,
			true,
			utl.MinIssueFeeWaves,
			utl.GetCurrentTimestampInMs()-7260000,
			utl.TestChainID,
			ExpectedValuesNegative{
				ErrGoMsg:          errMsg,
				ErrScalaMsg:       errMsg,
				ErrBrdCstGoMsg:    errBrdCstMsg,
				ErrBrdCstScalaMsg: "is more than 7200000ms in the past relative to previous block timestamp",
				WavesDiffBalance:  0,
				AssetBalance:      0,
			}),
		"Timestamp more than 5400000ms in the future relative to previous block timestamp": *NewIssueTestData(
			utl.GetAccount(suite, 2),
			utl.RandStringBytes(8, utl.CommonSymbolSet),
			utl.RandStringBytes(8, utl.CommonSymbolSet),
			100000,
			8,
			true,
			utl.MinIssueFeeWaves,
			utl.GetCurrentTimestampInMs()+54160000,
			utl.TestChainID,
			ExpectedValuesNegative{
				ErrGoMsg:          errMsg,
				ErrScalaMsg:       errMsg,
				ErrBrdCstGoMsg:    errBrdCstMsg,
				ErrBrdCstScalaMsg: "is more than 5400000ms in the future relative to block timestamp",
				WavesDiffBalance:  0,
				AssetBalance:      0,
			}),
		"Creating a token when there are not enough funds on the account balance": *NewIssueTestData(
			utl.GetAccount(suite, 2),
			utl.RandStringBytes(8, utl.CommonSymbolSet),
			utl.RandStringBytes(8, utl.CommonSymbolSet),
			100000,
			8,
			true,
			uint64(100000000+utl.GetAvailableBalanceInWavesGo(suite, utl.GetAccount(suite, 2).Address)),
			utl.GetCurrentTimestampInMs(),
			utl.TestChainID,
			ExpectedValuesNegative{
				ErrGoMsg:          errMsg,
				ErrScalaMsg:       errMsg,
				ErrBrdCstGoMsg:    errBrdCstMsg,
				ErrBrdCstScalaMsg: "Accounts balance errors",
				WavesDiffBalance:  0,
				AssetBalance:      0,
			}),
	}
	return t
}<|MERGE_RESOLUTION|>--- conflicted
+++ resolved
@@ -14,11 +14,7 @@
 )
 
 func GetVersions() []byte {
-<<<<<<< HEAD
-	return []byte{3}
-=======
 	return []byte{1, 2, 3}
->>>>>>> 670cc605
 }
 
 type IssueTestData[T any] struct {
