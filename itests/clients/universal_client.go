package clients

import (
	"context"
	"errors"
	"testing"
	"time"

<<<<<<< HEAD
	"golang.org/x/sync/errgroup"

=======
>>>>>>> 93203822
	"github.com/wavesplatform/gowaves/itests/config"
	"github.com/wavesplatform/gowaves/pkg/crypto"
	"github.com/wavesplatform/gowaves/pkg/proto"
)

type NodeUniversalClient struct {
	Implementation Implementation
	HTTPClient     *HTTPClient
	GRPCClient     *GRPCClient
	Connection     *NetClient
}

func NewNodeUniversalClient(
	ctx context.Context, t *testing.T, impl Implementation, httpPort, grpcPort, netAddress string, peers []proto.PeerInfo,
) *NodeUniversalClient {
	return &NodeUniversalClient{
		Implementation: impl,
		HTTPClient:     NewHTTPClient(t, impl, httpPort),
		GRPCClient:     NewGRPCClient(t, impl, grpcPort),
		Connection:     NewNetClient(ctx, t, impl, netAddress, peers),
	}
}

func (c *NodeUniversalClient) SendStartMessage(t *testing.T) {
	c.HTTPClient.PrintMsg(t, "------------- Start test: "+t.Name()+" -------------")
}

func (c *NodeUniversalClient) SendEndMessage(t *testing.T) {
	c.HTTPClient.PrintMsg(t, "------------- End test: "+t.Name()+" -------------")
}

func (c *NodeUniversalClient) Handshake() {
	c.Connection.SendHandshake()
}

func (c *NodeUniversalClient) Close(t testing.TB) {
	c.GRPCClient.Close(t)
	c.Connection.Close()
}

func (c *NodeUniversalClient) WaitForHeight(t testing.TB, height uint64, opts ...config.WaitOption) uint64 {
	var h uint64
	params := config.NewWaitParams(opts...)
	ctx, cancel := context.WithTimeout(params.Ctx, params.Timeout)
	defer cancel()
<<<<<<< HEAD
	g, gCtx := errgroup.WithContext(ctx)
	g.Go(func() error {
		for gCtx.Err() == nil {
			h = c.HTTPClient.GetHeight(t).Height
			if h >= height {
				return nil
			}
			select {
			case <-gCtx.Done():
				return gCtx.Err()
			case <-time.After(time.Second):
				// Sleep for a second before checking the height again.
			}
		}
		return gCtx.Err()
	})
	// Wait for the goroutines to finish.
	if err := g.Wait(); err != nil && !errors.Is(err, context.Canceled) {
=======
	for context.Cause(ctx) == nil {
		h = c.HTTPClient.GetHeight(t).Height
		if h >= height {
			break
		}
		select {
		case <-ctx.Done():
			break
		case <-time.After(time.Second):
			// Sleep for a second before checking the height again.
		}
	}

	if err := context.Cause(ctx); err != nil {
		if errors.Is(err, context.DeadlineExceeded) {
			t.Fatalf("Timeout exceeded while waiting for height %d, current height %d", height, h)
		}
>>>>>>> 93203822
		t.Fatalf("Failed to wait for height %d: %v", height, err)
	}
	return h
}

func (c *NodeUniversalClient) WaitForTransaction(t testing.TB, id crypto.Digest, opts ...config.WaitOption) {
	params := config.NewWaitParams(opts...)
	ctx, cancel := context.WithTimeout(params.Ctx, params.Timeout)
	defer cancel()
<<<<<<< HEAD
	g, gCtx := errgroup.WithContext(ctx)
	g.Go(func() error {
		return RetryCtx(gCtx, params.Timeout, func() error {
			_, _, err := c.HTTPClient.TransactionInfoRaw(id)
			return err
		})
	})
	// Wait for the goroutines to finish.
	if err := g.Wait(); err != nil && !errors.Is(err, context.Canceled) {
=======
	err := RetryCtx(ctx, params.Timeout, func() error {
		_, _, err := c.HTTPClient.TransactionInfoRaw(id)
		return err
	})
	if err != nil {
		if errors.Is(err, context.DeadlineExceeded) {
			t.Fatalf("Timeout exceeded while waiting for transaction %q", id.String())
		}
>>>>>>> 93203822
		t.Fatalf("Failed to wait for transaction %q: %v", id.String(), err)
	}
}<|MERGE_RESOLUTION|>--- conflicted
+++ resolved
@@ -6,11 +6,6 @@
 	"testing"
 	"time"
 
-<<<<<<< HEAD
-	"golang.org/x/sync/errgroup"
-
-=======
->>>>>>> 93203822
 	"github.com/wavesplatform/gowaves/itests/config"
 	"github.com/wavesplatform/gowaves/pkg/crypto"
 	"github.com/wavesplatform/gowaves/pkg/proto"
@@ -56,26 +51,6 @@
 	params := config.NewWaitParams(opts...)
 	ctx, cancel := context.WithTimeout(params.Ctx, params.Timeout)
 	defer cancel()
-<<<<<<< HEAD
-	g, gCtx := errgroup.WithContext(ctx)
-	g.Go(func() error {
-		for gCtx.Err() == nil {
-			h = c.HTTPClient.GetHeight(t).Height
-			if h >= height {
-				return nil
-			}
-			select {
-			case <-gCtx.Done():
-				return gCtx.Err()
-			case <-time.After(time.Second):
-				// Sleep for a second before checking the height again.
-			}
-		}
-		return gCtx.Err()
-	})
-	// Wait for the goroutines to finish.
-	if err := g.Wait(); err != nil && !errors.Is(err, context.Canceled) {
-=======
 	for context.Cause(ctx) == nil {
 		h = c.HTTPClient.GetHeight(t).Height
 		if h >= height {
@@ -93,7 +68,6 @@
 		if errors.Is(err, context.DeadlineExceeded) {
 			t.Fatalf("Timeout exceeded while waiting for height %d, current height %d", height, h)
 		}
->>>>>>> 93203822
 		t.Fatalf("Failed to wait for height %d: %v", height, err)
 	}
 	return h
@@ -103,17 +77,6 @@
 	params := config.NewWaitParams(opts...)
 	ctx, cancel := context.WithTimeout(params.Ctx, params.Timeout)
 	defer cancel()
-<<<<<<< HEAD
-	g, gCtx := errgroup.WithContext(ctx)
-	g.Go(func() error {
-		return RetryCtx(gCtx, params.Timeout, func() error {
-			_, _, err := c.HTTPClient.TransactionInfoRaw(id)
-			return err
-		})
-	})
-	// Wait for the goroutines to finish.
-	if err := g.Wait(); err != nil && !errors.Is(err, context.Canceled) {
-=======
 	err := RetryCtx(ctx, params.Timeout, func() error {
 		_, _, err := c.HTTPClient.TransactionInfoRaw(id)
 		return err
@@ -122,7 +85,6 @@
 		if errors.Is(err, context.DeadlineExceeded) {
 			t.Fatalf("Timeout exceeded while waiting for transaction %q", id.String())
 		}
->>>>>>> 93203822
 		t.Fatalf("Failed to wait for transaction %q: %v", id.String(), err)
 	}
 }