package node_client

import (
	"testing"
	"time"

	"github.com/cenkalti/backoff/v4"
	"github.com/pkg/errors"
	"github.com/stretchr/testify/assert"

	d "github.com/wavesplatform/gowaves/itests/docker"
	"github.com/wavesplatform/gowaves/pkg/crypto"
	"github.com/wavesplatform/gowaves/pkg/proto"
)

type NodeClients struct {
	HttpClient *HttpClient
	GrpcClient *GrpcClient
}

func NewNodeClient(t *testing.T, httpPort string, grpcPort string) *NodeClients {
	return &NodeClients{
		HttpClient: NewHttpClient(t, httpPort),
		GrpcClient: NewGrpcClient(t, grpcPort),
	}
}

type NodesClients struct {
	GoClients    *NodeClients
	ScalaClients *NodeClients
}

func NewNodesClients(t *testing.T, ports *d.Ports) *NodesClients {
	return &NodesClients{
		GoClients:    NewNodeClient(t, ports.Go.RestApiPort, ports.Go.GrpcPort),
		ScalaClients: NewNodeClient(t, ports.Scala.RestApiPort, ports.Scala.GrpcPort),
	}
}

func (c *NodesClients) SendStartMessage(t *testing.T) {
	c.GoClients.HttpClient.PrintMsg(t, "------------- Start test: "+t.Name()+" -------------")
	c.ScalaClients.HttpClient.PrintMsg(t, "------------- Start test: "+t.Name()+" -------------")
}

func (c *NodesClients) SendEndMessage(t *testing.T) {
	c.GoClients.HttpClient.PrintMsg(t, "------------- End test: "+t.Name()+" -------------")
	c.ScalaClients.HttpClient.PrintMsg(t, "------------- End test: "+t.Name()+" -------------")
}

func (c *NodesClients) StateHashCmp(t *testing.T, height uint64) (*proto.StateHash, *proto.StateHash, bool) {
	goStateHash := c.GoClients.HttpClient.StateHash(t, height)
	scalaStateHash := c.ScalaClients.HttpClient.StateHash(t, height)
	return goStateHash, scalaStateHash, goStateHash.BlockID == scalaStateHash.BlockID && goStateHash.SumHash == scalaStateHash.SumHash
}

// WaitForNewHeight waits for nodes to generate new block.
// Returns the height that was *before* generation of new block.
func (c *NodesClients) WaitForNewHeight(t *testing.T) uint64 {
	initialHeight := c.ScalaClients.HttpClient.GetHeight(t).Height
	c.WaitForHeight(t, initialHeight+1)
	return initialHeight
}

// WaitForHeight waits for nodes to get on given height. Exits if nodes' height already equal or greater than requested.
// Function returns actual nodes' height.
func (c *NodesClients) WaitForHeight(t *testing.T, height uint64) uint64 {
	var hg, hs uint64
	for {
		hg = c.GoClients.HttpClient.GetHeight(t).Height
		if hg >= height {
			break
		}
		time.Sleep(time.Second * 1)
	}
	for {
		hs = c.ScalaClients.HttpClient.GetHeight(t).Height
		if hs >= height {
			break
		}
		time.Sleep(time.Second * 1)
	}
	if hg < hs {
		return hg
	}
	return hs
}

func (c *NodesClients) WaitForStateHashEquality(t *testing.T) {
	var (
		equal          bool
		goStateHash    *proto.StateHash
		scalaStateHash *proto.StateHash
	)
	h := c.WaitForNewHeight(t)
	for i := 0; i < 3; i++ {
		if goStateHash, scalaStateHash, equal = c.StateHashCmp(t, h); equal {
			break
		}
		c.WaitForNewHeight(t)
	}

<<<<<<< HEAD
	if !equal && goStateHash.FieldsHashes.EqualWith(scalaStateHash.FieldsHashes) {
		var firstHeight int64 = -1
		for height := h; height > 0; height-- {
			goStateHash, scalaStateHash, equal = c.StateHashCmp(t, height)
			if !goStateHash.FieldsHashes.EqualWith(scalaStateHash.FieldsHashes) {
=======
	if !equal && goStateHash.FieldsHashes.Equal(scalaStateHash.FieldsHashes) {
		var firstHeight int64 = -1
		for height := h; height > 0; height-- {
			goStateHash, scalaStateHash, equal = c.StateHashCmp(t, height)
			if !goStateHash.FieldsHashes.Equal(scalaStateHash.FieldsHashes) {
>>>>>>> 4c43d51e
				firstHeight = int64(height)
			}
		}
		if firstHeight == -1 {
			t.Errorf("couldn't find the height when state hashes diverged. should not happen")
		}
		goStateHashDiverged, scalaStateHashDiverged, _ := c.StateHashCmp(t, uint64(firstHeight))
		goFieldHashesDiverged, err := goStateHashDiverged.FieldsHashes.MarshalJSON()
		assert.NoError(t, err)
		scalaFieldHashesDiverged, err := scalaStateHashDiverged.FieldsHashes.MarshalJSON()
		assert.NoError(t, err)

		t.Logf("First height when state hashes diverged: "+
			"%d:\nGo:\tBlockID=%s\tStateHash=%s\tFieldHashes=%s\n"+
			"Scala:\tBlockID=%s\tStateHash=%s\tFieldHashes=%s",
			firstHeight, goStateHashDiverged.BlockID.String(), goStateHashDiverged.SumHash.String(), goFieldHashesDiverged,
			scalaStateHashDiverged.BlockID.String(), scalaStateHashDiverged.SumHash.String(), scalaFieldHashesDiverged)
	}

	goFieldHashes, err := goStateHash.FieldsHashes.MarshalJSON()
	assert.NoError(t, err)
	scalaFieldHashes, err := scalaStateHash.FieldsHashes.MarshalJSON()
	assert.NoError(t, err)

	assert.True(t, equal,
		"Not equal state hash at height %d:\nGo:\tBlockID=%s\tStateHash=%s\tFieldHashes=%s\n"+
			"Scala:\tBlockID=%s\tStateHash=%s\tFieldHashes=%s",
		h, goStateHash.BlockID.String(), goStateHash.SumHash.String(), goFieldHashes,
		scalaStateHash.BlockID.String(), scalaStateHash.SumHash.String(), scalaFieldHashes)
}

func Retry(timeout time.Duration, f func() error) error {
	bo := backoff.NewExponentialBackOff()
	bo.MaxInterval = time.Second * 1
	bo.MaxElapsedTime = timeout
	if err := backoff.Retry(f, bo); err != nil {
		if bo.NextBackOff() == backoff.Stop {
			return errors.Wrap(err, "reached retry deadline")
		}
		return err
	}
	return nil
}

func (c *NodesClients) WaitForTransaction(id crypto.Digest, timeout time.Duration) (error, error) {
	errGo := Retry(timeout, func() error {
		_, _, err := c.GoClients.HttpClient.TransactionInfoRaw(id)
		return err
	})
	errScala := Retry(timeout, func() error {
		_, _, err := c.ScalaClients.HttpClient.TransactionInfoRaw(id)
		return err
	})
	return errGo, errScala
}

func (c *NodesClients) WaitForConnectedPeers(timeout time.Duration) (error, error) {
	errGo := Retry(timeout, func() error {
		cp, _, err := c.GoClients.HttpClient.ConnectedPeers()
		if len(cp) == 0 && err == nil {
			err = errors.New("no connected peers")
		}
		return err
	})
	errScala := Retry(timeout, func() error {
		cp, _, err := c.ScalaClients.HttpClient.ConnectedPeers()
		if len(cp) == 0 && err == nil {
			err = errors.New("no connected peers")
		}
		return err
	})
	return errGo, errScala
}<|MERGE_RESOLUTION|>--- conflicted
+++ resolved
@@ -99,19 +99,11 @@
 		c.WaitForNewHeight(t)
 	}
 
-<<<<<<< HEAD
-	if !equal && goStateHash.FieldsHashes.EqualWith(scalaStateHash.FieldsHashes) {
-		var firstHeight int64 = -1
-		for height := h; height > 0; height-- {
-			goStateHash, scalaStateHash, equal = c.StateHashCmp(t, height)
-			if !goStateHash.FieldsHashes.EqualWith(scalaStateHash.FieldsHashes) {
-=======
 	if !equal && goStateHash.FieldsHashes.Equal(scalaStateHash.FieldsHashes) {
 		var firstHeight int64 = -1
 		for height := h; height > 0; height-- {
 			goStateHash, scalaStateHash, equal = c.StateHashCmp(t, height)
 			if !goStateHash.FieldsHashes.Equal(scalaStateHash.FieldsHashes) {
->>>>>>> 4c43d51e
 				firstHeight = int64(height)
 			}
 		}
