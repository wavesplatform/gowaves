package utilities

import (
	"context"
	"encoding/base64"
	"encoding/json"
	"fmt"
	"math"
	"math/rand"
	"os"
	"path/filepath"
	"regexp"
	"strconv"
	"strings"
	"testing"
	"time"

	"github.com/pkg/errors"
	"github.com/stretchr/testify/require"

	"github.com/wavesplatform/gowaves/pkg/grpc/generated/waves"
	"github.com/wavesplatform/gowaves/pkg/settings"

	"github.com/wavesplatform/gowaves/itests/config"
	f "github.com/wavesplatform/gowaves/itests/fixtures"
	"github.com/wavesplatform/gowaves/itests/net"
	"github.com/wavesplatform/gowaves/pkg/client"
	"github.com/wavesplatform/gowaves/pkg/crypto"
	g "github.com/wavesplatform/gowaves/pkg/grpc/generated/waves/node/grpc"
	"github.com/wavesplatform/gowaves/pkg/proto"
)

const (
	DefaultMinerGo             = 0
	DefaultMinerScala          = 1
	DefaultSenderNotMiner      = 2
	DefaultRecipientNotMiner   = 3
	FirstRecipientNotMiner     = 4
	DAOAccount                 = 5
	XTNBuyBackAccount          = 6
	DefaultAccountForLoanFunds = 9
	MaxAmount                  = math.MaxInt64
	MinIssueFeeWaves           = 100000000
	MinSetAssetScriptFeeWaves  = 100000000
	MinTxFeeWaves              = 100000
	MinTxFeeWavesSmartAsset    = 500000
	TestChainID                = 'L'
	CommonSymbolSet            = "abcdefghijklmnopqrstuvwxyzABCDEFGHIJKLMNOPQRSTUVWXYZ0123456789~!|#$%^&*()_+=\\\";:/?><|][{}"
	LettersAndDigits           = "abcdefghijklmnopqrstuvwxyzABCDEFGHIJKLMNOPQRSTUVWXYZ0123456789"
	DefaultInitialTimeout      = 5 * time.Millisecond
	DefaultWaitTimeout         = 15 * time.Second
)

const (
	FeatureStatusActivated = "ACTIVATED"
	FeatureStatusApproved  = "APPROVED"
	FeatureStatusUndefined = "UNDEFINED"
)

var (
	cutCommentsRegex = regexp.MustCompile(`\s*#.*\n?`)
)

type Response struct {
	ResponseGo    *client.Response
	ResponseScala *client.Response
}

type BalanceInWaves struct {
	BalanceInWavesGo    int64
	BalanceInWavesScala int64
}

type BalanceInAsset struct {
	BalanceInAssetGo    int64
	BalanceInAssetScala int64
}

type WaitingError struct {
	ErrWtGo    error
	ErrWtScala error
}

type BroadcastingError struct {
	ErrorBrdCstGo    error
	ErrorBrdCstScala error
}

type ConsideredTransaction struct {
	TxID      crypto.Digest
	WtErr     WaitingError
	Resp      Response
	BrdCstErr BroadcastingError
}

type AccountDiffBalances struct {
	DiffBalanceWaves BalanceInWaves
	DiffBalanceAsset BalanceInAsset
}

type AccountDiffBalancesSponsorshipSender struct {
	DiffBalanceWaves    BalanceInWaves
	DiffBalanceAsset    BalanceInAsset
	DiffBalanceFeeAsset BalanceInAsset
}

func NewBalanceInWaves(balanceGo, balanceScala int64) BalanceInWaves {
	return BalanceInWaves{
		BalanceInWavesGo:    balanceGo,
		BalanceInWavesScala: balanceScala,
	}
}

func NewBalanceInAsset(balanceGo, balanceScala int64) BalanceInAsset {
	return BalanceInAsset{
		BalanceInAssetGo:    balanceGo,
		BalanceInAssetScala: balanceScala,
	}
}

type AccountsDiffBalancesTxWithSponsorship struct {
	DiffBalancesSender    AccountDiffBalancesSponsorshipSender
	DiffBalancesRecipient AccountDiffBalances
	DiffBalancesSponsor   AccountDiffBalances
}

func NewDiffBalancesTxWithSponsorship(diffBalanceWavesGoSender, diffBalanceWavesScalaSender, diffBalanceAssetGoSender,
	diffBalanceAssetScalaSender, diffBalanceFeeAssetGoSender, diffBalanceFeeAssetScalaSender, diffBalanceWavesGoRecipient,
	diffBalanceWavesScalaRecipient, diffBalanceAssetGoRecipient, diffBalanceAssetScalaRecipient, diffBalanceWavesGoSponsor,
	diffBalanceWavesScalaSponsor, diffBalanceAssetGoSponsor, diffBalanceAssetScalaSponsor int64) AccountsDiffBalancesTxWithSponsorship {

	return AccountsDiffBalancesTxWithSponsorship{
		DiffBalancesSender: AccountDiffBalancesSponsorshipSender{
			DiffBalanceWaves: BalanceInWaves{
				BalanceInWavesGo:    diffBalanceWavesGoSender,
				BalanceInWavesScala: diffBalanceWavesScalaSender,
			},
			DiffBalanceAsset: BalanceInAsset{
				BalanceInAssetGo:    diffBalanceAssetGoSender,
				BalanceInAssetScala: diffBalanceAssetScalaSender,
			},
			DiffBalanceFeeAsset: BalanceInAsset{
				BalanceInAssetGo:    diffBalanceFeeAssetGoSender,
				BalanceInAssetScala: diffBalanceFeeAssetScalaSender,
			},
		},
		DiffBalancesRecipient: AccountDiffBalances{
			DiffBalanceWaves: BalanceInWaves{
				BalanceInWavesGo:    diffBalanceWavesGoRecipient,
				BalanceInWavesScala: diffBalanceWavesScalaRecipient,
			},
			DiffBalanceAsset: BalanceInAsset{
				BalanceInAssetGo:    diffBalanceAssetGoRecipient,
				BalanceInAssetScala: diffBalanceAssetScalaRecipient,
			},
		},
		DiffBalancesSponsor: AccountDiffBalances{
			DiffBalanceWaves: BalanceInWaves{
				BalanceInWavesGo:    diffBalanceWavesGoSponsor,
				BalanceInWavesScala: diffBalanceWavesScalaSponsor,
			},
			DiffBalanceAsset: BalanceInAsset{
				BalanceInAssetGo:    diffBalanceAssetGoSponsor,
				BalanceInAssetScala: diffBalanceAssetScalaSponsor,
			},
		},
	}
}

func NewConsideredTransaction(txId crypto.Digest, respGo, respScala *client.Response,
	errWtGo, errWtScala, errBrdCstGo, errBrdCstScala error) ConsideredTransaction {
	return ConsideredTransaction{
		TxID: txId,
		Resp: Response{
			ResponseGo:    respGo,
			ResponseScala: respScala,
		},
		WtErr: WaitingError{
			ErrWtGo:    errWtGo,
			ErrWtScala: errWtScala,
		},
		BrdCstErr: BroadcastingError{
			ErrorBrdCstGo:    errBrdCstGo,
			ErrorBrdCstScala: errBrdCstScala,
		},
	}
}

type AvailableVersions struct {
	Binary   []byte
	Protobuf []byte
	Sum      []byte
}

func NewAvailableVersions(binary []byte, protobuf []byte) AvailableVersions {
	sum := append(binary, protobuf...)
	return AvailableVersions{
		Binary:   binary,
		Protobuf: protobuf,
		Sum:      sum,
	}
}

func GetAvailableVersions(t *testing.T, txType proto.TransactionType, minVersion, maxVersion byte) AvailableVersions {
	var binary, protobuf []byte
	minPBVersion := proto.ProtobufTransactionsVersions[txType]
	require.GreaterOrEqual(t, minPBVersion, minVersion, "Min binary version greater then min protobuf version")
	for i := minVersion; i < minPBVersion; i++ {
		binary = append(binary, i)
	}
	for i := minPBVersion; i < maxVersion+1; i++ {
		protobuf = append(protobuf, i)
	}
	return NewAvailableVersions(binary, protobuf)
}

func RandStringBytes(n int, symbolSet string) string {
	b := make([]byte, n)
	for j := range b {
		b[j] = symbolSet[rand.Intn(len(symbolSet))]
	}
	return string(b)
}

func GetTransactionJsonOrErrMsg(tx proto.Transaction) string {
	var result string
	jsonStr, err := json.Marshal(tx)
	if err != nil {
		result = fmt.Sprintf("Failed to create tx JSON: %s", err)
	} else {
		result = string(jsonStr)
	}
	return result
}

func RandDigest(t *testing.T, n int, symbolSet string) crypto.Digest {
	id, err := crypto.NewDigestFromBytes([]byte(RandStringBytes(n, symbolSet)))
	require.NoError(t, err, "Failed to create random Digest")
	return id
}

func GetScriptBytes(suite *f.BaseSuite, scriptStr string) []byte {
	script, err := base64.StdEncoding.DecodeString(scriptStr)
	require.NoError(suite.T(), err, "Failed to decode script string to byte array")
	return script
}

func GetCurrentTimestampInMs() uint64 {
	return uint64(time.Now().UnixMilli())
}

func GetTestcaseNameWithVersion(name string, v byte) string {
	return fmt.Sprintf("%s (v %d)", name, v)
}

func AssetWithVersion(assetID crypto.Digest, v int) string {
	return fmt.Sprintf(" asset %s (v %d)", assetID, v)
}

// Abs returns the absolute value of x.
func Abs(x int64) int64 {
	if x < 0 {
		return -x
	}
	return x
}

func SetFromToAccounts(accountNumbers ...int) (int, int, error) {
	var from, to int
	switch len(accountNumbers) {
	case 0:
		from = 2
		to = 3
	case 1:
		from = accountNumbers[0]
		to = 3
	case 2:
		from = accountNumbers[0]
		to = accountNumbers[1]
	default:
		return 0, 0, errors.New("More than two parameters")
	}
	return from, to, nil
}

// AddNewAccount function creates and adds new AccountInfo to suite accounts list. Returns index of new account in
// the list and AccountInfo.
func AddNewAccount(suite *f.BaseSuite, chainID proto.Scheme) (int, config.AccountInfo) {
	seed := strconv.FormatInt(time.Now().UnixNano(), 10)
	sk, pk, err := crypto.GenerateKeyPair([]byte(seed))
	require.NoError(suite.T(), err)
	addr, err := proto.NewAddressFromPublicKey(chainID, pk)
	require.NoError(suite.T(), err)
	acc := config.AccountInfo{
		PublicKey: pk,
		SecretKey: sk,
		Amount:    0,
		Address:   addr,
	}
	suite.Cfg.Accounts = append(suite.Cfg.Accounts, acc)
	return len(suite.Cfg.Accounts) - 1, acc
}

func GetAccount(suite *f.BaseSuite, i int) config.AccountInfo {
	if i < 0 || i > len(suite.Cfg.Accounts)-1 {
		require.FailNow(suite.T(),
			fmt.Sprintf("Invalid account index %d, should be between 0 and %d", i, len(suite.Cfg.Accounts)))
	}
	return suite.Cfg.Accounts[i]
}

func MustGetAccountByAddress(suite *f.BaseSuite, address proto.WavesAddress) config.AccountInfo {
	for _, account := range suite.Cfg.Accounts {
		if account.Address.Equal(address) {
			return account
		}
	}
	require.FailNow(suite.T(), "Account with address %q wasn't found", address.String())
	panic("unreachable point reached")
}

func GetAddressByAliasGo(suite *f.BaseSuite, alias string) []byte {
	return suite.Clients.GoClients.GrpcClient.GetAddressByAlias(suite.T(), alias)
}

func GetAddressByAliasScala(suite *f.BaseSuite, alias string) []byte {
	return suite.Clients.ScalaClients.GrpcClient.GetAddressByAlias(suite.T(), alias)
}

func GetAddressesByAlias(suite *f.BaseSuite, alias string) ([]byte, []byte) {
	return GetAddressByAliasGo(suite, alias), GetAddressByAliasScala(suite, alias)
}

func GetAddressWithNewSchema(suite *f.BaseSuite, chainId proto.Scheme, address proto.WavesAddress) proto.WavesAddress {
	newAddr, err := proto.RebuildAddress(chainId, address.Body())
	require.NoError(suite.T(), err, "Can't rebuild address")
	return newAddr
}

func GetAddressFromRecipient(suite *f.BaseSuite, recipient proto.Recipient) proto.WavesAddress {
	if addr := recipient.Address(); addr != nil {
		return *addr
	}
	alias := recipient.Alias()
	require.NotNil(suite.T(), alias, "Address and Alias shouldn't be nil at the same time")
	address, err := proto.NewAddressFromBytes(GetAddressByAliasGo(suite, alias.Alias))
	require.NoError(suite.T(), err, "Can't get address from bytes")
	return address
}

func GetAvailableBalanceInWavesGo(suite *f.BaseSuite, address proto.WavesAddress) int64 {
	return suite.Clients.GoClients.GrpcClient.GetWavesBalance(suite.T(), address).GetAvailable()
}

func GetAvailableBalanceInWavesScala(suite *f.BaseSuite, address proto.WavesAddress) int64 {
	return suite.Clients.ScalaClients.GrpcClient.GetWavesBalance(suite.T(), address).GetAvailable()
}

func GetAvailableBalanceInWaves(suite *f.BaseSuite, address proto.WavesAddress) (int64, int64) {
	return GetAvailableBalanceInWavesGo(suite, address), GetAvailableBalanceInWavesScala(suite, address)
}

func GetAssetInfo(suite *f.BaseSuite, assetId crypto.Digest) *client.AssetsDetail {
	assetInfo, err := suite.Clients.ScalaClients.HttpClient.GetAssetDetails(assetId)
	require.NoError(suite.T(), err, "Scala node: Can't get asset info")
	return assetInfo
}

func GetHeightGo(suite *f.BaseSuite) uint64 {
	return suite.Clients.GoClients.HttpClient.GetHeight(suite.T()).Height
}

func GetHeightScala(suite *f.BaseSuite) uint64 {
	return suite.Clients.ScalaClients.HttpClient.GetHeight(suite.T()).Height
}

func GetHeight(suite *f.BaseSuite) uint64 {
	goHeight := GetHeightGo(suite)
	scalaHeight := GetHeightScala(suite)
	if goHeight < scalaHeight {
		return goHeight
	}
	return scalaHeight
}

func WaitForHeight(suite *f.BaseSuite, height uint64) uint64 {
	return suite.Clients.WaitForHeight(suite.T(), height)
}

func WaitForNewHeight(suite *f.BaseSuite) uint64 {
	return suite.Clients.WaitForNewHeight(suite.T())
}

func GetActivationFeaturesStatusInfoGo(suite *f.BaseSuite, h uint64) *g.ActivationStatusResponse {
	return suite.Clients.GoClients.GrpcClient.GetFeatureActivationStatusInfo(suite.T(), int32(h))
}

func GetActivationFeaturesStatusInfoScala(suite *f.BaseSuite, h uint64) *g.ActivationStatusResponse {
	return suite.Clients.ScalaClients.GrpcClient.GetFeatureActivationStatusInfo(suite.T(), int32(h))
}

func getFeatureBlockchainStatus(statusResponse *g.ActivationStatusResponse, fID settings.Feature) (string, error) {
	var status string
	var err error
	for _, feature := range statusResponse.GetFeatures() {
		if feature.GetId() == int32(fID) {
			status = feature.GetBlockchainStatus().String()
			break
		}
	}
	if status == "" {
<<<<<<< HEAD
		err = errors.Errorf("Feature with Id %d not found", fID)
=======
		err = errors.Errorf("Feature with ID %d not found", fID)
>>>>>>> 6f527db0
	}
	return status, err
}

func getFeatureActivationHeight(statusResponse *g.ActivationStatusResponse, featureID settings.Feature) (int32, error) {
	var err error
	var activationHeight int32
	activationHeight = -1
	for _, feature := range statusResponse.GetFeatures() {
		if feature.GetId() == int32(featureID) && feature.GetBlockchainStatus().String() == FeatureStatusActivated {
			activationHeight = feature.GetActivationHeight()
			break
		}
	}
	if activationHeight == -1 {
		err = errors.Errorf("Feature with Id %d not found", featureID)
	}
	return activationHeight, err
}

func GetFeatureBlockchainStatusGo(suite *f.BaseSuite, featureID settings.Feature, h uint64) string {
	status, err := getFeatureBlockchainStatus(GetActivationFeaturesStatusInfoGo(suite, h), featureID)
	require.NoError(suite.T(), err, "Couldn't get feature status info")
	suite.T().Logf("Go: Status of feature %d on height @%d: %s\n", featureID, h, status)
	return status
}

func GetFeatureBlockchainStatusScala(suite *f.BaseSuite, featureID settings.Feature, h uint64) string {
	status, err := getFeatureBlockchainStatus(GetActivationFeaturesStatusInfoScala(suite, h), featureID)
	require.NoError(suite.T(), err, "Couldn't get feature status info")
	suite.T().Logf("Scala: Status of feature %d on height @%d: %s\n", featureID, h, status)
	return status
}

func GetFeatureActivationHeightGo(suite *f.BaseSuite, featureID settings.Feature, height uint64) int32 {
	activationHeight, err := getFeatureActivationHeight(GetActivationFeaturesStatusInfoGo(suite, height), featureID)
	require.NoError(suite.T(), err)
	return activationHeight
}

func GetFeatureActivationHeightScala(suite *f.BaseSuite, featureID settings.Feature, height uint64) int32 {
	activationHeight, err := getFeatureActivationHeight(GetActivationFeaturesStatusInfoScala(suite, height), featureID)
	require.NoError(suite.T(), err)
	return activationHeight
}

func GetFeatureActivationHeight(suite *f.BaseSuite, featureID settings.Feature, height uint64) int32 {
	var err error
	var activationHeight int32
	activationHeight = -1
	activationHeightGo := GetFeatureActivationHeightGo(suite, featureID, height)
	activationHeightScala := GetFeatureActivationHeightScala(suite, featureID, height)
	if activationHeightGo == activationHeightScala && activationHeightGo > -1 {
		activationHeight = activationHeightGo
	} else {
		err = errors.New("Activation Height from Go and Scala is different")
	}
	require.NoError(suite.T(), err)
	return activationHeight
}

func GetFeatureBlockchainStatus(suite *f.BaseSuite, featureID settings.Feature, height uint64) (string, error) {
	var status string
	var err error
	statusGo := GetFeatureBlockchainStatusGo(suite, featureID, height)
	statusScala := GetFeatureBlockchainStatusScala(suite, featureID, height)
	if statusGo == statusScala {
		status = statusGo
	} else {
		err = errors.Errorf("Feature with Id %d has different statuses", featureID)
	}
	return status, err
}

func GetWaitingBlocks(suite *f.BaseSuite, height uint64, featureID settings.Feature) uint64 {
	var waitingBlocks uint64
	votingPeriod := suite.Cfg.BlockchainSettings.ActivationWindowSize(height)
	status, err := GetFeatureBlockchainStatus(suite, featureID, height)
	require.NoError(suite.T(), err)
	switch status {
	case FeatureStatusActivated:
		waitingBlocks = 0
	case FeatureStatusApproved:
		waitingBlocks = votingPeriod - (height - (height/votingPeriod)*votingPeriod)
	case FeatureStatusUndefined:
		waitingBlocks = 2*votingPeriod - (height - (height/votingPeriod)*votingPeriod)
	default:
		suite.FailNow("Status is unknown")
	}
	return waitingBlocks
}

func WaitForFeatureActivation(suite *f.BaseSuite, featureID settings.Feature, height uint64) int32 {
	var activationHeight int32
	waitingBlocks := GetWaitingBlocks(suite, height, featureID)
	h := WaitForHeight(suite, height+waitingBlocks)
	activationHeightGo := GetFeatureActivationHeightGo(suite, featureID, h)
	activationHeightScala := GetFeatureActivationHeightScala(suite, featureID, h)
	if activationHeightScala == activationHeightGo {
		activationHeight = activationHeightGo
	} else {
		suite.FailNowf("Feature has different activation heights", "Feature ID is %d", featureID)
	}
	return activationHeight
}

func FeatureShouldBeActivated(suite *f.BaseSuite, featureID settings.Feature, height uint64) {
	activationHeight := WaitForFeatureActivation(suite, featureID, height)
	if activationHeight == -1 {
		suite.FailNowf("Feature is not activated", "Feature with Id %d", featureID)
	}
	suite.T().Logf("Feature %d is activated on height @%d\n", featureID, activationHeight)
}

func GetAssetInfoGrpcGo(suite *f.BaseSuite, assetId crypto.Digest) *g.AssetInfoResponse {
	return suite.Clients.GoClients.GrpcClient.GetAssetsInfo(suite.T(), assetId.Bytes())
}

func GetAssetInfoGrpcScala(suite *f.BaseSuite, assetId crypto.Digest) *g.AssetInfoResponse {
	return suite.Clients.ScalaClients.GrpcClient.GetAssetsInfo(suite.T(), assetId.Bytes())
}

func GetAssetInfoGrpc(suite *f.BaseSuite, assetId crypto.Digest) (*g.AssetInfoResponse, *g.AssetInfoResponse) {
	return GetAssetInfoGrpcGo(suite, assetId), GetAssetInfoGrpcScala(suite, assetId)
}

func GetAssetBalanceGo(suite *f.BaseSuite, address proto.WavesAddress, assetId crypto.Digest) int64 {
	return suite.Clients.GoClients.GrpcClient.GetAssetBalance(suite.T(), address, assetId.Bytes()).GetAmount()
}

func GetAssetBalanceScala(suite *f.BaseSuite, address proto.WavesAddress, assetId crypto.Digest) int64 {
	return suite.Clients.ScalaClients.GrpcClient.GetAssetBalance(suite.T(), address, assetId.Bytes()).GetAmount()
}

func GetAssetBalance(suite *f.BaseSuite, address proto.WavesAddress, assetId crypto.Digest) (int64, int64) {
	return GetAssetBalanceGo(suite, address, assetId), GetAssetBalanceScala(suite, address, assetId)
}

func GetActualDiffBalanceInWaves(suite *f.BaseSuite, address proto.WavesAddress, initBalanceGo, initBalanceScala int64) (int64, int64) {
	currentBalanceInWavesGo, currentBalanceInWavesScala := GetAvailableBalanceInWaves(suite, address)
	actualDiffBalanceInWavesGo := Abs(initBalanceGo - currentBalanceInWavesGo)
	actualDiffBalanceInWavesScala := Abs(initBalanceScala - currentBalanceInWavesScala)
	return actualDiffBalanceInWavesGo, actualDiffBalanceInWavesScala
}

func GetActualDiffBalanceInAssets(suite *f.BaseSuite, address proto.WavesAddress, assetId crypto.Digest, initBalanceGo, initBalanceScala int64) (int64, int64) {
	currentBalanceInAssetGo, currentBalanceInAssetScala := GetAssetBalance(suite, address, assetId)
	actualDiffBalanceInAssetGo := Abs(currentBalanceInAssetGo - initBalanceGo)
	actualDiffBalanceInAssetScala := Abs(currentBalanceInAssetScala - initBalanceScala)
	return actualDiffBalanceInAssetGo, actualDiffBalanceInAssetScala
}

func GetTxIdsInBlockchain(suite *f.BaseSuite, ids map[string]*crypto.Digest) map[string]string {
	timeout := 20 * time.Second
	tick := timeout
	var (
		ticker      = time.NewTicker(tick)
		ctx, cancel = context.WithTimeout(context.Background(), timeout)
		txIDs       = make(map[string]string, 2*len(ids))
	)
	defer func() {
		ticker.Stop()
		cancel()
	}()
	for {
		if len(txIDs) == 2*len(ids) { // fast path
			return txIDs
		}
		select {
		case <-ctx.Done():
			return txIDs
		case <-ticker.C:
			for name, id := range ids {
				goTxID := "Go " + name
				if _, ok := txIDs[goTxID]; !ok {
					_, _, errGo := suite.Clients.GoClients.HttpClient.TransactionInfoRaw(*id)
					if errGo == nil {
						txIDs[goTxID] = id.String()
					}
				}
				scalaTxID := "Scala " + name
				if _, ok := txIDs[scalaTxID]; !ok {
					_, _, errScala := suite.Clients.ScalaClients.HttpClient.TransactionInfoRaw(*id)
					if errScala == nil {
						txIDs[scalaTxID] = id.String()
					}
				}
			}
		}
	}
}

func ExtractTxID(t *testing.T, tx proto.Transaction, scheme proto.Scheme) crypto.Digest {
	idBytes, err := tx.GetID(scheme)
	require.NoError(t, err, "failed to get txID")
	id, err := crypto.NewDigestFromBytes(idBytes)
	require.NoError(t, err, "failed to create new digest from bytes")
	return id
}

func MarshalTxAndGetTxMsg(t *testing.T, scheme proto.Scheme, tx proto.Transaction) proto.Message {
	bts, err := proto.MarshalTx(scheme, tx)
	require.NoError(t, err, "failed to marshal tx")
	t.Logf("Transaction bytes: %s", base64.StdEncoding.EncodeToString(bts))
	if proto.IsProtobufTx(tx) {
		return &proto.PBTransactionMessage{Transaction: bts}
	} else {
		return &proto.TransactionMessage{Transaction: bts}
	}

}

func SendAndWaitTransaction(suite *f.BaseSuite, tx proto.Transaction, scheme proto.Scheme, waitForTx bool) ConsideredTransaction {
	timeout := DefaultInitialTimeout
	id := ExtractTxID(suite.T(), tx, scheme)
	txMsg := MarshalTxAndGetTxMsg(suite.T(), scheme, tx)
	if waitForTx {
		timeout = DefaultWaitTimeout
	}
	scala := !waitForTx

	connections, err := net.NewNodeConnections(suite.Ports)
	suite.Require().NoError(err, "failed to create new node connections")
	defer connections.Close(suite.T())
	connections.SendToNodes(suite.T(), txMsg, scala)

	errGo, errScala := suite.Clients.WaitForTransaction(id, timeout)
	return NewConsideredTransaction(id, nil, nil, errGo, errScala, nil, nil)
}

func BroadcastAndWaitTransaction(suite *f.BaseSuite, tx proto.Transaction, scheme proto.Scheme, waitForTx bool) ConsideredTransaction {
	timeout := DefaultWaitTimeout
	id := ExtractTxID(suite.T(), tx, scheme)
	respGo, errBrdCstGo := suite.Clients.GoClients.HttpClient.TransactionBroadcast(tx)
	var respScala *client.Response = nil
	var errBrdCstScala error = nil
	if !waitForTx {
		timeout = DefaultInitialTimeout
		respScala, errBrdCstScala = suite.Clients.ScalaClients.HttpClient.TransactionBroadcast(tx)
	}
	errWtGo, errWtScala := suite.Clients.WaitForTransaction(id, timeout)
	return NewConsideredTransaction(id, respGo, respScala, errWtGo, errWtScala, errBrdCstGo, errBrdCstScala)
}

func getItestsDir() (string, error) {
	filename, err := os.Getwd()
	if err != nil {
		return "", err
	}
	return filepath.Join(filepath.Dir(filename), "itests"), nil
}

func ReadScript(scriptDir, fileName string) ([]byte, error) {
	dir, err := getItestsDir()
	if err != nil {
		return nil, err
	}
	scriptPath := filepath.Join(dir, "testdata", "scripts", scriptDir, fileName)
	scriptFileContent, err := os.ReadFile(filepath.Clean(scriptPath))
	if err != nil {
		return nil, err
	}
	scriptBase64WithComments := string(scriptFileContent)
	scriptBase64WithoutComments := cutCommentsRegex.ReplaceAllString(scriptBase64WithComments, "")
	scriptBase64 := strings.TrimSpace(scriptBase64WithoutComments)

	return base64.StdEncoding.DecodeString(scriptBase64)
}

type RewardDiffBalancesInWaves struct {
	MinersSumDiffBalance  BalanceInWaves
	DAODiffBalance        BalanceInWaves
	XTNBuyBackDiffBalance BalanceInWaves
}

func NewRewardDiffBalances(diffBalanceGoMiners, diffBalanceScalaMiners, diffBalanceGoDao, diffBalanceScalaDao,
	diffBalanceGoXtn, diffBalanceScalaXtn int64) RewardDiffBalancesInWaves {
	return RewardDiffBalancesInWaves{
		MinersSumDiffBalance: BalanceInWaves{
			BalanceInWavesGo:    diffBalanceGoMiners,
			BalanceInWavesScala: diffBalanceScalaMiners,
		},
		DAODiffBalance: BalanceInWaves{
			BalanceInWavesGo:    diffBalanceGoDao,
			BalanceInWavesScala: diffBalanceScalaDao,
		},
		XTNBuyBackDiffBalance: BalanceInWaves{
			BalanceInWavesGo:    diffBalanceGoXtn,
			BalanceInWavesScala: diffBalanceScalaXtn,
		},
	}
}

func GetBlockGo(suite *f.BaseSuite, height uint64) *waves.Block {
	return suite.Clients.GoClients.GrpcClient.GetBlock(suite.T(), height).GetBlock()
}

func GetBlockScala(suite *f.BaseSuite, height uint64) *waves.Block {
	return suite.Clients.ScalaClients.GrpcClient.GetBlock(suite.T(), height).GetBlock()
}

func GetDesiredRewardGo(suite *f.BaseSuite, height uint64) int64 {
	block := GetBlockGo(suite, height)
	return block.GetHeader().RewardVote
}

func GetDesiredRewardScala(suite *f.BaseSuite, height uint64) int64 {
	block := GetBlockScala(suite, height)
	return block.GetHeader().RewardVote
}

func GetDesiredReward(suite *f.BaseSuite, height uint64) int64 {
	var desiredR int64
	desiredRGo := GetDesiredRewardGo(suite, height)
	desiredRScala := GetDesiredRewardScala(suite, height)
	if desiredRGo == desiredRScala {
		desiredR = desiredRGo
	} else {
		suite.FailNow("Desired Reward from Go and Scala is different")
	}
	return desiredR
}

// GetRewardTermCfg is max period of voting (term).
func GetRewardTermCfg(suite *f.BaseSuite) uint64 {
	return suite.Cfg.BlockchainSettings.BlockRewardTerm
}

// GetRewardTermAfter20Cfg returns term after feature 20 activation (term-after-capped-reward-feature), =1/2 term.
func GetRewardTermAfter20Cfg(suite *f.BaseSuite) uint64 {
	return suite.Cfg.BlockchainSettings.BlockRewardTermAfter20
}

// GetRewards get response from /blockchain/rewards.
func GetRewardsGo(suite *f.BaseSuite) *client.RewardInfo {
	return suite.Clients.GoClients.HttpClient.Rewards(suite.T())
}

func GetRewardsScala(suite *f.BaseSuite) *client.RewardInfo {
	return suite.Clients.ScalaClients.HttpClient.Rewards(suite.T())
}

func GetRewards(suite *f.BaseSuite) (*client.RewardInfo, *client.RewardInfo) {
	return GetRewardsGo(suite), GetRewardsScala(suite)
}

// GetRewards get response from /blockchain/rewards/{height}.
func GetRewardsAtHeightGo(suite *f.BaseSuite, height uint64) *client.RewardInfo {
	return suite.Clients.GoClients.HttpClient.RewardsAtHeight(suite.T(), height)
}

func GetRewardsAtHeightScala(suite *f.BaseSuite, height uint64) *client.RewardInfo {
	return suite.Clients.ScalaClients.HttpClient.RewardsAtHeight(suite.T(), height)
}

func GetRewardsAtHeight(suite *f.BaseSuite, height uint64) (*client.RewardInfo, *client.RewardInfo) {
	return GetRewardsAtHeightGo(suite, height), GetRewardsAtHeightScala(suite, height)
}

func GetCurrentRewardGo(suite *f.BaseSuite, height uint64) uint64 {
	return suite.Clients.GoClients.HttpClient.RewardsAtHeight(suite.T(), height).CurrentReward
}

func GetCurrentRewardScala(suite *f.BaseSuite, height uint64) uint64 {
	return suite.Clients.ScalaClients.HttpClient.RewardsAtHeight(suite.T(), height).CurrentReward
}

func GetCurrentReward(suite *f.BaseSuite, height uint64) uint64 {
	var currentReward uint64
	currentRewardGo := GetCurrentRewardGo(suite, height)
	currentRewardScala := GetCurrentRewardScala(suite, height)
	if currentRewardGo == currentRewardScala {
		currentReward = currentRewardGo
	} else {
		suite.FailNow("Current reward is different")
	}
	return currentReward
}

func GetRewardTermAtHeightGo(suite *f.BaseSuite, height uint64) uint64 {
	return GetRewardsAtHeightGo(suite, height).Term
}

func GetRewardTermAtHeightScala(suite *f.BaseSuite, height uint64) uint64 {
	return GetRewardsAtHeightScala(suite, height).Term
}

func GetRewardTermAtHeight(suite *f.BaseSuite, height uint64) RewardTerm {
	termGo := GetRewardTermAtHeightGo(suite, height)
	termScala := GetRewardTermAtHeightScala(suite, height)
	suite.T().Logf("Go: Reward Term: %d, Scala: Reward Term: %d, height: %d",
		termGo, termScala, height)
	return NewRewardTerm(termGo, termScala)
}

type RewardTerm struct {
	TermGo    uint64
	TermScala uint64
}

func NewRewardTerm(termGo, termScala uint64) RewardTerm {
	return RewardTerm{
		TermGo:    termGo,
		TermScala: termScala,
	}
}

func GetXtnBuybackPeriodCfg(suite *f.BaseSuite) uint64 {
	return suite.Cfg.BlockchainSettings.MinXTNBuyBackPeriod
}

func GetRollbackToHeightGo(suite *f.BaseSuite, height uint64, returnTxToUtx bool) *proto.BlockID {
	return suite.Clients.GoClients.HttpClient.RollbackToHeight(suite.T(), height, returnTxToUtx)
}

func GetRollbackToHeightScala(suite *f.BaseSuite, height uint64, returnTxToUtx bool) *proto.BlockID {
	return suite.Clients.ScalaClients.HttpClient.RollbackToHeight(suite.T(), height, returnTxToUtx)
}

func GetRollbackToHeight(suite *f.BaseSuite, height uint64, returnTxToUtx bool) (*proto.BlockID, *proto.BlockID) {
	suite.T().Logf("Rollback to height: %d from height: %d", height, GetHeight(suite))
	return GetRollbackToHeightGo(suite, height, returnTxToUtx), GetRollbackToHeightScala(suite, height, returnTxToUtx)
}<|MERGE_RESOLUTION|>--- conflicted
+++ resolved
@@ -409,11 +409,7 @@
 		}
 	}
 	if status == "" {
-<<<<<<< HEAD
-		err = errors.Errorf("Feature with Id %d not found", fID)
-=======
 		err = errors.Errorf("Feature with ID %d not found", fID)
->>>>>>> 6f527db0
 	}
 	return status, err
 }
