--- conflicted
+++ resolved
@@ -122,23 +122,11 @@
 }
 
 func GetAccount(suite *f.BaseSuite, i int) config.AccountInfo {
-<<<<<<< HEAD
-	listOfAccounts := suite.Cfg.Accounts
-	defaultAccountNumber := 2
-	var account config.AccountInfo
-	if i < len(listOfAccounts) {
-		account = listOfAccounts[i]
-	} else {
-		account = listOfAccounts[defaultAccountNumber]
-	}
-	return account
-=======
 	if i < 0 || i > len(suite.Cfg.Accounts)-1 {
 		require.FailNow(suite.T(),
 			fmt.Sprintf("Invalid account index %d, should be between 0 and %d", i, len(suite.Cfg.Accounts)))
 	}
 	return suite.Cfg.Accounts[i]
->>>>>>> 9ed9dd05
 }
 
 func GetAddressByAliasGo(suite *f.BaseSuite, alias string) []byte {
