package fixtures

import (
	"github.com/wavesplatform/gowaves/itests/config"
)

const (
	supportedFeaturesConfigFolder       = "preactivated_14_supported_19_20"
	supportedFeature20ConfigFolder      = "preactivated_14_19_supported_20"
	supportedFeaturesWith21ConfigFolder = "preactivated_14_19_20_supported_21"
)

// preactivated features 14, features 19, 20 is supported.

// 2 miners, dao, xtn, initR=700000000, increment = 100000000, desiredR = 900000000
// ("preactivated_14_supported_19_20/7W_2miners_dao_xtn_increase.json")
// NODE - 815.
type RewardIncreaseDaoXtnSupportedSuite struct {
	BaseSuite
}

func (suite *RewardIncreaseDaoXtnSupportedSuite) SetupSuite() {
	suite.BaseSetup(
<<<<<<< HEAD
		config.WithRewardSettingFromFile(supportedFeaturesConfigFolder, "7W_2miners_dao_xtn_increase.json"),
=======
		config.WithScalaMining(),
		config.WithFeatureSettingFromFile(
			rewardSettingsFolder,
			supportedFeaturesConfigFolder,
			"7W_2miners_dao_xtn_increase.json",
		),
		config.WithRewardSettingFromFile(
			rewardSettingsFolder,
			supportedFeaturesConfigFolder,
			"7W_2miners_dao_xtn_increase.json",
		),
>>>>>>> 91e03ee6
	)
}

// 2 miners, dao, xtn, initR=600000000, increment = 1, desiredR = 600000000
// ("preactivated_14_supported_19_20/6W_2miners_dao_xtn_not_changed.json")
// NODE - 815.
type RewardUnchangedDaoXtnSupportedSuite struct {
	BaseSuite
}

func (suite *RewardUnchangedDaoXtnSupportedSuite) SetupSuite() {
	suite.BaseSetup(
<<<<<<< HEAD
		config.WithRewardSettingFromFile(supportedFeaturesConfigFolder, "6W_2miners_dao_xtn_not_changed.json"),
=======
		config.WithScalaMining(),
		config.WithFeatureSettingFromFile(
			rewardSettingsFolder,
			supportedFeaturesConfigFolder,
			"6W_2miners_dao_xtn_not_changed.json",
		),
		config.WithRewardSettingFromFile(
			rewardSettingsFolder,
			supportedFeaturesConfigFolder,
			"6W_2miners_dao_xtn_not_changed.json",
		),
>>>>>>> 91e03ee6
	)
}

// 2 miners, dao, xtn, initR=500000000, increment = 100000000, desiredR = 300000000
// ("preactivated_14_supported_19_20/5W_2miners_dao_xtn_decrease.json")
// NODE - 816.
type RewardDecreaseDaoXtnSupportedSuite struct {
	BaseSuite
}

func (suite *RewardDecreaseDaoXtnSupportedSuite) SetupSuite() {
	suite.BaseSetup(
<<<<<<< HEAD
		config.WithRewardSettingFromFile(supportedFeaturesConfigFolder, "5W_2miners_dao_xtn_decrease.json"),
=======
		config.WithScalaMining(),
		config.WithFeatureSettingFromFile(
			rewardSettingsFolder,
			supportedFeaturesConfigFolder,
			"5W_2miners_dao_xtn_decrease.json",
		),
		config.WithRewardSettingFromFile(
			rewardSettingsFolder,
			supportedFeaturesConfigFolder,
			"5W_2miners_dao_xtn_decrease.json",
		),
>>>>>>> 91e03ee6
	)
}

// 2 miners, dao, initR=700000000, increment = 100000000, desiredR = 900000000
// ("preactivated_14_supported_19_20/7W_2miners_dao_increase.json")
// NODE - 817.
type RewardIncreaseDaoSupportedSuite struct {
	BaseSuite
}

func (suite *RewardIncreaseDaoSupportedSuite) SetupSuite() {
	suite.BaseSetup(
<<<<<<< HEAD
		config.WithRewardSettingFromFile(supportedFeaturesConfigFolder, "7W_2miners_dao_increase.json"),
=======
		config.WithScalaMining(),
		config.WithFeatureSettingFromFile(
			rewardSettingsFolder,
			supportedFeaturesConfigFolder,
			"7W_2miners_dao_increase.json",
		),
		config.WithRewardSettingFromFile(
			rewardSettingsFolder,
			supportedFeaturesConfigFolder,
			"7W_2miners_dao_increase.json",
		),
>>>>>>> 91e03ee6
	)
}

// 2 miners, xtn, initR=600000000, increment = 100000000, desiredR = 600000000
// ("preactivated_14_supported_19_20/6W_2miners_xtn_not_changed.json")
// NODE - 817.
type RewardUnchangedXtnSupportedSuite struct {
	BaseSuite
}

func (suite *RewardUnchangedXtnSupportedSuite) SetupSuite() {
	suite.BaseSetup(
<<<<<<< HEAD
		config.WithRewardSettingFromFile(supportedFeaturesConfigFolder, "6W_2miners_xtn_not_changed.json"),
=======
		config.WithScalaMining(),
		config.WithFeatureSettingFromFile(
			rewardSettingsFolder,
			supportedFeaturesConfigFolder,
			"6W_2miners_xtn_not_changed.json",
		),
		config.WithRewardSettingFromFile(
			rewardSettingsFolder,
			supportedFeaturesConfigFolder,
			"6W_2miners_xtn_not_changed.json",
		),
>>>>>>> 91e03ee6
	)
}

// 2 miners, dao, xtn, initR=200000000, increment = 100000000, desiredR = 200000000
// ("preactivated_14_supported_19_20/2W_2miners_dao_xtn_not_changed.json")
// NODE - 818.
type Reward2WUnchangedDaoXtnSupportedSuite struct {
	BaseSuite
}

func (suite *Reward2WUnchangedDaoXtnSupportedSuite) SetupSuite() {
	suite.BaseSetup(
<<<<<<< HEAD
		config.WithRewardSettingFromFile(supportedFeaturesConfigFolder, "2W_2miners_dao_xtn_not_changed.json"),
=======
		config.WithScalaMining(),
		config.WithFeatureSettingFromFile(
			rewardSettingsFolder,
			supportedFeaturesConfigFolder,
			"2W_2miners_dao_xtn_not_changed.json",
		),
		config.WithRewardSettingFromFile(
			rewardSettingsFolder,
			supportedFeaturesConfigFolder,
			"2W_2miners_dao_xtn_not_changed.json",
		),
>>>>>>> 91e03ee6
	)
}

// 2 miners, dao, initR=500000000, increment = 100000000, desiredR = 300000000
// ("preactivated_14_supported_19_20/5W_2miners_dao_decrease.json")
// NODE -818.
type RewardDecreaseDaoSupportedSuite struct {
	BaseSuite
}

func (suite *RewardDecreaseDaoSupportedSuite) SetupSuite() {
	suite.BaseSetup(
<<<<<<< HEAD
		config.WithRewardSettingFromFile(supportedFeaturesConfigFolder, "5W_2miners_dao_decrease.json"),
=======
		config.WithScalaMining(),
		config.WithFeatureSettingFromFile(
			rewardSettingsFolder,
			supportedFeaturesConfigFolder,
			"5W_2miners_dao_decrease.json",
		),
		config.WithRewardSettingFromFile(
			rewardSettingsFolder,
			supportedFeaturesConfigFolder,
			"5W_2miners_dao_decrease.json",
		),
>>>>>>> 91e03ee6
	)
}

// 2 miners, xtn, initR=500000000, increment = 100000000, desiredR = 300000000
// ("preactivated_14_supported_19_20/5W_2miners_xtn_decrease.json")
// NODE - 818.
type RewardDecreaseXtnSupportedSuite struct {
	BaseSuite
}

func (suite *RewardDecreaseXtnSupportedSuite) SetupSuite() {
	suite.BaseSetup(
<<<<<<< HEAD
		config.WithRewardSettingFromFile(supportedFeaturesConfigFolder, "5W_2miners_xtn_decrease.json"),
=======
		config.WithScalaMining(),
		config.WithFeatureSettingFromFile(
			rewardSettingsFolder,
			supportedFeaturesConfigFolder,
			"5W_2miners_xtn_decrease.json",
		),
		config.WithRewardSettingFromFile(
			rewardSettingsFolder,
			supportedFeaturesConfigFolder,
			"5W_2miners_xtn_decrease.json",
		),
>>>>>>> 91e03ee6
	)
}

// 2 miners, initR=500000000, increment = 100000000, desiredR = 700000000
// ("preactivated_14_supported_19_20/2miners_increase.json")
// NODE - 820.
type RewardIncreaseSupportedSuite struct {
	BaseSuite
}

func (suite *RewardIncreaseSupportedSuite) SetupSuite() {
	suite.BaseSetup(
<<<<<<< HEAD
		config.WithRewardSettingFromFile(supportedFeaturesConfigFolder, "2miners_increase.json"),
=======
		config.WithScalaMining(),
		config.WithFeatureSettingFromFile(
			rewardSettingsFolder,
			supportedFeaturesConfigFolder,
			"2miners_increase.json",
		),
		config.WithRewardSettingFromFile(
			rewardSettingsFolder,
			supportedFeaturesConfigFolder,
			"2miners_increase.json",
		),
>>>>>>> 91e03ee6
	)
}

// 2 miners,dao, xtn, initR=600000000, increment = 100000000, desiredR = 800000000
// ("preactivated_14_supported_19_20/2miners_dao_xtn_without_f9.json")
// NODE - 821.
type RewardDaoXtnSupportedWithout19Suite struct {
	BaseSuite
}

func (suite *RewardDaoXtnSupportedWithout19Suite) SetupSuite() {
	suite.BaseSetup(
<<<<<<< HEAD
		config.WithRewardSettingFromFile(supportedFeaturesConfigFolder, "2miners_dao_xtn_without_f19.json"),
=======
		config.WithScalaMining(),
		config.WithFeatureSettingFromFile(
			rewardSettingsFolder,
			supportedFeaturesConfigFolder,
			"2miners_dao_xtn_without_f19.json",
		),
		config.WithRewardSettingFromFile(
			rewardSettingsFolder,
			supportedFeaturesConfigFolder,
			"2miners_dao_xtn_without_f19.json",
		),
>>>>>>> 91e03ee6
	)
}

// preactivated features 14, 19, 20, supported 21

// 2 miners, dao, xtn, initR=700000000, increment = 100000000, desiredR = 900000000
// ("preactivated_14_19_20_supported_21/7W_2miners_dao_xtn_increase.json")
// NODE - 825.
type RewardIncreaseDaoXtnCeaseXTNBuybackSupportedSuite struct {
	BaseSuite
}

func (suite *RewardIncreaseDaoXtnCeaseXTNBuybackSupportedSuite) SetupSuite() {
	suite.BaseSetup(
<<<<<<< HEAD
		config.WithRewardSettingFromFile(supportedFeaturesWith21ConfigFolder, "7W_2miners_dao_xtn_increase.json"),
=======
		config.WithScalaMining(),
		config.WithFeatureSettingFromFile(
			rewardSettingsFolder,
			supportedFeaturesWith21ConfigFolder,
			"7W_2miners_dao_xtn_increase.json",
		),
		config.WithRewardSettingFromFile(
			rewardSettingsFolder,
			supportedFeaturesWith21ConfigFolder,
			"7W_2miners_dao_xtn_increase.json",
		),
>>>>>>> 91e03ee6
	)
}

// 2 miners, xtn, initR=700000000, increment = 100000000, desiredR = 900000000
// ("preactivated_14_19_20_supported_21/7W_2miners_xtn_increase.json")
// NODE - 825.
type RewardIncreaseXtnCeaseXTNBuybackSupportedSuite struct {
	BaseSuite
}

func (suite *RewardIncreaseXtnCeaseXTNBuybackSupportedSuite) SetupSuite() {
	suite.BaseSetup(
<<<<<<< HEAD
		config.WithRewardSettingFromFile(supportedFeaturesWith21ConfigFolder, "7W_2miners_xtn_increase.json"),
=======
		config.WithScalaMining(),
		config.WithFeatureSettingFromFile(
			rewardSettingsFolder,
			supportedFeaturesWith21ConfigFolder,
			"7W_2miners_xtn_increase.json",
		),
		config.WithRewardSettingFromFile(
			rewardSettingsFolder,
			supportedFeaturesWith21ConfigFolder,
			"7W_2miners_xtn_increase.json",
		),
>>>>>>> 91e03ee6
	)
}

// 2 miners, dao, xtn, initR=600000000, increment = 100000000, desiredR = 600000000
// ("preactivated_14_19_20_supported_21/6W_2miners_dao_xtn_not_changed.json")
// NODE - 825.
type RewardUnchangedDaoXtnCeaseXTNBuybackSupportedSuite struct {
	BaseSuite
}

func (suite *RewardUnchangedDaoXtnCeaseXTNBuybackSupportedSuite) SetupSuite() {
	suite.BaseSetup(
<<<<<<< HEAD
		config.WithRewardSettingFromFile(supportedFeaturesWith21ConfigFolder, "6W_2miners_dao_xtn_not_changed.json"),
=======
		config.WithScalaMining(),
		config.WithFeatureSettingFromFile(
			rewardSettingsFolder,
			supportedFeaturesWith21ConfigFolder,
			"6W_2miners_dao_xtn_not_changed.json",
		),
		config.WithRewardSettingFromFile(
			rewardSettingsFolder,
			supportedFeaturesWith21ConfigFolder,
			"6W_2miners_dao_xtn_not_changed.json",
		),
>>>>>>> 91e03ee6
	)
}

// 2 miners, dao, xtn, initR=500000000, increment = 100000000, desiredR = 300000000
// ("preactivated_14_19_20_supported_21/5W_2miners_dao_xtn_decrease.json")
// NODE - 826.
type RewardDecreaseDaoXtnCeaseXTNBuybackSupportedSuite struct {
	BaseSuite
}

func (suite *RewardDecreaseDaoXtnCeaseXTNBuybackSupportedSuite) SetupSuite() {
	suite.BaseSetup(
<<<<<<< HEAD
		config.WithRewardSettingFromFile(supportedFeaturesWith21ConfigFolder, "5W_2miners_xtn_dao_decrease.json"),
=======
		config.WithScalaMining(),
		config.WithFeatureSettingFromFile(
			rewardSettingsFolder,
			supportedFeaturesWith21ConfigFolder,
			"5W_2miners_xtn_dao_decrease.json",
		),
		config.WithRewardSettingFromFile(
			rewardSettingsFolder,
			supportedFeaturesWith21ConfigFolder,
			"5W_2miners_xtn_dao_decrease.json",
		),
>>>>>>> 91e03ee6
	)
}

// 2 miners, xtn, initR=500000000, increment = 100000000, desiredR = 300000000
// ("preactivated_14_19_20_supported_21/5W_2miners_xtn_decrease.json")
// NODE - 826.
type RewardDecreaseXtnCeaseXTNBuybackSupportedSuite struct {
	BaseSuite
}

func (suite *RewardDecreaseXtnCeaseXTNBuybackSupportedSuite) SetupSuite() {
	suite.BaseSetup(
<<<<<<< HEAD
		config.WithRewardSettingFromFile(supportedFeaturesWith21ConfigFolder, "5W_2miners_xtn_decrease.json"),
=======
		config.WithScalaMining(),
		config.WithFeatureSettingFromFile(
			rewardSettingsFolder,
			supportedFeaturesWith21ConfigFolder,
			"5W_2miners_xtn_decrease.json",
		),
		config.WithRewardSettingFromFile(
			rewardSettingsFolder,
			supportedFeaturesWith21ConfigFolder,
			"5W_2miners_xtn_decrease.json",
		),
>>>>>>> 91e03ee6
	)
}

// 2 miners, dao, xtn, initR=200000000, increment = 100000000, desiredR = 200000000
// ("preactivated_14_19_20_supported_21/2W_2miners_dao_xtn_not_change.json")
// NODE - 826.
type Reward2WUnchangedDaoXtnCeaseXTNBuybackSupportedSuite struct {
	BaseSuite
}

func (suite *Reward2WUnchangedDaoXtnCeaseXTNBuybackSupportedSuite) SetupSuite() {
	suite.BaseSetup(
<<<<<<< HEAD
		config.WithRewardSettingFromFile(supportedFeaturesWith21ConfigFolder, "2W_2miners_dao_xtn_not_changed.json"),
=======
		config.WithScalaMining(),
		config.WithFeatureSettingFromFile(
			rewardSettingsFolder,
			supportedFeaturesWith21ConfigFolder,
			"2W_2miners_dao_xtn_not_changed.json",
		),
		config.WithRewardSettingFromFile(
			rewardSettingsFolder,
			supportedFeaturesWith21ConfigFolder,
			"2W_2miners_dao_xtn_not_changed.json",
		),
>>>>>>> 91e03ee6
	)
}

// 2 miners, initR=500000000, increment = 100000000, desiredR = 700000000
// ("preactivated_14_19_20_supported_21/5W_2miners_increase.json")
// NODE - 829.
type Reward5W2MinersIncreaseCeaseXTNBuybackSupportedSuite struct {
	BaseSuite
}

func (suite *Reward5W2MinersIncreaseCeaseXTNBuybackSupportedSuite) SetupSuite() {
	suite.BaseSetup(
<<<<<<< HEAD
		config.WithRewardSettingFromFile(supportedFeaturesWith21ConfigFolder, "5W_2miners_increase.json"),
=======
		config.WithScalaMining(),
		config.WithFeatureSettingFromFile(
			rewardSettingsFolder,
			supportedFeaturesWith21ConfigFolder,
			"5W_2miners_increase.json",
		),
		config.WithRewardSettingFromFile(
			rewardSettingsFolder,
			supportedFeaturesWith21ConfigFolder,
			"5W_2miners_increase.json",
		),
>>>>>>> 91e03ee6
	)
}

// 2 miners,dao, xtn, initR=600000000, increment = 100000000, desiredR = 800000000
// ("preactivated_14_19_20_supported_21/6W_2miners_dao_xtn_increase_without_20.json")
// NODE - 830.
type RewardDaoXtnSupportedWithout20Suite struct {
	BaseSuite
}

func (suite *RewardDaoXtnSupportedWithout20Suite) SetupSuite() {
	suite.BaseSetup(
<<<<<<< HEAD
		config.WithRewardSettingFromFile(supportedFeaturesWith21ConfigFolder, "6W_2miners_dao_xtn_increase_without_20.json"),
=======
		config.WithScalaMining(),
		config.WithFeatureSettingFromFile(
			rewardSettingsFolder,
			supportedFeaturesWith21ConfigFolder,
			"6W_2miners_dao_xtn_increase_without_20.json",
		),
		config.WithRewardSettingFromFile(
			rewardSettingsFolder,
			supportedFeaturesWith21ConfigFolder,
			"6W_2miners_dao_xtn_increase_without_20.json",
		),
>>>>>>> 91e03ee6
	)
}

// 2 miners,dao, xtn, initR=600000000, increment = 100000000, desiredR = 800000000
// ("preactivated_14_19_20_supported_21/6W_2miners_dao_xtn_increase_without_20.json")
// NODE - 830.
type RewardDaoXtnSupportedWithout19And20Suite struct {
	BaseSuite
}

func (suite *RewardDaoXtnSupportedWithout19And20Suite) SetupSuite() {
	suite.BaseSetup(
<<<<<<< HEAD
=======
		config.WithScalaMining(),
		config.WithFeatureSettingFromFile(
			rewardSettingsFolder,
			supportedFeaturesWith21ConfigFolder,
			"6W_2miners_dao_xtn_increase_without_19_20.json",
		),
>>>>>>> 91e03ee6
		config.WithRewardSettingFromFile(
			rewardSettingsFolder,
			supportedFeaturesWith21ConfigFolder,
			"6W_2miners_dao_xtn_increase_without_19_20.json",
		),
	)
}

// preactivated features 14, 19, feature 20 is supported

// 2 miners, dao, xtn, initR=700000000, increment = 100000000, desiredR = 900000000
// ("preactivated_14_19_supported_20/7W_2miners_dao_xtn_increase.json")
// NODE - 855, 856.
type RewardIncreaseDaoXtnSupported20Suite struct {
	BaseSuite
}

func (suite *RewardIncreaseDaoXtnSupported20Suite) SetupSuite() {
	suite.BaseSetup(
<<<<<<< HEAD
		config.WithRewardSettingFromFile(supportedFeature20ConfigFolder, "7W_2miners_dao_xtn_increase.json"),
=======
		config.WithScalaMining(),
		config.WithFeatureSettingFromFile(
			rewardSettingsFolder,
			supportedFeature20ConfigFolder,
			"7W_2miners_dao_xtn_increase.json",
		),
		config.WithRewardSettingFromFile(
			rewardSettingsFolder,
			supportedFeature20ConfigFolder,
			"7W_2miners_dao_xtn_increase.json",
		),
>>>>>>> 91e03ee6
	)
}

// 2 miners,dao, xtn, initR=600000000, increment = 100000000, desiredR = 800000000
// ("preactivated_14_supported_19_20/2miners_dao_xtn_without_f20.json")
// NODE - 858.
type RewardDaoXtnSupported19Suite struct {
	BaseSuite
}

func (suite *RewardDaoXtnSupported19Suite) SetupSuite() {
	suite.BaseSetup(
<<<<<<< HEAD
		config.WithRewardSettingFromFile(supportedFeaturesConfigFolder, "2miners_dao_xtn_without_f20.json"),
=======
		config.WithScalaMining(),
		config.WithFeatureSettingFromFile(
			rewardSettingsFolder,
			supportedFeaturesConfigFolder,
			"2miners_dao_xtn_without_f20.json",
		),
		config.WithRewardSettingFromFile(
			rewardSettingsFolder,
			supportedFeaturesConfigFolder,
			"2miners_dao_xtn_without_f20.json",
		),
>>>>>>> 91e03ee6
	)
}

// 2 miners,dao, xtn, initR=600000000, increment = 100000000, desiredR = 800000000
// ("preactivated_14_19_20_supported_21/6W_2miners_dao_xtn_increase.json")
// NODE - 862.
type RewardDistributionRollbackBefore21Suite struct {
	BaseSuite
}

func (suite *RewardDistributionRollbackBefore21Suite) SetupSuite() {
	suite.BaseSetup(
<<<<<<< HEAD
		config.WithRewardSettingFromFile(supportedFeaturesWith21ConfigFolder, "6W_2miners_dao_xtn_increase.json"),
=======
		config.WithScalaMining(),
		config.WithFeatureSettingFromFile(
			rewardSettingsFolder,
			supportedFeaturesWith21ConfigFolder,
			"6W_2miners_dao_xtn_increase.json",
		),
		config.WithRewardSettingFromFile(
			rewardSettingsFolder,
			supportedFeaturesWith21ConfigFolder,
			"6W_2miners_dao_xtn_increase.json",
		),
>>>>>>> 91e03ee6
	)
}<|MERGE_RESOLUTION|>--- conflicted
+++ resolved
@@ -21,10 +21,6 @@
 
 func (suite *RewardIncreaseDaoXtnSupportedSuite) SetupSuite() {
 	suite.BaseSetup(
-<<<<<<< HEAD
-		config.WithRewardSettingFromFile(supportedFeaturesConfigFolder, "7W_2miners_dao_xtn_increase.json"),
-=======
-		config.WithScalaMining(),
 		config.WithFeatureSettingFromFile(
 			rewardSettingsFolder,
 			supportedFeaturesConfigFolder,
@@ -35,7 +31,6 @@
 			supportedFeaturesConfigFolder,
 			"7W_2miners_dao_xtn_increase.json",
 		),
->>>>>>> 91e03ee6
 	)
 }
 
@@ -48,10 +43,6 @@
 
 func (suite *RewardUnchangedDaoXtnSupportedSuite) SetupSuite() {
 	suite.BaseSetup(
-<<<<<<< HEAD
-		config.WithRewardSettingFromFile(supportedFeaturesConfigFolder, "6W_2miners_dao_xtn_not_changed.json"),
-=======
-		config.WithScalaMining(),
 		config.WithFeatureSettingFromFile(
 			rewardSettingsFolder,
 			supportedFeaturesConfigFolder,
@@ -62,7 +53,6 @@
 			supportedFeaturesConfigFolder,
 			"6W_2miners_dao_xtn_not_changed.json",
 		),
->>>>>>> 91e03ee6
 	)
 }
 
@@ -75,10 +65,6 @@
 
 func (suite *RewardDecreaseDaoXtnSupportedSuite) SetupSuite() {
 	suite.BaseSetup(
-<<<<<<< HEAD
-		config.WithRewardSettingFromFile(supportedFeaturesConfigFolder, "5W_2miners_dao_xtn_decrease.json"),
-=======
-		config.WithScalaMining(),
 		config.WithFeatureSettingFromFile(
 			rewardSettingsFolder,
 			supportedFeaturesConfigFolder,
@@ -89,7 +75,6 @@
 			supportedFeaturesConfigFolder,
 			"5W_2miners_dao_xtn_decrease.json",
 		),
->>>>>>> 91e03ee6
 	)
 }
 
@@ -102,10 +87,6 @@
 
 func (suite *RewardIncreaseDaoSupportedSuite) SetupSuite() {
 	suite.BaseSetup(
-<<<<<<< HEAD
-		config.WithRewardSettingFromFile(supportedFeaturesConfigFolder, "7W_2miners_dao_increase.json"),
-=======
-		config.WithScalaMining(),
 		config.WithFeatureSettingFromFile(
 			rewardSettingsFolder,
 			supportedFeaturesConfigFolder,
@@ -116,7 +97,6 @@
 			supportedFeaturesConfigFolder,
 			"7W_2miners_dao_increase.json",
 		),
->>>>>>> 91e03ee6
 	)
 }
 
@@ -129,10 +109,6 @@
 
 func (suite *RewardUnchangedXtnSupportedSuite) SetupSuite() {
 	suite.BaseSetup(
-<<<<<<< HEAD
-		config.WithRewardSettingFromFile(supportedFeaturesConfigFolder, "6W_2miners_xtn_not_changed.json"),
-=======
-		config.WithScalaMining(),
 		config.WithFeatureSettingFromFile(
 			rewardSettingsFolder,
 			supportedFeaturesConfigFolder,
@@ -143,7 +119,6 @@
 			supportedFeaturesConfigFolder,
 			"6W_2miners_xtn_not_changed.json",
 		),
->>>>>>> 91e03ee6
 	)
 }
 
@@ -156,10 +131,6 @@
 
 func (suite *Reward2WUnchangedDaoXtnSupportedSuite) SetupSuite() {
 	suite.BaseSetup(
-<<<<<<< HEAD
-		config.WithRewardSettingFromFile(supportedFeaturesConfigFolder, "2W_2miners_dao_xtn_not_changed.json"),
-=======
-		config.WithScalaMining(),
 		config.WithFeatureSettingFromFile(
 			rewardSettingsFolder,
 			supportedFeaturesConfigFolder,
@@ -170,7 +141,6 @@
 			supportedFeaturesConfigFolder,
 			"2W_2miners_dao_xtn_not_changed.json",
 		),
->>>>>>> 91e03ee6
 	)
 }
 
@@ -183,10 +153,6 @@
 
 func (suite *RewardDecreaseDaoSupportedSuite) SetupSuite() {
 	suite.BaseSetup(
-<<<<<<< HEAD
-		config.WithRewardSettingFromFile(supportedFeaturesConfigFolder, "5W_2miners_dao_decrease.json"),
-=======
-		config.WithScalaMining(),
 		config.WithFeatureSettingFromFile(
 			rewardSettingsFolder,
 			supportedFeaturesConfigFolder,
@@ -197,7 +163,6 @@
 			supportedFeaturesConfigFolder,
 			"5W_2miners_dao_decrease.json",
 		),
->>>>>>> 91e03ee6
 	)
 }
 
@@ -210,10 +175,6 @@
 
 func (suite *RewardDecreaseXtnSupportedSuite) SetupSuite() {
 	suite.BaseSetup(
-<<<<<<< HEAD
-		config.WithRewardSettingFromFile(supportedFeaturesConfigFolder, "5W_2miners_xtn_decrease.json"),
-=======
-		config.WithScalaMining(),
 		config.WithFeatureSettingFromFile(
 			rewardSettingsFolder,
 			supportedFeaturesConfigFolder,
@@ -224,7 +185,6 @@
 			supportedFeaturesConfigFolder,
 			"5W_2miners_xtn_decrease.json",
 		),
->>>>>>> 91e03ee6
 	)
 }
 
@@ -237,10 +197,6 @@
 
 func (suite *RewardIncreaseSupportedSuite) SetupSuite() {
 	suite.BaseSetup(
-<<<<<<< HEAD
-		config.WithRewardSettingFromFile(supportedFeaturesConfigFolder, "2miners_increase.json"),
-=======
-		config.WithScalaMining(),
 		config.WithFeatureSettingFromFile(
 			rewardSettingsFolder,
 			supportedFeaturesConfigFolder,
@@ -251,7 +207,6 @@
 			supportedFeaturesConfigFolder,
 			"2miners_increase.json",
 		),
->>>>>>> 91e03ee6
 	)
 }
 
@@ -264,10 +219,6 @@
 
 func (suite *RewardDaoXtnSupportedWithout19Suite) SetupSuite() {
 	suite.BaseSetup(
-<<<<<<< HEAD
-		config.WithRewardSettingFromFile(supportedFeaturesConfigFolder, "2miners_dao_xtn_without_f19.json"),
-=======
-		config.WithScalaMining(),
 		config.WithFeatureSettingFromFile(
 			rewardSettingsFolder,
 			supportedFeaturesConfigFolder,
@@ -278,7 +229,6 @@
 			supportedFeaturesConfigFolder,
 			"2miners_dao_xtn_without_f19.json",
 		),
->>>>>>> 91e03ee6
 	)
 }
 
@@ -293,10 +243,6 @@
 
 func (suite *RewardIncreaseDaoXtnCeaseXTNBuybackSupportedSuite) SetupSuite() {
 	suite.BaseSetup(
-<<<<<<< HEAD
-		config.WithRewardSettingFromFile(supportedFeaturesWith21ConfigFolder, "7W_2miners_dao_xtn_increase.json"),
-=======
-		config.WithScalaMining(),
 		config.WithFeatureSettingFromFile(
 			rewardSettingsFolder,
 			supportedFeaturesWith21ConfigFolder,
@@ -307,7 +253,6 @@
 			supportedFeaturesWith21ConfigFolder,
 			"7W_2miners_dao_xtn_increase.json",
 		),
->>>>>>> 91e03ee6
 	)
 }
 
@@ -320,10 +265,6 @@
 
 func (suite *RewardIncreaseXtnCeaseXTNBuybackSupportedSuite) SetupSuite() {
 	suite.BaseSetup(
-<<<<<<< HEAD
-		config.WithRewardSettingFromFile(supportedFeaturesWith21ConfigFolder, "7W_2miners_xtn_increase.json"),
-=======
-		config.WithScalaMining(),
 		config.WithFeatureSettingFromFile(
 			rewardSettingsFolder,
 			supportedFeaturesWith21ConfigFolder,
@@ -334,7 +275,6 @@
 			supportedFeaturesWith21ConfigFolder,
 			"7W_2miners_xtn_increase.json",
 		),
->>>>>>> 91e03ee6
 	)
 }
 
@@ -347,10 +287,6 @@
 
 func (suite *RewardUnchangedDaoXtnCeaseXTNBuybackSupportedSuite) SetupSuite() {
 	suite.BaseSetup(
-<<<<<<< HEAD
-		config.WithRewardSettingFromFile(supportedFeaturesWith21ConfigFolder, "6W_2miners_dao_xtn_not_changed.json"),
-=======
-		config.WithScalaMining(),
 		config.WithFeatureSettingFromFile(
 			rewardSettingsFolder,
 			supportedFeaturesWith21ConfigFolder,
@@ -361,7 +297,6 @@
 			supportedFeaturesWith21ConfigFolder,
 			"6W_2miners_dao_xtn_not_changed.json",
 		),
->>>>>>> 91e03ee6
 	)
 }
 
@@ -374,10 +309,6 @@
 
 func (suite *RewardDecreaseDaoXtnCeaseXTNBuybackSupportedSuite) SetupSuite() {
 	suite.BaseSetup(
-<<<<<<< HEAD
-		config.WithRewardSettingFromFile(supportedFeaturesWith21ConfigFolder, "5W_2miners_xtn_dao_decrease.json"),
-=======
-		config.WithScalaMining(),
 		config.WithFeatureSettingFromFile(
 			rewardSettingsFolder,
 			supportedFeaturesWith21ConfigFolder,
@@ -388,7 +319,6 @@
 			supportedFeaturesWith21ConfigFolder,
 			"5W_2miners_xtn_dao_decrease.json",
 		),
->>>>>>> 91e03ee6
 	)
 }
 
@@ -401,10 +331,6 @@
 
 func (suite *RewardDecreaseXtnCeaseXTNBuybackSupportedSuite) SetupSuite() {
 	suite.BaseSetup(
-<<<<<<< HEAD
-		config.WithRewardSettingFromFile(supportedFeaturesWith21ConfigFolder, "5W_2miners_xtn_decrease.json"),
-=======
-		config.WithScalaMining(),
 		config.WithFeatureSettingFromFile(
 			rewardSettingsFolder,
 			supportedFeaturesWith21ConfigFolder,
@@ -415,7 +341,6 @@
 			supportedFeaturesWith21ConfigFolder,
 			"5W_2miners_xtn_decrease.json",
 		),
->>>>>>> 91e03ee6
 	)
 }
 
@@ -428,10 +353,6 @@
 
 func (suite *Reward2WUnchangedDaoXtnCeaseXTNBuybackSupportedSuite) SetupSuite() {
 	suite.BaseSetup(
-<<<<<<< HEAD
-		config.WithRewardSettingFromFile(supportedFeaturesWith21ConfigFolder, "2W_2miners_dao_xtn_not_changed.json"),
-=======
-		config.WithScalaMining(),
 		config.WithFeatureSettingFromFile(
 			rewardSettingsFolder,
 			supportedFeaturesWith21ConfigFolder,
@@ -442,7 +363,6 @@
 			supportedFeaturesWith21ConfigFolder,
 			"2W_2miners_dao_xtn_not_changed.json",
 		),
->>>>>>> 91e03ee6
 	)
 }
 
@@ -455,10 +375,6 @@
 
 func (suite *Reward5W2MinersIncreaseCeaseXTNBuybackSupportedSuite) SetupSuite() {
 	suite.BaseSetup(
-<<<<<<< HEAD
-		config.WithRewardSettingFromFile(supportedFeaturesWith21ConfigFolder, "5W_2miners_increase.json"),
-=======
-		config.WithScalaMining(),
 		config.WithFeatureSettingFromFile(
 			rewardSettingsFolder,
 			supportedFeaturesWith21ConfigFolder,
@@ -469,7 +385,6 @@
 			supportedFeaturesWith21ConfigFolder,
 			"5W_2miners_increase.json",
 		),
->>>>>>> 91e03ee6
 	)
 }
 
@@ -482,10 +397,6 @@
 
 func (suite *RewardDaoXtnSupportedWithout20Suite) SetupSuite() {
 	suite.BaseSetup(
-<<<<<<< HEAD
-		config.WithRewardSettingFromFile(supportedFeaturesWith21ConfigFolder, "6W_2miners_dao_xtn_increase_without_20.json"),
-=======
-		config.WithScalaMining(),
 		config.WithFeatureSettingFromFile(
 			rewardSettingsFolder,
 			supportedFeaturesWith21ConfigFolder,
@@ -496,7 +407,6 @@
 			supportedFeaturesWith21ConfigFolder,
 			"6W_2miners_dao_xtn_increase_without_20.json",
 		),
->>>>>>> 91e03ee6
 	)
 }
 
@@ -509,15 +419,11 @@
 
 func (suite *RewardDaoXtnSupportedWithout19And20Suite) SetupSuite() {
 	suite.BaseSetup(
-<<<<<<< HEAD
-=======
-		config.WithScalaMining(),
 		config.WithFeatureSettingFromFile(
 			rewardSettingsFolder,
 			supportedFeaturesWith21ConfigFolder,
 			"6W_2miners_dao_xtn_increase_without_19_20.json",
 		),
->>>>>>> 91e03ee6
 		config.WithRewardSettingFromFile(
 			rewardSettingsFolder,
 			supportedFeaturesWith21ConfigFolder,
@@ -537,10 +443,6 @@
 
 func (suite *RewardIncreaseDaoXtnSupported20Suite) SetupSuite() {
 	suite.BaseSetup(
-<<<<<<< HEAD
-		config.WithRewardSettingFromFile(supportedFeature20ConfigFolder, "7W_2miners_dao_xtn_increase.json"),
-=======
-		config.WithScalaMining(),
 		config.WithFeatureSettingFromFile(
 			rewardSettingsFolder,
 			supportedFeature20ConfigFolder,
@@ -551,7 +453,6 @@
 			supportedFeature20ConfigFolder,
 			"7W_2miners_dao_xtn_increase.json",
 		),
->>>>>>> 91e03ee6
 	)
 }
 
@@ -564,10 +465,6 @@
 
 func (suite *RewardDaoXtnSupported19Suite) SetupSuite() {
 	suite.BaseSetup(
-<<<<<<< HEAD
-		config.WithRewardSettingFromFile(supportedFeaturesConfigFolder, "2miners_dao_xtn_without_f20.json"),
-=======
-		config.WithScalaMining(),
 		config.WithFeatureSettingFromFile(
 			rewardSettingsFolder,
 			supportedFeaturesConfigFolder,
@@ -578,7 +475,6 @@
 			supportedFeaturesConfigFolder,
 			"2miners_dao_xtn_without_f20.json",
 		),
->>>>>>> 91e03ee6
 	)
 }
 
@@ -591,10 +487,6 @@
 
 func (suite *RewardDistributionRollbackBefore21Suite) SetupSuite() {
 	suite.BaseSetup(
-<<<<<<< HEAD
-		config.WithRewardSettingFromFile(supportedFeaturesWith21ConfigFolder, "6W_2miners_dao_xtn_increase.json"),
-=======
-		config.WithScalaMining(),
 		config.WithFeatureSettingFromFile(
 			rewardSettingsFolder,
 			supportedFeaturesWith21ConfigFolder,
@@ -605,6 +497,5 @@
 			supportedFeaturesWith21ConfigFolder,
 			"6W_2miners_dao_xtn_increase.json",
 		),
->>>>>>> 91e03ee6
 	)
 }