--- conflicted
+++ resolved
@@ -21,10 +21,6 @@
 
 func (suite *RewardIncreaseDaoXtnPreactivatedSuite) SetupSuite() {
 	suite.BaseSetup(
-<<<<<<< HEAD
-		config.WithRewardSettingFromFile(preactivatedFeaturesConfigFolder, "7W_2miners_dao_xtn_increase.json"),
-=======
-		config.WithScalaMining(),
 		config.WithFeatureSettingFromFile(
 			rewardSettingsFolder,
 			preactivatedFeaturesConfigFolder,
@@ -35,7 +31,6 @@
 			preactivatedFeaturesConfigFolder,
 			"7W_2miners_dao_xtn_increase.json",
 		),
->>>>>>> 91e03ee6
 	)
 }
 
@@ -48,10 +43,6 @@
 
 func (suite *RewardUnchangedDaoXtnPreactivatedSuite) SetupSuite() {
 	suite.BaseSetup(
-<<<<<<< HEAD
-		config.WithRewardSettingFromFile(preactivatedFeaturesConfigFolder, "6W_2miners_dao_xtn_not_changed.json"),
-=======
-		config.WithScalaMining(),
 		config.WithFeatureSettingFromFile(
 			rewardSettingsFolder,
 			preactivatedFeaturesConfigFolder,
@@ -62,7 +53,6 @@
 			preactivatedFeaturesConfigFolder,
 			"6W_2miners_dao_xtn_not_changed.json",
 		),
->>>>>>> 91e03ee6
 	)
 }
 
@@ -75,10 +65,6 @@
 
 func (suite *RewardDecreaseDaoXtnPreactivatedSuite) SetupSuite() {
 	suite.BaseSetup(
-<<<<<<< HEAD
-		config.WithRewardSettingFromFile(preactivatedFeaturesConfigFolder, "5W_2miners_dao_xtn_decrease.json"),
-=======
-		config.WithScalaMining(),
 		config.WithFeatureSettingFromFile(
 			rewardSettingsFolder,
 			preactivatedFeaturesConfigFolder,
@@ -89,7 +75,6 @@
 			preactivatedFeaturesConfigFolder,
 			"5W_2miners_dao_xtn_decrease.json",
 		),
->>>>>>> 91e03ee6
 	)
 }
 
@@ -102,10 +87,6 @@
 
 func (suite *RewardIncreaseDaoPreactivatedSuite) SetupSuite() {
 	suite.BaseSetup(
-<<<<<<< HEAD
-		config.WithRewardSettingFromFile(preactivatedFeaturesConfigFolder, "7W_2miners_dao_increase.json"),
-=======
-		config.WithScalaMining(),
 		config.WithFeatureSettingFromFile(
 			rewardSettingsFolder,
 			preactivatedFeaturesConfigFolder,
@@ -116,7 +97,6 @@
 			preactivatedFeaturesConfigFolder,
 			"7W_2miners_dao_increase.json",
 		),
->>>>>>> 91e03ee6
 	)
 }
 
@@ -129,10 +109,6 @@
 
 func (suite *RewardUnchangedXtnPreactivatedSuite) SetupSuite() {
 	suite.BaseSetup(
-<<<<<<< HEAD
-		config.WithRewardSettingFromFile(preactivatedFeaturesConfigFolder, "6W_2miners_xtn_not_changed.json"),
-=======
-		config.WithScalaMining(),
 		config.WithFeatureSettingFromFile(
 			rewardSettingsFolder,
 			preactivatedFeaturesConfigFolder,
@@ -143,7 +119,6 @@
 			preactivatedFeaturesConfigFolder,
 			"6W_2miners_xtn_not_changed.json",
 		),
->>>>>>> 91e03ee6
 	)
 }
 
@@ -156,10 +131,6 @@
 
 func (suite *Reward2WUnchangedDaoXtnPreactivatedSuite) SetupSuite() {
 	suite.BaseSetup(
-<<<<<<< HEAD
-		config.WithRewardSettingFromFile(preactivatedFeaturesConfigFolder, "2W_2miners_dao_xtn_not_changed.json"),
-=======
-		config.WithScalaMining(),
 		config.WithFeatureSettingFromFile(
 			rewardSettingsFolder,
 			preactivatedFeaturesConfigFolder,
@@ -170,7 +141,6 @@
 			preactivatedFeaturesConfigFolder,
 			"2W_2miners_dao_xtn_not_changed.json",
 		),
->>>>>>> 91e03ee6
 	)
 }
 
@@ -183,10 +153,6 @@
 
 func (suite *RewardDecreaseDaoPreactivatedSuite) SetupSuite() {
 	suite.BaseSetup(
-<<<<<<< HEAD
-		config.WithRewardSettingFromFile(preactivatedFeaturesConfigFolder, "5W_2miners_dao_decrease.json"),
-=======
-		config.WithScalaMining(),
 		config.WithFeatureSettingFromFile(
 			rewardSettingsFolder,
 			preactivatedFeaturesConfigFolder,
@@ -197,7 +163,6 @@
 			preactivatedFeaturesConfigFolder,
 			"5W_2miners_dao_decrease.json",
 		),
->>>>>>> 91e03ee6
 	)
 }
 
@@ -210,10 +175,6 @@
 
 func (suite *RewardDecreaseXtnPreactivatedSuite) SetupSuite() {
 	suite.BaseSetup(
-<<<<<<< HEAD
-		config.WithRewardSettingFromFile(preactivatedFeaturesConfigFolder, "5W_2miners_xtn_decrease.json"),
-=======
-		config.WithScalaMining(),
 		config.WithFeatureSettingFromFile(
 			rewardSettingsFolder,
 			preactivatedFeaturesConfigFolder,
@@ -224,7 +185,6 @@
 			preactivatedFeaturesConfigFolder,
 			"5W_2miners_xtn_decrease.json",
 		),
->>>>>>> 91e03ee6
 	)
 }
 
@@ -237,10 +197,6 @@
 
 func (suite *RewardIncreasePreactivatedSuite) SetupSuite() {
 	suite.BaseSetup(
-<<<<<<< HEAD
-		config.WithRewardSettingFromFile(preactivatedFeaturesConfigFolder, "2miners_increase.json"),
-=======
-		config.WithScalaMining(),
 		config.WithFeatureSettingFromFile(
 			rewardSettingsFolder,
 			preactivatedFeaturesConfigFolder,
@@ -251,7 +207,6 @@
 			preactivatedFeaturesConfigFolder,
 			"2miners_increase.json",
 		),
->>>>>>> 91e03ee6
 	)
 }
 
@@ -264,10 +219,6 @@
 
 func (suite *RewardDaoXtnPreactivatedWithout19Suite) SetupSuite() {
 	suite.BaseSetup(
-<<<<<<< HEAD
-		config.WithRewardSettingFromFile(preactivatedFeaturesConfigFolder, "2miners_dao_xtn_without_f19.json"),
-=======
-		config.WithScalaMining(),
 		config.WithFeatureSettingFromFile(
 			rewardSettingsFolder,
 			preactivatedFeaturesConfigFolder,
@@ -278,7 +229,6 @@
 			preactivatedFeaturesConfigFolder,
 			"2miners_dao_xtn_without_f19.json",
 		),
->>>>>>> 91e03ee6
 	)
 }
 
@@ -291,10 +241,6 @@
 
 func (suite *RewardDaoXtnPreactivatedWithout20Suite) SetupSuite() {
 	suite.BaseSetup(
-<<<<<<< HEAD
-		config.WithRewardSettingFromFile(preactivatedFeaturesConfigFolder, "2miners_dao_xtn_without_f20.json"),
-=======
-		config.WithScalaMining(),
 		config.WithFeatureSettingFromFile(
 			rewardSettingsFolder,
 			preactivatedFeaturesConfigFolder,
@@ -305,7 +251,6 @@
 			preactivatedFeaturesConfigFolder,
 			"2miners_dao_xtn_without_f20.json",
 		),
->>>>>>> 91e03ee6
 	)
 }
 
@@ -320,10 +265,6 @@
 
 func (suite *RewardIncreaseDaoXtnCeaseXTNBuybackPreactivatedSuite) SetupSuite() {
 	suite.BaseSetup(
-<<<<<<< HEAD
-		config.WithRewardSettingFromFile(preactivatedFeaturesWith21ConfigFolder, "7W_2miners_dao_xtn_increase.json"),
-=======
-		config.WithScalaMining(),
 		config.WithFeatureSettingFromFile(
 			rewardSettingsFolder,
 			preactivatedFeaturesWith21ConfigFolder,
@@ -334,7 +275,6 @@
 			preactivatedFeaturesWith21ConfigFolder,
 			"7W_2miners_dao_xtn_increase.json",
 		),
->>>>>>> 91e03ee6
 	)
 }
 
@@ -347,10 +287,6 @@
 
 func (suite *RewardIncreaseXtnCeaseXTNBuybackPreactivatedSuite) SetupSuite() {
 	suite.BaseSetup(
-<<<<<<< HEAD
-		config.WithRewardSettingFromFile(preactivatedFeaturesWith21ConfigFolder, "7W_2miners_xtn_increase.json"),
-=======
-		config.WithScalaMining(),
 		config.WithFeatureSettingFromFile(
 			rewardSettingsFolder,
 			preactivatedFeaturesWith21ConfigFolder,
@@ -361,7 +297,6 @@
 			preactivatedFeaturesWith21ConfigFolder,
 			"7W_2miners_xtn_increase.json",
 		),
->>>>>>> 91e03ee6
 	)
 }
 
@@ -374,10 +309,6 @@
 
 func (suite *RewardUnchangedDaoXtnCeaseXTNBuybackPreactivatedSuite) SetupSuite() {
 	suite.BaseSetup(
-<<<<<<< HEAD
-		config.WithRewardSettingFromFile(preactivatedFeaturesWith21ConfigFolder, "6W_2miners_dao_xtn_not_changed.json"),
-=======
-		config.WithScalaMining(),
 		config.WithFeatureSettingFromFile(
 			rewardSettingsFolder,
 			preactivatedFeaturesWith21ConfigFolder,
@@ -388,7 +319,6 @@
 			preactivatedFeaturesWith21ConfigFolder,
 			"6W_2miners_dao_xtn_not_changed.json",
 		),
->>>>>>> 91e03ee6
 	)
 }
 
@@ -401,10 +331,6 @@
 
 func (suite *RewardDecreaseDaoXtnCeaseXTNBuybackPreactivatedSuite) SetupSuite() {
 	suite.BaseSetup(
-<<<<<<< HEAD
-		config.WithRewardSettingFromFile(preactivatedFeaturesWith21ConfigFolder, "5W_2miners_xtn_dao_decrease.json"),
-=======
-		config.WithScalaMining(),
 		config.WithFeatureSettingFromFile(
 			rewardSettingsFolder,
 			preactivatedFeaturesWith21ConfigFolder,
@@ -415,7 +341,6 @@
 			preactivatedFeaturesWith21ConfigFolder,
 			"5W_2miners_xtn_dao_decrease.json",
 		),
->>>>>>> 91e03ee6
 	)
 }
 
@@ -428,10 +353,6 @@
 
 func (suite *RewardDecreaseXtnCeaseXTNBuybackPreactivatedSuite) SetupSuite() {
 	suite.BaseSetup(
-<<<<<<< HEAD
-		config.WithRewardSettingFromFile(preactivatedFeaturesWith21ConfigFolder, "5W_2miners_xtn_decrease.json"),
-=======
-		config.WithScalaMining(),
 		config.WithFeatureSettingFromFile(
 			rewardSettingsFolder,
 			preactivatedFeaturesWith21ConfigFolder,
@@ -442,7 +363,6 @@
 			preactivatedFeaturesWith21ConfigFolder,
 			"5W_2miners_xtn_decrease.json",
 		),
->>>>>>> 91e03ee6
 	)
 }
 
@@ -455,10 +375,6 @@
 
 func (suite *Reward2WUnchangedDaoXtnCeaseXTNBuybackPreactivatedSuite) SetupSuite() {
 	suite.BaseSetup(
-<<<<<<< HEAD
-		config.WithRewardSettingFromFile(preactivatedFeaturesWith21ConfigFolder, "2W_2miners_dao_xtn_not_changed.json"),
-=======
-		config.WithScalaMining(),
 		config.WithFeatureSettingFromFile(
 			rewardSettingsFolder,
 			preactivatedFeaturesWith21ConfigFolder,
@@ -469,7 +385,6 @@
 			preactivatedFeaturesWith21ConfigFolder,
 			"2W_2miners_dao_xtn_not_changed.json",
 		),
->>>>>>> 91e03ee6
 	)
 }
 
@@ -482,10 +397,6 @@
 
 func (suite *Reward5W2MinersIncreaseCeaseXTNBuybackPreactivatedSuite) SetupSuite() {
 	suite.BaseSetup(
-<<<<<<< HEAD
-		config.WithRewardSettingFromFile(preactivatedFeaturesWith21ConfigFolder, "5W_2miners_increase.json"),
-=======
-		config.WithScalaMining(),
 		config.WithFeatureSettingFromFile(
 			rewardSettingsFolder,
 			preactivatedFeaturesWith21ConfigFolder,
@@ -496,7 +407,6 @@
 			preactivatedFeaturesWith21ConfigFolder,
 			"5W_2miners_increase.json",
 		),
->>>>>>> 91e03ee6
 	)
 }
 
@@ -509,15 +419,11 @@
 
 func (suite *RewardDaoXtnPreactivatedWith21Suite) SetupSuite() {
 	suite.BaseSetup(
-<<<<<<< HEAD
-=======
-		config.WithScalaMining(),
 		config.WithFeatureSettingFromFile(
 			rewardSettingsFolder,
 			preactivatedFeaturesWith21ConfigFolder,
 			"6W_2miners_dao_xtn_increase_without_20.json",
 		),
->>>>>>> 91e03ee6
 		config.WithRewardSettingFromFile(
 			rewardSettingsFolder,
 			preactivatedFeaturesWith21ConfigFolder,
@@ -535,15 +441,11 @@
 
 func (suite *RewardDaoXtnPreactivatedWithout19And20Suite) SetupSuite() {
 	suite.BaseSetup(
-<<<<<<< HEAD
-=======
-		config.WithScalaMining(),
 		config.WithFeatureSettingFromFile(
 			rewardSettingsFolder,
 			preactivatedFeaturesWith21ConfigFolder,
 			"6W_2miners_dao_xtn_increase_without_19_20.json",
 		),
->>>>>>> 91e03ee6
 		config.WithRewardSettingFromFile(
 			rewardSettingsFolder,
 			preactivatedFeaturesWith21ConfigFolder,
