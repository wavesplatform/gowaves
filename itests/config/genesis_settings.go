--- conflicted
+++ resolved
@@ -119,7 +119,6 @@
 
 	cfg.FeaturesVotingPeriod = 1
 	cfg.VotesForFeatureActivation = 1
-<<<<<<< HEAD
 
 	cfg.InitialBlockReward = 600000000
 	cfg.BlockRewardIncrement = 100000
@@ -129,14 +128,9 @@
 	cfg.BlockRewardTerm = 10
 	cfg.RewardAddresses = []proto.WavesAddress{acc[5].Address, acc[6].Address}
 
-	for _, feature := range genSettings.PreactivatedFeatures {
-		cfg.PreactivatedFeatures = append(cfg.PreactivatedFeatures, feature.Feature)
-=======
-	cfg.MinUpdateAssetInfoInterval = 2
 	cfg.PreactivatedFeatures = make([]int16, len(genSettings.PreactivatedFeatures))
 	for i, f := range genSettings.PreactivatedFeatures {
 		cfg.PreactivatedFeatures[i] = f.Feature
->>>>>>> 9cbba82a
 	}
 	return &config{
 		BlockchainSettings: &cfg,
